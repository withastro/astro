--- conflicted
+++ resolved
@@ -41,11 +41,7 @@
   "devDependencies": {
     "astro": "workspace:*",
     "astro-scripts": "workspace:*",
-<<<<<<< HEAD
-    "typescript": "^5.7.3",
-=======
     "typescript": "^5.8.2",
->>>>>>> 7f596cff
     "vite": "^6.2.0"
   }
 }