import type * as hast from 'hast';
import type * as mdast from 'mdast';
import type { Options as RemarkRehypeOptions } from 'remark-rehype';
import type { BuiltinTheme } from 'shiki';
import type * as unified from 'unified';
<<<<<<< HEAD
=======
import type { DataMap, VFile } from 'vfile';
import type { CreateShikiHighlighterOptions, ShikiHighlighterHighlightOptions } from './shiki.js';
>>>>>>> 560ef15a

export type { Node } from 'unist';

declare module 'vfile' {
	interface DataMap {
		astro: {
			headings?: MarkdownHeading[];
			imagePaths?: string[];
			frontmatter?: Record<string, any>;
		};
	}
}

export type RemarkPlugin<PluginParameters extends any[] = any[]> = unified.Plugin<
	PluginParameters,
	mdast.Root
>;

export type RemarkPlugins = (string | [string, any] | RemarkPlugin | [RemarkPlugin, any])[];

export type RehypePlugin<PluginParameters extends any[] = any[]> = unified.Plugin<
	PluginParameters,
	hast.Root
>;

export type RehypePlugins = (string | [string, any] | RehypePlugin | [RehypePlugin, any])[];

export type RemarkRehype = RemarkRehypeOptions;

export type ThemePresets = BuiltinTheme | 'css-variables';

export interface ShikiConfig
	extends Pick<CreateShikiHighlighterOptions, 'langs' | 'theme' | 'themes'>,
		Pick<ShikiHighlighterHighlightOptions, 'defaultColor' | 'wrap' | 'transformers'> {}

export interface AstroMarkdownOptions {
	syntaxHighlight?: 'shiki' | 'prism' | false;
	shikiConfig?: ShikiConfig;
	remarkPlugins?: RemarkPlugins;
	rehypePlugins?: RehypePlugins;
	remarkRehype?: RemarkRehype;
	gfm?: boolean;
	smartypants?: boolean;
}

export interface MarkdownProcessor {
	render: (
		content: string,
		opts?: MarkdownProcessorRenderOptions,
	) => Promise<MarkdownProcessorRenderResult>;
}

export interface MarkdownProcessorRenderOptions {
	/** @internal */
	fileURL?: URL;
	/** Used for frontmatter injection plugins */
	frontmatter?: Record<string, any>;
}

export interface MarkdownProcessorRenderResult {
	code: string;
	metadata: {
		headings: MarkdownHeading[];
		imagePaths: string[];
		frontmatter: Record<string, any>;
	};
}

export interface MarkdownHeading {
	depth: number;
	slug: string;
	text: string;
}<|MERGE_RESOLUTION|>--- conflicted
+++ resolved
@@ -3,11 +3,7 @@
 import type { Options as RemarkRehypeOptions } from 'remark-rehype';
 import type { BuiltinTheme } from 'shiki';
 import type * as unified from 'unified';
-<<<<<<< HEAD
-=======
-import type { DataMap, VFile } from 'vfile';
 import type { CreateShikiHighlighterOptions, ShikiHighlighterHighlightOptions } from './shiki.js';
->>>>>>> 560ef15a
 
 export type { Node } from 'unist';
 
