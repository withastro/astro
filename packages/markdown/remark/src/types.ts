import type * as hast from 'hast';
import type * as mdast from 'mdast';
import type { ILanguageRegistration, IThemeRegistration, Theme } from 'shiki';
<<<<<<< HEAD
import type { Options as RemarkRehypeOptions } from 'mdast-util-to-hast';
=======
import type * as unified from 'unified';
>>>>>>> 5ac0f784

export type { Node } from 'unist';

export type RemarkPlugin<PluginParameters extends any[] = any[]> = unified.Plugin<
	PluginParameters,
	mdast.Root
>;

export type RemarkPlugins = (string | [string, any] | RemarkPlugin | [RemarkPlugin, any])[];

export type RehypePlugin<PluginParameters extends any[] = any[]> = unified.Plugin<
	PluginParameters,
	hast.Root
>;

export type RehypePlugins = (string | [string, any] | RehypePlugin | [RehypePlugin, any])[];

export type RemarkRehype = RemarkRehypeOptions;

export interface ShikiConfig {
	langs?: ILanguageRegistration[];
	theme?: Theme | IThemeRegistration;
	wrap?: boolean | null;
}

export interface AstroMarkdownOptions {
<<<<<<< HEAD
	mode: 'md' | 'mdx';
	drafts: boolean;
	syntaxHighlight: 'shiki' | 'prism' | false;
	shikiConfig: ShikiConfig;
	remarkPlugins: RemarkPlugins;
	rehypePlugins: RehypePlugins;
 	remarkRehype?: RemarkRehypeOptions;
=======
	mode?: 'md' | 'mdx';
	drafts?: boolean;
	syntaxHighlight?: 'shiki' | 'prism' | false;
	shikiConfig?: ShikiConfig;
	remarkPlugins?: RemarkPlugins;
	rehypePlugins?: RehypePlugins;
>>>>>>> 5ac0f784
}

export interface MarkdownRenderingOptions extends AstroMarkdownOptions {
	/** @internal */
	fileURL?: URL;
	/** @internal */
	$?: {
		scopedClassName: string | null;
	};
}

export interface MarkdownHeader {
	depth: number;
	slug: string;
	text: string;
}

export interface MarkdownMetadata {
	headers: MarkdownHeader[];
	source: string;
	html: string;
}

export interface MarkdownRenderingResult {
	metadata: MarkdownMetadata;
	code: string;
}<|MERGE_RESOLUTION|>--- conflicted
+++ resolved
@@ -1,11 +1,8 @@
 import type * as hast from 'hast';
 import type * as mdast from 'mdast';
 import type { ILanguageRegistration, IThemeRegistration, Theme } from 'shiki';
-<<<<<<< HEAD
-import type { Options as RemarkRehypeOptions } from 'mdast-util-to-hast';
-=======
+import type { Options as RemarkRehypeOptions } from 'remark-rehype';
 import type * as unified from 'unified';
->>>>>>> 5ac0f784
 
 export type { Node } from 'unist';
 
@@ -32,22 +29,13 @@
 }
 
 export interface AstroMarkdownOptions {
-<<<<<<< HEAD
-	mode: 'md' | 'mdx';
-	drafts: boolean;
-	syntaxHighlight: 'shiki' | 'prism' | false;
-	shikiConfig: ShikiConfig;
-	remarkPlugins: RemarkPlugins;
-	rehypePlugins: RehypePlugins;
- 	remarkRehype?: RemarkRehypeOptions;
-=======
 	mode?: 'md' | 'mdx';
 	drafts?: boolean;
 	syntaxHighlight?: 'shiki' | 'prism' | false;
 	shikiConfig?: ShikiConfig;
 	remarkPlugins?: RemarkPlugins;
 	rehypePlugins?: RehypePlugins;
->>>>>>> 5ac0f784
+ 	remarkRehype?: RemarkRehype;
 }
 
 export interface MarkdownRenderingOptions extends AstroMarkdownOptions {
