import type { Properties } from 'hast';
import {
	type BundledLanguage,
	createCssVariablesTheme,
	getHighlighter,
	isSpecialLang,
} from 'shiki';
import type { ShikiConfig } from './types.js';

export interface ShikiHighlighter {
	highlight(
		code: string,
		lang?: string,
		options?: {
			inline?: boolean;
			attributes?: Record<string, string>;
			/**
			 * Raw `meta` information to be used by Shiki transformers
			 */
			meta?: string;
		},
	): Promise<string>;
}

<<<<<<< HEAD
=======
// TODO: Remove this special replacement in Astro 5
const ASTRO_COLOR_REPLACEMENTS: Record<string, string> = {
	'--astro-code-foreground': '--astro-code-color-text',
	'--astro-code-background': '--astro-code-color-background',
};
const COLOR_REPLACEMENT_REGEX = new RegExp(
	`${Object.keys(ASTRO_COLOR_REPLACEMENTS).join('|')}`,
	'g',
);

>>>>>>> 8118120e
let _cssVariablesTheme: ReturnType<typeof createCssVariablesTheme>;
const cssVariablesTheme = () =>
	_cssVariablesTheme ??
	(_cssVariablesTheme = createCssVariablesTheme({ variablePrefix: '--astro-code-' }));

export async function createShikiHighlighter({
	langs = [],
	theme = 'github-dark',
	themes = {},
	defaultColor,
	wrap = false,
	transformers = [],
}: ShikiConfig = {}): Promise<ShikiHighlighter> {
	theme = theme === 'css-variables' ? cssVariablesTheme() : theme;

	const highlighter = await getHighlighter({
		langs: ['plaintext', ...langs],
		themes: Object.values(themes).length ? Object.values(themes) : [theme],
	});

	return {
		async highlight(code, lang = 'plaintext', options) {
			const loadedLanguages = highlighter.getLoadedLanguages();

			if (!isSpecialLang(lang) && !loadedLanguages.includes(lang)) {
				try {
					await highlighter.loadLanguage(lang as BundledLanguage);
				} catch (_err) {
					// eslint-disable-next-line no-console
					console.warn(
						`[Shiki] The language "${lang}" doesn't exist, falling back to "plaintext".`,
					);
					lang = 'plaintext';
				}
			}

			const themeOptions = Object.values(themes).length ? { themes } : { theme };
			const inline = options?.inline ?? false;

			return highlighter.codeToHtml(code, {
				...themeOptions,
				defaultColor,
				lang,
				// NOTE: while we can spread `options.attributes` here so that Shiki can auto-serialize this as rendered
				// attributes on the top-level tag, it's not clear whether it is fine to pass all attributes as meta, as
				// they're technically not meta, nor parsed from Shiki's `parseMetaString` API.
				meta: options?.meta ? { __raw: options?.meta } : undefined,
				transformers: [
					{
						pre(node) {
							// Swap to `code` tag if inline
							if (inline) {
								node.tagName = 'code';
							}

							const {
								class: attributesClass,
								style: attributesStyle,
								...rest
							} = options?.attributes ?? {};
							Object.assign(node.properties, rest);

							const classValue =
								(normalizePropAsString(node.properties.class) ?? '') +
								(attributesClass ? ` ${attributesClass}` : '');
							const styleValue =
								(normalizePropAsString(node.properties.style) ?? '') +
								(attributesStyle ? `; ${attributesStyle}` : '');

							// Replace "shiki" class naming with "astro-code"
							node.properties.class = classValue.replace(/shiki/g, 'astro-code');

							// Add data-language attribute
							node.properties.dataLanguage = lang;

							// Handle code wrapping
							// if wrap=null, do nothing.
							if (wrap === false) {
								node.properties.style = styleValue + '; overflow-x: auto;';
							} else if (wrap === true) {
								node.properties.style =
									styleValue + '; overflow-x: auto; white-space: pre-wrap; word-wrap: break-word;';
							}
						},
						line(node) {
							// Add "user-select: none;" for "+"/"-" diff symbols.
							// Transform `<span class="line"><span style="...">+ something</span></span>
							// into      `<span class="line"><span style="..."><span style="user-select: none;">+</span> something</span></span>`
							if (lang === 'diff') {
								const innerSpanNode = node.children[0];
								const innerSpanTextNode =
									innerSpanNode?.type === 'element' && innerSpanNode.children?.[0];

								if (innerSpanTextNode && innerSpanTextNode.type === 'text') {
									const start = innerSpanTextNode.value[0];
									if (start === '+' || start === '-') {
										innerSpanTextNode.value = innerSpanTextNode.value.slice(1);
										innerSpanNode.children.unshift({
											type: 'element',
											tagName: 'span',
											properties: { style: 'user-select: none;' },
											children: [{ type: 'text', value: start }],
										});
									}
								}
							}
						},
						code(node) {
							if (inline) {
								return node.children[0] as typeof node;
							}
						},
					},
					...transformers,
				],
			});
		},
	};
}

function normalizePropAsString(value: Properties[string]): string | null {
	return Array.isArray(value) ? value.join(' ') : (value as string | null);
}<|MERGE_RESOLUTION|>--- conflicted
+++ resolved
@@ -22,19 +22,6 @@
 	): Promise<string>;
 }
 
-<<<<<<< HEAD
-=======
-// TODO: Remove this special replacement in Astro 5
-const ASTRO_COLOR_REPLACEMENTS: Record<string, string> = {
-	'--astro-code-foreground': '--astro-code-color-text',
-	'--astro-code-background': '--astro-code-color-background',
-};
-const COLOR_REPLACEMENT_REGEX = new RegExp(
-	`${Object.keys(ASTRO_COLOR_REPLACEMENTS).join('|')}`,
-	'g',
-);
-
->>>>>>> 8118120e
 let _cssVariablesTheme: ReturnType<typeof createCssVariablesTheme>;
 const cssVariablesTheme = () =>
 	_cssVariablesTheme ??
