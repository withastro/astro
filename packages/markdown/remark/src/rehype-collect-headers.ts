--- conflicted
+++ resolved
@@ -39,16 +39,6 @@
 					}
 				});
 
-<<<<<<< HEAD
-				if (!node.properties) node.properties = {};
-
-				if (!node.properties.id) {
-					let slug = slugger.slug(text);
-					
-					if (slug.endsWith('-')) slug = slug.slice(0, -1);
-					
-					node.properties.id = slug;
-=======
 				node.properties = node.properties || {};
 				if (typeof node.properties.id !== 'string') {
 					if (isJSX) {
@@ -63,9 +53,12 @@
 							node as any
 						).value = `<${node.tagName} id={${node.properties.id}}>${raw}</${node.tagName}>`;
 					} else {
-						node.properties.id = slugger.slug(text);
+            let slug = slugger.slug(text);
+					
+					  if (slug.endsWith('-')) slug = slug.slice(0, -1);
+					
+					  node.properties.id = slug;
 					}
->>>>>>> d8af02a9
 				}
 
 				headers.push({ depth, slug: node.properties.id, text });
