import type { MarkdownRenderingOptions, MarkdownRenderingResult } from './types';

import { loadPlugins } from './load-plugins.js';
import createCollectHeaders from './rehype-collect-headers.js';
import rehypeEscape from './rehype-escape.js';
import rehypeExpressions from './rehype-expressions.js';
import rehypeIslands from './rehype-islands.js';
import rehypeJsx from './rehype-jsx.js';
import remarkEscape from './remark-escape.js';
import remarkMarkAndUnravel from './remark-mark-and-unravel.js';
import remarkMdxish from './remark-mdxish.js';
import remarkPrism from './remark-prism.js';
import scopedStyles from './remark-scoped-styles.js';
import remarkShiki from './remark-shiki.js';
import remarkUnwrap from './remark-unwrap.js';

import rehypeRaw from 'rehype-raw';
import rehypeStringify from 'rehype-stringify';
import markdown from 'remark-parse';
import markdownToHtml from 'remark-rehype';
import { unified } from 'unified';
import { VFile } from 'vfile';

export * from './types.js';

export const DEFAULT_REMARK_PLUGINS = ['remark-gfm', 'remark-smartypants'];
export const DEFAULT_REHYPE_PLUGINS = [];

/** Shared utility for rendering markdown */
export async function renderMarkdown(
	content: string,
	opts: MarkdownRenderingOptions = {}
): Promise<MarkdownRenderingResult> {
<<<<<<< HEAD
	let { mode, syntaxHighlight, shikiConfig, remarkPlugins, rehypePlugins, remarkRehype } = opts;
=======
	let {
		fileURL,
		mode = 'mdx',
		syntaxHighlight = 'shiki',
		shikiConfig = {},
		remarkPlugins = [],
		rehypePlugins = [],
	} = opts;
	const input = new VFile({ value: content, path: fileURL });
>>>>>>> 5ac0f784
	const scopedClassName = opts.$?.scopedClassName;
	const isMDX = mode === 'mdx';
	const { headers, rehypeCollectHeaders } = createCollectHeaders();

	let parser = unified()
		.use(markdown)
		.use(isMDX ? [remarkMdxish, remarkMarkAndUnravel] : [])
		.use([remarkUnwrap, remarkEscape]);

	if (remarkPlugins.length === 0 && rehypePlugins.length === 0) {
		remarkPlugins = [...DEFAULT_REMARK_PLUGINS];
		rehypePlugins = [...DEFAULT_REHYPE_PLUGINS];
	}

	const loadedRemarkPlugins = await Promise.all(loadPlugins(remarkPlugins));
	const loadedRehypePlugins = await Promise.all(loadPlugins(rehypePlugins));

	loadedRemarkPlugins.forEach(([plugin, pluginOpts]) => {
		parser.use([[plugin, pluginOpts]]);
	});

	if (scopedClassName) {
		parser.use([scopedStyles(scopedClassName)]);
	}

	if (syntaxHighlight === 'shiki') {
		parser.use([await remarkShiki(shikiConfig, scopedClassName)]);
	} else if (syntaxHighlight === 'prism') {
		parser.use([remarkPrism(scopedClassName)]);
	}

	parser.use([
		[
			markdownToHtml as any,
			{
				allowDangerousHtml: true,
<<<<<<< HEAD
				passThrough: ['raw', 'mdxTextExpression', 'mdxJsxTextElement', 'mdxJsxFlowElement'],
        ...remarkRehype,
=======
				passThrough: [
					'raw',
					'mdxFlowExpression',
					'mdxJsxFlowElement',
					'mdxJsxTextElement',
					'mdxTextExpression',
				],
>>>>>>> 5ac0f784
			},
		],
	]);

	loadedRehypePlugins.forEach(([plugin, pluginOpts]) => {
		parser.use([[plugin, pluginOpts]]);
	});

	parser
		.use(isMDX ? [rehypeJsx, rehypeExpressions] : [rehypeRaw])
		.use(rehypeEscape)
		.use(rehypeIslands)
		.use([rehypeCollectHeaders])
		.use(rehypeStringify, { allowDangerousHtml: true });

	let result: string;
	try {
		const vfile = await parser.process(input);
		result = vfile.toString();
	} catch (err) {
		// Ensure that the error message contains the input filename
		// to make it easier for the user to fix the issue
		err = prefixError(err, `Failed to parse Markdown file "${input.path}"`);
		// eslint-disable-next-line no-console
		console.error(err);
		throw err;
	}

	return {
		metadata: { headers, source: content, html: result.toString() },
		code: result.toString(),
	};
}

function prefixError(err: any, prefix: string) {
	// If the error is an object with a `message` property, attempt to prefix the message
	if (err && err.message) {
		try {
			err.message = `${prefix}:\n${err.message}`;
			return err;
		} catch (error) {
			// Any errors here are ok, there's fallback code below
		}
	}

	// If that failed, create a new error with the desired message and attempt to keep the stack
	const wrappedError = new Error(`${prefix}${err ? `: ${err}` : ''}`);
	try {
		wrappedError.stack = err.stack;
		// @ts-ignore
		wrappedError.cause = err;
	} catch (error) {
		// It's ok if we could not set the stack or cause - the message is the most important part
	}

	return wrappedError;
}<|MERGE_RESOLUTION|>--- conflicted
+++ resolved
@@ -31,9 +31,6 @@
 	content: string,
 	opts: MarkdownRenderingOptions = {}
 ): Promise<MarkdownRenderingResult> {
-<<<<<<< HEAD
-	let { mode, syntaxHighlight, shikiConfig, remarkPlugins, rehypePlugins, remarkRehype } = opts;
-=======
 	let {
 		fileURL,
 		mode = 'mdx',
@@ -41,9 +38,9 @@
 		shikiConfig = {},
 		remarkPlugins = [],
 		rehypePlugins = [],
+    remarkRehype = {},
 	} = opts;
 	const input = new VFile({ value: content, path: fileURL });
->>>>>>> 5ac0f784
 	const scopedClassName = opts.$?.scopedClassName;
 	const isMDX = mode === 'mdx';
 	const { headers, rehypeCollectHeaders } = createCollectHeaders();
@@ -80,10 +77,6 @@
 			markdownToHtml as any,
 			{
 				allowDangerousHtml: true,
-<<<<<<< HEAD
-				passThrough: ['raw', 'mdxTextExpression', 'mdxJsxTextElement', 'mdxJsxFlowElement'],
-        ...remarkRehype,
-=======
 				passThrough: [
 					'raw',
 					'mdxFlowExpression',
@@ -91,7 +84,7 @@
 					'mdxJsxTextElement',
 					'mdxTextExpression',
 				],
->>>>>>> 5ac0f784
+        ...remarkRehype,
 			},
 		],
 	]);
