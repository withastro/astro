--- conflicted
+++ resolved
@@ -20,17 +20,13 @@
 export { remarkCollectImages } from './remark-collect-images.js';
 export { rehypePrism } from './rehype-prism.js';
 export { rehypeShiki } from './rehype-shiki.js';
-<<<<<<< HEAD
 export { isFrontmatterValid } from './frontmatter.js';
-export { createShikiHighlighter, type ShikiHighlighter } from './shiki.js';
-=======
 export {
 	createShikiHighlighter,
 	type ShikiHighlighter,
 	type CreateShikiHighlighterOptions,
 	type ShikiHighlighterHighlightOptions,
 } from './shiki.js';
->>>>>>> 560ef15a
 export * from './types.js';
 
 export const markdownConfigDefaults: Required<AstroMarkdownOptions> = {
