--- conflicted
+++ resolved
@@ -93,15 +93,11 @@
 		} else if (syntaxHighlight === 'prism') {
 			parser.use([remarkPrism(scopedClassName)]);
 		}
-
-<<<<<<< HEAD
-		// Apply later in case user plugins resolve relative image paths
-		parser.use([toRemarkContentRelImageError({ contentDir })]);
-=======
-	if (opts.experimentalAssets) {
-		// Apply later in case user plugins resolve relative image paths
-		parser.use([toRemarkCollectImages(opts.resolveImage)]);
->>>>>>> fbab73c9
+		
+		if (opts.experimentalAssets) {
+			// Apply later in case user plugins resolve relative image paths
+			parser.use([toRemarkCollectImages(opts.resolveImage)]);
+		}
 	}
 
 	parser.use([
@@ -119,18 +115,14 @@
 		parser.use([[plugin, pluginOpts]]);
 	});
 
-<<<<<<< HEAD
+	if (opts.experimentalAssets) {
+		parser.use(rehypeImages(await opts.imageService, opts.assetsDir));
+	}
 	if (!isPerformanceBenchmark) {
 		parser.use([rehypeHeadingIds]);
 	}
 
 	parser.use([rehypeRaw]).use(rehypeStringify, { allowDangerousHtml: true });
-=======
-	if (opts.experimentalAssets) {
-		parser.use(rehypeImages(await opts.imageService, opts.assetsDir));
-	}
-	parser.use([rehypeHeadingIds, rehypeRaw]).use(rehypeStringify, { allowDangerousHtml: true });
->>>>>>> fbab73c9
 
 	let vfile: MarkdownVFile;
 	try {
