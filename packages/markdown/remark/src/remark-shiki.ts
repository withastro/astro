import type * as shiki from 'shiki';
import { getHighlighter } from 'shiki';
import { visit } from 'unist-util-visit';
import type { ShikiConfig } from './types.js';

/**
 * getHighlighter() is the most expensive step of Shiki. Instead of calling it on every page,
 * cache it here as much as possible. Make sure that your highlighters can be cached, state-free.
 * We make this async, so that multiple calls to parse markdown still share the same highlighter.
 */
const highlighterCacheAsync = new Map<string, Promise<shiki.Highlighter>>();

<<<<<<< HEAD
const remarkShiki = async ({ langs, theme, wrap }: ShikiConfig, scopedClassName?: string | null) => {
=======
const remarkShiki = async (
	{ langs = [], theme = 'github-dark', wrap = false }: ShikiConfig,
	scopedClassName?: string | null
) => {
>>>>>>> a05177c5
	const cacheID: string = typeof theme === 'string' ? theme : theme.name;
	let highlighterAsync = highlighterCacheAsync.get(cacheID);
	if (!highlighterAsync) {
		highlighterAsync = getHighlighter({ theme });
		highlighterCacheAsync.set(cacheID, highlighterAsync);
	}
	const highlighter = await highlighterAsync;

	// NOTE: There may be a performance issue here for large sites that use `lang`.
	// Since this will be called on every page load. Unclear how to fix this.
	for (const lang of langs) {
		await highlighter.loadLanguage(lang);
	}

	return () => (tree: any) => {
		visit(tree, 'code', (node) => {
			let html = highlighter!.codeToHtml(node.value, { lang: node.lang ?? 'plaintext' });

			// Q: Couldn't these regexes match on a user's inputted code blocks?
			// A: Nope! All rendered HTML is properly escaped.
			// Ex. If a user typed `<span class="line"` into a code block,
			// It would become this before hitting our regexes:
			// &lt;span class=&quot;line&quot;

			// Replace "shiki" class naming with "astro" and add "is:raw".
			html = html.replace(
				'<pre class="shiki"',
				`<pre is:raw class="astro-code${scopedClassName ? ' ' + scopedClassName : ''}"`
			);
			// Replace "shiki" css variable naming with "astro".
			html = html.replace(
				/style="(background-)?color: var\(--shiki-/g,
				'style="$1color: var(--astro-code-'
			);
			// Handle code wrapping
			// if wrap=null, do nothing.
			if (wrap === false) {
				html = html.replace(/style="(.*?)"/, 'style="$1; overflow-x: auto;"');
			} else if (wrap === true) {
				html = html.replace(
					/style="(.*?)"/,
					'style="$1; overflow-x: auto; white-space: pre-wrap; word-wrap: break-word;"'
				);
			}

			// Apply scopedClassName to all nested lines
			if (scopedClassName) {
				html = html.replace(/\<span class="line"\>/g, `<span class="line ${scopedClassName}"`);
			}

			node.type = 'html';
			node.value = html;
			node.children = [];
		});
	};
};

export default remarkShiki;<|MERGE_RESOLUTION|>--- conflicted
+++ resolved
@@ -10,14 +10,10 @@
  */
 const highlighterCacheAsync = new Map<string, Promise<shiki.Highlighter>>();
 
-<<<<<<< HEAD
-const remarkShiki = async ({ langs, theme, wrap }: ShikiConfig, scopedClassName?: string | null) => {
-=======
 const remarkShiki = async (
-	{ langs = [], theme = 'github-dark', wrap = false }: ShikiConfig,
+	{ langs, theme, wrap }: ShikiConfig,
 	scopedClassName?: string | null
 ) => {
->>>>>>> a05177c5
 	const cacheID: string = typeof theme === 'string' ? theme : theme.name;
 	let highlighterAsync = highlighterCacheAsync.get(cacheID);
 	if (!highlighterAsync) {
