{
  "name": "@astrojs/markdown-remark",
  "version": "6.0.2",
  "type": "module",
  "author": "withastro",
  "license": "MIT",
  "repository": {
    "type": "git",
    "url": "git+https://github.com/withastro/astro.git",
    "directory": "packages/markdown/remark"
  },
  "bugs": "https://github.com/withastro/astro/issues",
  "homepage": "https://astro.build",
  "main": "./dist/index.js",
  "exports": {
    ".": "./dist/index.js"
  },
  "imports": {
    "#import-plugin": {
      "browser": "./dist/import-plugin-browser.js",
      "default": "./dist/import-plugin-default.js"
    }
  },
  "files": [
    "dist"
  ],
  "scripts": {
    "prepublish": "pnpm build",
    "build": "astro-scripts build \"src/**/*.ts\" && tsc -p tsconfig.json",
    "build:ci": "astro-scripts build \"src/**/*.ts\"",
    "dev": "astro-scripts dev \"src/**/*.ts\"",
    "test": "astro-scripts test \"test/**/*.test.js\""
  },
  "dependencies": {
    "@astrojs/prism": "workspace:*",
    "github-slugger": "^2.0.0",
    "hast-util-from-html": "^2.0.3",
    "hast-util-to-text": "^4.0.2",
    "import-meta-resolve": "^4.1.0",
    "js-yaml": "^4.1.0",
    "mdast-util-definitions": "^6.0.0",
    "rehype-raw": "^7.0.0",
    "rehype-stringify": "^10.0.1",
    "remark-gfm": "^4.0.0",
    "remark-parse": "^11.0.0",
    "remark-rehype": "^11.1.1",
    "remark-smartypants": "^3.0.2",
<<<<<<< HEAD
    "shiki": "^1.23.1",
    "smol-toml": "^1.3.1",
=======
    "shiki": "^1.29.1",
>>>>>>> 31668a1b
    "unified": "^11.0.5",
    "unist-util-remove-position": "^5.0.0",
    "unist-util-visit": "^5.0.0",
    "unist-util-visit-parents": "^6.0.1",
    "vfile": "^6.0.3"
  },
  "devDependencies": {
    "@types/estree": "^1.0.6",
    "@types/hast": "^3.0.4",
    "@types/js-yaml": "^4.0.9",
    "@types/mdast": "^4.0.4",
    "@types/unist": "^3.0.3",
    "astro-scripts": "workspace:*",
    "esbuild": "^0.24.2",
    "mdast-util-mdx-expression": "^2.0.1"
  },
  "publishConfig": {
    "provenance": true
  }
}<|MERGE_RESOLUTION|>--- conflicted
+++ resolved
@@ -45,12 +45,8 @@
     "remark-parse": "^11.0.0",
     "remark-rehype": "^11.1.1",
     "remark-smartypants": "^3.0.2",
-<<<<<<< HEAD
-    "shiki": "^1.23.1",
+    "shiki": "^1.29.1",
     "smol-toml": "^1.3.1",
-=======
-    "shiki": "^1.29.1",
->>>>>>> 31668a1b
     "unified": "^11.0.5",
     "unist-util-remove-position": "^5.0.0",
     "unist-util-visit": "^5.0.0",
