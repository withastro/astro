--- conflicted
+++ resolved
@@ -31,11 +31,7 @@
     "build:ci": "astro-scripts build \"src/**/*.ts\"",
     "postbuild": "astro-scripts copy \"src/**/*.js\"",
     "dev": "astro-scripts dev \"src/**/*.ts\"",
-<<<<<<< HEAD
-    "test": "mocha --exit --timeout 20000 --ignore **/*.nodetest.js"
-=======
     "test": "astro-scripts test \"test/**/*.test.js\""
->>>>>>> 2dbb6a3e
   },
   "dependencies": {
     "@astrojs/prism": "^3.0.0",
