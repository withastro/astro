export default {
  // projectRoot: '.',     // Where to resolve all URLs relative to. Useful if you have a monorepo project.
  // astroRoot: './src',   // Path to Astro components, pages, and data
  // dist: './dist',       // When running `astro build`, path to final static output
  // public: './public',   // A folder of static files Astro will copy to the root. Useful for favicons, images, and other files that don’t need processing.
  extensions: {
    // '.jsx': 'react',    // Set this to "preact" or "react" to determine what *.jsx files should load
  },
  buildOptions: {
<<<<<<< HEAD
    /** Your public domain, e.g.: https://my-site.dev/. Used to generate sitemaps and canonical URLs. */
    site: 'http://example.com',
    /** Generate sitemap (set to "false" to disable) */
    sitemap: true,
=======
    // site: '',           // Your public domain, e.g.: https://my-site.dev/. Used to generate sitemaps and canonical URLs.
    // sitemap: true,      // Generate sitemap (set to "false" to disable)
>>>>>>> a0055bd9
  },
  devOptions: {
    // port: 3000,         // The port to run the dev server on.
    // tailwindConfig: '', // Path to tailwind.config.js if used, e.g. './tailwind.config.js'
  },
};<|MERGE_RESOLUTION|>--- conflicted
+++ resolved
@@ -7,15 +7,8 @@
     // '.jsx': 'react',    // Set this to "preact" or "react" to determine what *.jsx files should load
   },
   buildOptions: {
-<<<<<<< HEAD
-    /** Your public domain, e.g.: https://my-site.dev/. Used to generate sitemaps and canonical URLs. */
-    site: 'http://example.com',
-    /** Generate sitemap (set to "false" to disable) */
-    sitemap: true,
-=======
-    // site: '',           // Your public domain, e.g.: https://my-site.dev/. Used to generate sitemaps and canonical URLs.
+    // site: 'http://example.com',           // Your public domain, e.g.: https://my-site.dev/. Used to generate sitemaps and canonical URLs.
     // sitemap: true,      // Generate sitemap (set to "false" to disable)
->>>>>>> a0055bd9
   },
   devOptions: {
     // port: 3000,         // The port to run the dev server on.
