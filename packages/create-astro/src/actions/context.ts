--- conflicted
+++ resolved
@@ -1,9 +1,5 @@
-<<<<<<< HEAD
-import { prompt } from '@astrojs/cli-kit';
-=======
 import { prompt, type Task } from '@astrojs/cli-kit';
 import { random } from '@astrojs/cli-kit/utils';
->>>>>>> 825ba1a5
 import arg from 'arg';
 import os from 'node:os';
 
@@ -31,11 +27,8 @@
 	stdout?: typeof process.stdout;
 	exit(code: number): never;
 	hat?: string;
-<<<<<<< HEAD
 	tie?: string;
-=======
 	tasks: Task[];
->>>>>>> 825ba1a5
 }
 
 export async function getContext(argv: string[]): Promise<Context> {
