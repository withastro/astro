{
  "name": "@astrojs/db",
  "version": "0.14.0-beta.1",
  "description": "Add libSQL and Astro Studio support to your Astro site",
  "license": "MIT",
  "repository": {
    "type": "git",
    "url": "https://github.com/withastro/astro.git",
    "directory": "packages/db"
  },
  "bugs": "https://github.com/withastro/astro/issues",
  "homepage": "https://docs.astro.build/en/guides/integrations-guide/db/",
  "type": "module",
  "author": "withastro",
  "types": "./index.d.ts",
  "main": "./dist/index.js",
  "exports": {
    ".": {
      "types": "./index.d.ts",
      "default": "./dist/index.js"
    },
    "./utils": {
      "types": "./dist/utils.d.ts",
      "default": "./dist/utils.js"
    },
    "./runtime": {
      "types": "./dist/runtime/index.d.ts",
      "default": "./dist/runtime/index.js"
    },
    "./dist/runtime/virtual.js": {
      "default": "./dist/runtime/virtual.js"
    },
    "./types": {
      "types": "./dist/core/types.d.ts",
      "default": "./dist/core/types.js"
    },
    "./package.json": "./package.json"
  },
  "typesVersions": {
    "*": {
      ".": [
        "./index.d.ts"
      ],
      "types": [
        "./dist/types.d.ts"
      ],
      "utils": [
        "./dist/utils.d.ts"
      ],
      "runtime": [
        "./dist/runtime/index.d.ts"
      ]
    }
  },
  "files": [
    "index.d.ts",
    "virtual.d.ts",
    "dist"
  ],
  "keywords": [
    "withastro",
    "astro-integration"
  ],
  "scripts": {
    "types:virtual": "tsc -p ./tsconfig.virtual.json",
    "build": "astro-scripts build \"src/**/*.ts\" && tsc && pnpm types:virtual",
    "build:ci": "astro-scripts build \"src/**/*.ts\"",
    "dev": "astro-scripts dev \"src/**/*.ts\"",
    "test": "astro-scripts test \"test/**/*.test.js\""
  },
  "dependencies": {
    "@astrojs/studio": "workspace:*",
    "@libsql/client": "^0.14.0",
    "async-listen": "^3.0.1",
    "deep-diff": "^1.0.2",
    "drizzle-orm": "^0.31.2",
    "github-slugger": "^2.0.0",
    "kleur": "^4.1.5",
    "nanoid": "^5.0.7",
    "open": "^10.1.0",
    "prompts": "^2.4.2",
    "strip-ansi": "^7.1.0",
    "yargs-parser": "^21.1.1",
    "yocto-spinner": "^0.1.0",
    "zod": "^3.23.8"
  },
  "devDependencies": {
    "@types/deep-diff": "^1.0.5",
    "@types/prompts": "^2.4.9",
    "@types/yargs-parser": "^21.0.3",
    "astro": "workspace:*",
    "astro-scripts": "workspace:*",
    "cheerio": "1.0.0",
<<<<<<< HEAD
    "typescript": "^5.5.4",
    "vite": "^6.0.0-beta.0"
=======
    "typescript": "^5.6.2",
    "vite": "^5.4.8"
>>>>>>> e748c480
  }
}<|MERGE_RESOLUTION|>--- conflicted
+++ resolved
@@ -91,12 +91,7 @@
     "astro": "workspace:*",
     "astro-scripts": "workspace:*",
     "cheerio": "1.0.0",
-<<<<<<< HEAD
-    "typescript": "^5.5.4",
+    "typescript": "^5.6.2",
     "vite": "^6.0.0-beta.0"
-=======
-    "typescript": "^5.6.2",
-    "vite": "^5.4.8"
->>>>>>> e748c480
   }
 }