{
  "name": "@astrojs/db",
<<<<<<< HEAD
  "version": "0.15.0",
  "description": "Add libSQL support to your Astro site",
=======
  "version": "0.15.1",
  "description": "Add libSQL and Astro Studio support to your Astro site",
>>>>>>> 42cb6470
  "license": "MIT",
  "repository": {
    "type": "git",
    "url": "git+https://github.com/withastro/astro.git",
    "directory": "packages/db"
  },
  "bugs": "https://github.com/withastro/astro/issues",
  "homepage": "https://docs.astro.build/en/guides/integrations-guide/db/",
  "type": "module",
  "author": "withastro",
  "types": "./index.d.ts",
  "main": "./dist/index.js",
  "exports": {
    ".": {
      "types": "./index.d.ts",
      "default": "./dist/index.js"
    },
    "./utils": {
      "types": "./dist/utils.d.ts",
      "default": "./dist/utils.js"
    },
    "./runtime": {
      "types": "./dist/runtime/index.d.ts",
      "default": "./dist/runtime/index.js"
    },
    "./dist/runtime/virtual.js": {
      "default": "./dist/runtime/virtual.js"
    },
    "./types": {
      "types": "./dist/core/types.d.ts",
      "default": "./dist/core/types.js"
    },
    "./package.json": "./package.json"
  },
  "typesVersions": {
    "*": {
      ".": [
        "./index.d.ts"
      ],
      "types": [
        "./dist/types.d.ts"
      ],
      "utils": [
        "./dist/utils.d.ts"
      ],
      "runtime": [
        "./dist/runtime/index.d.ts"
      ]
    }
  },
  "files": [
    "index.d.ts",
    "virtual.d.ts",
    "dist"
  ],
  "keywords": [
    "withastro",
    "astro-integration"
  ],
  "scripts": {
    "types:virtual": "tsc -p ./tsconfig.virtual.json",
    "build": "astro-scripts build \"src/**/*.ts\" && tsc && pnpm types:virtual",
    "build:ci": "astro-scripts build \"src/**/*.ts\"",
    "dev": "astro-scripts dev \"src/**/*.ts\"",
    "test": "astro-scripts test \"test/**/*.test.js\""
  },
  "dependencies": {
    "@libsql/client": "^0.15.2",
    "deep-diff": "^1.0.2",
    "drizzle-orm": "^0.42.0",
    "kleur": "^4.1.5",
    "nanoid": "^5.1.5",
    "prompts": "^2.4.2",
    "yargs-parser": "^21.1.1",
    "zod": "^3.24.4"
  },
  "devDependencies": {
    "@types/deep-diff": "^1.0.5",
    "@types/prompts": "^2.4.9",
    "@types/yargs-parser": "^21.0.3",
    "astro": "workspace:*",
    "astro-scripts": "workspace:*",
    "cheerio": "1.0.0",
    "typescript": "^5.8.3",
    "vite": "^6.3.4"
  }
}<|MERGE_RESOLUTION|>--- conflicted
+++ resolved
@@ -1,12 +1,7 @@
 {
   "name": "@astrojs/db",
-<<<<<<< HEAD
-  "version": "0.15.0",
+  "version": "0.15.1",
   "description": "Add libSQL support to your Astro site",
-=======
-  "version": "0.15.1",
-  "description": "Add libSQL and Astro Studio support to your Astro site",
->>>>>>> 42cb6470
   "license": "MIT",
   "repository": {
     "type": "git",
