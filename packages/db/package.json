--- conflicted
+++ resolved
@@ -1,10 +1,6 @@
 {
   "name": "@astrojs/db",
-<<<<<<< HEAD
   "version": "0.19.0-alpha.0",
-=======
-  "version": "0.18.3",
->>>>>>> e8786795
   "description": "Add libSQL support to your Astro site",
   "license": "MIT",
   "repository": {
