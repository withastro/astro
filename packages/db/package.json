{
  "name": "@astrojs/db",
  "version": "0.14.8",
  "description": "Add libSQL and Astro Studio support to your Astro site",
  "license": "MIT",
  "repository": {
    "type": "git",
    "url": "git+https://github.com/withastro/astro.git",
    "directory": "packages/db"
  },
  "bugs": "https://github.com/withastro/astro/issues",
  "homepage": "https://docs.astro.build/en/guides/integrations-guide/db/",
  "type": "module",
  "author": "withastro",
  "types": "./index.d.ts",
  "main": "./dist/index.js",
  "exports": {
    ".": {
      "types": "./index.d.ts",
      "default": "./dist/index.js"
    },
    "./utils": {
      "types": "./dist/utils.d.ts",
      "default": "./dist/utils.js"
    },
    "./runtime": {
      "types": "./dist/runtime/index.d.ts",
      "default": "./dist/runtime/index.js"
    },
    "./dist/runtime/virtual.js": {
      "default": "./dist/runtime/virtual.js"
    },
    "./types": {
      "types": "./dist/core/types.d.ts",
      "default": "./dist/core/types.js"
    },
    "./package.json": "./package.json"
  },
  "typesVersions": {
    "*": {
      ".": [
        "./index.d.ts"
      ],
      "types": [
        "./dist/types.d.ts"
      ],
      "utils": [
        "./dist/utils.d.ts"
      ],
      "runtime": [
        "./dist/runtime/index.d.ts"
      ]
    }
  },
  "files": [
    "index.d.ts",
    "virtual.d.ts",
    "dist"
  ],
  "keywords": [
    "withastro",
    "astro-integration"
  ],
  "scripts": {
    "types:virtual": "tsc -p ./tsconfig.virtual.json",
    "build": "astro-scripts build \"src/**/*.ts\" && tsc && pnpm types:virtual",
    "build:ci": "astro-scripts build \"src/**/*.ts\"",
    "dev": "astro-scripts dev \"src/**/*.ts\"",
    "test": "astro-scripts test \"test/**/*.test.js\""
  },
  "dependencies": {
    "@astrojs/studio": "workspace:*",
    "@libsql/client": "^0.14.0",
    "async-listen": "^3.1.0",
    "deep-diff": "^1.0.2",
    "drizzle-orm": "^0.31.2",
    "github-slugger": "^2.0.0",
    "kleur": "^4.1.5",
    "nanoid": "^5.1.2",
    "open": "^10.1.0",
    "prompts": "^2.4.2",
    "yargs-parser": "^21.1.1",
    "yocto-spinner": "^0.2.1",
    "zod": "^3.24.2"
  },
  "devDependencies": {
    "@types/deep-diff": "^1.0.5",
    "@types/prompts": "^2.4.9",
    "@types/yargs-parser": "^21.0.3",
    "astro": "workspace:*",
    "astro-scripts": "workspace:*",
    "cheerio": "1.0.0",
<<<<<<< HEAD
    "typescript": "^5.7.3",
=======
    "typescript": "^5.8.2",
>>>>>>> 7f596cff
    "vite": "^6.2.0"
  }
}<|MERGE_RESOLUTION|>--- conflicted
+++ resolved
@@ -90,11 +90,7 @@
     "astro": "workspace:*",
     "astro-scripts": "workspace:*",
     "cheerio": "1.0.0",
-<<<<<<< HEAD
-    "typescript": "^5.7.3",
-=======
     "typescript": "^5.8.2",
->>>>>>> 7f596cff
     "vite": "^6.2.0"
   }
 }