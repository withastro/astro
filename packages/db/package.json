--- conflicted
+++ resolved
@@ -89,12 +89,7 @@
     "astro-scripts": "workspace:*",
     "cheerio": "1.1.2",
     "expect-type": "^1.2.2",
-<<<<<<< HEAD
-    "typescript": "^5.9.2",
+    "typescript": "^5.9.3",
     "vite": "^7.1.7"
-=======
-    "typescript": "^5.9.3",
-    "vite": "^6.3.6"
->>>>>>> ae73aa41
   }
 }