import { type SQL } from 'drizzle-orm';
import { SQLiteAsyncDialect } from 'drizzle-orm/sqlite-core';
import { bold } from 'kleur/colors';
import {
	FOREIGN_KEY_DNE_ERROR,
	FOREIGN_KEY_REFERENCES_EMPTY_ERROR,
	FOREIGN_KEY_REFERENCES_LENGTH_ERROR,
	REFERENCE_DNE_ERROR,
} from '../core/errors.js';
import type {
	BooleanColumn,
	ColumnType,
	DBColumn,
	DBTable,
	DateColumn,
	JsonColumn,
	NumberColumn,
	TextColumn,
} from '../core/types.js';
import { hasPrimaryKey } from './index.js';
import { isSerializedSQL } from './types.js';

const sqlite = new SQLiteAsyncDialect();

export const SEED_DEV_FILE_NAME = ['seed.ts', 'seed.js', 'seed.mjs', 'seed.mts'];

<<<<<<< HEAD
export async function seedLocal({
	db,
	tables,
	// Glob all potential seed files to catch renames and deletions.
	userSeedGlob,
	integrationSeedImports,
}: {
	db: SqliteDB;
	tables: DBTables;
	userSeedGlob: Record<string, () => Promise<{ default?: () => Promise<void> }>>;
	integrationSeedImports: Array<() => Promise<{ default: () => Promise<void> }>>;
}) {
	await recreateTables({ db, tables });
	for (const fileName of SEED_DEV_FILE_NAME) {
		const key = Object.keys(userSeedGlob).find((f) => f.endsWith(fileName));
		if (key) {
			try {
				const mod = await userSeedGlob[key]();
				if (!mod.default) {
					throw new Error(SEED_DEFAULT_EXPORT_ERROR(key));
				}
				await mod.default();
			} catch (e) {
				if (e instanceof LibsqlError) {
					throw new Error(SEED_ERROR(e.message));
				}
				throw e;
			}
			break;
		}
	}
	for (const importModule of integrationSeedImports) {
		const mod = await importModule();
		await mod.default().catch((e) => {
			if (e instanceof LibsqlError) {
				throw new Error(SEED_ERROR(e.message));
			}
			throw e;
		});
	}
}

async function recreateTables({ db, tables }: { db: SqliteDB; tables: DBTables }) {
	const setupQueries: SQL[] = [];
	for (const [name, table] of Object.entries(tables)) {
		const dropQuery = sql.raw(`DROP TABLE IF EXISTS ${sqlite.escapeName(name)}`);
		const createQuery = sql.raw(getCreateTableQuery(name, table));
		const indexQueries = getCreateIndexQueries(name, table);
		setupQueries.push(dropQuery, createQuery, ...indexQueries.map((s) => sql.raw(s)));
	}
	await db.batch([
		db.run(sql`pragma defer_foreign_keys=true;`),
		...setupQueries.map((q) => db.run(q)),
	]);
}

=======
>>>>>>> e086a9f8
export function getDropTableIfExistsQuery(tableName: string) {
	return `DROP TABLE IF EXISTS ${sqlite.escapeName(tableName)}`;
}

export function getCreateTableQuery(tableName: string, table: DBTable) {
	let query = `CREATE TABLE ${sqlite.escapeName(tableName)} (`;

	const colQueries = [];
	const colHasPrimaryKey = Object.entries(table.columns).find(([, column]) =>
		hasPrimaryKey(column)
	);
	if (!colHasPrimaryKey) {
		colQueries.push('_id INTEGER PRIMARY KEY');
	}
	for (const [columnName, column] of Object.entries(table.columns)) {
		const colQuery = `${sqlite.escapeName(columnName)} ${schemaTypeToSqlType(
			column.type
		)}${getModifiers(columnName, column)}`;
		colQueries.push(colQuery);
	}

	colQueries.push(...getCreateForeignKeyQueries(tableName, table));

	query += colQueries.join(', ') + ')';
	return query;
}

export function getCreateIndexQueries(tableName: string, table: Pick<DBTable, 'indexes'>) {
	let queries: string[] = [];
	for (const [indexName, indexProps] of Object.entries(table.indexes ?? {})) {
		const onColNames = asArray(indexProps.on);
		const onCols = onColNames.map((colName) => sqlite.escapeName(colName));

		const unique = indexProps.unique ? 'UNIQUE ' : '';
		const indexQuery = `CREATE ${unique}INDEX ${sqlite.escapeName(
			indexName
		)} ON ${sqlite.escapeName(tableName)} (${onCols.join(', ')})`;
		queries.push(indexQuery);
	}
	return queries;
}

export function getCreateForeignKeyQueries(tableName: string, table: DBTable) {
	let queries: string[] = [];
	for (const foreignKey of table.foreignKeys ?? []) {
		const columns = asArray(foreignKey.columns);
		const references = asArray(foreignKey.references);

		if (columns.length !== references.length) {
			throw new Error(FOREIGN_KEY_REFERENCES_LENGTH_ERROR(tableName));
		}
		const firstReference = references[0];
		if (!firstReference) {
			throw new Error(FOREIGN_KEY_REFERENCES_EMPTY_ERROR(tableName));
		}
		const referencedTable = firstReference.schema.collection;
		if (!referencedTable) {
			throw new Error(FOREIGN_KEY_DNE_ERROR(tableName));
		}
		const query = `FOREIGN KEY (${columns
			.map((f) => sqlite.escapeName(f))
			.join(', ')}) REFERENCES ${sqlite.escapeName(referencedTable)}(${references
			.map((r) => sqlite.escapeName(r.schema.name!))
			.join(', ')})`;
		queries.push(query);
	}
	return queries;
}

function asArray<T>(value: T | T[]) {
	return Array.isArray(value) ? value : [value];
}

export function schemaTypeToSqlType(type: ColumnType): 'text' | 'integer' {
	switch (type) {
		case 'date':
		case 'text':
		case 'json':
			return 'text';
		case 'number':
		case 'boolean':
			return 'integer';
	}
}

export function getModifiers(columnName: string, column: DBColumn) {
	let modifiers = '';
	if (hasPrimaryKey(column)) {
		return ' PRIMARY KEY';
	}
	if (!column.schema.optional) {
		modifiers += ' NOT NULL';
	}
	if (column.schema.unique) {
		modifiers += ' UNIQUE';
	}
	if (hasDefault(column)) {
		modifiers += ` DEFAULT ${getDefaultValueSql(columnName, column)}`;
	}
	const references = getReferencesConfig(column);
	if (references) {
		const { collection: tableName, name } = references.schema;
		if (!tableName || !name) {
			throw new Error(REFERENCE_DNE_ERROR(columnName));
		}

		modifiers += ` REFERENCES ${sqlite.escapeName(tableName)} (${sqlite.escapeName(name)})`;
	}
	return modifiers;
}

export function getReferencesConfig(column: DBColumn) {
	const canHaveReferences = column.type === 'number' || column.type === 'text';
	if (!canHaveReferences) return undefined;
	return column.schema.references;
}

// Using `DBColumn` will not narrow `default` based on the column `type`
// Handle each column separately
type WithDefaultDefined<T extends DBColumn> = T & {
	schema: Required<Pick<T['schema'], 'default'>>;
};
type DBColumnWithDefault =
	| WithDefaultDefined<TextColumn>
	| WithDefaultDefined<DateColumn>
	| WithDefaultDefined<NumberColumn>
	| WithDefaultDefined<BooleanColumn>
	| WithDefaultDefined<JsonColumn>;

// Type narrowing the default fails on union types, so use a type guard
export function hasDefault(column: DBColumn): column is DBColumnWithDefault {
	if (column.schema.default !== undefined) {
		return true;
	}
	if (hasPrimaryKey(column) && column.type === 'number') {
		return true;
	}
	return false;
}

function toDefault<T>(def: T | SQL<any>): string {
	const type = typeof def;
	if (type === 'string') {
		return sqlite.escapeString(def as string);
	} else if (type === 'boolean') {
		return def ? 'TRUE' : 'FALSE';
	} else {
		return def + '';
	}
}

function getDefaultValueSql(columnName: string, column: DBColumnWithDefault): string {
	if (isSerializedSQL(column.schema.default)) {
		return column.schema.default.sql;
	}

	switch (column.type) {
		case 'boolean':
		case 'number':
		case 'text':
		case 'date':
			return toDefault(column.schema.default);
		case 'json': {
			let stringified = '';
			try {
				stringified = JSON.stringify(column.schema.default);
			} catch (e) {
				// eslint-disable-next-line no-console
				console.log(
					`Invalid default value for column ${bold(
						columnName
					)}. Defaults must be valid JSON when using the \`json()\` type.`
				);
				process.exit(0);
			}

			return sqlite.escapeString(stringified);
		}
	}
}<|MERGE_RESOLUTION|>--- conflicted
+++ resolved
@@ -24,65 +24,6 @@
 
 export const SEED_DEV_FILE_NAME = ['seed.ts', 'seed.js', 'seed.mjs', 'seed.mts'];
 
-<<<<<<< HEAD
-export async function seedLocal({
-	db,
-	tables,
-	// Glob all potential seed files to catch renames and deletions.
-	userSeedGlob,
-	integrationSeedImports,
-}: {
-	db: SqliteDB;
-	tables: DBTables;
-	userSeedGlob: Record<string, () => Promise<{ default?: () => Promise<void> }>>;
-	integrationSeedImports: Array<() => Promise<{ default: () => Promise<void> }>>;
-}) {
-	await recreateTables({ db, tables });
-	for (const fileName of SEED_DEV_FILE_NAME) {
-		const key = Object.keys(userSeedGlob).find((f) => f.endsWith(fileName));
-		if (key) {
-			try {
-				const mod = await userSeedGlob[key]();
-				if (!mod.default) {
-					throw new Error(SEED_DEFAULT_EXPORT_ERROR(key));
-				}
-				await mod.default();
-			} catch (e) {
-				if (e instanceof LibsqlError) {
-					throw new Error(SEED_ERROR(e.message));
-				}
-				throw e;
-			}
-			break;
-		}
-	}
-	for (const importModule of integrationSeedImports) {
-		const mod = await importModule();
-		await mod.default().catch((e) => {
-			if (e instanceof LibsqlError) {
-				throw new Error(SEED_ERROR(e.message));
-			}
-			throw e;
-		});
-	}
-}
-
-async function recreateTables({ db, tables }: { db: SqliteDB; tables: DBTables }) {
-	const setupQueries: SQL[] = [];
-	for (const [name, table] of Object.entries(tables)) {
-		const dropQuery = sql.raw(`DROP TABLE IF EXISTS ${sqlite.escapeName(name)}`);
-		const createQuery = sql.raw(getCreateTableQuery(name, table));
-		const indexQueries = getCreateIndexQueries(name, table);
-		setupQueries.push(dropQuery, createQuery, ...indexQueries.map((s) => sql.raw(s)));
-	}
-	await db.batch([
-		db.run(sql`pragma defer_foreign_keys=true;`),
-		...setupQueries.map((q) => db.run(q)),
-	]);
-}
-
-=======
->>>>>>> e086a9f8
 export function getDropTableIfExistsQuery(tableName: string) {
 	return `DROP TABLE IF EXISTS ${sqlite.escapeName(tableName)}`;
 }
