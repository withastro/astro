--- conflicted
+++ resolved
@@ -37,37 +37,25 @@
 }: {
 	db: SqliteDB;
 	tables: DBTables;
-<<<<<<< HEAD
-	userSeedGlob: Record<string, () => Promise<void>>;
+	userSeedGlob: Record<string, () => Promise<{ default?: () => Promise<void> }>>;
 	integrationSeedImports: Array<() => Promise<{ default: () => Promise<void> }>>;
-=======
-	fileGlob: Record<string, () => Promise<{ default?: () => Promise<void> }>>;
->>>>>>> 123f6f85
 }) {
 	await recreateTables({ db, tables });
 	for (const fileName of SEED_DEV_FILE_NAME) {
 		const key = Object.keys(userSeedGlob).find((f) => f.endsWith(fileName));
 		if (key) {
-<<<<<<< HEAD
-			await userSeedGlob[key]().catch((e) => {
-=======
 			try {
-				const mod = await fileGlob[key]();
+				const mod = await userSeedGlob[key]();
 				if (!mod.default) {
 					throw new Error(SEED_DEFAULT_EXPORT_ERROR(key));
 				}
 				await mod.default();
 			} catch (e) {
->>>>>>> 123f6f85
 				if (e instanceof LibsqlError) {
 					throw new Error(SEED_ERROR(e.message));
 				}
 				throw e;
-<<<<<<< HEAD
-			});
-=======
 			}
->>>>>>> 123f6f85
 			break;
 		}
 	}
