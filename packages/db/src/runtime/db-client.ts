<<<<<<< HEAD
import { type Config as LibSQLConfig, createClient } from '@libsql/client';
import type { LibSQLDatabase } from 'drizzle-orm/libsql';
import { drizzle as drizzleLibsql } from 'drizzle-orm/libsql';
=======
import type { InStatement } from '@libsql/client';
import { createClient, type Config as LibSQLConfig } from '@libsql/client';
import type { LibSQLDatabase } from 'drizzle-orm/libsql';
import { drizzle as drizzleLibsql } from 'drizzle-orm/libsql';
import { drizzle as drizzleProxy, type SqliteRemoteDatabase } from 'drizzle-orm/sqlite-proxy';
import { z } from 'zod';
import { DetailedLibsqlError, safeFetch } from './utils.js';
>>>>>>> b5b39e4d

const isWebContainer = !!process.versions?.webcontainer;

type LocalDbClientOptions = {
	dbUrl: string;
};

export function createLocalDatabaseClient(options: LocalDbClientOptions): LibSQLDatabase {
	const url = isWebContainer ? 'file:content.db' : options.dbUrl;
	const client = createClient({ url });
	const db = drizzleLibsql(client);
	return db;
}

type RemoteDbClientOptions = {
	token: string;
	url: string | URL;
};

export function createRemoteDatabaseClient(options: RemoteDbClientOptions) {
	const url = new URL(options.url);

	return createRemoteLibSQLClient(options.token, url, options.url.toString());
}

// this function parses the options from a `Record<string, string>`
// provided from the object conversion of the searchParams and properly
// verifies that the Config object is providing the correct types.
// without this, there is runtime errors due to incorrect values
export function parseOpts(config: Record<string, string>): Partial<LibSQLConfig> {
	return {
		...config,
		...(config.syncInterval ? { syncInterval: parseInt(config.syncInterval) } : {}),
		...('readYourWrites' in config ? { readYourWrites: config.readYourWrites !== 'false' } : {}),
		...('offline' in config ? { offline: config.offline !== 'false' } : {}),
		...('tls' in config ? { tls: config.tls !== 'false' } : {}),
		...(config.concurrency ? { concurrency: parseInt(config.concurrency) } : {}),
	};
}

function createRemoteLibSQLClient(authToken: string, dbURL: URL, rawUrl: string) {
	const options: Record<string, string> = Object.fromEntries(dbURL.searchParams.entries());
	dbURL.search = '';

	let url = dbURL.toString();
	if (dbURL.protocol === 'memory:') {
		// libSQL expects a special string in place of a URL
		// for in-memory DBs.
		url = ':memory:';
	} else if (
		dbURL.protocol === 'file:' &&
		dbURL.pathname.startsWith('/') &&
		!rawUrl.startsWith('file:/')
	) {
		// libSQL accepts relative and absolute file URLs
		// for local DBs. This doesn't match the URL specification.
		// Parsing `file:some.db` and `file:/some.db` should yield
		// the same result, but libSQL interprets the former as
		// a relative path, and the latter as an absolute path.
		// This detects when such a conversion happened during parsing
		// and undoes it so that the URL given to libSQL is the
		// same as given by the user.
		url = 'file:' + dbURL.pathname.substring(1);
	}

	const client = createClient({ ...parseOpts(options), url, authToken });
	return drizzleLibsql(client);
}<|MERGE_RESOLUTION|>--- conflicted
+++ resolved
@@ -1,16 +1,6 @@
-<<<<<<< HEAD
-import { type Config as LibSQLConfig, createClient } from '@libsql/client';
-import type { LibSQLDatabase } from 'drizzle-orm/libsql';
-import { drizzle as drizzleLibsql } from 'drizzle-orm/libsql';
-=======
-import type { InStatement } from '@libsql/client';
 import { createClient, type Config as LibSQLConfig } from '@libsql/client';
 import type { LibSQLDatabase } from 'drizzle-orm/libsql';
 import { drizzle as drizzleLibsql } from 'drizzle-orm/libsql';
-import { drizzle as drizzleProxy, type SqliteRemoteDatabase } from 'drizzle-orm/sqlite-proxy';
-import { z } from 'zod';
-import { DetailedLibsqlError, safeFetch } from './utils.js';
->>>>>>> b5b39e4d
 
 const isWebContainer = !!process.versions?.webcontainer;
 
