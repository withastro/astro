--- conflicted
+++ resolved
@@ -1,34 +1,21 @@
 import { existsSync } from 'fs';
+import { CONFIG_FILE_NAMES, DB_PATH } from '../consts.js';
+import { createLocalDatabaseClient } from '../../runtime/db-client.js';
+import { dbConfigSchema, type DBTables } from '../types.js';
+import { getDbDirUrl, type VitePlugin } from '../utils.js';
+import { errorMap } from './error-map.js';
 import { dirname } from 'path';
 import { fileURLToPath } from 'url';
 import type { AstroIntegration } from 'astro';
 import { mkdir, rm, writeFile } from 'fs/promises';
-<<<<<<< HEAD
-import { CONFIG_FILE_NAMES, DB_PATH } from '../consts.js';
-import { createLocalDatabaseClient } from '../../runtime/db-client.js';
-import { dbConfigSchema, type DBTables } from '../types.js';
-import { getDbDirUrl, type VitePlugin } from '../utils.js';
-=======
 import { blue, yellow } from 'kleur/colors';
-import { createLocalDatabaseClient } from '../../runtime/db-client.js';
-import { DB_PATH } from '../consts.js';
-import { STUDIO_CONFIG_MISSING_WRITABLE_TABLE_ERROR, UNSAFE_WRITABLE_WARNING } from '../errors.js';
-import { recreateTables, seedData } from '../queries.js';
-import { type ManagedAppToken, getManagedAppTokenOrExit } from '../tokens.js';
-import { type DBTables, astroConfigWithDbSchema } from '../types.js';
-import { type VitePlugin } from '../utils.js';
->>>>>>> 560a5934
-import { errorMap } from './error-map.js';
 import { fileURLIntegration } from './file-url.js';
-<<<<<<< HEAD
 import { recreateTables } from '../../runtime/queries.js';
 import { getManagedAppTokenOrExit, type ManagedAppToken } from '../tokens.js';
 import { loadConfigFile } from '../load-file.js';
-=======
+import { vitePluginDb } from './vite-plugin-db.js';
 import { typegen } from './typegen.js';
-import { vitePluginDb } from './vite-plugin-db.js';
 import { vitePluginInjectEnvTs } from './vite-plugin-inject-env-ts.js';
->>>>>>> 560a5934
 
 function astroDBIntegration(): AstroIntegration {
 	let connectToStudio = false;
