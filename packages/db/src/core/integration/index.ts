import { existsSync } from 'node:fs';
import { mkdir, writeFile } from 'node:fs/promises';
import { dirname } from 'node:path';
import { fileURLToPath } from 'node:url';
import type { AstroIntegration, HookParameters } from 'astro';
import { blue, yellow } from 'kleur/colors';
import {
	createServer,
	type HMRPayload,
	loadEnv,
	mergeConfig,
	type UserConfig,
	type ViteDevServer,
} from 'vite';
import parseArgs from 'yargs-parser';
import { AstroDbError, isDbError } from '../../runtime/utils.js';
import { CONFIG_FILE_NAMES, DB_PATH, VIRTUAL_MODULE_ID } from '../consts.js';
import { EXEC_DEFAULT_EXPORT_ERROR, EXEC_ERROR } from '../errors.js';
import { resolveDbConfig } from '../load-file.js';
import { SEED_DEV_FILE_NAME } from '../queries.js';
<<<<<<< HEAD
import { type VitePlugin, getDbDirectoryUrl, getRemoteDatabaseInfo } from '../utils.js';
=======
import { getDbDirectoryUrl, getManagedRemoteToken, type VitePlugin } from '../utils.js';
>>>>>>> b5b39e4d
import { fileURLIntegration } from './file-url.js';
import { getDtsContent } from './typegen.js';
import {
	type LateSeedFiles,
	type LateTables,
	type SeedHandler,
	vitePluginDb,
} from './vite-plugin-db.js';

function astroDBIntegration(): AstroIntegration {
	let connectToRemote = false;
	let configFileDependencies: string[] = [];
	let root: URL;
	// Used during production builds to load seed files.
	let tempViteServer: ViteDevServer | undefined;

	// Make table loading "late" to pass to plugins from `config:setup`,
	// but load during `config:done` to wait for integrations to settle.
	let tables: LateTables = {
		get() {
			throw new Error('[astro:db] INTERNAL Tables not loaded yet');
		},
	};
	let seedFiles: LateSeedFiles = {
		get() {
			throw new Error('[astro:db] INTERNAL Seed files not loaded yet');
		},
	};
	let seedHandler: SeedHandler = {
		execute: () => {
			throw new Error('[astro:db] INTERNAL Seed handler not loaded yet');
		},
		inProgress: false,
	};

	let command: HookParameters<'astro:config:setup'>['command'];
	let finalBuildOutput: string;
	return {
		name: 'astro:db',
		hooks: {
			'astro:config:setup': async ({ updateConfig, config, command: _command, logger }) => {
				command = _command;
				root = config.root;

				if (command === 'preview') return;

				let dbPlugin: VitePlugin | undefined = undefined;
				const args = parseArgs(process.argv.slice(3));
				connectToRemote = process.env.ASTRO_INTERNAL_TEST_REMOTE || args['remote'];

				if (connectToRemote) {
					dbPlugin = vitePluginDb({
						connectToRemote,
						appToken: getRemoteDatabaseInfo().token,
						tables,
						root: config.root,
						srcDir: config.srcDir,
						output: config.output,
						seedHandler,
					});
				} else {
					dbPlugin = vitePluginDb({
						connectToRemote,
						tables,
						seedFiles,
						root: config.root,
						srcDir: config.srcDir,
						output: config.output,
						logger,
						seedHandler,
					});
				}

				updateConfig({
					vite: {
						assetsInclude: [DB_PATH],
						plugins: [dbPlugin],
					},
				});
			},
			'astro:config:done': async ({ config, injectTypes, buildOutput }) => {
				if (command === 'preview') return;

				finalBuildOutput = buildOutput;

				// TODO: refine where we load tables
				// @matthewp: may want to load tables by path at runtime
				const { dbConfig, dependencies, integrationSeedPaths } = await resolveDbConfig(config);
				tables.get = () => dbConfig.tables;
				seedFiles.get = () => integrationSeedPaths;
				configFileDependencies = dependencies;

				const localDbUrl = new URL(DB_PATH, config.root);
				if (!connectToRemote && !existsSync(localDbUrl)) {
					await mkdir(dirname(fileURLToPath(localDbUrl)), { recursive: true });
					await writeFile(localDbUrl, '');
				}

				injectTypes({
					filename: 'db.d.ts',
					content: getDtsContent(tables.get() ?? {}),
				});
			},
			'astro:server:setup': async ({ server, logger }) => {
				seedHandler.execute = async (fileUrl) => {
					await executeSeedFile({ fileUrl, viteServer: server });
				};
				const filesToWatch = [
					...CONFIG_FILE_NAMES.map((c) => new URL(c, getDbDirectoryUrl(root))),
					...configFileDependencies.map((c) => new URL(c, root)),
				];
				server.watcher.on('all', (_event, relativeEntry) => {
					const entry = new URL(relativeEntry, root);
					if (filesToWatch.some((f) => entry.href === f.href)) {
						server.restart();
					}
				});
				// Wait for dev server log before showing "connected".
				setTimeout(() => {
					logger.info(
						connectToRemote ? 'Connected to remote database.' : 'New local database created.',
					);
					if (connectToRemote) return;

					const localSeedPaths = SEED_DEV_FILE_NAME.map(
						(name) => new URL(name, getDbDirectoryUrl(root)),
					);
					// Eager load astro:db module on startup
					if (seedFiles.get().length || localSeedPaths.find((path) => existsSync(path))) {
						server.ssrLoadModule(VIRTUAL_MODULE_ID).catch((e) => {
							logger.error(e instanceof Error ? e.message : String(e));
						});
					}
				}, 100);
			},
			'astro:build:start': async ({ logger }) => {
				if (!connectToRemote && !databaseFileEnvDefined() && finalBuildOutput === 'server') {
					const message = `Attempting to build without the --remote flag or the ASTRO_DATABASE_FILE environment variable defined. You probably want to pass --remote to astro build.`;
					const hint =
						'Learn more connecting to libSQL: https://docs.astro.build/en/guides/astro-db/#connect-a-libsql-database-for-production';
					throw new AstroDbError(message, hint);
				}

				logger.info('database: ' + (connectToRemote ? yellow('remote') : blue('local database.')));
			},
			'astro:build:setup': async ({ vite }) => {
				tempViteServer = await getTempViteServer({ viteConfig: vite });
				seedHandler.execute = async (fileUrl) => {
					await executeSeedFile({ fileUrl, viteServer: tempViteServer! });
				};
			},
			'astro:build:done': async ({}) => {
				await tempViteServer?.close();
			},
		},
	};
}

function databaseFileEnvDefined() {
	const env = loadEnv('', process.cwd());
	return env.ASTRO_DATABASE_FILE != null || process.env.ASTRO_DATABASE_FILE != null;
}

export function integration(): AstroIntegration[] {
	return [astroDBIntegration(), fileURLIntegration()];
}

async function executeSeedFile({
	fileUrl,
	viteServer,
}: {
	fileUrl: URL;
	viteServer: ViteDevServer;
}) {
	// Use decodeURIComponent to handle paths with spaces correctly
	// This ensures that %20 in the pathname is properly handled
	const pathname = decodeURIComponent(fileUrl.pathname);
	const mod = await viteServer.ssrLoadModule(pathname);
	if (typeof mod.default !== 'function') {
		throw new AstroDbError(EXEC_DEFAULT_EXPORT_ERROR(fileURLToPath(fileUrl)));
	}
	try {
		await mod.default();
	} catch (e) {
		if (isDbError(e)) {
			throw new AstroDbError(EXEC_ERROR(e.message));
		}
		throw e;
	}
}

/**
 * Inspired by Astro content collection config loader.
 */
async function getTempViteServer({ viteConfig }: { viteConfig: UserConfig }) {
	const tempViteServer = await createServer(
		mergeConfig(viteConfig, {
			server: { middlewareMode: true, hmr: false, watch: null, ws: false },
			optimizeDeps: { noDiscovery: true },
			ssr: { external: [] },
			logLevel: 'silent',
		}),
	);

	const hotSend = tempViteServer.hot.send;
	tempViteServer.hot.send = (payload: HMRPayload) => {
		if (payload.type === 'error') {
			throw payload.err;
		}
		return hotSend(payload);
	};

	return tempViteServer;
}<|MERGE_RESOLUTION|>--- conflicted
+++ resolved
@@ -18,11 +18,7 @@
 import { EXEC_DEFAULT_EXPORT_ERROR, EXEC_ERROR } from '../errors.js';
 import { resolveDbConfig } from '../load-file.js';
 import { SEED_DEV_FILE_NAME } from '../queries.js';
-<<<<<<< HEAD
-import { type VitePlugin, getDbDirectoryUrl, getRemoteDatabaseInfo } from '../utils.js';
-=======
-import { getDbDirectoryUrl, getManagedRemoteToken, type VitePlugin } from '../utils.js';
->>>>>>> b5b39e4d
+import { getDbDirectoryUrl, getRemoteDatabaseInfo, type VitePlugin } from '../utils.js';
 import { fileURLIntegration } from './file-url.js';
 import { getDtsContent } from './typegen.js';
 import {
