import { existsSync } from 'node:fs';
import { mkdir, writeFile } from 'node:fs/promises';
import { dirname } from 'node:path';
import { fileURLToPath } from 'node:url';
import type { ManagedAppToken } from '@astrojs/studio';
<<<<<<< HEAD
import type { AstroConfig, AstroIntegration } from 'astro';
=======
import { LibsqlError } from '@libsql/client';
import type { AstroIntegration } from 'astro';
>>>>>>> 929ce283
import { blue, yellow } from 'kleur/colors';
import {
	type HMRPayload,
	type UserConfig,
	type ViteDevServer,
	createServer,
	loadEnv,
	mergeConfig,
} from 'vite';
import parseArgs from 'yargs-parser';
<<<<<<< HEAD
import { AstroDbError, isDbError } from '../../runtime/utils.js';
import { CONFIG_FILE_NAMES, DB_PATH } from '../consts.js';
=======
import { AstroDbError } from '../../runtime/utils.js';
import { CONFIG_FILE_NAMES, DB_PATH, VIRTUAL_MODULE_ID } from '../consts.js';
>>>>>>> 929ce283
import { EXEC_DEFAULT_EXPORT_ERROR, EXEC_ERROR } from '../errors.js';
import { resolveDbConfig } from '../load-file.js';
import { SEED_DEV_FILE_NAME } from '../queries.js';
import { type VitePlugin, getDbDirectoryUrl, getManagedRemoteToken } from '../utils.js';
import { fileURLIntegration } from './file-url.js';
import { getDtsContent } from './typegen.js';
import {
	type LateSeedFiles,
	type LateTables,
	type SeedHandler,
	resolved,
	vitePluginDb,
} from './vite-plugin-db.js';

function astroDBIntegration(): AstroIntegration {
	let connectToRemote = false;
	let configFileDependencies: string[] = [];
	let root: URL;
	let appToken: ManagedAppToken | undefined;
	// Used during production builds to load seed files.
	let tempViteServer: ViteDevServer | undefined;

	// Make table loading "late" to pass to plugins from `config:setup`,
	// but load during `config:done` to wait for integrations to settle.
	let tables: LateTables = {
		get() {
			throw new Error('[astro:db] INTERNAL Tables not loaded yet');
		},
	};
	let seedFiles: LateSeedFiles = {
		get() {
			throw new Error('[astro:db] INTERNAL Seed files not loaded yet');
		},
	};
	let seedHandler: SeedHandler = {
		execute: () => {
			throw new Error('[astro:db] INTERNAL Seed handler not loaded yet');
		},
		inProgress: false,
	};

	let command: 'dev' | 'build' | 'preview' | 'sync';
	let finalBuildOutput: string;
	return {
		name: 'astro:db',
		hooks: {
			'astro:config:setup': async ({ updateConfig, config, command: _command, logger }) => {
				command = _command;
				root = config.root;

				if (command === 'preview') return;

				let dbPlugin: VitePlugin | undefined = undefined;
				const args = parseArgs(process.argv.slice(3));
				connectToRemote = process.env.ASTRO_INTERNAL_TEST_REMOTE || args['remote'];

				if (connectToRemote) {
					appToken = await getManagedRemoteToken();
					dbPlugin = vitePluginDb({
						connectToStudio: connectToRemote,
						appToken: appToken.token,
						tables,
						root: config.root,
						srcDir: config.srcDir,
						output: config.output,
						seedHandler,
					});
				} else {
					dbPlugin = vitePluginDb({
						connectToStudio: false,
						tables,
						seedFiles,
						root: config.root,
						srcDir: config.srcDir,
						output: config.output,
						logger,
						seedHandler,
					});
				}

				updateConfig({
					vite: {
						assetsInclude: [DB_PATH],
						plugins: [dbPlugin],
					},
				});
			},
			'astro:config:done': async ({ config, injectTypes, buildOutput }) => {
				if (command === 'preview') return;

				finalBuildOutput = buildOutput;

				// TODO: refine where we load tables
				// @matthewp: may want to load tables by path at runtime
				const { dbConfig, dependencies, integrationSeedPaths } = await resolveDbConfig(config);
				tables.get = () => dbConfig.tables;
				seedFiles.get = () => integrationSeedPaths;
				configFileDependencies = dependencies;

				const localDbUrl = new URL(DB_PATH, config.root);
				if (!connectToRemote && !existsSync(localDbUrl)) {
					await mkdir(dirname(fileURLToPath(localDbUrl)), { recursive: true });
					await writeFile(localDbUrl, '');
				}

				injectTypes({
					filename: 'db.d.ts',
					content: getDtsContent(tables.get() ?? {}),
				});
			},
			'astro:server:setup': async ({ server, logger }) => {
				seedHandler.execute = async (fileUrl) => {
					await executeSeedFile({ fileUrl, viteServer: server });
				};
				const filesToWatch = [
					...CONFIG_FILE_NAMES.map((c) => new URL(c, getDbDirectoryUrl(root))),
					...configFileDependencies.map((c) => new URL(c, root)),
				];
				server.watcher.on('all', (_event, relativeEntry) => {
					const entry = new URL(relativeEntry, root);
					if (filesToWatch.some((f) => entry.href === f.href)) {
						server.restart();
					}
				});
				// Wait for dev server log before showing "connected".
				setTimeout(() => {
					logger.info(
						connectToRemote ? 'Connected to remote database.' : 'New local database created.',
					);
					if (connectToRemote) return;

					const localSeedPaths = SEED_DEV_FILE_NAME.map(
						(name) => new URL(name, getDbDirectoryUrl(root)),
					);
					// Eager load astro:db module on startup
					if (seedFiles.get().length || localSeedPaths.find((path) => existsSync(path))) {
						server.ssrLoadModule(VIRTUAL_MODULE_ID).catch((e) => {
							logger.error(e instanceof Error ? e.message : String(e));
						});
					}
				}, 100);
			},
			'astro:build:start': async ({ logger }) => {
				if (!connectToRemote && !databaseFileEnvDefined() && finalBuildOutput === 'server') {
					const message = `Attempting to build without the --remote flag or the ASTRO_DATABASE_FILE environment variable defined. You probably want to pass --remote to astro build.`;
					const hint =
						'Learn more connecting to Studio: https://docs.astro.build/en/guides/astro-db/#connect-to-astro-studio';
					throw new AstroDbError(message, hint);
				}

				logger.info('database: ' + (connectToRemote ? yellow('remote') : blue('local database.')));
			},
			'astro:build:setup': async ({ vite }) => {
				tempViteServer = await getTempViteServer({ viteConfig: vite });
				seedHandler.execute = async (fileUrl) => {
					await executeSeedFile({ fileUrl, viteServer: tempViteServer! });
				};
			},
			'astro:build:done': async ({}) => {
				await appToken?.destroy();
				await tempViteServer?.close();
			},
		},
	};
}

function databaseFileEnvDefined() {
	const env = loadEnv('', process.cwd());
	return env.ASTRO_DATABASE_FILE != null || process.env.ASTRO_DATABASE_FILE != null;
}

export function integration(): AstroIntegration[] {
	return [astroDBIntegration(), fileURLIntegration()];
}

async function executeSeedFile({
	fileUrl,
	viteServer,
}: {
	fileUrl: URL;
	viteServer: ViteDevServer;
}) {
	const mod = await viteServer.ssrLoadModule(fileUrl.pathname);
	if (typeof mod.default !== 'function') {
		throw new AstroDbError(EXEC_DEFAULT_EXPORT_ERROR(fileURLToPath(fileUrl)));
	}
	try {
		await mod.default();
	} catch (e) {
		if (isDbError(e)) {
			throw new AstroDbError(EXEC_ERROR(e.message));
		}
		throw e;
	}
}

/**
 * Inspired by Astro content collection config loader.
 */
async function getTempViteServer({ viteConfig }: { viteConfig: UserConfig }) {
	const tempViteServer = await createServer(
		mergeConfig(viteConfig, {
			server: { middlewareMode: true, hmr: false, watch: null, ws: false },
			optimizeDeps: { noDiscovery: true },
			ssr: { external: [] },
			logLevel: 'silent',
		}),
	);

	const hotSend = tempViteServer.hot.send;
	tempViteServer.hot.send = (payload: HMRPayload) => {
		if (payload.type === 'error') {
			throw payload.err;
		}
		return hotSend(payload);
	};

	return tempViteServer;
}<|MERGE_RESOLUTION|>--- conflicted
+++ resolved
@@ -3,12 +3,7 @@
 import { dirname } from 'node:path';
 import { fileURLToPath } from 'node:url';
 import type { ManagedAppToken } from '@astrojs/studio';
-<<<<<<< HEAD
-import type { AstroConfig, AstroIntegration } from 'astro';
-=======
-import { LibsqlError } from '@libsql/client';
 import type { AstroIntegration } from 'astro';
->>>>>>> 929ce283
 import { blue, yellow } from 'kleur/colors';
 import {
 	type HMRPayload,
@@ -19,13 +14,8 @@
 	mergeConfig,
 } from 'vite';
 import parseArgs from 'yargs-parser';
-<<<<<<< HEAD
 import { AstroDbError, isDbError } from '../../runtime/utils.js';
-import { CONFIG_FILE_NAMES, DB_PATH } from '../consts.js';
-=======
-import { AstroDbError } from '../../runtime/utils.js';
 import { CONFIG_FILE_NAMES, DB_PATH, VIRTUAL_MODULE_ID } from '../consts.js';
->>>>>>> 929ce283
 import { EXEC_DEFAULT_EXPORT_ERROR, EXEC_ERROR } from '../errors.js';
 import { resolveDbConfig } from '../load-file.js';
 import { SEED_DEV_FILE_NAME } from '../queries.js';
