--- conflicted
+++ resolved
@@ -160,15 +160,7 @@
 				}, 100);
 			},
 			'astro:build:start': async ({ logger }) => {
-<<<<<<< HEAD
-				if (!connectToStudio && !databaseFileEnvDefined() && finalBuildOutput === 'server') {
-=======
-				if (
-					!connectToRemote &&
-					!databaseFileEnvDefined() &&
-					(output === 'server' || output === 'hybrid')
-				) {
->>>>>>> 5a39da87
+				if (!connectToRemote && !databaseFileEnvDefined() && finalBuildOutput === 'server') {
 					const message = `Attempting to build without the --remote flag or the ASTRO_DATABASE_FILE environment variable defined. You probably want to pass --remote to astro build.`;
 					const hint =
 						'Learn more connecting to Studio: https://docs.astro.build/en/guides/astro-db/#connect-to-astro-studio';
