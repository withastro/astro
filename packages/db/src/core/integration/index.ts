--- conflicted
+++ resolved
@@ -58,12 +58,7 @@
 		inProgress: false,
 	};
 
-<<<<<<< HEAD
-	let command: 'dev' | 'build' | 'preview';
-=======
 	let command: 'dev' | 'build' | 'preview' | 'sync';
-	let output: AstroConfig['output'] = 'server';
->>>>>>> 3eeaf6bd
 	return {
 		name: 'astro:db',
 		hooks: {
