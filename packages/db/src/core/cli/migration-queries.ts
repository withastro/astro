import deepDiff from 'deep-diff';
import { SQLiteAsyncDialect } from 'drizzle-orm/sqlite-core';
import * as color from 'kleur/colors';
import { customAlphabet } from 'nanoid';
import prompts from 'prompts';
import { hasPrimaryKey } from '../../runtime/index.js';
import { isSerializedSQL } from '../../runtime/types.js';
import {
	getCreateIndexQueries,
	getCreateTableQuery,
	getModifiers,
	getReferencesConfig,
	hasDefault,
	schemaTypeToSqlType,
<<<<<<< HEAD
} from '../../runtime/queries.js';
import { hasPrimaryKey } from '../../runtime/index.js';
import { isSerializedSQL } from '../../runtime/types.js';
=======
} from '../queries.js';
import {
	type BooleanColumn,
	type ColumnType,
	type DBColumn,
	type DBColumns,
	type DBSnapshot,
	type DBTable,
	type DBTables,
	type DateColumn,
	type Indexes,
	type JsonColumn,
	type NumberColumn,
	type TextColumn,
	columnSchema,
} from '../types.js';
>>>>>>> 560a5934

const sqlite = new SQLiteAsyncDialect();
const genTempTableName = customAlphabet('abcdefghijklmnopqrstuvwxyz', 10);

/** Dependency injected for unit testing */
type AmbiguityResponses = {
	collectionRenames: Record<string, string>;
	columnRenames: {
		[collectionName: string]: Record<string, string>;
	};
};

export async function getMigrationQueries({
	oldSnapshot,
	newSnapshot,
	ambiguityResponses,
}: {
	oldSnapshot: DBSnapshot;
	newSnapshot: DBSnapshot;
	ambiguityResponses?: AmbiguityResponses;
}): Promise<{ queries: string[]; confirmations: string[] }> {
	const queries: string[] = [];
	const confirmations: string[] = [];
	let added = getAddedCollections(oldSnapshot, newSnapshot);
	let dropped = getDroppedCollections(oldSnapshot, newSnapshot);
	if (!isEmpty(added) && !isEmpty(dropped)) {
		const resolved = await resolveCollectionRenames(added, dropped, ambiguityResponses);
		added = resolved.added;
		dropped = resolved.dropped;
		for (const { from, to } of resolved.renamed) {
			const renameQuery = `ALTER TABLE ${sqlite.escapeName(from)} RENAME TO ${sqlite.escapeName(
				to
			)}`;
			queries.push(renameQuery);
		}
	}

	for (const [collectionName, collection] of Object.entries(added)) {
		queries.push(getCreateTableQuery(collectionName, collection));
		queries.push(...getCreateIndexQueries(collectionName, collection));
	}

	for (const [collectionName] of Object.entries(dropped)) {
		const dropQuery = `DROP TABLE ${sqlite.escapeName(collectionName)}`;
		queries.push(dropQuery);
	}

	for (const [collectionName, newCollection] of Object.entries(newSnapshot.schema)) {
		const oldCollection = oldSnapshot.schema[collectionName];
		if (!oldCollection) continue;
		const result = await getCollectionChangeQueries({
			collectionName,
			oldCollection,
			newCollection,
		});
		queries.push(...result.queries);
		confirmations.push(...result.confirmations);
	}
	return { queries, confirmations };
}

export async function getCollectionChangeQueries({
	collectionName,
	oldCollection,
	newCollection,
	ambiguityResponses,
}: {
	collectionName: string;
	oldCollection: DBTable;
	newCollection: DBTable;
	ambiguityResponses?: AmbiguityResponses;
}): Promise<{ queries: string[]; confirmations: string[] }> {
	const queries: string[] = [];
	const confirmations: string[] = [];
	const updated = getUpdatedColumns(oldCollection.columns, newCollection.columns);
	let added = getAdded(oldCollection.columns, newCollection.columns);
	let dropped = getDropped(oldCollection.columns, newCollection.columns);
	/** Any foreign key changes require a full table recreate */
	const hasForeignKeyChanges = Boolean(
		deepDiff(oldCollection.foreignKeys, newCollection.foreignKeys)
	);

	if (!hasForeignKeyChanges && isEmpty(updated) && isEmpty(added) && isEmpty(dropped)) {
		return {
			queries: getChangeIndexQueries({
				collectionName,
				oldIndexes: oldCollection.indexes,
				newIndexes: newCollection.indexes,
			}),
			confirmations,
		};
	}
	if (!hasForeignKeyChanges && !isEmpty(added) && !isEmpty(dropped)) {
		const resolved = await resolveColumnRenames(collectionName, added, dropped, ambiguityResponses);
		added = resolved.added;
		dropped = resolved.dropped;
		queries.push(...getColumnRenameQueries(collectionName, resolved.renamed));
	}
	if (
		!hasForeignKeyChanges &&
		isEmpty(updated) &&
		Object.values(dropped).every(canAlterTableDropColumn) &&
		Object.values(added).every(canAlterTableAddColumn)
	) {
		queries.push(
			...getAlterTableQueries(collectionName, added, dropped),
			...getChangeIndexQueries({
				collectionName,
				oldIndexes: oldCollection.indexes,
				newIndexes: newCollection.indexes,
			})
		);
		return { queries, confirmations };
	}

	const dataLossCheck = canRecreateTableWithoutDataLoss(added, updated);
	if (dataLossCheck.dataLoss) {
		const { reason, columnName } = dataLossCheck;
		const reasonMsgs: Record<DataLossReason, string> = {
			'added-required': `New column ${color.bold(
				collectionName + '.' + columnName
			)} is required with no default value.\nThis requires deleting existing data in the ${color.bold(
				collectionName
			)} collection.`,
			'added-unique': `New column ${color.bold(
				collectionName + '.' + columnName
			)} is marked as unique.\nThis requires deleting existing data in the ${color.bold(
				collectionName
			)} collection.`,
			'updated-type': `Updated column ${color.bold(
				collectionName + '.' + columnName
			)} cannot convert data to new column data type.\nThis requires deleting existing data in the ${color.bold(
				collectionName
			)} collection.`,
		};
		confirmations.push(reasonMsgs[reason]);
	}

	const primaryKeyExists = Object.entries(newCollection.columns).find(([, column]) =>
		hasPrimaryKey(column)
	);
	const droppedPrimaryKey = Object.entries(dropped).find(([, column]) => hasPrimaryKey(column));

	const recreateTableQueries = getRecreateTableQueries({
		collectionName,
		newCollection,
		added,
		hasDataLoss: dataLossCheck.dataLoss,
		migrateHiddenPrimaryKey: !primaryKeyExists && !droppedPrimaryKey,
	});
	queries.push(...recreateTableQueries, ...getCreateIndexQueries(collectionName, newCollection));
	return { queries, confirmations };
}

function getChangeIndexQueries({
	collectionName,
	oldIndexes = {},
	newIndexes = {},
}: {
	collectionName: string;
	oldIndexes?: Indexes;
	newIndexes?: Indexes;
}) {
	const added = getAdded(oldIndexes, newIndexes);
	const dropped = getDropped(oldIndexes, newIndexes);
	const updated = getUpdated(oldIndexes, newIndexes);

	Object.assign(dropped, updated);
	Object.assign(added, updated);

	const queries: string[] = [];
	for (const indexName of Object.keys(dropped)) {
		const dropQuery = `DROP INDEX ${sqlite.escapeName(indexName)}`;
		queries.push(dropQuery);
	}
	queries.push(...getCreateIndexQueries(collectionName, { indexes: added }));
	return queries;
}

type Renamed = Array<{ from: string; to: string }>;

async function resolveColumnRenames(
	collectionName: string,
	mightAdd: DBColumns,
	mightDrop: DBColumns,
	ambiguityResponses?: AmbiguityResponses
): Promise<{ added: DBColumns; dropped: DBColumns; renamed: Renamed }> {
	const added: DBColumns = {};
	const dropped: DBColumns = {};
	const renamed: Renamed = [];

	for (const [columnName, column] of Object.entries(mightAdd)) {
		let oldColumnName = ambiguityResponses
			? ambiguityResponses.columnRenames[collectionName]?.[columnName] ?? '__NEW__'
			: undefined;
		if (!oldColumnName) {
			const res = await prompts(
				{
					type: 'select',
					name: 'columnName',
					message:
						'New column ' +
						color.blue(color.bold(`${collectionName}.${columnName}`)) +
						' detected. Was this renamed from an existing column?',
					choices: [
						{ title: 'New column (not renamed from existing)', value: '__NEW__' },
						...Object.keys(mightDrop)
							.filter((key) => !(key in renamed))
							.map((key) => ({ title: key, value: key })),
					],
				},
				{
					onCancel: () => {
						process.exit(1);
					},
				}
			);
			oldColumnName = res.columnName as string;
		}

		if (oldColumnName === '__NEW__') {
			added[columnName] = column;
		} else {
			renamed.push({ from: oldColumnName, to: columnName });
		}
	}
	for (const [droppedColumnName, droppedColumn] of Object.entries(mightDrop)) {
		if (!renamed.find((r) => r.from === droppedColumnName)) {
			dropped[droppedColumnName] = droppedColumn;
		}
	}

	return { added, dropped, renamed };
}

async function resolveCollectionRenames(
	mightAdd: DBTables,
	mightDrop: DBTables,
	ambiguityResponses?: AmbiguityResponses
): Promise<{ added: DBTables; dropped: DBTables; renamed: Renamed }> {
	const added: DBTables = {};
	const dropped: DBTables = {};
	const renamed: Renamed = [];

	for (const [collectionName, collection] of Object.entries(mightAdd)) {
		let oldCollectionName = ambiguityResponses
			? ambiguityResponses.collectionRenames[collectionName] ?? '__NEW__'
			: undefined;
		if (!oldCollectionName) {
			const res = await prompts(
				{
					type: 'select',
					name: 'collectionName',
					message:
						'New collection ' +
						color.blue(color.bold(collectionName)) +
						' detected. Was this renamed from an existing collection?',
					choices: [
						{ title: 'New collection (not renamed from existing)', value: '__NEW__' },
						...Object.keys(mightDrop)
							.filter((key) => !(key in renamed))
							.map((key) => ({ title: key, value: key })),
					],
				},
				{
					onCancel: () => {
						process.exit(1);
					},
				}
			);
			oldCollectionName = res.collectionName as string;
		}

		if (oldCollectionName === '__NEW__') {
			added[collectionName] = collection;
		} else {
			renamed.push({ from: oldCollectionName, to: collectionName });
		}
	}

	for (const [droppedCollectionName, droppedCollection] of Object.entries(mightDrop)) {
		if (!renamed.find((r) => r.from === droppedCollectionName)) {
			dropped[droppedCollectionName] = droppedCollection;
		}
	}

	return { added, dropped, renamed };
}

function getAddedCollections(oldCollections: DBSnapshot, newCollections: DBSnapshot): DBTables {
	const added: DBTables = {};
	for (const [key, newCollection] of Object.entries(newCollections.schema)) {
		if (!(key in oldCollections.schema)) added[key] = newCollection;
	}
	return added;
}

function getDroppedCollections(oldCollections: DBSnapshot, newCollections: DBSnapshot): DBTables {
	const dropped: DBTables = {};
	for (const [key, oldCollection] of Object.entries(oldCollections.schema)) {
		if (!(key in newCollections.schema)) dropped[key] = oldCollection;
	}
	return dropped;
}

function getColumnRenameQueries(unescapedCollectionName: string, renamed: Renamed): string[] {
	const queries: string[] = [];
	const collectionName = sqlite.escapeName(unescapedCollectionName);

	for (const { from, to } of renamed) {
		const q = `ALTER TABLE ${collectionName} RENAME COLUMN ${sqlite.escapeName(
			from
		)} TO ${sqlite.escapeName(to)}`;
		queries.push(q);
	}

	return queries;
}

/**
 * Get ALTER TABLE queries to update the table schema. Assumes all added and dropped columns pass
 * `canUseAlterTableAddColumn` and `canAlterTableDropColumn` checks!
 */
function getAlterTableQueries(
	unescapedCollectionName: string,
	added: DBColumns,
	dropped: DBColumns
): string[] {
	const queries: string[] = [];
	const collectionName = sqlite.escapeName(unescapedCollectionName);

	for (const [unescColumnName, column] of Object.entries(added)) {
		const columnName = sqlite.escapeName(unescColumnName);
		const type = schemaTypeToSqlType(column.type);
		const q = `ALTER TABLE ${collectionName} ADD COLUMN ${columnName} ${type}${getModifiers(
			columnName,
			column
		)}`;
		queries.push(q);
	}

	for (const unescColumnName of Object.keys(dropped)) {
		const columnName = sqlite.escapeName(unescColumnName);
		const q = `ALTER TABLE ${collectionName} DROP COLUMN ${columnName}`;
		queries.push(q);
	}

	return queries;
}

function getRecreateTableQueries({
	collectionName: unescCollectionName,
	newCollection,
	added,
	hasDataLoss,
	migrateHiddenPrimaryKey,
}: {
	collectionName: string;
	newCollection: DBTable;
	added: Record<string, DBColumn>;
	hasDataLoss: boolean;
	migrateHiddenPrimaryKey: boolean;
}): string[] {
	const unescTempName = `${unescCollectionName}_${genTempTableName()}`;
	const tempName = sqlite.escapeName(unescTempName);
	const collectionName = sqlite.escapeName(unescCollectionName);

	if (hasDataLoss) {
		return [
			`DROP TABLE ${collectionName}`,
			getCreateTableQuery(unescCollectionName, newCollection),
		];
	}
	const newColumns = [...Object.keys(newCollection.columns)];
	if (migrateHiddenPrimaryKey) {
		newColumns.unshift('_id');
	}
	const escapedColumns = newColumns
		.filter((i) => !(i in added))
		.map((c) => sqlite.escapeName(c))
		.join(', ');

	return [
		getCreateTableQuery(unescTempName, newCollection),
		`INSERT INTO ${tempName} (${escapedColumns}) SELECT ${escapedColumns} FROM ${collectionName}`,
		`DROP TABLE ${collectionName}`,
		`ALTER TABLE ${tempName} RENAME TO ${collectionName}`,
	];
}

function isEmpty(obj: Record<string, unknown>) {
	return Object.keys(obj).length === 0;
}

/**
 * ADD COLUMN is preferred for O(1) table updates, but is only supported for _some_ column
 * definitions.
 *
 * @see https://www.sqlite.org/lang_altertable.html#alter_table_add_column
 */
function canAlterTableAddColumn(column: DBColumn) {
	if (column.schema.unique) return false;
	if (hasRuntimeDefault(column)) return false;
	if (!column.schema.optional && !hasDefault(column)) return false;
	if (hasPrimaryKey(column)) return false;
	if (getReferencesConfig(column)) return false;
	return true;
}

function canAlterTableDropColumn(column: DBColumn) {
	if (column.schema.unique) return false;
	if (hasPrimaryKey(column)) return false;
	return true;
}

type DataLossReason = 'added-required' | 'added-unique' | 'updated-type';
type DataLossResponse =
	| { dataLoss: false }
	| { dataLoss: true; columnName: string; reason: DataLossReason };

function canRecreateTableWithoutDataLoss(
	added: DBColumns,
	updated: UpdatedColumns
): DataLossResponse {
	for (const [columnName, a] of Object.entries(added)) {
		if (hasPrimaryKey(a) && a.type !== 'number' && !hasDefault(a)) {
			return { dataLoss: true, columnName, reason: 'added-required' };
		}
		if (!a.schema.optional && !hasDefault(a)) {
			return { dataLoss: true, columnName, reason: 'added-required' };
		}
		if (!a.schema.optional && a.schema.unique) {
			return { dataLoss: true, columnName, reason: 'added-unique' };
		}
	}
	for (const [columnName, u] of Object.entries(updated)) {
		if (u.old.type !== u.new.type && !canChangeTypeWithoutQuery(u.old, u.new)) {
			return { dataLoss: true, columnName, reason: 'updated-type' };
		}
	}
	return { dataLoss: false };
}

function getAdded<T>(oldObj: Record<string, T>, newObj: Record<string, T>) {
	const added: Record<string, T> = {};
	for (const [key, value] of Object.entries(newObj)) {
		if (!(key in oldObj)) added[key] = value;
	}
	return added;
}

function getDropped<T>(oldObj: Record<string, T>, newObj: Record<string, T>) {
	const dropped: Record<string, T> = {};
	for (const [key, value] of Object.entries(oldObj)) {
		if (!(key in newObj)) dropped[key] = value;
	}
	return dropped;
}

function getUpdated<T>(oldObj: Record<string, T>, newObj: Record<string, T>) {
	const updated: Record<string, T> = {};
	for (const [key, value] of Object.entries(newObj)) {
		const oldValue = oldObj[key];
		if (!oldValue) continue;
		if (deepDiff(oldValue, value)) updated[key] = value;
	}
	return updated;
}

type UpdatedColumns = Record<string, { old: DBColumn; new: DBColumn }>;

function getUpdatedColumns(oldColumns: DBColumns, newColumns: DBColumns): UpdatedColumns {
	const updated: UpdatedColumns = {};
	for (const [key, newColumn] of Object.entries(newColumns)) {
		let oldColumn = oldColumns[key];
		if (!oldColumn) continue;

		if (oldColumn.type !== newColumn.type && canChangeTypeWithoutQuery(oldColumn, newColumn)) {
			// If we can safely change the type without a query,
			// try parsing the old schema as the new schema.
			// This lets us diff the columns as if they were the same type.
			const asNewColumn = columnSchema.safeParse({
				type: newColumn.type,
				schema: oldColumn.schema,
			});
			if (asNewColumn.success) {
				oldColumn = asNewColumn.data;
			}
			// If parsing fails, move on to the standard diff.
		}

		const diff = deepDiff(oldColumn, newColumn);

		if (diff) {
			updated[key] = { old: oldColumn, new: newColumn };
		}
	}
	return updated;
}
const typeChangesWithoutQuery: Array<{ from: ColumnType; to: ColumnType }> = [
	{ from: 'boolean', to: 'number' },
	{ from: 'date', to: 'text' },
	{ from: 'json', to: 'text' },
];

function canChangeTypeWithoutQuery(oldColumn: DBColumn, newColumn: DBColumn) {
	return typeChangesWithoutQuery.some(
		({ from, to }) => oldColumn.type === from && newColumn.type === to
	);
}

// Using `DBColumn` will not narrow `default` based on the column `type`
// Handle each column separately
type WithDefaultDefined<T extends DBColumn> = T & Required<Pick<T['schema'], 'default'>>;
type DBColumnWithDefault =
	| WithDefaultDefined<TextColumn>
	| WithDefaultDefined<DateColumn>
	| WithDefaultDefined<NumberColumn>
	| WithDefaultDefined<BooleanColumn>
	| WithDefaultDefined<JsonColumn>;

function hasRuntimeDefault(column: DBColumn): column is DBColumnWithDefault {
	return !!(column.schema.default && isSerializedSQL(column.schema.default));
}<|MERGE_RESOLUTION|>--- conflicted
+++ resolved
@@ -12,11 +12,6 @@
 	getReferencesConfig,
 	hasDefault,
 	schemaTypeToSqlType,
-<<<<<<< HEAD
-} from '../../runtime/queries.js';
-import { hasPrimaryKey } from '../../runtime/index.js';
-import { isSerializedSQL } from '../../runtime/types.js';
-=======
 } from '../queries.js';
 import {
 	type BooleanColumn,
@@ -33,7 +28,6 @@
 	type TextColumn,
 	columnSchema,
 } from '../types.js';
->>>>>>> 560a5934
 
 const sqlite = new SQLiteAsyncDialect();
 const genTempTableName = customAlphabet('abcdefghijklmnopqrstuvwxyz', 10);
