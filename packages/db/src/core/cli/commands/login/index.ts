import { mkdir, writeFile } from 'node:fs/promises';
import { createServer as _createServer } from 'node:http';
import type { AstroConfig } from 'astro';
import { listen } from 'async-listen';
import { cyan } from 'kleur/colors';
import open from 'open';
import ora from 'ora';
import type { Arguments } from 'yargs-parser';
import { SESSION_LOGIN_FILE } from '../../../tokens.js';
<<<<<<< HEAD
import type { DBConfig } from '../../../types.js';
=======
import { getAstroStudioUrl } from '../../../utils.js';
>>>>>>> 560a5934

// NOTE(fks): How the Astro CLI login process works:
// 1. The Astro CLI creates a temporary server to listen for the session token
// 2. The user is directed to studio.astro.build/ to login
// 3. The user is redirected back to the temporary server with their session token
// 4. The temporary server receives and saves the session token, logging the user in
// 5. The user is redirected one last time to a success/failure page
async function createServer(): Promise<{ url: string; promise: Promise<string> }> {
	let resolve: (value: string | PromiseLike<string>) => void, reject: (reason?: Error) => void;

	const server = _createServer((req, res) => {
		// Handle the request
		const url = new URL(req.url ?? '/', `http://${req.headers.host}`);
		const sessionParam = url.searchParams.get('session');
		// Handle the response & resolve the promise
		res.statusCode = 302;
		if (!sessionParam) {
			res.setHeader('location', getAstroStudioUrl() + '/auth/cli/error');
			reject(new Error('Failed to log in'));
		} else {
			res.setHeader('location', getAstroStudioUrl() + '/auth/cli/success');
			resolve(sessionParam);
		}
		res.end();
	});

	const { port } = await listen(server, 0, '127.0.0.1');
	const serverUrl = `http://localhost:${port}`;
	const sessionPromise = new Promise<string>((_resolve, _reject) => {
		resolve = _resolve;
		reject = _reject;
	}).finally(() => {
		server.closeAllConnections();
		server.close();
	});

	return { url: serverUrl, promise: sessionPromise };
}

export async function cmd({
	flags,
}: {
	astroConfig: AstroConfig;
	dbConfig: DBConfig;
	flags: Arguments;
}) {
	let session = flags.session;

	if (!session) {
		const { url, promise } = await createServer();
		const loginUrl = getAstroStudioUrl() + '/auth/cli/login?returnTo=' + encodeURIComponent(url);
		console.log(`Opening the following URL in your browser...`);
		console.log(cyan(loginUrl));
		console.log(`If something goes wrong, copy-and-paste the URL into your browser.`);
		open(loginUrl);
		const spinner = ora('Waiting for confirmation...');
		session = await promise;
		spinner.succeed('Successfully logged in!');
	}

	await mkdir(new URL('.', SESSION_LOGIN_FILE), { recursive: true });
	await writeFile(SESSION_LOGIN_FILE, `${session}`);
}<|MERGE_RESOLUTION|>--- conflicted
+++ resolved
@@ -7,11 +7,8 @@
 import ora from 'ora';
 import type { Arguments } from 'yargs-parser';
 import { SESSION_LOGIN_FILE } from '../../../tokens.js';
-<<<<<<< HEAD
 import type { DBConfig } from '../../../types.js';
-=======
 import { getAstroStudioUrl } from '../../../utils.js';
->>>>>>> 560a5934
 
 // NOTE(fks): How the Astro CLI login process works:
 // 1. The Astro CLI creates a temporary server to listen for the session token
