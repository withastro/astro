# @astrojs/db

<<<<<<< HEAD
## 0.13.2-alpha.0
=======
## 0.13.2
>>>>>>> 26893f9a

### Patch Changes

- [#11744](https://github.com/withastro/astro/pull/11744) [`b677429`](https://github.com/withastro/astro/commit/b67742961a384c10e5cd04cf5b02d0f014ea7362) Thanks [@bluwy](https://github.com/bluwy)! - Disables the WebSocket server when creating a Vite server for loading config files

- Updated dependencies []:
  - @astrojs/studio@0.1.1

## 0.13.1

### Patch Changes

- [#11733](https://github.com/withastro/astro/pull/11733) [`391324d`](https://github.com/withastro/astro/commit/391324df969db71d1c7ca25c2ed14c9eb6eea5ee) Thanks [@bluwy](https://github.com/bluwy)! - Reverts back to `yargs-parser` package for CLI argument parsing

- Updated dependencies []:
  - @astrojs/studio@0.1.1

## 0.13.0

### Minor Changes

- [#11360](https://github.com/withastro/astro/pull/11360) [`a79a8b0`](https://github.com/withastro/astro/commit/a79a8b0230b06ed32ce1802f2a5f84a6cf92dbe7) Thanks [@ascorbic](https://github.com/ascorbic)! - Changes how type generation works

  The generated `.d.ts` file is now at a new location:

  ```diff
  - .astro/db-types.d.ts
  + .astro/integrations/astro_db/db.d.ts
  ```

  The following line can now be removed from `src/env.d.ts`:

  ```diff
  - /// <reference path="../.astro/db-types.d.ts" />
  ```

### Patch Changes

- [#11645](https://github.com/withastro/astro/pull/11645) [`849e4c6`](https://github.com/withastro/astro/commit/849e4c6c23e61f7fa59f583419048b998bef2475) Thanks [@bluwy](https://github.com/bluwy)! - Refactors internally to use `node:util` `parseArgs` instead of `yargs-parser`

- Updated dependencies []:
  - @astrojs/studio@0.1.1

## 0.12.0

### Minor Changes

- [#11304](https://github.com/withastro/astro/pull/11304) [`2e70741`](https://github.com/withastro/astro/commit/2e70741362afc1e7d03c8b2a9d8edb8466dfe9c3) Thanks [@Fryuni](https://github.com/Fryuni)! - Removes the `AstroDbIntegration` type

  Astro integration hooks can now be extended and as such `@astrojs/db` no longer needs to declare it's own integration type. Using `AstroIntegration` will have the same type.

  If you were using the `AstroDbIntegration` type, apply this change to your integration code:

  ```diff
  - import { defineDbIntegration, type AstroDbIntegration } from '@astrojs/db/utils';
  + import { defineDbIntegration } from '@astrojs/db/utils';
  import type { AstroIntegration } from 'astro';

  - export default (): AstroDbIntegration => {
  + export default (): AstroIntegration => {
    return defineDbIntegration({
      name: 'your-integration',
      hooks: {},
    });
  }
  ```

### Patch Changes

- Updated dependencies []:
  - @astrojs/studio@0.1.1

## 0.11.7

### Patch Changes

- [#11331](https://github.com/withastro/astro/pull/11331) [`f1b78a4`](https://github.com/withastro/astro/commit/f1b78a496034d53b0e9dfc276a4a1b1d691772c4) Thanks [@bluwy](https://github.com/bluwy)! - Relaxes exports condition to allow importing ESM from CJS

- Updated dependencies [[`f1b78a4`](https://github.com/withastro/astro/commit/f1b78a496034d53b0e9dfc276a4a1b1d691772c4)]:
  - @astrojs/studio@0.1.1

## 0.11.6

### Patch Changes

- [#11262](https://github.com/withastro/astro/pull/11262) [`9b03023`](https://github.com/withastro/astro/commit/9b030239cb4db4e51a8a1da638743b60837f7e1a) Thanks [@nezouse](https://github.com/nezouse)! - Import type `Database` from correct file

- Updated dependencies []:
  - @astrojs/studio@0.1.0

## 0.11.5

### Patch Changes

- [#11216](https://github.com/withastro/astro/pull/11216) [`29463df`](https://github.com/withastro/astro/commit/29463dff52f2e74d0d522168afe6faf70ff2fabb) Thanks [@OliverSpeir](https://github.com/OliverSpeir)! - Export type `Database` from `@astrojs/db/runtime`

- Updated dependencies []:
  - @astrojs/studio@0.1.0

## 0.11.4

### Patch Changes

- [#11032](https://github.com/withastro/astro/pull/11032) [`b78e83f`](https://github.com/withastro/astro/commit/b78e83f448d142e83be592f6249c4822e7cd5726) Thanks [@itsMapleLeaf](https://github.com/itsMapleLeaf)! - Adds support for multiple Astro Studio workspaces (aka “Teams”) to the Astro DB CLI

  Users who are members of a team workspace in Astro Studio can now choose between those and their personal workspace when runnning `astro db link`.

- [#11091](https://github.com/withastro/astro/pull/11091) [`e14ce57`](https://github.com/withastro/astro/commit/e14ce5726df73e2988fe1a39e078ef2d66d2f4a8) Thanks [@matthewp](https://github.com/matthewp)! - Fix inconsistent result type using raw SQL

- Updated dependencies []:
  - @astrojs/studio@0.1.0

## 0.11.3

### Patch Changes

- [#11070](https://github.com/withastro/astro/pull/11070) [`1fec4a6`](https://github.com/withastro/astro/commit/1fec4a6eb986011d4d6d998410ff9b6144c28c34) Thanks [@Princesseuh](https://github.com/Princesseuh)! - Fixes some error messages not using the proper command to login or sync the project

- [#11037](https://github.com/withastro/astro/pull/11037) [`9332bb1`](https://github.com/withastro/astro/commit/9332bb1c1f237f5666ded09532ccd651837b94e5) Thanks [@Princesseuh](https://github.com/Princesseuh)! - Internal refactor, this change should have no visible effect

- Updated dependencies [[`9332bb1`](https://github.com/withastro/astro/commit/9332bb1c1f237f5666ded09532ccd651837b94e5)]:
  - @astrojs/studio@0.1.0

## 0.11.2

### Patch Changes

- [#11027](https://github.com/withastro/astro/pull/11027) [`eb1d9a4`](https://github.com/withastro/astro/commit/eb1d9a447bc73534b8dd8fa6d3dcdb265950753a) Thanks [@bholmesdev](https://github.com/bholmesdev)! - Fix `isDbError()` returning `false` for remote database errors. Astro will now return a `LibsqlError` in development and production.

## 0.11.1

### Patch Changes

- [#10967](https://github.com/withastro/astro/pull/10967) [`a134318`](https://github.com/withastro/astro/commit/a1343184da2a67439de4792e9e404d17ec3943df) Thanks [@matthewp](https://github.com/matthewp)! - Convert non-ISO date to UTC time

## 0.11.0

### Minor Changes

- [#10919](https://github.com/withastro/astro/pull/10919) [`44bafa9`](https://github.com/withastro/astro/commit/44bafa989af0cc380696bb6381048fc1ee55dd5b) Thanks [@bholmesdev](https://github.com/bholmesdev)! - - Fix duplicate table recreations when you start your dev server.
  - Remove eager re-seeding when updating your seed file in development. Seeding still runs on dev server startup for SQLite inspector tools.

## 0.10.7

### Patch Changes

- [#10882](https://github.com/withastro/astro/pull/10882) [`cf58d1e`](https://github.com/withastro/astro/commit/cf58d1ed56c671d0ee077dfecc286002b4bae5ed) Thanks [@delucis](https://github.com/delucis)! - Improves the typing of the `asDrizzleTable()` utility

  Fixes a type error when passing the output of `defineTable()` to the utility and returns a more detailed type inferred from the columns of the passed table config.

- [#10918](https://github.com/withastro/astro/pull/10918) [`ca605f4`](https://github.com/withastro/astro/commit/ca605f4dd8fcd070d3d5a5ca2f7080d921801e17) Thanks [@matthewp](https://github.com/matthewp)! - Provide a better error message when app token is missing in CI

- [#10925](https://github.com/withastro/astro/pull/10925) [`a0c77fc`](https://github.com/withastro/astro/commit/a0c77fc7164662ea62b65c51fd1bd4c2f6028bc1) Thanks [@Princesseuh](https://github.com/Princesseuh)! - Fixes `ASTRO_DATABASE_FILE` not correctly resolving relative paths (e.g. `ASTRO_DATABASE_FILE=./api/database.db`

## 0.10.6

### Patch Changes

- [#10816](https://github.com/withastro/astro/pull/10816) [`8e6eb62`](https://github.com/withastro/astro/commit/8e6eb624aee40bac66a58169a30107f624a8c539) Thanks [@bholmesdev](https://github.com/bholmesdev)! - Add `astro login` support from online editors like Stackblitz and GitHub Codespaces

## 0.10.5

### Patch Changes

- [#10789](https://github.com/withastro/astro/pull/10789) [`d4c91cb10924a0627a9e9a80bc549b3c82d043e6`](https://github.com/withastro/astro/commit/d4c91cb10924a0627a9e9a80bc549b3c82d043e6) Thanks [@NickDubelman](https://github.com/NickDubelman)! - Expose the Drizzle `alias` utility from `astro:db` to enable self-joins on a table.

## 0.10.4

### Patch Changes

- [#10764](https://github.com/withastro/astro/pull/10764) [`d1080ea81de0db1d1aed97a65c490766c17ab312`](https://github.com/withastro/astro/commit/d1080ea81de0db1d1aed97a65c490766c17ab312) Thanks [@delucis](https://github.com/delucis)! - Improves `package.json` metadata fields

## 0.10.3

### Patch Changes

- [#10720](https://github.com/withastro/astro/pull/10720) [`2d2ff58bb90e09248afc04cc8e2016ef983a7f07`](https://github.com/withastro/astro/commit/2d2ff58bb90e09248afc04cc8e2016ef983a7f07) Thanks [@matthewp](https://github.com/matthewp)! - Fix db seeding when srcDir is root

## 0.10.2

### Patch Changes

- [#10681](https://github.com/withastro/astro/pull/10681) [`4bf8bd3848a6f3461f0186854588a8e2f90f4dbc`](https://github.com/withastro/astro/commit/4bf8bd3848a6f3461f0186854588a8e2f90f4dbc) Thanks [@matthewp](https://github.com/matthewp)! - Prevent errors in finding workspaceId from interrupting link prompts

- [#10600](https://github.com/withastro/astro/pull/10600) [`28e7535e5c7a8234049bd187cac88c7fabf15f9c`](https://github.com/withastro/astro/commit/28e7535e5c7a8234049bd187cac88c7fabf15f9c) Thanks [@matthewp](https://github.com/matthewp)! - Provide better messaging when renaming a table

## 0.10.1

### Patch Changes

- [#10677](https://github.com/withastro/astro/pull/10677) [`1662aa8a850ff4f860a80c2f33a8b33bcc7aee12`](https://github.com/withastro/astro/commit/1662aa8a850ff4f860a80c2f33a8b33bcc7aee12) Thanks [@matthewp](https://github.com/matthewp)! - Fix compatibility of @astrojs/db with Cloudflare

## 0.10.0

### Minor Changes

- [#10638](https://github.com/withastro/astro/pull/10638) [`f395ebcc08279515f8d53bb82edeee288d8579db`](https://github.com/withastro/astro/commit/f395ebcc08279515f8d53bb82edeee288d8579db) Thanks [@bholmesdev](https://github.com/bholmesdev)! - Rename internal import from `runtime/config` to `runtime/virtual`

## 0.9.11

### Patch Changes

- [#10655](https://github.com/withastro/astro/pull/10655) [`b1eda3dc5c33c1c6d50d5ee8a2a08d34851dc253`](https://github.com/withastro/astro/commit/b1eda3dc5c33c1c6d50d5ee8a2a08d34851dc253) Thanks [@matthewp](https://github.com/matthewp)! - Pass through appToken on static sites with Astro DB

## 0.9.10

### Patch Changes

- [#10646](https://github.com/withastro/astro/pull/10646) [`713f99e849b26edb831ea6527b7103ad7a6b200f`](https://github.com/withastro/astro/commit/713f99e849b26edb831ea6527b7103ad7a6b200f) Thanks [@lilnasy](https://github.com/lilnasy)! - Fixes an issue astro:db could not be used on serverless platforms.

## 0.9.9

### Patch Changes

- [#10599](https://github.com/withastro/astro/pull/10599) [`5a7733dde52d439402404d5207a2b1d897c4e025`](https://github.com/withastro/astro/commit/5a7733dde52d439402404d5207a2b1d897c4e025) Thanks [@bholmesdev](https://github.com/bholmesdev)! - Seed database on dev server startup, and log whenever the seed file is reloaded.

- [#10636](https://github.com/withastro/astro/pull/10636) [`504d15d77291f0fe36aa9fecc22f276b734f83cb`](https://github.com/withastro/astro/commit/504d15d77291f0fe36aa9fecc22f276b734f83cb) Thanks [@bholmesdev](https://github.com/bholmesdev)! - Detailed error messages for remote database exceptions.

- [#10635](https://github.com/withastro/astro/pull/10635) [`17badaf55c79cec460c74f4da58bf188eedef7e3`](https://github.com/withastro/astro/commit/17badaf55c79cec460c74f4da58bf188eedef7e3) Thanks [@matthewp](https://github.com/matthewp)! - Give proper error when seed missing default export

- [#10631](https://github.com/withastro/astro/pull/10631) [`157392ee44db08de0d3c01222644dae0a904044d`](https://github.com/withastro/astro/commit/157392ee44db08de0d3c01222644dae0a904044d) Thanks [@matthewp](https://github.com/matthewp)! - Make ASTRO_DATABASE_FILE work with file paths

## 0.9.8

### Patch Changes

- [#10589](https://github.com/withastro/astro/pull/10589) [`ed1031ba29af9a8a89ab386d772a228ba1414b4d`](https://github.com/withastro/astro/commit/ed1031ba29af9a8a89ab386d772a228ba1414b4d) Thanks [@column.text(),](<https://github.com/column.text(),>)! - Update the table indexes configuration to allow generated index names. The `indexes` object syntax is now deprecated in favor of an array.

  ## Migration

  You can update your `indexes` configuration object to an array like so:

  ```diff
  import { defineDb, defineTable, column } from 'astro:db';

  const Comment = defineTable({
    columns: {
      postId: column.number(),

      body: column.text(),
    },
  - indexes: {
  -   postIdIdx: { on: 'postId' },
  -   authorPostIdIdx: { on: ['author, postId'], unique: true },
  - },
  + indexes: [
  +   { on: 'postId' /* 'name' is optional */ },
  +   { on: ['author, postId'], unique: true },
  + ]
  })
  ```

  This example will generate indexes with the names `Comment_postId_idx` and `Comment_author_postId_idx`, respectively. You can specify a name manually by adding the `name` attribute to a given object. This name will be **global,** so ensure index names do not conflict between tables.

## 0.9.7

### Patch Changes

- [#10587](https://github.com/withastro/astro/pull/10587) [`62a1d6df6916e08cb25d51814dfad352bc4cce75`](https://github.com/withastro/astro/commit/62a1d6df6916e08cb25d51814dfad352bc4cce75) Thanks [@matthewp](https://github.com/matthewp)! - Conditionally drop table with --force-reset

- [#10460](https://github.com/withastro/astro/pull/10460) [`713abb2998bc179443a476f6274432b2fc7d8434`](https://github.com/withastro/astro/commit/713abb2998bc179443a476f6274432b2fc7d8434) Thanks [@bholmesdev](https://github.com/bholmesdev)! - Remove legacy Astro DB internals using the "collections" naming convention instead of "tables."

## 0.9.6

### Patch Changes

- [#10579](https://github.com/withastro/astro/pull/10579) [`f5df12cfebba1abdef50faa7a5549b545f0b3f8c`](https://github.com/withastro/astro/commit/f5df12cfebba1abdef50faa7a5549b545f0b3f8c) Thanks [@matthewp](https://github.com/matthewp)! - Provide guidance when --remote is missing

  When running the build `astro build` without the `--remote`, either require a `DATABASE_FILE` variable be defined, which means you are going expert-mode and having your own database, or error suggesting to use the `--remote` flag.

- [#10568](https://github.com/withastro/astro/pull/10568) [`764d67fc3f399d62b6a97a2ee698dca03b9f0557`](https://github.com/withastro/astro/commit/764d67fc3f399d62b6a97a2ee698dca03b9f0557) Thanks [@matthewp](https://github.com/matthewp)! - Prevent runtime from importing core code

## 0.9.5

### Patch Changes

- [#10566](https://github.com/withastro/astro/pull/10566) [`b5a80405b93a166f6f019209152b860ffe2f73ef`](https://github.com/withastro/astro/commit/b5a80405b93a166f6f019209152b860ffe2f73ef) Thanks [@bholmesdev](https://github.com/bholmesdev)! - Fix `db.run()` type signature in production.

## 0.9.4

### Patch Changes

- [#10533](https://github.com/withastro/astro/pull/10533) [`6576f5d458ee8cc872210f3a7ae629439546e361`](https://github.com/withastro/astro/commit/6576f5d458ee8cc872210f3a7ae629439546e361) Thanks [@matthewp](https://github.com/matthewp)! - Ensure ASTRO_STUDIO_APP_TOKEN is found at runtime

## 0.9.3

### Patch Changes

- [#10520](https://github.com/withastro/astro/pull/10520) [`30ce9a0c47a4653a9e9619380a6514459563cf92`](https://github.com/withastro/astro/commit/30ce9a0c47a4653a9e9619380a6514459563cf92) Thanks [@matthewp](https://github.com/matthewp)! - Fix accessing remote database URL

## 0.9.2

### Patch Changes

- [#10506](https://github.com/withastro/astro/pull/10506) [`980020c5e0935a2e0e177164d02f5e49f0a9ab4b`](https://github.com/withastro/astro/commit/980020c5e0935a2e0e177164d02f5e49f0a9ab4b) Thanks [@matthewp](https://github.com/matthewp)! - Ensure --force-reset drops previous tables

## 0.9.1

### Patch Changes

- [#10498](https://github.com/withastro/astro/pull/10498) [`f0fc78c8734b2bcf39078c782998e60b49ecc146`](https://github.com/withastro/astro/commit/f0fc78c8734b2bcf39078c782998e60b49ecc146) Thanks [@bholmesdev](https://github.com/bholmesdev)! - Expose `isDbError()` utility to handle database exceptions when querying.

## 0.9.0

### Minor Changes

- [#10479](https://github.com/withastro/astro/pull/10479) [`ad57a02c330b544770ab853fe0521eb784421016`](https://github.com/withastro/astro/commit/ad57a02c330b544770ab853fe0521eb784421016) Thanks [@bholmesdev](https://github.com/bholmesdev)! - Expose Drizzle aggregation helpers including `count()` from the `astro:db` module.

### Patch Changes

- [#10501](https://github.com/withastro/astro/pull/10501) [`48310512601e0c0b2886759e4d81b4091042eb8f`](https://github.com/withastro/astro/commit/48310512601e0c0b2886759e4d81b4091042eb8f) Thanks [@bholmesdev](https://github.com/bholmesdev)! - Remove `db.transaction()` from type definitions until it is supported by our remote database adapter.

- [#10497](https://github.com/withastro/astro/pull/10497) [`2fc7231df28e5a3425ee47b871ba3766e0856bd8`](https://github.com/withastro/astro/commit/2fc7231df28e5a3425ee47b871ba3766e0856bd8) Thanks [@matthewp](https://github.com/matthewp)! - Remove embedded app token from CI

- [#10405](https://github.com/withastro/astro/pull/10405) [`2ebcf94d0af5ac789c61b4190dea0ad6a402a6ea`](https://github.com/withastro/astro/commit/2ebcf94d0af5ac789c61b4190dea0ad6a402a6ea) Thanks [@43081j](https://github.com/43081j)! - Added github-slugger as a direct dependency

## 0.8.8

### Patch Changes

- [#10477](https://github.com/withastro/astro/pull/10477) [`124cdd64f20d86f936853f3cf834fde8cd6abcb7`](https://github.com/withastro/astro/commit/124cdd64f20d86f936853f3cf834fde8cd6abcb7) Thanks [@FredKSchott](https://github.com/FredKSchott)! - Remove redundant wait time on token creation

## 0.8.7

### Patch Changes

- [#10435](https://github.com/withastro/astro/pull/10435) [`37a485b4d1d4b7e60eee2067ffd86d0eea4f03e8`](https://github.com/withastro/astro/commit/37a485b4d1d4b7e60eee2067ffd86d0eea4f03e8) Thanks [@matthewp](https://github.com/matthewp)! - Fetch new app token when previous has expired

- [#10457](https://github.com/withastro/astro/pull/10457) [`219c49473fe44d8df2b69444b2dce0f5bc971655`](https://github.com/withastro/astro/commit/219c49473fe44d8df2b69444b2dce0f5bc971655) Thanks [@bholmesdev](https://github.com/bholmesdev)! - Fix type error in db/seed.ts file before type generation is run.

## 0.8.6

### Patch Changes

- [#10439](https://github.com/withastro/astro/pull/10439) [`0989cd3284281e3e471a92ac116e14e65f59f8a5`](https://github.com/withastro/astro/commit/0989cd3284281e3e471a92ac116e14e65f59f8a5) Thanks [@bholmesdev](https://github.com/bholmesdev)! - Add success and error logs to `astro db execute` command

- [#10438](https://github.com/withastro/astro/pull/10438) [`5b48cc0fc8383b0659a595afd3a6ee28b28779c3`](https://github.com/withastro/astro/commit/5b48cc0fc8383b0659a595afd3a6ee28b28779c3) Thanks [@bholmesdev](https://github.com/bholmesdev)! - Generate Astro DB types when running `astro sync`.

## 0.8.5

### Patch Changes

- [#10445](https://github.com/withastro/astro/pull/10445) [`098623c2616124bcc689e2409564dfda187f6688`](https://github.com/withastro/astro/commit/098623c2616124bcc689e2409564dfda187f6688) Thanks [@matthewp](https://github.com/matthewp)! - Prefer getting the app token from the runtime env

- [#10441](https://github.com/withastro/astro/pull/10441) [`5166e9715a1ea18eb5c737ccf834c2ff446d253c`](https://github.com/withastro/astro/commit/5166e9715a1ea18eb5c737ccf834c2ff446d253c) Thanks [@bholmesdev](https://github.com/bholmesdev)! - Remove duplicate astro:db log during type generation

## 0.8.4

### Patch Changes

- [#10443](https://github.com/withastro/astro/pull/10443) [`238f047b9d1ebc407f53d61ee61574b380a76ac9`](https://github.com/withastro/astro/commit/238f047b9d1ebc407f53d61ee61574b380a76ac9) Thanks [@lilnasy](https://github.com/lilnasy)! - Fixes an issue where `astro:db` could not be used in serverless environments.

## 0.8.3

### Patch Changes

- [#10431](https://github.com/withastro/astro/pull/10431) [`1076864cc4aa4b4dad570bbab9907996642cdd1f`](https://github.com/withastro/astro/commit/1076864cc4aa4b4dad570bbab9907996642cdd1f) Thanks [@FredKSchott](https://github.com/FredKSchott)! - Add wait time for the db token to propagate

- [#10432](https://github.com/withastro/astro/pull/10432) [`4e24628aacc556515b27d0c04361df1526ae778f`](https://github.com/withastro/astro/commit/4e24628aacc556515b27d0c04361df1526ae778f) Thanks [@FredKSchott](https://github.com/FredKSchott)! - Add all regions to the link command

## 0.8.2

### Patch Changes

- [#10409](https://github.com/withastro/astro/pull/10409) [`96c8bca19aa477318b5eb48af12b260a6f173e25`](https://github.com/withastro/astro/commit/96c8bca19aa477318b5eb48af12b260a6f173e25) Thanks [@lilnasy](https://github.com/lilnasy)! - Fixes an issue where one table schema could not reference text fields of another table schema.

- [#10428](https://github.com/withastro/astro/pull/10428) [`189ec47c1e3232d8b4db42035ddd44ea862ecfca`](https://github.com/withastro/astro/commit/189ec47c1e3232d8b4db42035ddd44ea862ecfca) Thanks [@FredKSchott](https://github.com/FredKSchott)! - Fix an issue where short-lived tokens were not being authorized

- [#10420](https://github.com/withastro/astro/pull/10420) [`2db25c05a467f2ffd6ebff5eb82076449fa9d72f`](https://github.com/withastro/astro/commit/2db25c05a467f2ffd6ebff5eb82076449fa9d72f) Thanks [@Princesseuh](https://github.com/Princesseuh)! - Fixes some situations where failing requests would not error properly

## 0.8.1

### Patch Changes

- [#10401](https://github.com/withastro/astro/pull/10401) [`a084d8cec66e4fb1952bd0dfe293712401f2f463`](https://github.com/withastro/astro/commit/a084d8cec66e4fb1952bd0dfe293712401f2f463) Thanks [@bholmesdev](https://github.com/bholmesdev)! - Fix astro:db configuration types returning `any`

## 0.8.0

### Minor Changes

- [#10395](https://github.com/withastro/astro/pull/10395) [`a49892349ecee2b5d3184e59ac0ab54368481672`](https://github.com/withastro/astro/commit/a49892349ecee2b5d3184e59ac0ab54368481672) Thanks [@matthewp](https://github.com/matthewp)! - Sets new Astro Studio production URL

### Patch Changes

- [#10396](https://github.com/withastro/astro/pull/10396) [`41ca94e5136a80a58d000f3eb87029442599a4a3`](https://github.com/withastro/astro/commit/41ca94e5136a80a58d000f3eb87029442599a4a3) Thanks [@bholmesdev](https://github.com/bholmesdev)! - Remove risk of data loss when pushing an out-of-date table schema.

- [#10374](https://github.com/withastro/astro/pull/10374) [`f76dcb769f6869acb96b2a77898926f109f54a33`](https://github.com/withastro/astro/commit/f76dcb769f6869acb96b2a77898926f109f54a33) Thanks [@itsMapleLeaf](https://github.com/itsMapleLeaf)! - Expose DB utility types from @astrojs/db/types

## 0.7.2

### Patch Changes

- [#10391](https://github.com/withastro/astro/pull/10391) [`9667ee990ca2a02a146e442f2494981df4c88b52`](https://github.com/withastro/astro/commit/9667ee990ca2a02a146e442f2494981df4c88b52) Thanks [@bholmesdev](https://github.com/bholmesdev)! - Remove @astrojs/runtime/config suggestion for astro:db configuration helpers.

- [#10385](https://github.com/withastro/astro/pull/10385) [`38abae47b57af481a8dcdf2393317de6df46920a`](https://github.com/withastro/astro/commit/38abae47b57af481a8dcdf2393317de6df46920a) Thanks [@delucis](https://github.com/delucis)! - Fixes support for integrations configuring `astro:db` and for projects that use `astro:db` but do not include a seed file.

- [#10381](https://github.com/withastro/astro/pull/10381) [`8cceab587d681d90842184904182833117687750`](https://github.com/withastro/astro/commit/8cceab587d681d90842184904182833117687750) Thanks [@delucis](https://github.com/delucis)! - Fixes builds for projects using integration seed files

- [#10384](https://github.com/withastro/astro/pull/10384) [`cd5e8d4b9309e43f5bf884a0014b8a5769d816e0`](https://github.com/withastro/astro/commit/cd5e8d4b9309e43f5bf884a0014b8a5769d816e0) Thanks [@matthewp](https://github.com/matthewp)! - Upgrades the `@libsql/client` dependency to fix the use of `db.batch` in StackBlitz

- [#10387](https://github.com/withastro/astro/pull/10387) [`8a23ee530cd1d7d7b4e93e9e72f4e06d1fc3d845`](https://github.com/withastro/astro/commit/8a23ee530cd1d7d7b4e93e9e72f4e06d1fc3d845) Thanks [@FredKSchott](https://github.com/FredKSchott)! - handle success=false response on api endpoints

- [#10390](https://github.com/withastro/astro/pull/10390) [`236cdbb611587692d3c781850cb949604677ef82`](https://github.com/withastro/astro/commit/236cdbb611587692d3c781850cb949604677ef82) Thanks [@bholmesdev](https://github.com/bholmesdev)! - Adds `--help` reference for new db and studio CLI commands

## 0.7.1

### Patch Changes

- [#10378](https://github.com/withastro/astro/pull/10378) [`41dca1e413c2f1e38f0326bd6241ccbf9b8ee0e4`](https://github.com/withastro/astro/commit/41dca1e413c2f1e38f0326bd6241ccbf9b8ee0e4) Thanks [@FredKSchott](https://github.com/FredKSchott)! - Handle new schema API response format

## 0.7.0

### Minor Changes

## 0.7.0

### Breaking Changes

- The seed file now requires an `export default async function()` wrapper
- `defineDB` has been renamed to `defineDb`

### Minor Changes

- [#10334](https://github.com/withastro/astro/pull/10334) [`bad9b583a267e239ba52237d45a89063ea277200`](https://github.com/withastro/astro/commit/bad9b583a267e239ba52237d45a89063ea277200) Thanks [@delucis](https://github.com/delucis)! - Changes the seed file format to require exporting a default function instead of running seed code at the top level.

  To migrate a seed file, wrap your existing code in a default function export:

  ```diff
  // db/seed.ts
  import { db, Table } from 'astro:db';

  + export default async function() {
    await db.insert(Table).values({ foo: 'bar' });
  + }
  ```

- [#10352](https://github.com/withastro/astro/pull/10352) [`06fe94e29de97290cb41c4f862ab88f48cda3d4a`](https://github.com/withastro/astro/commit/06fe94e29de97290cb41c4f862ab88f48cda3d4a) Thanks [@bholmesdev](https://github.com/bholmesdev)! - Introduce `astro build --remote` to build with a remote database connection. Running `astro build` plain will use a local database file, and `--remote` will authenticate with a studio app token.

- [#10321](https://github.com/withastro/astro/pull/10321) [`2e4958c8a75dc9836efcc7dd272fb8ed4187c000`](https://github.com/withastro/astro/commit/2e4958c8a75dc9836efcc7dd272fb8ed4187c000) Thanks [@delucis](https://github.com/delucis)! - Adds support for integrations providing `astro:db` configuration and seed files, using the new `astro:db:setup` hook.

  To get TypeScript support for the `astro:db:setup` hook, wrap your integration object in the `defineDbIntegration()` utility:

  ```js
  import { defineDbIntegration } from '@astrojs/db/utils';

  export default function MyDbIntegration() {
    return defineDbIntegration({
      name: 'my-astro-db-powered-integration',
      hooks: {
        'astro:db:setup': ({ extendDb }) => {
          extendDb({
            configEntrypoint: '@astronaut/my-package/config',
            seedEntrypoint: '@astronaut/my-package/seed',
          });
        },
      },
    });
  }
  ```

  Use the `extendDb` method to register additional `astro:db` config and seed files.

  Integration config and seed files follow the same format as their user-defined equivalents. However, often while working on integrations, you may not be able to benefit from Astro’s generated table types exported from `astro:db`. For full type safety and autocompletion support, use the `asDrizzleTable()` utility to wrap your table definitions in the seed file.

  ```js
  // config.ts
  import { defineTable, column } from 'astro:db';

  export const Pets = defineTable({
    columns: {
      name: column.text(),
      age: column.number(),
    },
  });
  ```

  ```js
  // seed.ts
  import { asDrizzleTable } from '@astrojs/db/utils';
  import { db } from 'astro:db';
  import { Pets } from './config';

  export default async function () {
    // Convert the Pets table into a format ready for querying.
    const typeSafePets = asDrizzleTable('Pets', Pets);

    await db.insert(typeSafePets).values([
      { name: 'Palomita', age: 7 },
      { name: 'Pan', age: 3.5 },
    ]);
  }
  ```

- [#10361](https://github.com/withastro/astro/pull/10361) [`988aad6705e5ee129cf3a28da80aca4229052bb3`](https://github.com/withastro/astro/commit/988aad6705e5ee129cf3a28da80aca4229052bb3) Thanks [@bholmesdev](https://github.com/bholmesdev)! - Add support for batch queries with `db.batch()`. This includes an internal bump to Drizzle v0.29.

### Patch Changes

- [#10357](https://github.com/withastro/astro/pull/10357) [`5a9dab286f3f436f3dce18f3b13a2cd9b774a8ef`](https://github.com/withastro/astro/commit/5a9dab286f3f436f3dce18f3b13a2cd9b774a8ef) Thanks [@bholmesdev](https://github.com/bholmesdev)! - Fix runtime export error when building with the node adapter

- [#10348](https://github.com/withastro/astro/pull/10348) [`9f422e9bd338c1f6deee8f727143bf801a6b1651`](https://github.com/withastro/astro/commit/9f422e9bd338c1f6deee8f727143bf801a6b1651) Thanks [@matthewp](https://github.com/matthewp)! - Rename `experimentalVersion` to `version`

- [#10364](https://github.com/withastro/astro/pull/10364) [`3f27e096283b6b477c4a66d0a7df52feaa3f4233`](https://github.com/withastro/astro/commit/3f27e096283b6b477c4a66d0a7df52feaa3f4233) Thanks [@delucis](https://github.com/delucis)! - Renames the Astro DB `defineDB()` helper to `defineDb()`

## 0.6.5

### Patch Changes

- [#10350](https://github.com/withastro/astro/pull/10350) [`393ad9b2aa9fde45eb14b8b01ff3526063772452`](https://github.com/withastro/astro/commit/393ad9b2aa9fde45eb14b8b01ff3526063772452) Thanks [@Fryuni](https://github.com/Fryuni)! - Includes `./virtual.d.ts` file that was previously unpublished

## 0.6.4

### Patch Changes

- [#10342](https://github.com/withastro/astro/pull/10342) [`a2e9b2b936666b2a4779feb00dcb8ff0ab82c2ec`](https://github.com/withastro/astro/commit/a2e9b2b936666b2a4779feb00dcb8ff0ab82c2ec) Thanks [@matthewp](https://github.com/matthewp)! - Fixes @astrojs/db loading TS in the fixtures

## 0.6.3

### Patch Changes

- [#10340](https://github.com/withastro/astro/pull/10340) [`a60861c960bf3d24af9b2784b5b333855c968731`](https://github.com/withastro/astro/commit/a60861c960bf3d24af9b2784b5b333855c968731) Thanks [@bholmesdev](https://github.com/bholmesdev)! - Ensure `astro:db` types exist in your `db/config.ts` before running type generation.

## 0.6.2

### Patch Changes

- [#10336](https://github.com/withastro/astro/pull/10336) [`f2e60a96754ed1d86001fe4d5d3a0c0ef657408d`](https://github.com/withastro/astro/commit/f2e60a96754ed1d86001fe4d5d3a0c0ef657408d) Thanks [@FredKSchott](https://github.com/FredKSchott)! - Add back confirmation handling on verify and push

## 0.6.1

### Patch Changes

- [#10315](https://github.com/withastro/astro/pull/10315) [`78ddfadbf9cc5a12a9bd25eab64ec8ec1bd8617d`](https://github.com/withastro/astro/commit/78ddfadbf9cc5a12a9bd25eab64ec8ec1bd8617d) Thanks [@bholmesdev](https://github.com/bholmesdev)! - Fix type definitions for `astro:db`

## 0.6.0

### Minor Changes

- [#10312](https://github.com/withastro/astro/pull/10312) [`93ec9e264a1dbdff61233289418612f558508135`](https://github.com/withastro/astro/commit/93ec9e264a1dbdff61233289418612f558508135) Thanks [@FredKSchott](https://github.com/FredKSchott)! - Revamp migrations system

### Patch Changes

- [#10313](https://github.com/withastro/astro/pull/10313) [`cb00c8b6927242369debe92ad2bc7e791616696a`](https://github.com/withastro/astro/commit/cb00c8b6927242369debe92ad2bc7e791616696a) Thanks [@FredKSchott](https://github.com/FredKSchott)! - Fix bad package.json types

## 0.5.0

### Minor Changes

- [#10280](https://github.com/withastro/astro/pull/10280) [`3488be9b59d1cb65325b0e087c33bcd74aaa4926`](https://github.com/withastro/astro/commit/3488be9b59d1cb65325b0e087c33bcd74aaa4926) Thanks [@bholmesdev](https://github.com/bholmesdev)! - Finalize db API to a shared db/ directory.

## 0.4.1

### Patch Changes

- [#10223](https://github.com/withastro/astro/pull/10223) [`aa45eb9fa60b254e859750d9cef671daa605b213`](https://github.com/withastro/astro/commit/aa45eb9fa60b254e859750d9cef671daa605b213) Thanks [@bholmesdev](https://github.com/bholmesdev)! - Fix: use correct remote database url during production builds

- [#10207](https://github.com/withastro/astro/pull/10207) [`5d4ff093a21c072553b2cac6c799d3efa3cb84c0`](https://github.com/withastro/astro/commit/5d4ff093a21c072553b2cac6c799d3efa3cb84c0) Thanks [@bholmesdev](https://github.com/bholmesdev)! - Improve error messaging when seeding invalid data.

## 0.4.0

### Minor Changes

- [`f85ace2e66370e522b5a4e9b54c578a02298fe0e`](https://github.com/withastro/astro/commit/f85ace2e66370e522b5a4e9b54c578a02298fe0e) Thanks [@matthewp](https://github.com/matthewp)! - @astrojs/db prerelease<|MERGE_RESOLUTION|>--- conflicted
+++ resolved
@@ -1,10 +1,6 @@
 # @astrojs/db
 
-<<<<<<< HEAD
-## 0.13.2-alpha.0
-=======
 ## 0.13.2
->>>>>>> 26893f9a
 
 ### Patch Changes
 
