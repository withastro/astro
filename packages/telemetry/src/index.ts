import type { BinaryLike } from 'node:crypto';
import { createHash, randomBytes } from 'node:crypto';

import { isCI } from 'ci-info';
import debug from 'debug';

import { getAnonymousMeta } from './anonymous-meta.js';
import { Config } from './config.js';
import * as KEY from './keys.js';
import { post } from './post.js';
import { getRawProjectId } from './project-id.js';
<<<<<<< HEAD
// @ts-ignore
import gitUp from 'git-up';
import { Config } from './config.js';
=======
>>>>>>> acc8afbd

export interface AstroTelemetryOptions {
	version: string;
}

export type TelemetryEvent = { eventName: string; payload: Record<string, any> };

interface EventContext {
	anonymousId: string;
	projectId: string;
	projectMetadata: any;
	sessionId: string;
}

export class AstroTelemetry {
	private rawProjectId = getRawProjectId();
	private sessionId = randomBytes(32).toString('hex');
	private config = new Config({
		name: 'astro',
		// Use getter to defer generation of defaults unless needed
		get defaults() {
			return new Map<string, any>([
				[KEY.TELEMETRY_ENABLED, true],
				[KEY.TELEMETRY_SALT, randomBytes(16).toString('hex')],
				[KEY.TELEMETRY_ID, randomBytes(32).toString('hex')],
			]);
		},
	});
	private debug = debug('astro:telemetry');

	private get astroVersion() {
		return this.opts.version;
	}
	private get ASTRO_TELEMETRY_DISABLED() {
		return process.env.ASTRO_TELEMETRY_DISABLED;
	}
	private get TELEMETRY_DISABLED() {
		return process.env.TELEMETRY_DISABLED;
	}

	constructor(private opts: AstroTelemetryOptions) {
		// TODO: When the process exits, flush any queued promises
		// This line caused a "cannot exist astro" error, needs to be revisited.
		// process.on('SIGINT', () => this.flush());
	}

	// Util to get value from config or set it if missing
	private getWithFallback<T>(key: string, value: T): T {
		const val = this.config.get(key);
		if (val) {
			return val;
		}
		this.config.set(key, value);
		return value;
	}

	private get salt(): string {
		return this.getWithFallback(KEY.TELEMETRY_SALT, randomBytes(16).toString('hex'));
	}
	private get enabled(): boolean {
		return this.getWithFallback(KEY.TELEMETRY_ENABLED, true);
	}
	private get anonymousId(): string {
		return this.getWithFallback(KEY.TELEMETRY_ID, randomBytes(32).toString('hex'));
	}
	private get notifyDate(): string {
		return this.getWithFallback(KEY.TELEMETRY_NOTIFY_DATE, '');
	}

	private hash(payload: BinaryLike): string {
		const hash = createHash('sha256');
		hash.update(payload);
		return hash.digest('hex');
	}

	// Create a ONE-WAY hash so there is no way for Astro to decode the value later.
	private oneWayHash(payload: BinaryLike): string {
		const hash = createHash('sha256');
		// Always prepend the payload value with salt! This ensures the hash is one-way.
		hash.update(this.salt);
		hash.update(payload);
		return hash.digest('hex');
	}

	// Instead of sending `rawProjectId`, we only ever reference a hashed value *derived*
	// from `rawProjectId`. This ensures that `projectId` is ALWAYS anonymous and can't
	// be reversed from the hashed value.
	private get projectId(): string {
		return this.oneWayHash(this.rawProjectId);
	}

	private get projectMetadata(): undefined | { owner: string, name: string } {
		const projectId = this.rawProjectId;
		if (projectId === process.cwd()) {
			return;
		}
		const { pathname, resource } = gitUp(projectId);
		const parts = pathname.split('/').slice(1);
		const owner = `${resource}${parts[0]}`;
		const name = parts[1].replace('.git', '');
		return { owner: this.hash(owner), name: this.hash(name) };
	}

	private get isDisabled(): boolean {
		if (Boolean(this.ASTRO_TELEMETRY_DISABLED || this.TELEMETRY_DISABLED)) {
			return true;
		}
		return this.enabled === false;
	}

	setEnabled(value: boolean) {
		this.config.set(KEY.TELEMETRY_ENABLED, value);
	}

	clear() {
		return this.config.clear();
	}

	private queue: Promise<any>[] = [];

	// Wait for any in-flight promises to resolve
	private async flush() {
		await Promise.all(this.queue);
	}

	async notify(callback: () => Promise<boolean>) {
		if (this.isDisabled || isCI) {
			return;
		}
		// The end-user has already been notified about our telemetry integration!
		// Don't bother them about it again.
		// In the event of significant changes, we should invalidate old dates.
		if (this.notifyDate) {
			return;
		}
		const enabled = await callback();
		this.config.set(KEY.TELEMETRY_NOTIFY_DATE, Date.now().toString());
		this.config.set(KEY.TELEMETRY_ENABLED, enabled);
	}

	async record(event: TelemetryEvent | TelemetryEvent[] = []) {
		const events: TelemetryEvent[] = Array.isArray(event) ? event : [event];
		if (events.length < 1) {
			return Promise.resolve();
		}

		if (this.debug.enabled) {
			// Print to standard error to simplify selecting the output
			events.forEach(({ eventName, payload }) =>
				this.debug(JSON.stringify({ eventName, payload }, null, 2))
			);
			// Do not send the telemetry data if debugging. Users may use this feature
			// to preview what data would be sent.
			return Promise.resolve();
		}

		// Skip recording telemetry if the feature is disabled
		if (this.isDisabled) {
			return Promise.resolve();
		}

		const context: EventContext = {
			anonymousId: this.anonymousId,
			projectId: this.projectId,
			projectMetadata: this.projectMetadata,
			sessionId: this.sessionId,
		};
		const meta = getAnonymousMeta(this.astroVersion);

		const req = post({
			context,
			meta,
			events,
		}).then(() => {
			this.queue = this.queue.filter((r) => r !== req);
		});
		this.queue.push(req);
		return req;
	}
}<|MERGE_RESOLUTION|>--- conflicted
+++ resolved
@@ -3,18 +3,15 @@
 
 import { isCI } from 'ci-info';
 import debug from 'debug';
+// @ts-ignore
+import gitUp from 'git-up';
 
 import { getAnonymousMeta } from './anonymous-meta.js';
 import { Config } from './config.js';
 import * as KEY from './keys.js';
 import { post } from './post.js';
 import { getRawProjectId } from './project-id.js';
-<<<<<<< HEAD
-// @ts-ignore
-import gitUp from 'git-up';
-import { Config } from './config.js';
-=======
->>>>>>> acc8afbd
+
 
 export interface AstroTelemetryOptions {
 	version: string;
