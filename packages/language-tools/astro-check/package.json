{
  "name": "@astrojs/check",
  "description": "Type checking and diagnostics for Astro projects",
<<<<<<< HEAD
  "version": "0.9.6-alpha.0",
=======
  "version": "0.9.6",
>>>>>>> 70eb542f
  "author": "withastro",
  "license": "MIT",
  "homepage": "https://github.com/withastro/astro/tree/main/packages/language-tools/astro-check",
  "repository": {
    "type": "git",
    "url": "https://github.com/withastro/astro.git",
    "directory": "packages/language-tools/astro-check"
  },
  "type": "module",
  "main": "dist/index.js",
  "types": "dist/index.d.ts",
  "bin": {
    "astro-check": "./bin/astro-check.js"
  },
  "files": [
    "bin",
    "dist/**/*.js",
    "dist/**/*.d.ts"
  ],
  "scripts": {
    "build": "tsc",
    "dev": "tsc --watch",
    "test": "astro-scripts test \"**/*.test.ts\"  --tsx true"
  },
  "dependencies": {
<<<<<<< HEAD
    "@astrojs/language-server": "^2.16.1-alpha.0",
=======
    "@astrojs/language-server": "^2.16.1",
>>>>>>> 70eb542f
    "chokidar": "^4.0.1",
    "kleur": "^4.1.5",
    "yargs": "^17.7.2"
  },
  "devDependencies": {
    "@types/node": "^20.9.0",
    "tinyglobby": "^0.2.15",
    "@types/yargs": "^17.0.33",
    "tsx": "^4.20.6",
    "astro-scripts": "workspace:*"
  },
  "peerDependencies": {
    "typescript": "^5.0.0"
  }
}<|MERGE_RESOLUTION|>--- conflicted
+++ resolved
@@ -1,11 +1,7 @@
 {
   "name": "@astrojs/check",
   "description": "Type checking and diagnostics for Astro projects",
-<<<<<<< HEAD
   "version": "0.9.6-alpha.0",
-=======
-  "version": "0.9.6",
->>>>>>> 70eb542f
   "author": "withastro",
   "license": "MIT",
   "homepage": "https://github.com/withastro/astro/tree/main/packages/language-tools/astro-check",
@@ -31,11 +27,7 @@
     "test": "astro-scripts test \"**/*.test.ts\"  --tsx true"
   },
   "dependencies": {
-<<<<<<< HEAD
     "@astrojs/language-server": "^2.16.1-alpha.0",
-=======
-    "@astrojs/language-server": "^2.16.1",
->>>>>>> 70eb542f
     "chokidar": "^4.0.1",
     "kleur": "^4.1.5",
     "yargs": "^17.7.2"
