--- conflicted
+++ resolved
@@ -246,13 +246,8 @@
     "update-grammar-snapshots": "node ./test/grammar/test.mjs --updateSnapshot"
   },
   "devDependencies": {
-<<<<<<< HEAD
     "@astrojs/language-server": "^2.16.1-alpha.0",
-    "@astrojs/ts-plugin": "^1.10.5",
-=======
-    "@astrojs/language-server": "^2.16.1",
     "@astrojs/ts-plugin": "^1.10.6",
->>>>>>> 70eb542f
     "@types/glob": "^8.1.0",
     "@types/mocha": "^10.0.1",
     "@types/node": "^20.9.0",
