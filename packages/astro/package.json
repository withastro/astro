{
  "name": "astro",
  "version": "0.22.20",
  "description": "Astro is a modern site builder with web best practices, performance, and DX front-of-mind.",
  "type": "module",
  "author": "withastro",
  "license": "MIT",
  "repository": {
    "type": "git",
    "url": "https://github.com/withastro/astro.git",
    "directory": "packages/astro"
  },
  "bugs": "https://github.com/withastro/astro/issues",
  "homepage": "https://astro.build",
  "types": "./dist/types/@types/astro.d.ts",
  "exports": {
    ".": "./astro.js",
    "./client/*": "./dist/runtime/client/*",
    "./components": "./components/index.js",
    "./components/*": "./components/*",
    "./debug": "./components/Debug.astro",
    "./internal": "./dist/runtime/server/index.js",
    "./internal/*": "./dist/runtime/server/*",
    "./package.json": "./package.json",
    "./runtime/*": "./dist/runtime/*",
    "./server/*": "./dist/runtime/server/*",
    "./vite-plugin-astro": "./dist/vite-plugin-astro/index.js",
    "./vite-plugin-astro/*": "./dist/vite-plugin-astro/*",
    "./vite-plugin-astro-postprocess": "./dist/vite-plugin-astro-postprocess/index.js",
    "./vite-plugin-astro-postprocess/*": "./dist/vite-plugin-astro-postprocess/*",
    "./vite-plugin-jsx/*": "./dist/vite-plugin-jsx/*",
    "./vite-plugin-jsx": "./dist/vite-plugin-jsx/index.js",
    "./vite-plugin-markdown": "./dist/vite-plugin-markdown/index.js",
    "./vite-plugin-markdown/*": "./dist/vite-plugin-markdown/*"
  },
  "imports": {
    "#astro/*": "./dist/*.js"
  },
  "bin": {
    "astro": "astro.js"
  },
  "files": [
    "components",
    "dist",
    "astro.js",
    "README.md",
    "vendor"
  ],
  "scripts": {
    "build": "astro-scripts build \"src/**/*.ts\" && tsc",
    "dev": "astro-scripts dev \"src/**/*.ts\"",
    "postbuild": "astro-scripts copy \"src/**/*.astro\"",
    "benchmark": "node test/benchmark/dev.bench.js && node test/benchmark/build.bench.js",
    "test": "mocha --parallel --timeout 15000 --ignore **/lit-element.test.js && mocha **/lit-element.test.js",
    "test:match": "mocha --timeout 15000 -g"
  },
  "dependencies": {
    "@astrojs/compiler": "^0.9.2",
    "@astrojs/language-server": "^0.8.6",
    "@astrojs/markdown-remark": "^0.6.0",
    "@astrojs/prism": "0.4.0",
    "@astrojs/renderer-preact": "^0.4.0",
    "@astrojs/renderer-react": "0.4.1",
    "@astrojs/renderer-svelte": "0.3.1",
    "@astrojs/renderer-vue": "0.3.0",
    "@astropub/webapi": "^0.10.1",
    "@babel/core": "^7.15.8",
    "@babel/traverse": "^7.15.4",
    "@proload/core": "^0.2.1",
    "@proload/plugin-tsm": "^0.1.0",
    "@types/babel__core": "^7.1.15",
    "@types/debug": "^4.1.7",
    "@web/parse5-utils": "^1.3.0",
    "astring": "^1.7.5",
    "ci-info": "^3.2.0",
    "common-ancestor-path": "^1.0.1",
<<<<<<< HEAD
    "debug": "^4.3.3",
=======
>>>>>>> d7149f9b
    "eol": "^0.9.1",
    "es-module-lexer": "^0.9.3",
    "esbuild": "0.13.7",
    "estree-util-value-to-estree": "^1.2.0",
    "estree-walker": "^3.0.0",
    "fast-glob": "^3.2.7",
    "fast-xml-parser": "^4.0.0-beta.3",
    "html-entities": "^2.3.2",
    "htmlparser2": "^7.1.2",
    "kleur": "^4.1.4",
    "magic-string": "^0.25.7",
    "mime": "^3.0.0",
    "morphdom": "^2.6.1",
    "parse5": "^6.0.1",
    "path-to-regexp": "^6.2.0",
    "postcss": "^8.3.8",
    "prismjs": "^1.25.0",
    "rehype-slug": "^5.0.0",
    "resolve": "^1.20.0",
    "rollup": "^2.57.0",
    "sass": "^1.43.4",
    "semver": "^7.3.5",
    "send": "^0.17.1",
    "shiki": "^0.9.10",
    "shorthash": "^0.0.2",
    "slash": "^4.0.0",
    "sourcemap-codec": "^1.4.8",
    "srcset-parse": "^1.1.0",
    "string-width": "^5.0.0",
    "strip-ansi": "^7.0.1",
    "supports-esm": "^1.0.0",
    "tsconfig-resolver": "^3.0.1",
    "vite": "~2.6.10",
    "yargs-parser": "^21.0.0",
    "zod": "^3.8.1"
  },
  "devDependencies": {
    "@astrojs/parser": "^0.22.0",
    "@babel/types": "^7.15.6",
    "@types/chai": "^4.2.22",
    "@types/common-ancestor-path": "^1.0.0",
    "@types/connect": "^3.4.35",
    "@types/mime": "^2.0.3",
    "@types/mocha": "^9.0.0",
    "@types/node-fetch": "^3.0.0",
    "@types/resolve": "^1.20.1",
    "@types/rimraf": "^3.0.2",
    "@types/send": "^0.17.1",
    "@types/yargs-parser": "^20.2.1",
    "chai": "^4.3.4",
    "cheerio": "^1.0.0-rc.10",
    "mocha": "^9.1.3",
    "vite": "~2.6.10"
  },
  "engines": {
    "node": "^14.15.0 || >=16.0.0",
    "npm": ">=6.14.0"
  }
}<|MERGE_RESOLUTION|>--- conflicted
+++ resolved
@@ -74,10 +74,6 @@
     "astring": "^1.7.5",
     "ci-info": "^3.2.0",
     "common-ancestor-path": "^1.0.1",
-<<<<<<< HEAD
-    "debug": "^4.3.3",
-=======
->>>>>>> d7149f9b
     "eol": "^0.9.1",
     "es-module-lexer": "^0.9.3",
     "esbuild": "0.13.7",
