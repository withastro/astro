--- conflicted
+++ resolved
@@ -156,12 +156,8 @@
     "ora": "^7.0.1",
     "p-limit": "^4.0.0",
     "path-to-regexp": "^6.2.1",
-<<<<<<< HEAD
-    "preferred-pm": "^3.0.3",
+    "preferred-pm": "^3.1.2",
     "probe-image-size": "^7.2.3",
-=======
-    "preferred-pm": "^3.1.2",
->>>>>>> 0a2567c2
     "prompts": "^2.4.2",
     "rehype": "^12.0.1",
     "resolve": "^1.22.4",
