--- conflicted
+++ resolved
@@ -10,10 +10,6 @@
 	} from 'astro/content/config';
 	export { defineLiveCollection } from 'astro/content/config';
 
-<<<<<<< HEAD
-	/** Run `astro dev` or `astro sync` to generate high fidelity types */
-	export const defineCollection: (...args: any[]) => any;
-=======
 	// TODO: remove in Astro 7
 	/**
 	 * @deprecated
@@ -33,7 +29,6 @@
 		config: import('astro/content/config').CollectionConfig<S>,
 	): import('astro/content/config').CollectionConfig<S>;
 
->>>>>>> 95a1969a
 	/** Run `astro dev` or `astro sync` to generate high fidelity types */
 	export const getEntryBySlug: (...args: any[]) => any;
 	/** Run `astro dev` or `astro sync` to generate high fidelity types */
