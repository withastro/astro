declare module 'astro:content' {
	export { z } from 'astro/zod';

	// This needs to be in sync with ImageMetadata
	export type ImageFunction = () => import('astro/zod').ZodObject<{
		src: import('astro/zod').ZodString;
		width: import('astro/zod').ZodNumber;
		height: import('astro/zod').ZodNumber;
		format: import('astro/zod').ZodUnion<
			[
				import('astro/zod').ZodLiteral<'png'>,
				import('astro/zod').ZodLiteral<'jpg'>,
				import('astro/zod').ZodLiteral<'jpeg'>,
				import('astro/zod').ZodLiteral<'tiff'>,
				import('astro/zod').ZodLiteral<'webp'>,
				import('astro/zod').ZodLiteral<'gif'>,
				import('astro/zod').ZodLiteral<'svg'>,
				import('astro/zod').ZodLiteral<'avif'>,
			]
		>;
	}>;

	export interface DataStore {
		get: (key: string) => any;
		entries: () => IterableIterator<[id: string, any]>;
		set: (key: string, value: any) => void;
		delete: (key: string) => void;
		clear: () => void;
		has: (key: string) => boolean;
	}
	export interface MetaStore {
		get: (key: string) => string | undefined;
		set: (key: string, value: string) => void;
		has: (key: string) => boolean;
	}

	export interface ParseDataOptions {
		/** The ID of the entry. Unique per collection */
		id: string;
		/** The raw, unvalidated data of the entry */
		data: Record<string, unknown>;
		/** An optional file path, where the entry represents a local file */
		filePath?: string;
	}
	export interface LoaderContext {
		collection: string;
		/** A database abstraction to store the actual data */
		store: DataStore;
		/**  A simple KV store, designed for things like sync tokens */
		meta: MetaStore;
		logger: import('astro').AstroIntegrationLogger;
<<<<<<< HEAD
		settings: any;
=======
		settings: import('astro').AstroSettings;
>>>>>>> a66df947
		/** Validates and parses the data according to the schema */
		parseData<T extends Record<string, unknown> = Record<string, unknown>>(
			props: ParseDataOptions
		): T;
	}
<<<<<<< HEAD
	export interface Loader {
=======
	export interface Loader<S extends BaseSchema = BaseSchema> {
>>>>>>> a66df947
		/** Unique name of the loader, e.g. the npm package name */
		name: string;
		/** Do the actual loading of the data */
		load: (context: LoaderContext) => Promise<void>;
		/** Optionally, define the schema of the data. Will be overridden by user-defined schema */
<<<<<<< HEAD
		schema?: BaseSchema | Promise<BaseSchema> | (() => BaseSchema | Promise<BaseSchema>);
=======
		schema?: S | Promise<S> | (() => S | Promise<S>);
>>>>>>> a66df947
		render?: (entry: any) => any;
	}

	export function file(filePath: string): Loader;

	type BaseSchemaWithoutEffects =
		| import('astro/zod').AnyZodObject
		| import('astro/zod').ZodUnion<[BaseSchemaWithoutEffects, ...BaseSchemaWithoutEffects[]]>
		| import('astro/zod').ZodDiscriminatedUnion<string, import('astro/zod').AnyZodObject[]>
		| import('astro/zod').ZodIntersection<BaseSchemaWithoutEffects, BaseSchemaWithoutEffects>;

	export type BaseSchema =
		| BaseSchemaWithoutEffects
		| import('astro/zod').ZodEffects<BaseSchemaWithoutEffects>;

	export type SchemaContext = { image: ImageFunction };

	type ContentCollectionV2Config<S extends BaseSchema> = {
		type: 'experimental_data';
		schema?: S | ((context: SchemaContext) => S);
<<<<<<< HEAD
		loader: Loader;
=======
		loader: Loader<S>;
>>>>>>> a66df947
	};

	type DataCollectionConfig<S extends BaseSchema> = {
		type: 'data';
		schema?: S | ((context: SchemaContext) => S);
	};

	type ContentCollectionConfig<S extends BaseSchema> = {
		type?: 'content';
		schema?: S | ((context: SchemaContext) => S);
	};

	export type CollectionConfig<S extends BaseSchema> =
		| ContentCollectionConfig<S>
		| DataCollectionConfig<S>
		| ContentCollectionV2Config<S>;

	export function defineCollection<S extends BaseSchema>(
		input: CollectionConfig<S>
	): CollectionConfig<S>;

	/** Run `astro sync` to generate high fidelity types */
	export const getEntryBySlug: (...args: any[]) => any;
	/** Run `astro sync` to generate high fidelity types */
	export const getDataEntryById: (...args: any[]) => any;
	/** Run `astro sync` to generate high fidelity types */
	export const getCollection: (...args: any[]) => any;
	/** Run `astro sync` to generate high fidelity types */
	export const getEntry: (...args: any[]) => any;
	/** Run `astro sync` to generate high fidelity types */
	export const getEntries: (...args: any[]) => any;
	/** Run `astro sync` to generate high fidelity types */
	export const reference: (...args: any[]) => any;
	/** Run `astro sync` to generate high fidelity types */
	export type CollectionKey = any;
	/** Run `astro sync` to generate high fidelity types */
	export type CollectionEntry<C> = any;
	/** Run `astro sync` to generate high fidelity types */
	export type ContentCollectionKey = any;
	/** Run `astro sync` to generate high fidelity types */
	export type DataCollectionKey = any;
	/** Run `astro sync` to generate high fidelity types */
	export type ContentConfig = any;
}<|MERGE_RESOLUTION|>--- conflicted
+++ resolved
@@ -49,31 +49,19 @@
 		/**  A simple KV store, designed for things like sync tokens */
 		meta: MetaStore;
 		logger: import('astro').AstroIntegrationLogger;
-<<<<<<< HEAD
-		settings: any;
-=======
 		settings: import('astro').AstroSettings;
->>>>>>> a66df947
 		/** Validates and parses the data according to the schema */
 		parseData<T extends Record<string, unknown> = Record<string, unknown>>(
 			props: ParseDataOptions
 		): T;
 	}
-<<<<<<< HEAD
 	export interface Loader {
-=======
-	export interface Loader<S extends BaseSchema = BaseSchema> {
->>>>>>> a66df947
 		/** Unique name of the loader, e.g. the npm package name */
 		name: string;
 		/** Do the actual loading of the data */
 		load: (context: LoaderContext) => Promise<void>;
 		/** Optionally, define the schema of the data. Will be overridden by user-defined schema */
-<<<<<<< HEAD
 		schema?: BaseSchema | Promise<BaseSchema> | (() => BaseSchema | Promise<BaseSchema>);
-=======
-		schema?: S | Promise<S> | (() => S | Promise<S>);
->>>>>>> a66df947
 		render?: (entry: any) => any;
 	}
 
@@ -94,11 +82,7 @@
 	type ContentCollectionV2Config<S extends BaseSchema> = {
 		type: 'experimental_data';
 		schema?: S | ((context: SchemaContext) => S);
-<<<<<<< HEAD
 		loader: Loader;
-=======
-		loader: Loader<S>;
->>>>>>> a66df947
 	};
 
 	type DataCollectionConfig<S extends BaseSchema> = {
