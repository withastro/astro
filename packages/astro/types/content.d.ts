declare module 'astro:content' {
	import zod from 'astro/zod';
	export type {
		ImageFunction,
		DataEntry,
		DataStore,
		MetaStore,
		BaseSchema,
		SchemaContext,
	} from 'astro/content/config';
<<<<<<< HEAD
	export { defineLiveCollection, defineCollection } from 'astro/content/config';
=======

	// TODO: remove in Astro 7
	/**
	 * @deprecated
	 * `import { z } from 'astro:content'` is deprecated and will be removed
	 * in Astro 7. Use `import { z } from 'astro/zod'` instead.
	 */
	export const z = zod.z;

	export function defineLiveCollection<
		L extends import('astro/loaders').LiveLoader,
		S extends import('astro/content/config').BaseSchema | undefined = undefined,
	>(
		config: import('astro/content/config').LiveCollectionConfig<L, S>,
	): import('astro/content/config').LiveCollectionConfig<L, S>;

	export function defineCollection<S extends import('astro/content/config').BaseSchema>(
		config: import('astro/content/config').CollectionConfig<S>,
	): import('astro/content/config').CollectionConfig<S>;
>>>>>>> 95a1969a

	/** Run `astro dev` or `astro sync` to generate high fidelity types */
	export const getEntryBySlug: (...args: any[]) => any;
	/** Run `astro dev` or `astro sync` to generate high fidelity types */
	export const getDataEntryById: (...args: any[]) => any;
	/** Run `astro dev` or `astro sync` to generate high fidelity types */
	export const getCollection: (...args: any[]) => any;
	/** Run `astro dev` or `astro sync` to generate high fidelity types */
	export const getEntry: (...args: any[]) => any;
	/** Run `astro dev` or `astro sync` to generate high fidelity types */
	export const getEntries: (...args: any[]) => any;
	/** Run `astro dev` or `astro sync` to generate high fidelity types */
	export const reference: (...args: any[]) => any;
	/** Run `astro dev` or `astro sync` to generate high fidelity types */
	export type CollectionKey = any;
	/** Run `astro dev` or `astro sync` to generate high fidelity types */
	// biome-ignore lint/correctness/noUnusedVariables: stub generic type to match generated type
	export type CollectionEntry<C> = any;
	/** Run `astro dev` or `astro sync` to generate high fidelity types */
	export type ContentCollectionKey = any;
	/** Run `astro dev` or `astro sync` to generate high fidelity types */
	export type DataCollectionKey = any;
	/** Run `astro dev` or `astro sync` to generate high fidelity types */
	export type ContentConfig = any;
	/** Run `astro dev` or `astro sync` to generate high fidelity types */
	export const render: (entry: any) => any;
	/** Run `astro dev` or `astro sync` to generate high fidelity types */
	export const getLiveCollection: (...args: any[]) => any;
	/** Run `astro dev` or `astro sync` to generate high fidelity types */
	export const getLiveEntry: (...args: any[]) => any;
}<|MERGE_RESOLUTION|>--- conflicted
+++ resolved
@@ -8,9 +8,7 @@
 		BaseSchema,
 		SchemaContext,
 	} from 'astro/content/config';
-<<<<<<< HEAD
 	export { defineLiveCollection, defineCollection } from 'astro/content/config';
-=======
 
 	// TODO: remove in Astro 7
 	/**
@@ -19,18 +17,6 @@
 	 * in Astro 7. Use `import { z } from 'astro/zod'` instead.
 	 */
 	export const z = zod.z;
-
-	export function defineLiveCollection<
-		L extends import('astro/loaders').LiveLoader,
-		S extends import('astro/content/config').BaseSchema | undefined = undefined,
-	>(
-		config: import('astro/content/config').LiveCollectionConfig<L, S>,
-	): import('astro/content/config').LiveCollectionConfig<L, S>;
-
-	export function defineCollection<S extends import('astro/content/config').BaseSchema>(
-		config: import('astro/content/config').CollectionConfig<S>,
-	): import('astro/content/config').CollectionConfig<S>;
->>>>>>> 95a1969a
 
 	/** Run `astro dev` or `astro sync` to generate high fidelity types */
 	export const getEntryBySlug: (...args: any[]) => any;
