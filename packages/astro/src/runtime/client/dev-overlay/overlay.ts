/* eslint-disable no-console */
import type {
	DevOverlayPlugin as DevOverlayPluginDefinition,
} from '../../../@types/astro.js';
import { settings } from './settings.js';
import { getIconElement, isDefinedIcon, type Icon } from './ui-library/icons.js';

export type DevOverlayPlugin = DevOverlayPluginDefinition & {
	builtIn: boolean;
	active: boolean;
	status: 'ready' | 'loading' | 'error';
	notification: {
		state: boolean;
	};
	eventTarget: EventTarget;
};
const WS_EVENT_NAME = 'astro-dev-overlay';
const HOVER_DELAY = 2 * 1000;

export class AstroDevOverlay extends HTMLElement {
	shadowRoot: ShadowRoot;
	delayedHideTimeout: number | undefined;
	devOverlay: HTMLDivElement | undefined;
	plugins: DevOverlayPlugin[] = [];
	hasBeenInitialized = false;
	// TODO: This should be dynamic based on the screen size or at least configurable, erika - 2023-11-29
	customPluginsToShow = 3;

	constructor() {
		super();
		this.shadowRoot = this.attachShadow({ mode: 'open' });
	}

<<<<<<< HEAD
	// Happens whenever the component is connected to the DOM
	// When view transitions are enabled, this happens every time the view changes
	async connectedCallback() {
		if (!this.hasBeenInitialized) {
			this.shadowRoot.innerHTML = `
			<style>
=======
	/**
	 * All one-time DOM setup runs through here. Only ever call this once,
	 * in connectedCallback(), and protect it from being called again.
	 */
	init() {
		this.shadowRoot.innerHTML = `
		<style>	
>>>>>>> 60cfa49e
			:host {
				/* Important! Reset all inherited styles to initial */
				all: initial;
				z-index: 999999;
				view-transition-name: astro-dev-overlay;
				display: contents;
			}
		
			::view-transition-old(astro-dev-overlay),
			::view-transition-new(astro-dev-overlay) {
				animation: none;
			}
		
			#dev-overlay {
				position: fixed;
				bottom: 0px;
				left: 50%;
				transform: translate(-50%, 0%);
				z-index: 9999999999;
				display: flex;
				flex-direction: column;
				align-items: center;
				transition: bottom 0.35s cubic-bezier(0.485, -0.050, 0.285, 1.505);
				pointer-events: none;
			}
		
			#dev-overlay[data-hidden] {
				bottom: -40px;
			}
		
			#dev-overlay[data-hidden] #dev-bar .item {
				opacity: 0;
			}
		
			#dev-bar-hitbox-above,
			#dev-bar-hitbox-below {
				width: 100%;
				pointer-events: auto;
			}
			#dev-bar-hitbox-above {
				height: 42px;
			}
			#dev-bar-hitbox-below {
				height: 16px;
			}
			#dev-bar {
				height: 40px;
				overflow: hidden;
				pointer-events: auto;
				background: linear-gradient(180deg, #13151A 0%, rgba(19, 21, 26, 0.88) 100%);
				border: 1px solid #343841;
				border-radius: 9999px;
				box-shadow: 0px 0px 0px 0px rgba(19, 21, 26, 0.30), 0px 1px 2px 0px rgba(19, 21, 26, 0.29), 0px 4px 4px 0px rgba(19, 21, 26, 0.26), 0px 10px 6px 0px rgba(19, 21, 26, 0.15), 0px 17px 7px 0px rgba(19, 21, 26, 0.04), 0px 26px 7px 0px rgba(19, 21, 26, 0.01);
			}

			@media (forced-colors: active) {
				#dev-bar {
					background: white;
				}
			}

			#dev-bar .item {
				display: flex;
				justify-content: center;
				align-items: center;
				width: 44px;
				border: 0;
				background: transparent;
				color: white;
				font-family: system-ui, sans-serif;
				font-size: 1rem;
				line-height: 1.2;
				white-space: nowrap;
				text-decoration: none;
				padding: 0;
				margin: 0;
				overflow: hidden;
				transition: opacity 0.2s ease-out 0s;
			}
		
			#dev-bar #bar-container .item:hover, #dev-bar #bar-container .item:focus-visible {
				background: #FFFFFF20;
				cursor: pointer;
				outline-offset: -3px;
			}
		
			#dev-bar .item:first-of-type {
				border-top-left-radius: 9999px;
				border-bottom-left-radius: 9999px;
				width: 42px;
				padding-left: 4px;
			}
		
			#dev-bar .item:last-of-type {
				border-top-right-radius: 9999px;
				border-bottom-right-radius: 9999px;
				width: 42px;
				padding-right: 4px;
			}
			#dev-bar #bar-container .item.active {
				background: rgba(71, 78, 94, 1);
			}
		
			#dev-bar .item-tooltip {
				background: linear-gradient(0deg, #13151A, #13151A), linear-gradient(0deg, #343841, #343841);
				border: 1px solid rgba(52, 56, 65, 1);
				border-radius: 4px;
				padding: 4px 8px;
				position: absolute;
				top: 4px;
				font-size: 14px;
				opacity: 0;
				transition: opacity 0.2s ease-in-out 0s;
				pointer-events: none;
			}
		
			#dev-bar .item-tooltip::after{
				content: '';
				position: absolute;
				left: calc(50% - 5px);
				bottom: -6px;
				border-left: 5px solid transparent;
				border-right: 5px solid transparent;
				border-top: 5px solid #343841;
			}
		
			#dev-bar .item:hover .item-tooltip, #dev-bar .item:not(.active):focus-visible .item-tooltip {
				transition: opacity 0.2s ease-in-out 200ms;
				opacity: 1;
			}

			@media (forced-colors: active) {
				#dev-bar .item:hover .item-tooltip, 
				#dev-bar .item:not(.active):focus-visible .item-tooltip {
					background: white;
				}
			}

			#dev-bar #bar-container .item.active .notification {
				border-color: rgba(71, 78, 94, 1);
			}
		
			#dev-bar .item .icon {
				position: relative;
				max-width: 20px;
				max-height: 20px;
				user-select: none;
			}
		
			#dev-bar .item svg {
				width: 20px;
				height: 20px;
				display: block;
				margin: auto;
			}

			@media (forced-colors: active) {
				#dev-bar .item svg path[fill="#fff"] {
					fill: black;
				}
			}

			#dev-bar .item .notification {
				display: none;
				position: absolute;
				top: -4px;
				right: -6px;
				width: 8px;
				height: 8px;
				border-radius: 9999px;
				border: 1px solid rgba(19, 21, 26, 1);
				background: #B33E66;
			}
		
			#dev-bar .item .notification[data-active] {
				display: block;
			}
		
			#dev-bar #bar-container {
				height: 100%;
				display: flex;
			}
		
			#dev-bar .separator {
				background: rgba(52, 56, 65, 1);
				width: 1px;
			}
		</style>
		<div id="dev-overlay" data-hidden>
			<div id="dev-bar-hitbox-above"></div>
			<div id="dev-bar">
				<div id="bar-container">
					${this.plugins
						.filter(
							(plugin) => plugin.builtIn && !['astro:settings', 'astro:more'].includes(plugin.id)
						)
						.map((plugin) => this.getPluginTemplate(plugin))
						.join('')}
					${
						this.plugins.filter((plugin) => !plugin.builtIn).length > 0
							? `<div class="separator"></div>${this.plugins
									.filter((plugin) => !plugin.builtIn)
									.slice(0, this.customPluginsToShow)
									.map((plugin) => this.getPluginTemplate(plugin))
									.join('')}`
							: ''
					}
					${
						this.plugins.filter((plugin) => !plugin.builtIn).length > this.customPluginsToShow
							? this.getPluginTemplate(
									this.plugins.find((plugin) => plugin.builtIn && plugin.id === 'astro:more')!
							  )
							: ''
					}
					<div class="separator"></div>
					${this.getPluginTemplate(
						this.plugins.find((plugin) => plugin.builtIn && plugin.id === 'astro:settings')!
					)}
				</div>
			</div>
			<div id="dev-bar-hitbox-below"></div>
		</div>`;

		this.devOverlay = this.shadowRoot.querySelector<HTMLDivElement>('#dev-overlay')!;
		this.attachEvents();

		// Create plugin canvases
		this.plugins.forEach(async (plugin) => {
			if (settings.config.verbose) console.log(`Creating plugin canvas for ${plugin.id}`);
			const pluginCanvas = document.createElement('astro-dev-overlay-plugin-canvas');
			pluginCanvas.dataset.pluginId = plugin.id;
			this.shadowRoot?.append(pluginCanvas);
		});

		// Init plugin lazily, so that the page can load faster.
		// Fallback to setTimeout for Safari (sad!)
		if ('requestIdleCallback' in window) {
			window.requestIdleCallback(async () => {
				this.plugins.map((plugin) => this.initPlugin(plugin));
			});
		} else {
			setTimeout(async () => {
				this.plugins.map((plugin) => this.initPlugin(plugin));
			}, 300);
		}
	}

	// This is called whenever the component is connected to the DOM.
	// This happens on first page load, and on each page change when
	// view transitions are used.
	connectedCallback() {
		if (!this.hasBeenInitialized) {
			this.init();
			this.hasBeenInitialized = true;
		}
		// Run this every time to make sure the correct plugin is open.
		this.plugins.forEach(async (plugin) => {
			await this.setPluginStatus(plugin, plugin.active);
		});
	}

	attachEvents() {
		const items = this.shadowRoot.querySelectorAll<HTMLDivElement>('.item');
		items.forEach((item) => {
			item.addEventListener('click', async (e) => {
				const target = e.currentTarget;
				if (!target || !(target instanceof HTMLElement)) return;
				const id = target.dataset.pluginId;
				if (!id) return;
				const plugin = this.getPluginById(id);
				if (!plugin) return;
				await this.togglePluginStatus(plugin);
			});
		});

		(['mouseenter', 'focusin'] as const).forEach((event) => {
			this.devOverlay!.addEventListener(event, () => {
				this.clearDelayedHide();
				if (this.isHidden()) {
					this.setOverlayVisible(true);
				}
			});
		});

		(['mouseleave', 'focusout'] as const).forEach((event) => {
			this.devOverlay!.addEventListener(event, () => {
				this.clearDelayedHide();
				if (this.getActivePlugin() || this.isHidden()) {
					return;
				}
				this.triggerDelayedHide();
			});
		});

		// On click, show the overlay if it's hidden, it's likely the user wants to interact with it
		this.shadowRoot.addEventListener('click', () => {
			if (!this.isHidden()) return;
			this.setOverlayVisible(true);
		});

		this.devOverlay!.addEventListener('keyup', (event) => {
			if (event.code === 'Space' || event.code === 'Enter') {
				if (!this.isHidden()) return;
				this.setOverlayVisible(true);
			}
			if (event.key === 'Escape') {
				if (this.isHidden()) return;
				if (this.getActivePlugin()) return;
				this.setOverlayVisible(false);
			}
		});

		document.addEventListener('keyup', (event) => {
			if (event.key !== 'Escape') {
				return;
			}
			if (this.isHidden()) {
				return;
			}
			const activePlugin = this.getActivePlugin();
			if (activePlugin) {
				this.setPluginStatus(activePlugin, false);
				return;
			}
			this.setOverlayVisible(false);
		});
	}

	async initPlugin(plugin: DevOverlayPlugin) {
		const shadowRoot = this.getPluginCanvasById(plugin.id)!.shadowRoot!;
		plugin.status = 'loading';
		try {
			if (settings.config.verbose) console.info(`Initializing plugin ${plugin.id}`);

			await plugin.init?.(shadowRoot, plugin.eventTarget);
			plugin.status = 'ready';

			if (import.meta.hot) {
				import.meta.hot.send(`${WS_EVENT_NAME}:${plugin.id}:initialized`);
			}
		} catch (e) {
			console.error(`Failed to init plugin ${plugin.id}, error: ${e}`);
			plugin.status = 'error';
		}
	}

	getPluginTemplate(plugin: DevOverlayPlugin) {
		return `<button class="item" data-plugin-id="${plugin.id}">
				<div class="icon">${getPluginIcon(plugin.icon)}<div class="notification"></div></div>
				<span class="item-tooltip">${plugin.name}</span>
			</button>`;
	}

	getPluginById(id: string) {
		return this.plugins.find((plugin) => plugin.id === id);
	}

	getPluginCanvasById(id: string) {
		return this.shadowRoot.querySelector<HTMLElement>(
			`astro-dev-overlay-plugin-canvas[data-plugin-id="${id}"]`
		);
	}

	async togglePluginStatus(plugin: DevOverlayPlugin) {
		const activePlugin = this.getActivePlugin();
		if (activePlugin) {
			await this.setPluginStatus(activePlugin, false);
		}
		// TODO(fks): Handle a plugin that hasn't loaded yet.
		// Currently, this will just do nothing.
		if (plugin.status !== 'ready') return;
		// Open the selected plugin. If the selected plugin was
		// already the active plugin then the desired outcome
		// was to close that plugin, so no action needed.
		if (plugin !== activePlugin) {
			await this.setPluginStatus(plugin, true);
		}
	}

	async setPluginStatus(plugin: DevOverlayPlugin, newStatus: boolean) {
		const pluginCanvas = this.getPluginCanvasById(plugin.id);
		if (!pluginCanvas) return;

		if (plugin.active && !newStatus && plugin.beforeTogglingOff) {
			const shouldToggleOff = await plugin.beforeTogglingOff(pluginCanvas.shadowRoot!);

			// If the plugin returned false, don't toggle it off, maybe the plugin showed a confirmation dialog or similar
			if (!shouldToggleOff) return;
		}

		plugin.active = newStatus ?? !plugin.active;
		const mainBarButton = this.shadowRoot.querySelector(`[data-plugin-id="${plugin.id}"]`);
		const moreBarButton = this.getPluginCanvasById('astro:more')?.shadowRoot?.querySelector(
			`[data-plugin-id="${plugin.id}"]`
		);

		if (mainBarButton) {
			mainBarButton.classList.toggle('active', plugin.active);
		}

		if (moreBarButton) {
			moreBarButton.classList.toggle('active', plugin.active);
		}

		if (plugin.active) {
			pluginCanvas.style.display = 'block';
			pluginCanvas.setAttribute('data-active', '');
		} else {
			pluginCanvas.style.display = 'none';
			pluginCanvas.removeAttribute('data-active');
		}

		plugin.eventTarget.dispatchEvent(
			new CustomEvent('plugin-toggled', {
				detail: {
					state: plugin.active,
					plugin,
				},
			})
		);

		if (import.meta.hot) {
			import.meta.hot.send(`${WS_EVENT_NAME}:${plugin.id}:toggled`, { state: plugin.active });
		}
	}
	isHidden(): boolean {
		return this.devOverlay?.hasAttribute('data-hidden') ?? true;
	}
	getActivePlugin(): DevOverlayPlugin | undefined {
		return this.plugins.find((plugin) => plugin.active);
	}
	clearDelayedHide() {
		window.clearTimeout(this.delayedHideTimeout);
		this.delayedHideTimeout = undefined;
	}
	triggerDelayedHide() {
		this.clearDelayedHide();
		this.delayedHideTimeout = window.setTimeout(() => {
			this.setOverlayVisible(false);
			this.delayedHideTimeout = undefined;
		}, HOVER_DELAY);
	}
	setOverlayVisible(newStatus: boolean) {
		const barContainer = this.shadowRoot.querySelector<HTMLDivElement>('#bar-container');
		const devBar = this.shadowRoot.querySelector<HTMLDivElement>('#dev-bar');
		if (newStatus === true) {
			this.devOverlay?.removeAttribute('data-hidden');
			barContainer?.removeAttribute('inert');
			devBar?.removeAttribute('tabindex');
			return;
		}
		if (newStatus === false) {
			this.devOverlay?.setAttribute('data-hidden', '');
			barContainer?.setAttribute('inert', '');
			devBar?.setAttribute('tabindex', '0');
			return;
		}
	}
}

export class DevOverlayCanvas extends HTMLElement {
	shadowRoot: ShadowRoot;

	constructor() {
		super();
		this.shadowRoot = this.attachShadow({ mode: 'open' });
	}

	connectedCallback() {
		this.shadowRoot.innerHTML = `
		<style>
			:host {
				position: absolute;
				top: 0;
				left: 0;
			}
		</style>`;
	}
}

export function getPluginIcon(icon: Icon) {
	if (isDefinedIcon(icon)) {
		return getIconElement(icon).outerHTML;
	}

	return icon;
}<|MERGE_RESOLUTION|>--- conflicted
+++ resolved
@@ -31,14 +31,6 @@
 		this.shadowRoot = this.attachShadow({ mode: 'open' });
 	}
 
-<<<<<<< HEAD
-	// Happens whenever the component is connected to the DOM
-	// When view transitions are enabled, this happens every time the view changes
-	async connectedCallback() {
-		if (!this.hasBeenInitialized) {
-			this.shadowRoot.innerHTML = `
-			<style>
-=======
 	/**
 	 * All one-time DOM setup runs through here. Only ever call this once,
 	 * in connectedCallback(), and protect it from being called again.
@@ -46,7 +38,6 @@
 	init() {
 		this.shadowRoot.innerHTML = `
 		<style>	
->>>>>>> 60cfa49e
 			:host {
 				/* Important! Reset all inherited styles to initial */
 				all: initial;
