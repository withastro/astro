--- conflicted
+++ resolved
@@ -14,7 +14,6 @@
 		{ default: astroXrayPlugin },
 		{ default: astroSettingsPlugin },
 		{ AstroDevOverlay, DevOverlayCanvas },
-<<<<<<< HEAD
 		{
 			DevOverlayCard,
 			DevOverlayHighlight,
@@ -25,14 +24,7 @@
 			DevOverlayBadge,
 			DevOverlayIcon,
 		},
-=======
-		{ DevOverlayCard },
-		{ DevOverlayHighlight },
-		{ DevOverlayTooltip },
-		{ DevOverlayWindow },
-		{ DevOverlayToggle },
 		{ getIconElement, isDefinedIcon },
->>>>>>> e3dce215
 	] = await Promise.all([
 		// @ts-expect-error
 		import('astro:dev-overlay'),
@@ -41,16 +33,8 @@
 		import('./plugins/xray.js'),
 		import('./plugins/settings.js'),
 		import('./overlay.js'),
-<<<<<<< HEAD
 		import('./ui-library/index.js'),
-=======
-		import('./ui-library/card.js'),
-		import('./ui-library/highlight.js'),
-		import('./ui-library/tooltip.js'),
-		import('./ui-library/window.js'),
-		import('./ui-library/toggle.js'),
-		import('./ui-library/icons.js'),
->>>>>>> e3dce215
+    import('./ui-library/icons.js'),
 	]);
 
 	// Register custom elements
