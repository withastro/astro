import { settings } from '../settings.js';

const sizes = ['small', 'large'] as const;
const styles = ['purple', 'gray', 'red', 'green', 'yellow', 'blue'] as const;

type BadgeSize = (typeof sizes)[number];
type BadgeStyle = (typeof styles)[number];

export class DevToolbarBadge extends HTMLElement {
	_size: BadgeSize = 'small';
	_badgeStyle: BadgeStyle = 'purple';

	get size() {
		return this._size;
	}

	set size(value) {
		if (!sizes.includes(value)) {
			settings.logger.error(
				`Invalid size: ${value}, expected one of ${sizes.join(', ')}, got ${value}.`
			);
			return;
		}
		this._size = value;
		this.updateStyle();
	}

	get badgeStyle() {
		return this._badgeStyle;
	}

	set badgeStyle(value) {
		if (!styles.includes(value)) {
			settings.logger.error(
				`Invalid style: ${value}, expected one of ${styles.join(', ')}, got ${value}.`
			);
			return;
		}
		this._badgeStyle = value;
		this.updateStyle();
	}

	shadowRoot: ShadowRoot;

	static observedAttributes = ['badge-style', 'size'];

	constructor() {
		super();
		this.shadowRoot = this.attachShadow({ mode: 'open' });

<<<<<<< HEAD
		if (this.hasAttribute('size')) this.size = this.getAttribute('size') as BadgeSize;

		if (this.hasAttribute('badge-style'))
			this.badgeStyle = this.getAttribute('badge-style') as BadgeStyle;
	}

	connectedCallback() {
		const classes = [`badge--${this.size}`, `badge--${this.badgeStyle}`];
		this.shadowRoot.innerHTML += `
=======
		this.shadowRoot.innerHTML = `
>>>>>>> 2013e70b
			<style>
				.badge {
					box-sizing: border-box;
					border-radius: 4px;
					border: 1px solid transparent;
					padding: 8px;
					font-size: 12px;
					color: var(--text-color);
					height: var(--size);
					border: 1px solid var(--border-color);
					display: flex;
					align-items: center;
					justify-content: center;
					font-family: ui-monospace, SFMono-Regular, Menlo, Monaco, Consolas, "Liberation Mono", "Courier New", monospace;

					--purple-text: rgba(224, 204, 250, 1);
					--purple-border: rgba(113, 24, 226, 1);

					--gray-text: rgba(191, 193, 201, 1);
					--gray-border:rgba(191, 193, 201, 1);

					--red-text: rgba(249, 196, 215, 1);
					--red-border: rgba(179, 62, 102, 1);

					--green-text: rgba(213, 249, 196, 1);
					--green-border: rgba(61, 125, 31, 1);

					--yellow-text: rgba(249, 233, 196, 1);
					--yellow-border: rgba(181, 138, 45, 1);

					--blue-text: rgba(189, 195, 255, 1);
					--blue-border: rgba(54, 69, 217, 1);

					--large: 24px;
					--small: 20px;
				}
			</style>
			<style id="selected-style"></style>

			<div class="badge">
				<slot></slot>
			</div>
			`;
	}

	connectedCallback() {
		this.updateStyle();
	}

	attributeChangedCallback() {
		if (this.hasAttribute('badge-style'))
			this.badgeStyle = this.getAttribute('badge-style') as BadgeStyle;

		if (this.hasAttribute('size')) this.size = this.getAttribute('size') as BadgeSize;
	}

	updateStyle() {
		const style = this.shadowRoot.getElementById('selected-style') as HTMLStyleElement;

		style.innerHTML = `
			.badge {
				--text-color: var(--${this.badgeStyle}-text);
				--border-color: var(--${this.badgeStyle}-border);
				--size: var(--${this.size});
			}
		`;
	}
}<|MERGE_RESOLUTION|>--- conflicted
+++ resolved
@@ -48,19 +48,7 @@
 		super();
 		this.shadowRoot = this.attachShadow({ mode: 'open' });
 
-<<<<<<< HEAD
-		if (this.hasAttribute('size')) this.size = this.getAttribute('size') as BadgeSize;
-
-		if (this.hasAttribute('badge-style'))
-			this.badgeStyle = this.getAttribute('badge-style') as BadgeStyle;
-	}
-
-	connectedCallback() {
-		const classes = [`badge--${this.size}`, `badge--${this.badgeStyle}`];
-		this.shadowRoot.innerHTML += `
-=======
 		this.shadowRoot.innerHTML = `
->>>>>>> 2013e70b
 			<style>
 				.badge {
 					box-sizing: border-box;
