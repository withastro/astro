--- conflicted
+++ resolved
@@ -179,13 +179,7 @@
 		// Attempt: can we guess the renderer from the export extension?
 		if (!renderer) {
 			const extname = metadata.componentUrl?.split('.').pop();
-<<<<<<< HEAD
-			renderer = renderers.filter(
-				({ name }) => name === `@astrojs/${extname}` || name === extname,
-			)[0];
-=======
 			renderer = renderers.find(({ name }) => name === `@astrojs/${extname}` || name === extname);
->>>>>>> 85de47cd
 		}
 	}
 
