--- conflicted
+++ resolved
@@ -1,35 +1,6 @@
-<<<<<<< HEAD
 import { ASTRO_GENERATOR } from '../../core/constants.js';
 import { AstroError, AstroErrorData } from '../../core/errors/index.js';
 import type { AstroGlobal } from '../../types/public/context.js';
-
-/** Create the Astro.glob() runtime function. */
-function createAstroGlobFn() {
-	const globHandler = (importMetaGlobResult: Record<string, any>) => {
-		// This is created inside of the runtime so we don't have access to the Astro logger.
-		console.warn(`Astro.glob is deprecated and will be removed in a future major version of Astro.
-Use import.meta.glob instead: https://vitejs.dev/guide/features.html#glob-import`);
-
-		if (typeof importMetaGlobResult === 'string') {
-			throw new AstroError({
-				...AstroErrorData.AstroGlobUsedOutside,
-				message: AstroErrorData.AstroGlobUsedOutside.message(JSON.stringify(importMetaGlobResult)),
-			});
-		}
-		let allEntries = [...Object.values(importMetaGlobResult)];
-		if (allEntries.length === 0) {
-			throw new AstroError({
-				...AstroErrorData.AstroGlobNoMatch,
-				message: AstroErrorData.AstroGlobNoMatch.message(JSON.stringify(importMetaGlobResult)),
-			});
-		}
-		// Map over the `import()` promises, calling to load them.
-		return Promise.all(allEntries.map((fn) => fn()));
-	};
-	// Cast the return type because the argument that the user sees (string) is different from the argument
-	// that the runtime sees post-compiler (Record<string, Module>).
-	return globHandler as unknown as AstroGlobal['glob'];
-}
 
 // This is used to create the top-level Astro global; the one that you can use
 // inside of getStaticPaths. See the `astroGlobalArgs` option for parameter type.
@@ -58,16 +29,4 @@
 			});
 		},
 	});
-=======
-import { ASTRO_VERSION } from '../../core/constants.js';
-import type { AstroGlobalPartial } from '../../types/public/context.js';
-
-// This is used to create the top-level Astro global; the one that you can use
-// inside of getStaticPaths. See the `astroGlobalArgs` option for parameter type.
-export function createAstro(site: string | undefined): AstroGlobalPartial {
-	return {
-		site: site ? new URL(site) : undefined,
-		generator: `Astro v${ASTRO_VERSION}`,
-	};
->>>>>>> eea321b1
 }