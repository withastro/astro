--- conflicted
+++ resolved
@@ -562,15 +562,10 @@
 // Renders a page to completion by first calling the factory callback, waiting for its result, and then appending
 // styles and scripts into the head.
 export async function renderHead(result: SSRResult): Promise<string> {
-<<<<<<< HEAD
-	const styles = [];
-	let needsHydrationStyles = result._metadata.needsHydrationStyles;
-=======
 	const styles = Array.from(result.styles)
 		.filter(uniqueElements)
 		.map((style) => renderElement('style', style));
-	let needsHydrationStyles = false;
->>>>>>> de123b28
+	let needsHydrationStyles = result._metadata.needsHydrationStyles;
 	const scripts = Array.from(result.scripts)
 		.filter(uniqueElements)
 		.map((script, i) => {
