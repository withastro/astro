--- conflicted
+++ resolved
@@ -2,18 +2,13 @@
 import { isRemotePath, joinPaths } from '../../core/path.js';
 import type { AstroConfig } from '../../types/public/config.js';
 import { DEFAULT_HASH_PROPS, DEFAULT_OUTPUT_FORMAT, VALID_SUPPORTED_FORMATS } from '../consts.js';
-<<<<<<< HEAD
-import type { ImageOutputFormat, ImageTransform, UnresolvedSrcSetValue } from '../types.js';
-import { isESMImportedImage, isRemoteImage } from '../utils/imageKind.js';
-=======
 import type {
 	ImageFit,
 	ImageOutputFormat,
 	ImageTransform,
 	UnresolvedSrcSetValue,
 } from '../types.js';
-import { isESMImportedImage } from '../utils/imageKind.js';
->>>>>>> e246dc52
+import { isESMImportedImage, isRemoteImage } from '../utils/imageKind.js';
 import { isRemoteAllowed } from '../utils/remotePattern.js';
 
 export type ImageService = LocalImageService | ExternalImageService;
