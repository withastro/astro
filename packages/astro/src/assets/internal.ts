<<<<<<< HEAD
import type { AstroConfig } from '../@types/astro.js';
import { AstroError, AstroErrorData } from '../core/errors/index.js';
import { isLocalService, type ImageService } from './services/service.js';
import type { GetImageResult, ImageMetadata, ImageTransform } from './types.js';
import { matchPattern, matchHostname } from './utils/remotePattern.js';
=======
import type { AstroSettings } from '../@types/astro.js';
import { AstroError, AstroErrorData } from '../core/errors/index.js';
import { isLocalService, type ImageService } from './services/service.js';
import type {
	GetImageResult,
	ImageMetadata,
	ImageTransform,
	UnresolvedImageTransform,
} from './types.js';

export function injectImageEndpoint(settings: AstroSettings) {
	settings.injectedRoutes.push({
		pattern: '/_image',
		entryPoint: 'astro/assets/image-endpoint',
		prerender: false,
	});

	return settings;
}
>>>>>>> 087270c6

export function isESMImportedImage(src: ImageMetadata | string): src is ImageMetadata {
	return typeof src === 'object';
}

export function isRemoteImage(src: ImageMetadata | string): src is string {
	return typeof src === 'string';
}

export function isRemoteAllowed(
	src: string,
	{
		domains = [],
		remotePatterns = [],
	}: Partial<Pick<AstroConfig['image'], 'domains' | 'remotePatterns'>>
) {
	const url = new URL(src);

	return (
		domains.some((domain) => matchHostname(url, domain)) ||
		remotePatterns.some((remotePattern) => matchPattern(url, remotePattern))
	);
}

export async function getConfiguredImageService(): Promise<ImageService> {
	if (!globalThis?.astroAsset?.imageService) {
		const { default: service }: { default: ImageService } = await import(
			// @ts-expect-error
			'virtual:image-service'
		).catch((e) => {
			const error = new AstroError(AstroErrorData.InvalidImageService);
			(error as any).cause = e;
			throw error;
		});

		if (!globalThis.astroAsset) globalThis.astroAsset = {};
		globalThis.astroAsset.imageService = service;
		return service;
	}

	return globalThis.astroAsset.imageService;
}

export async function getImage(
<<<<<<< HEAD
	options: ImageTransform,
	serviceConfig: Record<string, any>,
	assetsConfig: AstroConfig['image']
=======
	options: ImageTransform | UnresolvedImageTransform,
	serviceConfig: Record<string, any>
>>>>>>> 087270c6
): Promise<GetImageResult> {
	if (!options || typeof options !== 'object') {
		throw new AstroError({
			...AstroErrorData.ExpectedImageOptions,
			message: AstroErrorData.ExpectedImageOptions.message(JSON.stringify(options)),
		});
	}

	const service = await getConfiguredImageService();

	// If the user inlined an import, something fairly common especially in MDX, await it for them
	const resolvedOptions: ImageTransform = {
		...options,
		src:
			typeof options.src === 'object' && 'then' in options.src
				? (await options.src).default
				: options.src,
	};

	const validatedOptions = service.validateOptions
		? await service.validateOptions(resolvedOptions, serviceConfig)
		: resolvedOptions;

	let imageURL = await service.getURL(validatedOptions, serviceConfig, assetsConfig);

	// In build and for local services, we need to collect the requested parameters so we can generate the final images
	if (isLocalService(service) && globalThis.astroAsset.addStaticImage) {
		imageURL = await globalThis.astroAsset.addStaticImage(validatedOptions);
	}

	return {
		rawOptions: resolvedOptions,
		options: validatedOptions,
		src: imageURL,
		attributes:
			service.getHTMLAttributes !== undefined
				? service.getHTMLAttributes(validatedOptions, serviceConfig)
				: {},
	};
}<|MERGE_RESOLUTION|>--- conflicted
+++ resolved
@@ -1,11 +1,4 @@
-<<<<<<< HEAD
-import type { AstroConfig } from '../@types/astro.js';
-import { AstroError, AstroErrorData } from '../core/errors/index.js';
-import { isLocalService, type ImageService } from './services/service.js';
-import type { GetImageResult, ImageMetadata, ImageTransform } from './types.js';
-import { matchPattern, matchHostname } from './utils/remotePattern.js';
-=======
-import type { AstroSettings } from '../@types/astro.js';
+import type { AstroConfig, AstroSettings } from '../@types/astro.js';
 import { AstroError, AstroErrorData } from '../core/errors/index.js';
 import { isLocalService, type ImageService } from './services/service.js';
 import type {
@@ -14,6 +7,7 @@
 	ImageTransform,
 	UnresolvedImageTransform,
 } from './types.js';
+import { matchHostname, matchPattern } from './utils/remotePattern.js';
 
 export function injectImageEndpoint(settings: AstroSettings) {
 	settings.injectedRoutes.push({
@@ -24,7 +18,6 @@
 
 	return settings;
 }
->>>>>>> 087270c6
 
 export function isESMImportedImage(src: ImageMetadata | string): src is ImageMetadata {
 	return typeof src === 'object';
@@ -69,14 +62,9 @@
 }
 
 export async function getImage(
-<<<<<<< HEAD
-	options: ImageTransform,
+	options: ImageTransform | UnresolvedImageTransform,
 	serviceConfig: Record<string, any>,
 	assetsConfig: AstroConfig['image']
-=======
-	options: ImageTransform | UnresolvedImageTransform,
-	serviceConfig: Record<string, any>
->>>>>>> 087270c6
 ): Promise<GetImageResult> {
 	if (!options || typeof options !== 'object') {
 		throw new AstroError({
