import fs from 'node:fs';
import { basename, join } from 'node:path/posix';
import type { StaticBuildOptions } from '../core/build/types.js';
import { AstroError, AstroErrorData } from '../core/errors/index.js';
import { warn } from '../core/logger/core.js';
import { prependForwardSlash } from '../core/path.js';
import { isLocalService, type ImageService, type LocalImageService } from './services/service.js';
import type { GetImageResult, ImageMetadata, ImageTransform } from './types.js';

export function isESMImportedImage(src: ImageMetadata | string): src is ImageMetadata {
	return typeof src === 'object';
}

export async function getConfiguredImageService(): Promise<ImageService> {
	if (!globalThis?.astroAsset?.imageService) {
		const { default: service }: { default: ImageService } = await import(
			// @ts-expect-error
			'virtual:image-service'
		).catch((e) => {
			const error = new AstroError(AstroErrorData.InvalidImageService);
			(error as any).cause = e;
			throw error;
		});

		if (!globalThis.astroAsset) globalThis.astroAsset = {};
		globalThis.astroAsset.imageService = service;
		return service;
	}

	return globalThis.astroAsset.imageService;
}

export async function getImage(
	options: ImageTransform,
	serviceConfig: Record<string, any>
): Promise<GetImageResult> {
	if (!options || typeof options !== 'object') {
		throw new AstroError({
			...AstroErrorData.ExpectedImageOptions,
			message: AstroErrorData.ExpectedImageOptions.message(JSON.stringify(options)),
		});
	}

	const service = await getConfiguredImageService();
	const validatedOptions = service.validateOptions
		? service.validateOptions(options, serviceConfig)
		: options;

	let imageURL = service.getURL(validatedOptions, serviceConfig);

	// In build and for local services, we need to collect the requested parameters so we can generate the final images
	if (isLocalService(service) && globalThis.astroAsset.addStaticImage) {
		imageURL = globalThis.astroAsset.addStaticImage(validatedOptions);
	}

	return {
		rawOptions: options,
		options: validatedOptions,
		src: imageURL,
		attributes:
			service.getHTMLAttributes !== undefined
				? service.getHTMLAttributes(validatedOptions, serviceConfig)
				: {},
	};
}

export function getStaticImageList(): Iterable<
	[string, { path: string; options: ImageTransform }]
> {
	if (!globalThis?.astroAsset?.staticImages) {
		return [];
	}

	return globalThis.astroAsset.staticImages?.entries();
}

interface GenerationDataUncached {
	cached: false;
	weight: {
		before: number;
		after: number;
	};
}

interface GenerationDataCached {
	cached: true;
}

type GenerationData = GenerationDataUncached | GenerationDataCached;

export async function generateImage(
	buildOpts: StaticBuildOptions,
	options: ImageTransform,
	filepath: string
): Promise<GenerationData | undefined> {
	if (!isESMImportedImage(options.src)) {
		return undefined;
	}

	let useCache = true;
	const assetsCacheDir = new URL('assets/', buildOpts.settings.config.cacheDir);

	// Ensure that the cache directory exists
	try {
		await fs.promises.mkdir(assetsCacheDir, { recursive: true });
	} catch (err) {
<<<<<<< HEAD
		// eslint-disable-next-line no-console
		console.error(
			'An error was encountered while creating the cache directory. Proceeding without caching. Error: ',
			err
=======
		warn(
			buildOpts.logging,
			'astro:assets',
			`An error was encountered while creating the cache directory. Proceeding without caching. Error: ${err}`
>>>>>>> 1d4db68e
		);
		useCache = false;
	}

	let serverRoot: URL, clientRoot: URL;
	if (buildOpts.settings.config.output === 'server') {
		serverRoot = buildOpts.settings.config.build.server;
		clientRoot = buildOpts.settings.config.build.client;
	} else {
		serverRoot = buildOpts.settings.config.outDir;
		clientRoot = buildOpts.settings.config.outDir;
	}

	const finalFileURL = new URL('.' + filepath, clientRoot);
	const finalFolderURL = new URL('./', finalFileURL);
	const cachedFileURL = new URL(basename(filepath), assetsCacheDir);

	try {
		await fs.promises.copyFile(cachedFileURL, finalFileURL);

		return {
			cached: true,
		};
	} catch (e) {
		// no-op
	}

	// The original file's path (the `src` attribute of the ESM imported image passed by the user)
	const originalImagePath = options.src.src;

	const fileData = await fs.promises.readFile(
		new URL(
			'.' +
				prependForwardSlash(
					join(buildOpts.settings.config.build.assets, basename(originalImagePath))
				),
			serverRoot
		)
	);

	const imageService = (await getConfiguredImageService()) as LocalImageService;
	const resultData = await imageService.transform(
		fileData,
		{ ...options, src: originalImagePath },
		buildOpts.settings.config.image.service.config
	);

	await fs.promises.mkdir(finalFolderURL, { recursive: true });

	if (useCache) {
		try {
			await fs.promises.writeFile(cachedFileURL, resultData.data);
			await fs.promises.copyFile(cachedFileURL, finalFileURL);
		} catch (e) {
<<<<<<< HEAD
			// eslint-disable-next-line no-console
			console.error(
				`There was an error creating the cache entry for ${filepath}. Attempting to write directly to output directory. Error: `,
				e
=======
			warn(
				buildOpts.logging,
				'astro:assets',
				`An error was encountered while creating the cache directory. Proceeding without caching. Error: ${e}`
>>>>>>> 1d4db68e
			);
			await fs.promises.writeFile(finalFileURL, resultData.data);
		}
	} else {
		await fs.promises.writeFile(finalFileURL, resultData.data);
	}

	return {
		cached: false,
		weight: {
			before: Math.trunc(fileData.byteLength / 1024),
			after: Math.trunc(resultData.data.byteLength / 1024),
		},
	};
}<|MERGE_RESOLUTION|>--- conflicted
+++ resolved
@@ -104,17 +104,10 @@
 	try {
 		await fs.promises.mkdir(assetsCacheDir, { recursive: true });
 	} catch (err) {
-<<<<<<< HEAD
-		// eslint-disable-next-line no-console
-		console.error(
-			'An error was encountered while creating the cache directory. Proceeding without caching. Error: ',
-			err
-=======
 		warn(
 			buildOpts.logging,
 			'astro:assets',
 			`An error was encountered while creating the cache directory. Proceeding without caching. Error: ${err}`
->>>>>>> 1d4db68e
 		);
 		useCache = false;
 	}
@@ -169,17 +162,10 @@
 			await fs.promises.writeFile(cachedFileURL, resultData.data);
 			await fs.promises.copyFile(cachedFileURL, finalFileURL);
 		} catch (e) {
-<<<<<<< HEAD
-			// eslint-disable-next-line no-console
-			console.error(
-				`There was an error creating the cache entry for ${filepath}. Attempting to write directly to output directory. Error: `,
-				e
-=======
 			warn(
 				buildOpts.logging,
 				'astro:assets',
 				`An error was encountered while creating the cache directory. Proceeding without caching. Error: ${e}`
->>>>>>> 1d4db68e
 			);
 			await fs.promises.writeFile(finalFileURL, resultData.data);
 		}
