--- conflicted
+++ resolved
@@ -123,13 +123,7 @@
 				if (id !== removeQueryString(id)) {
 					return;
 				}
-<<<<<<< HEAD
-
-				const cleanedUrl = removeQueryString(id);
-				if (/\.(jpeg|jpg|png|tiff|webp|gif|svg|avif)$/.test(cleanedUrl)) {
-=======
 				if (assetRegex.test(id)) {
->>>>>>> 0a2567c2
 					const meta = await emitESMImage(id, this.meta.watchMode, this.emitFile);
 					return `export default ${JSON.stringify(meta)}`;
 				}
