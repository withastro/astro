--- conflicted
+++ resolved
@@ -21,11 +21,7 @@
 import { emitImageMetadata, hashTransform, propsToFilename } from './utils/node.js';
 import { getProxyCode } from './utils/proxy.js';
 import { makeSvgComponent } from './utils/svg.js';
-<<<<<<< HEAD
-=======
-import { hashTransform, propsToFilename } from './utils/transformToPath.js';
 import { createPlaceholderURL, stringifyPlaceholderURL } from './utils/url.js';
->>>>>>> fefbc533
 
 const resolvedVirtualModuleId = '\0' + VIRTUAL_MODULE_ID;
 
