--- conflicted
+++ resolved
@@ -4,6 +4,7 @@
 import { fileURLToPath } from 'node:url';
 import colors from 'piccolore';
 import type { Plugin, RunnableDevEnvironment } from 'vite';
+import { ASTRO_VITE_ENVIRONMENT_NAMES } from '../../core/constants.js';
 import { getAlgorithm, shouldTrackCspHashes } from '../../core/csp/common.js';
 import { generateCspDigest } from '../../core/encryption.js';
 import { collectErrorMetadata } from '../../core/errors/dev/utils.js';
@@ -53,7 +54,6 @@
 import { XxhashHasher } from './infra/xxhash-hasher.js';
 import { orchestrate } from './orchestrate.js';
 import type { ConsumableMap, FontFileDataMap, InternalConsumableMap } from './types.js';
-import { ASTRO_VITE_ENVIRONMENT_NAMES } from '../../core/constants.js';
 
 interface Options {
 	settings: AstroSettings;
@@ -225,19 +225,11 @@
 			await initialize({
 				// In dev, we cache fonts data in .astro so it can be easily inspected and cleared
 				cacheDir: new URL(CACHE_DIR, settings.dotAstroDir),
-<<<<<<< HEAD
-				modResolver: createDevServerRemoteFontProviderModResolver({
-					environment: server.environments[
+				modResolver: new DevServerRemoteFontProviderModResolver({ environment: server.environments[
 						ASTRO_VITE_ENVIRONMENT_NAMES.astro
-					] as RunnableDevEnvironment,
-				}),
-				cssRenderer: createMinifiableCssRenderer({ minify: false }),
-				urlResolver: createDevUrlResolver({
-=======
-				modResolver: new DevServerRemoteFontProviderModResolver({ server }),
+					] as RunnableDevEnvironment }),
 				cssRenderer: new MinifiableCssRenderer({ minify: false }),
 				urlResolver: new DevUrlResolver({
->>>>>>> 7d721b25
 					base: baseUrl,
 					searchParams: settings.adapter?.client?.assetQueryParams ?? new URLSearchParams(),
 				}),
