--- conflicted
+++ resolved
@@ -145,11 +145,8 @@
 			systemFallbacksProvider,
 			fontMetricsResolver,
 			fontTypeExtractor,
-<<<<<<< HEAD
 			fontFileReader,
-=======
 			logger,
->>>>>>> f8cec06d
 			createUrlProxy: ({ local, ...params }) => {
 				const dataCollector = createDataCollector(params);
 				const contentResolver = local
