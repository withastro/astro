import { mkdirSync, writeFileSync } from 'node:fs';
import { readFile } from 'node:fs/promises';
import { isAbsolute } from 'node:path';
import { fileURLToPath } from 'node:url';
<<<<<<< HEAD
import colors from 'picocolors';
import type { Plugin, RunnableDevEnvironment } from 'vite';
=======
import colors from 'piccolore';
import type { Plugin } from 'vite';
>>>>>>> 50c528d7
import { getAlgorithm, shouldTrackCspHashes } from '../../core/csp/common.js';
import { generateCspDigest } from '../../core/encryption.js';
import { collectErrorMetadata } from '../../core/errors/dev/utils.js';
import { AstroError, AstroErrorData, isAstroError } from '../../core/errors/index.js';
import type { Logger } from '../../core/logger/core.js';
import { formatErrorMessage } from '../../core/messages.js';
import { appendForwardSlash, joinPaths, prependForwardSlash } from '../../core/path.js';
import { getClientOutputDirectory } from '../../prerender/utils.js';
import type { AstroSettings } from '../../types/astro.js';
import {
	ASSETS_DIR,
	CACHE_DIR,
	DEFAULTS,
	RESOLVED_VIRTUAL_MODULE_ID,
	VIRTUAL_MODULE_ID,
} from './constants.js';
import type {
	CssRenderer,
	FontFetcher,
	FontTypeExtractor,
	Hasher,
	RemoteFontProviderModResolver,
	UrlProxyContentResolver,
	UrlProxyHashResolver,
	UrlResolver,
} from './definitions.js';
import { createMinifiableCssRenderer } from './infra/css-renderer.js';
import { createDataCollector } from './infra/data-collector.js';
import { createAstroErrorHandler } from './infra/error-handler.js';
import { createCachedFontFetcher } from './infra/font-fetcher.js';
import { createFontaceFontFileReader } from './infra/font-file-reader.js';
import { createCapsizeFontMetricsResolver } from './infra/font-metrics-resolver.js';
import { createFontTypeExtractor } from './infra/font-type-extractor.js';
import { createXxHasher } from './infra/hasher.js';
import { createLevenshteinStringMatcher } from './infra/levenshtein-string-matcher.js';
import { createRequireLocalProviderUrlResolver } from './infra/local-provider-url-resolver.js';
import {
	createBuildRemoteFontProviderModResolver,
	createDevServerRemoteFontProviderModResolver,
} from './infra/remote-font-provider-mod-resolver.js';
import { createRemoteFontProviderResolver } from './infra/remote-font-provider-resolver.js';
import { createFsStorage } from './infra/storage.js';
import { createSystemFallbacksProvider } from './infra/system-fallbacks-provider.js';
import { createUrlProxy } from './infra/url-proxy.js';
import {
	createLocalUrlProxyContentResolver,
	createRemoteUrlProxyContentResolver,
} from './infra/url-proxy-content-resolver.js';
import {
	createBuildUrlProxyHashResolver,
	createDevUrlProxyHashResolver,
} from './infra/url-proxy-hash-resolver.js';
import { createBuildUrlResolver, createDevUrlResolver } from './infra/url-resolver.js';
import { orchestrate } from './orchestrate.js';
import type { ConsumableMap, FontFileDataMap, InternalConsumableMap } from './types.js';

interface Options {
	settings: AstroSettings;
	sync: boolean;
	logger: Logger;
}

export function fontsPlugin({ settings, sync, logger }: Options): Plugin {
	if (sync || !settings.config.experimental.fonts) {
		// This is required because the virtual module may be imported as
		// a side effect
		// TODO: remove once fonts are stabilized
		return {
			name: 'astro:fonts:fallback',
			resolveId(id) {
				if (id === VIRTUAL_MODULE_ID) {
					return RESOLVED_VIRTUAL_MODULE_ID;
				}
			},
			load(id) {
				if (id === RESOLVED_VIRTUAL_MODULE_ID) {
					return {
						code: '',
					};
				}
			},
		};
	}

	// We don't need to worry about config.trailingSlash because we are dealing with
	// static assets only, ie. trailingSlash: 'never'
	const assetsDir = prependForwardSlash(
		appendForwardSlash(joinPaths(settings.config.build.assets, ASSETS_DIR)),
	);
	const baseUrl = joinPaths(settings.config.base, assetsDir);

	let fontFileDataMap: FontFileDataMap | null = null;
	let internalConsumableMap: InternalConsumableMap | null = null;
	let consumableMap: ConsumableMap | null = null;
	let isBuild: boolean;
	let fontFetcher: FontFetcher | null = null;
	let fontTypeExtractor: FontTypeExtractor | null = null;

	const cleanup = () => {
		internalConsumableMap = null;
		consumableMap = null;
		fontFileDataMap = null;
		fontFetcher = null;
	};

	async function initialize({
		cacheDir,
		modResolver,
		cssRenderer,
		urlResolver,
		createHashResolver,
	}: {
		cacheDir: URL;
		modResolver: RemoteFontProviderModResolver;
		cssRenderer: CssRenderer;
		urlResolver: UrlResolver;
		createHashResolver: (dependencies: {
			hasher: Hasher;
			contentResolver: UrlProxyContentResolver;
		}) => UrlProxyHashResolver;
	}) {
		const { root } = settings.config;
		// Dependencies. Once extracted to a dedicated vite plugin, those may be passed as
		// a Vite plugin option.
		const hasher = await createXxHasher();
		const errorHandler = createAstroErrorHandler();
		const remoteFontProviderResolver = createRemoteFontProviderResolver({
			root,
			modResolver,
			errorHandler,
		});
		// TODO: remove when stabilizing
		const pathsToWarn = new Set<string>();
		const localProviderUrlResolver = createRequireLocalProviderUrlResolver({
			root,
			intercept: (path) => {
				if (path.startsWith(fileURLToPath(settings.config.publicDir))) {
					if (pathsToWarn.has(path)) {
						return;
					}
					pathsToWarn.add(path);
					logger.warn(
						'assets',
						`Found a local font file ${JSON.stringify(path)} in the \`public/\` folder. To avoid duplicated files in the build output, move this file into \`src/\``,
					);
				}
			},
		});
		const storage = createFsStorage({ base: cacheDir });
		const systemFallbacksProvider = createSystemFallbacksProvider();
		fontFetcher = createCachedFontFetcher({ storage, errorHandler, fetch, readFile });
		const fontMetricsResolver = createCapsizeFontMetricsResolver({ fontFetcher, cssRenderer });
		fontTypeExtractor = createFontTypeExtractor({ errorHandler });
		const fontFileReader = createFontaceFontFileReader({ errorHandler });
		const stringMatcher = createLevenshteinStringMatcher();

		const res = await orchestrate({
			families: settings.config.experimental.fonts!,
			hasher,
			remoteFontProviderResolver,
			localProviderUrlResolver,
			storage,
			cssRenderer,
			systemFallbacksProvider,
			fontMetricsResolver,
			fontTypeExtractor,
			fontFileReader,
			logger,
			createUrlProxy: ({ local, cssVariable, ...params }) => {
				const dataCollector = createDataCollector(params);
				const contentResolver = local
					? createLocalUrlProxyContentResolver({ errorHandler })
					: createRemoteUrlProxyContentResolver();
				return createUrlProxy({
					urlResolver,
					hashResolver: createHashResolver({ hasher, contentResolver }),
					dataCollector,
					cssVariable,
				});
			},
			defaults: DEFAULTS,
			bold: colors.bold,
			stringMatcher,
		});
		// We initialize shared variables here and reset them in buildEnd
		// to avoid locking memory
		fontFileDataMap = res.fontFileDataMap;
		internalConsumableMap = res.internalConsumableMap;
		consumableMap = res.consumableMap;

		// Handle CSP
		if (shouldTrackCspHashes(settings.config.experimental.csp)) {
			const algorithm = getAlgorithm(settings.config.experimental.csp);

			// Generate a hash for each style we generate
			for (const { css } of internalConsumableMap.values()) {
				settings.injectedCsp.styleHashes.push(await generateCspDigest(css, algorithm));
			}
			const resources = urlResolver.getCspResources();
			for (const resource of resources) {
				settings.injectedCsp.fontResources.add(resource);
			}
		}
	}

	return {
		name: 'astro:fonts',
		config(_, { command }) {
			isBuild = command === 'build';
		},
		async buildStart() {
			if (isBuild) {
				await initialize({
					cacheDir: new URL(CACHE_DIR, settings.config.cacheDir),
					modResolver: createBuildRemoteFontProviderModResolver(),
					cssRenderer: createMinifiableCssRenderer({ minify: true }),
					urlResolver: createBuildUrlResolver({
						base: baseUrl,
						assetsPrefix: settings.config.build.assetsPrefix,
						searchParams: settings.adapter?.client?.assetQueryParams ?? new URLSearchParams(),
					}),
					createHashResolver: (dependencies) => createBuildUrlProxyHashResolver(dependencies),
				});
			}
		},
		async configureServer(server) {
			await initialize({
				// In dev, we cache fonts data in .astro so it can be easily inspected and cleared
				cacheDir: new URL(CACHE_DIR, settings.dotAstroDir),
				modResolver: createDevServerRemoteFontProviderModResolver({
					environment: server.environments.astro as RunnableDevEnvironment,
				}),
				cssRenderer: createMinifiableCssRenderer({ minify: false }),
				urlResolver: createDevUrlResolver({
					base: baseUrl,
					searchParams: settings.adapter?.client?.assetQueryParams ?? new URLSearchParams(),
				}),
				createHashResolver: (dependencies) =>
					createDevUrlProxyHashResolver({
						baseHashResolver: createBuildUrlProxyHashResolver(dependencies),
					}),
			});
			// The map is always defined at this point. Its values contains urls from remote providers
			// as well as local paths for the local provider. We filter them to only keep the filepaths
			const localPaths = [...fontFileDataMap!.values()]
				.filter(({ url }) => isAbsolute(url))
				.map((v) => v.url);
			server.watcher.on('change', (path) => {
				if (localPaths.includes(path)) {
					logger.info('assets', 'Font file updated');
					server.restart();
				}
			});
			// We do not purge the cache in case the user wants to re-use the file later on
			server.watcher.on('unlink', (path) => {
				if (localPaths.includes(path)) {
					logger.warn(
						'assets',
						`The font file ${JSON.stringify(path)} referenced in your config has been deleted. Restore the file or remove this font from your configuration if it is no longer needed.`,
					);
				}
			});

			server.middlewares.use(assetsDir, async (req, res, next) => {
				if (!req.url) {
					return next();
				}
				const hash = req.url.slice(1);
				const associatedData = fontFileDataMap?.get(hash);
				if (!associatedData) {
					return next();
				}
				// We don't want the request to be cached in dev because we cache it already internally,
				// and it makes it easier to debug without needing hard refreshes
				res.setHeader('Cache-Control', 'no-store, no-cache, must-revalidate, max-age=0');
				res.setHeader('Pragma', 'no-cache');
				res.setHeader('Expires', 0);

				try {
					// Storage should be defined at this point since initialize it called before registering
					// the middleware. hashToUrlMap is defined at the same time so if it's not set by now,
					// no url will be matched and this line will not be reached.
					const data = await fontFetcher!.fetch({ hash, ...associatedData });

					res.setHeader('Content-Length', data.length);
					res.setHeader('Content-Type', `font/${fontTypeExtractor!.extract(hash)}`);

					res.end(data);
				} catch (err) {
					logger.error('assets', 'Cannot download font file');
					if (isAstroError(err)) {
						logger.error(
							'SKIP_FORMAT',
							formatErrorMessage(collectErrorMetadata(err), logger.level() === 'debug'),
						);
					}
					res.statusCode = 500;
					res.end();
				}
			});
		},
		resolveId(id) {
			if (id === VIRTUAL_MODULE_ID) {
				return RESOLVED_VIRTUAL_MODULE_ID;
			}
		},
		load(id) {
			if (id === RESOLVED_VIRTUAL_MODULE_ID) {
				return {
					code: `
						export const internalConsumableMap = new Map(${JSON.stringify(Array.from(internalConsumableMap?.entries() ?? []))});
						export const consumableMap = new Map(${JSON.stringify(Array.from(consumableMap?.entries() ?? []))});
					`,
				};
			}
		},
		async buildEnd() {
			if (settings.config.experimental.fonts!.length === 0) {
				cleanup();
				return;
			}

			try {
				const dir = getClientOutputDirectory(settings);
				const fontsDir = new URL(`.${assetsDir}`, dir);
				try {
					mkdirSync(fontsDir, { recursive: true });
				} catch (cause) {
					throw new AstroError(AstroErrorData.UnknownFilesystemError, { cause });
				}
				if (fontFileDataMap) {
					logger.info(
						'assets',
						`Copying fonts (${fontFileDataMap.size} file${fontFileDataMap.size === 1 ? '' : 's'})...`,
					);
					await Promise.all(
						Array.from(fontFileDataMap.entries()).map(async ([hash, associatedData]) => {
							const data = await fontFetcher!.fetch({ hash, ...associatedData });
							try {
								writeFileSync(new URL(hash, fontsDir), data);
							} catch (cause) {
								throw new AstroError(AstroErrorData.UnknownFilesystemError, { cause });
							}
						}),
					);
				}
			} finally {
				cleanup();
			}
		},
	};
}<|MERGE_RESOLUTION|>--- conflicted
+++ resolved
@@ -2,13 +2,8 @@
 import { readFile } from 'node:fs/promises';
 import { isAbsolute } from 'node:path';
 import { fileURLToPath } from 'node:url';
-<<<<<<< HEAD
-import colors from 'picocolors';
+import colors from 'piccolore';
 import type { Plugin, RunnableDevEnvironment } from 'vite';
-=======
-import colors from 'piccolore';
-import type { Plugin } from 'vite';
->>>>>>> 50c528d7
 import { getAlgorithm, shouldTrackCspHashes } from '../../core/csp/common.js';
 import { generateCspDigest } from '../../core/encryption.js';
 import { collectErrorMetadata } from '../../core/errors/dev/utils.js';
