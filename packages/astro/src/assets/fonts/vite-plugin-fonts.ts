import { mkdirSync, writeFileSync } from 'node:fs';
import { readFile } from 'node:fs/promises';
import { isAbsolute } from 'node:path';
import { fileURLToPath } from 'node:url';
import colors from 'piccolore';
import type { Plugin, RunnableDevEnvironment } from 'vite';
import { getAlgorithm, shouldTrackCspHashes } from '../../core/csp/common.js';
import { generateCspDigest } from '../../core/encryption.js';
import { collectErrorMetadata } from '../../core/errors/dev/utils.js';
import { AstroError, AstroErrorData, isAstroError } from '../../core/errors/index.js';
import type { Logger } from '../../core/logger/core.js';
import { formatErrorMessage } from '../../core/messages.js';
import { appendForwardSlash, joinPaths, prependForwardSlash } from '../../core/path.js';
import { getClientOutputDirectory } from '../../prerender/utils.js';
import type { AstroSettings } from '../../types/astro.js';
import {
	ASSETS_DIR,
	CACHE_DIR,
	DEFAULTS,
	RESOLVED_VIRTUAL_MODULE_ID,
	VIRTUAL_MODULE_ID,
} from './constants.js';
import type {
	CssRenderer,
	FontFetcher,
	FontTypeExtractor,
	Hasher,
	RemoteFontProviderModResolver,
	UrlProxyContentResolver,
	UrlProxyHashResolver,
	UrlResolver,
} from './definitions.js';
import { BuildRemoteFontProviderModResolver } from './infra/build-remote-font-provider-mod-resolver.js';
import { BuildUrlProxyHashResolver } from './infra/build-url-proxy-hash-resolver.js';
import { BuildUrlResolver } from './infra/build-url-resolver.js';
import { CachedFontFetcher } from './infra/cached-font-fetcher.js';
import { CapsizeFontMetricsResolver } from './infra/capsize-font-metrics-resolver.js';
import { RealDataCollector } from './infra/data-collector.js';
import { DevServerRemoteFontProviderModResolver } from './infra/dev-remote-font-provider-mod-resolver.js';
import { DevUrlProxyHashResolver } from './infra/dev-url-proxy-hash-resolver.js';
import { DevUrlResolver } from './infra/dev-url-resolver.js';
import { RealFontTypeExtractor } from './infra/font-type-extractor.js';
import { FontaceFontFileReader } from './infra/fontace-font-file-reader.js';
import { LevenshteinStringMatcher } from './infra/levenshtein-string-matcher.js';
import { LocalUrlProxyContentResolver } from './infra/local-url-proxy-content-resolver.js';
import { MinifiableCssRenderer } from './infra/minifiable-css-renderer.js';
import { RealRemoteFontProviderResolver } from './infra/remote-font-provider-resolver.js';
import { RemoteUrlProxyContentResolver } from './infra/remote-url-proxy-content-resolver.js';
import { RequireLocalProviderUrlResolver } from './infra/require-local-provider-url-resolver.js';
import { RealSystemFallbacksProvider } from './infra/system-fallbacks-provider.js';
import { UnstorageFsStorage } from './infra/unstorage-fs-storage.js';
import { RealUrlProxy } from './infra/url-proxy.js';
import { XxhashHasher } from './infra/xxhash-hasher.js';
import { orchestrate } from './orchestrate.js';
import type { ConsumableMap, FontFileDataMap, InternalConsumableMap } from './types.js';
import { ASTRO_VITE_ENVIRONMENT_NAMES } from '../../core/constants.js';

interface Options {
	settings: AstroSettings;
	sync: boolean;
	logger: Logger;
}

export function fontsPlugin({ settings, sync, logger }: Options): Plugin {
	if (!settings.config.experimental.fonts) {
		// This is required because the virtual module may be imported as
		// a side effect
		// TODO: remove once fonts are stabilized
		return {
			name: 'astro:fonts:fallback',
			resolveId(id) {
				if (id === VIRTUAL_MODULE_ID) {
					return RESOLVED_VIRTUAL_MODULE_ID;
				}
			},
			load(id) {
				if (id === RESOLVED_VIRTUAL_MODULE_ID) {
					return {
						code: '',
					};
				}
			},
		};
	}

	// We don't need to worry about config.trailingSlash because we are dealing with
	// static assets only, ie. trailingSlash: 'never'
	const assetsDir = prependForwardSlash(
		appendForwardSlash(joinPaths(settings.config.build.assets, ASSETS_DIR)),
	);
	const baseUrl = joinPaths(settings.config.base, assetsDir);

	let fontFileDataMap: FontFileDataMap | null = null;
	let internalConsumableMap: InternalConsumableMap | null = null;
	let consumableMap: ConsumableMap | null = null;
	let isBuild: boolean;
	let fontFetcher: FontFetcher | null = null;
	let fontTypeExtractor: FontTypeExtractor | null = null;

	const cleanup = () => {
		internalConsumableMap = null;
		consumableMap = null;
		fontFileDataMap = null;
		fontFetcher = null;
	};

	async function initialize({
		cacheDir,
		modResolver,
		cssRenderer,
		urlResolver,
		createHashResolver,
	}: {
		cacheDir: URL;
		modResolver: RemoteFontProviderModResolver;
		cssRenderer: CssRenderer;
		urlResolver: UrlResolver;
		createHashResolver: (dependencies: {
			hasher: Hasher;
			contentResolver: UrlProxyContentResolver;
		}) => UrlProxyHashResolver;
	}) {
		const { root } = settings.config;
		// Dependencies. Once extracted to a dedicated vite plugin, those may be passed as
		// a Vite plugin option.
		const hasher = await XxhashHasher.create();
		const remoteFontProviderResolver = new RealRemoteFontProviderResolver({
			root,
			modResolver,
		});
		// TODO: remove when stabilizing
		const pathsToWarn = new Set<string>();
		const localProviderUrlResolver = new RequireLocalProviderUrlResolver({
			root,
			intercept: (path) => {
				if (path.startsWith(fileURLToPath(settings.config.publicDir))) {
					if (pathsToWarn.has(path)) {
						return;
					}
					pathsToWarn.add(path);
					logger.warn(
						'assets',
						`Found a local font file ${JSON.stringify(path)} in the \`public/\` folder. To avoid duplicated files in the build output, move this file into \`src/\``,
					);
				}
			},
		});
		const storage = new UnstorageFsStorage({ base: cacheDir });
		const systemFallbacksProvider = new RealSystemFallbacksProvider();
		fontFetcher = new CachedFontFetcher({ storage, fetch, readFile });
		const fontMetricsResolver = new CapsizeFontMetricsResolver({ fontFetcher, cssRenderer });
		fontTypeExtractor = new RealFontTypeExtractor();
		const fontFileReader = new FontaceFontFileReader();
		const stringMatcher = new LevenshteinStringMatcher();

		const res = await orchestrate({
			families: settings.config.experimental.fonts!,
			hasher,
			remoteFontProviderResolver,
			localProviderUrlResolver,
			storage,
			cssRenderer,
			systemFallbacksProvider,
			fontMetricsResolver,
			fontTypeExtractor,
			fontFileReader,
			logger,
			createUrlProxy: ({ local, cssVariable, ...params }) => {
				const dataCollector = new RealDataCollector(params);
				const contentResolver = local
					? new LocalUrlProxyContentResolver()
					: new RemoteUrlProxyContentResolver();
				return new RealUrlProxy({
					urlResolver,
					hashResolver: createHashResolver({ hasher, contentResolver }),
					dataCollector,
					cssVariable,
				});
			},
			defaults: DEFAULTS,
			bold: colors.bold,
			stringMatcher,
		});
		// We initialize shared variables here and reset them in buildEnd
		// to avoid locking memory
		fontFileDataMap = res.fontFileDataMap;
		internalConsumableMap = res.internalConsumableMap;
		consumableMap = res.consumableMap;

		// Handle CSP
		if (shouldTrackCspHashes(settings.config.experimental.csp)) {
			const algorithm = getAlgorithm(settings.config.experimental.csp);

			// Generate a hash for each style we generate
			for (const { css } of internalConsumableMap.values()) {
				settings.injectedCsp.styleHashes.push(await generateCspDigest(css, algorithm));
			}
			for (const resource of urlResolver.cspResources) {
				settings.injectedCsp.fontResources.add(resource);
			}
		}
	}

	return {
		name: 'astro:fonts',
		config(_, { command }) {
			isBuild = command === 'build';
		},
		async buildStart() {
			if (isBuild) {
				await initialize({
					cacheDir: new URL(CACHE_DIR, settings.config.cacheDir),
					modResolver: new BuildRemoteFontProviderModResolver(),
					cssRenderer: new MinifiableCssRenderer({ minify: true }),
					urlResolver: new BuildUrlResolver({
						base: baseUrl,
						assetsPrefix: settings.config.build.assetsPrefix,
						searchParams: settings.adapter?.client?.assetQueryParams ?? new URLSearchParams(),
					}),
					createHashResolver: (dependencies) => new BuildUrlProxyHashResolver(dependencies),
				});
			}
		},
		async configureServer(server) {
			await initialize({
				// In dev, we cache fonts data in .astro so it can be easily inspected and cleared
				cacheDir: new URL(CACHE_DIR, settings.dotAstroDir),
<<<<<<< HEAD
				modResolver: createDevServerRemoteFontProviderModResolver({
					environment: server.environments[
						ASTRO_VITE_ENVIRONMENT_NAMES.astro
					] as RunnableDevEnvironment,
				}),
				cssRenderer: createMinifiableCssRenderer({ minify: false }),
				urlResolver: createDevUrlResolver({
=======
				modResolver: new DevServerRemoteFontProviderModResolver({ server }),
				cssRenderer: new MinifiableCssRenderer({ minify: false }),
				urlResolver: new DevUrlResolver({
>>>>>>> 70eb542f
					base: baseUrl,
					searchParams: settings.adapter?.client?.assetQueryParams ?? new URLSearchParams(),
				}),
				createHashResolver: (dependencies) => new DevUrlProxyHashResolver(dependencies),
			});
			// The map is always defined at this point. Its values contains urls from remote providers
			// as well as local paths for the local provider. We filter them to only keep the filepaths
			const localPaths = [...fontFileDataMap!.values()]
				.filter(({ url }) => isAbsolute(url))
				.map((v) => v.url);
			server.watcher.on('change', (path) => {
				if (localPaths.includes(path)) {
					logger.info('assets', 'Font file updated');
					server.restart();
				}
			});
			// We do not purge the cache in case the user wants to re-use the file later on
			server.watcher.on('unlink', (path) => {
				if (localPaths.includes(path)) {
					logger.warn(
						'assets',
						`The font file ${JSON.stringify(path)} referenced in your config has been deleted. Restore the file or remove this font from your configuration if it is no longer needed.`,
					);
				}
			});

			server.middlewares.use(assetsDir, async (req, res, next) => {
				if (!req.url) {
					return next();
				}
				const hash = req.url.slice(1);
				const associatedData = fontFileDataMap?.get(hash);
				if (!associatedData) {
					return next();
				}
				// We don't want the request to be cached in dev because we cache it already internally,
				// and it makes it easier to debug without needing hard refreshes
				res.setHeader('Cache-Control', 'no-store, no-cache, must-revalidate, max-age=0');
				res.setHeader('Pragma', 'no-cache');
				res.setHeader('Expires', 0);

				try {
					// Storage should be defined at this point since initialize it called before registering
					// the middleware. hashToUrlMap is defined at the same time so if it's not set by now,
					// no url will be matched and this line will not be reached.
					const data = await fontFetcher!.fetch({ hash, ...associatedData });

					res.setHeader('Content-Length', data.length);
					res.setHeader('Content-Type', `font/${fontTypeExtractor!.extract(hash)}`);

					res.end(data);
				} catch (err) {
					logger.error('assets', 'Cannot download font file');
					if (isAstroError(err)) {
						logger.error(
							'SKIP_FORMAT',
							formatErrorMessage(collectErrorMetadata(err), logger.level() === 'debug'),
						);
					}
					res.statusCode = 500;
					res.end();
				}
			});
		},
		resolveId(id) {
			if (id === VIRTUAL_MODULE_ID) {
				return RESOLVED_VIRTUAL_MODULE_ID;
			}
		},
		load(id) {
			if (id === RESOLVED_VIRTUAL_MODULE_ID) {
				return {
					code: `
						export const internalConsumableMap = new Map(${JSON.stringify(Array.from(internalConsumableMap?.entries() ?? []))});
						export const consumableMap = new Map(${JSON.stringify(Array.from(consumableMap?.entries() ?? []))});
					`,
				};
			}
		},
		async buildEnd() {
			if (sync || settings.config.experimental.fonts!.length === 0) {
				cleanup();
				return;
			}

			try {
				const dir = getClientOutputDirectory(settings);
				const fontsDir = new URL(`.${assetsDir}`, dir);
				try {
					mkdirSync(fontsDir, { recursive: true });
				} catch (cause) {
					throw new AstroError(AstroErrorData.UnknownFilesystemError, { cause });
				}
				if (fontFileDataMap) {
					logger.info(
						'assets',
						`Copying fonts (${fontFileDataMap.size} file${fontFileDataMap.size === 1 ? '' : 's'})...`,
					);
					await Promise.all(
						Array.from(fontFileDataMap.entries()).map(async ([hash, associatedData]) => {
							const data = await fontFetcher!.fetch({ hash, ...associatedData });
							try {
								writeFileSync(new URL(hash, fontsDir), data);
							} catch (cause) {
								throw new AstroError(AstroErrorData.UnknownFilesystemError, { cause });
							}
						}),
					);
				}
			} finally {
				cleanup();
			}
		},
	};
}<|MERGE_RESOLUTION|>--- conflicted
+++ resolved
@@ -225,19 +225,13 @@
 			await initialize({
 				// In dev, we cache fonts data in .astro so it can be easily inspected and cleared
 				cacheDir: new URL(CACHE_DIR, settings.dotAstroDir),
-<<<<<<< HEAD
-				modResolver: createDevServerRemoteFontProviderModResolver({
+				modResolver: new DevServerRemoteFontProviderModResolver({
 					environment: server.environments[
 						ASTRO_VITE_ENVIRONMENT_NAMES.astro
 					] as RunnableDevEnvironment,
 				}),
-				cssRenderer: createMinifiableCssRenderer({ minify: false }),
-				urlResolver: createDevUrlResolver({
-=======
-				modResolver: new DevServerRemoteFontProviderModResolver({ server }),
 				cssRenderer: new MinifiableCssRenderer({ minify: false }),
 				urlResolver: new DevUrlResolver({
->>>>>>> 70eb542f
 					base: baseUrl,
 					searchParams: settings.adapter?.client?.assetQueryParams ?? new URLSearchParams(),
 				}),
