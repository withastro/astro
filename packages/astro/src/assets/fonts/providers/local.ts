--- conflicted
+++ resolved
@@ -1,11 +1,6 @@
 import type * as unifont from 'unifont';
-<<<<<<< HEAD
 import { FONT_FORMATS } from '../constants.js';
-import type { FontTypeExtractor, UrlProxy } from '../definitions.js';
-=======
-import { FONT_FORMAT_MAP } from '../constants.js';
 import type { FontFileReader, FontTypeExtractor, UrlProxy } from '../definitions.js';
->>>>>>> 7246cde8
 import type { ResolvedLocalFontFamily } from '../types.js';
 
 interface Options {
@@ -40,10 +35,6 @@
 				variationSettings: variant.variationSettings,
 			};
 			// We proxy each source
-<<<<<<< HEAD
-			src: variant.src.map((source, index) => {
-				const type = fontTypeExtractor.extract(source.url);
-=======
 			data.src = variant.src.map((source, index) => {
 				// We only try to infer for the first source. Indeed if it doesn't work, the function
 				// call will throw an error so that will be interruped anyways
@@ -53,47 +44,27 @@
 					if (variant.style === undefined) data.style = result.style;
 				}
 
->>>>>>> 7246cde8
+				const type = fontTypeExtractor.extract(source.url);
+
 				return {
 					originalURL: source.url,
 					url: urlProxy.proxy({
 						url: source.url,
-<<<<<<< HEAD
 						type,
-=======
->>>>>>> 7246cde8
 						// We only use the first source for preloading. For example if woff2 and woff
 						// are available, we only keep woff2.
 						collectPreload: index === 0,
 						data: {
-<<<<<<< HEAD
-							weight: variant.weight,
-							style: variant.style,
+							weight: data.weight,
+							style: data.style,
 						},
 						init: null,
 					}),
 					format: FONT_FORMATS.find((e) => e.type === type)?.format,
 					tech: source.tech,
 				};
-			}),
-			display: variant.display,
-			unicodeRange: variant.unicodeRange,
-			stretch: variant.stretch,
-			featureSettings: variant.featureSettings,
-			variationSettings: variant.variationSettings,
-		})),
-=======
-							weight: data.weight,
-							style: data.style,
-						},
-						init: null,
-					}),
-					format: FONT_FORMAT_MAP[fontTypeExtractor.extract(source.url)],
-					tech: source.tech,
-				};
 			});
 			return data;
 		}),
->>>>>>> 7246cde8
 	};
 }