import type * as unifont from 'unifont';
import { FONT_FORMAT_MAP } from '../constants.js';
import type { FontTypeExtractor, UrlProxy } from '../definitions.js';
import type { ResolvedLocalFontFamily } from '../types.js';
<<<<<<< HEAD
import { extractFontType } from '../utils.js';
// TODO: pass as argument
import { fontace } from 'fontace';

// https://fonts.nuxt.com/get-started/providers#local
// https://github.com/nuxt/fonts/blob/main/src/providers/local.ts
// https://github.com/unjs/unifont/blob/main/src/providers/google.ts

type InitializedProvider = NonNullable<Awaited<ReturnType<unifont.Provider>>>;

type ResolveFontResult = NonNullable<Awaited<ReturnType<InitializedProvider['resolveFont']>>>;

interface Options {
	family: ResolvedLocalFontFamily;
	proxyURL: (value: string) => { content: Buffer; url: string };
}

// TODO: comment this mess
// TODO: see if flow can be improved

export function resolveLocalFont({ family, proxyURL }: Options): ResolveFontResult {
	const fonts: ResolveFontResult['fonts'] = [];

	for (const variant of family.variants) {
		const tryInfer =
			// TODO: extract to constant and reuse in ./config
			variant.weight === 'infer' || variant.style === 'infer' || variant.unicodeRange === 'infer';
		// TODO: extract type
		let weight: ResolveFontResult['fonts'][number]['weight'];
		let style: ResolveFontResult['fonts'][number]['style'];
		let unicodeRange: ResolveFontResult['fonts'][number]['unicodeRange'];
		const src: ResolveFontResult['fonts'][number]['src'] = variant.src.map(
			({ url: originalURL, tech }) => {
				const result = proxyURL(originalURL);
				if (tryInfer && (weight === undefined || !style || !unicodeRange)) {
					try {
						const inferred = fontace(result.content);
						weight ??= inferred.weight;
						style ??= inferred.style;
						unicodeRange ??= inferred.unicodeRange.split(', ');
					} catch (cause) {
						// TODO: astro error
					}
				}
				return {
					originalURL,
					url: result.url,
					format: extractFontType(originalURL),
					tech,
				};
			},
		);
		weight ??= variant.weight === 'infer' ? undefined : variant.weight;
		style ??= variant.style === 'infer' ? undefined : variant.style;
		unicodeRange ??= variant.unicodeRange === 'infer' ? undefined : variant.unicodeRange;

		const data: ResolveFontResult['fonts'][number] = {
			weight,
			style,
			src,
			// TODO: test wrong css is not emitted, should not with recent changes
			display: variant.display,
			unicodeRange,
			stretch: variant.stretch,
			featureSettings: variant.featureSettings,
			variationSettings: variant.variationSettings,
		};

		fonts.push(data);
	}

	return {
		fonts,
=======

interface Options {
	family: ResolvedLocalFontFamily;
	urlProxy: UrlProxy;
	fontTypeExtractor: FontTypeExtractor;
}

export function resolveLocalFont({ family, urlProxy, fontTypeExtractor }: Options): {
	fonts: Array<unifont.FontFaceData>;
} {
	return {
		fonts: family.variants.map((variant) => ({
			weight: variant.weight,
			style: variant.style,
			// We proxy each source
			src: variant.src.map((source, index) => ({
				originalURL: source.url,
				url: urlProxy.proxy({
					url: source.url,
					// We only use the first source for preloading. For example if woff2 and woff
					// are available, we only keep woff2.
					collectPreload: index === 0,
					data: {
						weight: variant.weight,
						style: variant.style,
					},
					init: null,
				}),
				format: FONT_FORMAT_MAP[fontTypeExtractor.extract(source.url)],
				tech: source.tech,
			})),
			display: variant.display,
			unicodeRange: variant.unicodeRange,
			stretch: variant.stretch,
			featureSettings: variant.featureSettings,
			variationSettings: variant.variationSettings,
		})),
>>>>>>> d2ab7db8
	};
}<|MERGE_RESOLUTION|>--- conflicted
+++ resolved
@@ -2,81 +2,7 @@
 import { FONT_FORMAT_MAP } from '../constants.js';
 import type { FontTypeExtractor, UrlProxy } from '../definitions.js';
 import type { ResolvedLocalFontFamily } from '../types.js';
-<<<<<<< HEAD
-import { extractFontType } from '../utils.js';
-// TODO: pass as argument
-import { fontace } from 'fontace';
-
-// https://fonts.nuxt.com/get-started/providers#local
-// https://github.com/nuxt/fonts/blob/main/src/providers/local.ts
-// https://github.com/unjs/unifont/blob/main/src/providers/google.ts
-
-type InitializedProvider = NonNullable<Awaited<ReturnType<unifont.Provider>>>;
-
-type ResolveFontResult = NonNullable<Awaited<ReturnType<InitializedProvider['resolveFont']>>>;
-
-interface Options {
-	family: ResolvedLocalFontFamily;
-	proxyURL: (value: string) => { content: Buffer; url: string };
-}
-
-// TODO: comment this mess
-// TODO: see if flow can be improved
-
-export function resolveLocalFont({ family, proxyURL }: Options): ResolveFontResult {
-	const fonts: ResolveFontResult['fonts'] = [];
-
-	for (const variant of family.variants) {
-		const tryInfer =
-			// TODO: extract to constant and reuse in ./config
-			variant.weight === 'infer' || variant.style === 'infer' || variant.unicodeRange === 'infer';
-		// TODO: extract type
-		let weight: ResolveFontResult['fonts'][number]['weight'];
-		let style: ResolveFontResult['fonts'][number]['style'];
-		let unicodeRange: ResolveFontResult['fonts'][number]['unicodeRange'];
-		const src: ResolveFontResult['fonts'][number]['src'] = variant.src.map(
-			({ url: originalURL, tech }) => {
-				const result = proxyURL(originalURL);
-				if (tryInfer && (weight === undefined || !style || !unicodeRange)) {
-					try {
-						const inferred = fontace(result.content);
-						weight ??= inferred.weight;
-						style ??= inferred.style;
-						unicodeRange ??= inferred.unicodeRange.split(', ');
-					} catch (cause) {
-						// TODO: astro error
-					}
-				}
-				return {
-					originalURL,
-					url: result.url,
-					format: extractFontType(originalURL),
-					tech,
-				};
-			},
-		);
-		weight ??= variant.weight === 'infer' ? undefined : variant.weight;
-		style ??= variant.style === 'infer' ? undefined : variant.style;
-		unicodeRange ??= variant.unicodeRange === 'infer' ? undefined : variant.unicodeRange;
-
-		const data: ResolveFontResult['fonts'][number] = {
-			weight,
-			style,
-			src,
-			// TODO: test wrong css is not emitted, should not with recent changes
-			display: variant.display,
-			unicodeRange,
-			stretch: variant.stretch,
-			featureSettings: variant.featureSettings,
-			variationSettings: variant.variationSettings,
-		};
-
-		fonts.push(data);
-	}
-
-	return {
-		fonts,
-=======
+// TODO: https://github.com/withastro/astro/pull/13640/commits/c3e6c4adf7b9044de6b1a067b5a505d0627d2f9f
 
 interface Options {
 	family: ResolvedLocalFontFamily;
@@ -114,6 +40,5 @@
 			featureSettings: variant.featureSettings,
 			variationSettings: variant.variationSettings,
 		})),
->>>>>>> d2ab7db8
 	};
 }