import type * as unifont from 'unifont';
import { FONT_FORMAT_MAP } from '../constants.js';
import type { ResolvedLocalFontFamily } from '../types.js';
import { extractFontType } from '../utils.js';
import type { UrlProxy } from '../definitions.js';

// https://fonts.nuxt.com/get-started/providers#local
// https://github.com/nuxt/fonts/blob/main/src/providers/local.ts
// https://github.com/unjs/unifont/blob/main/src/providers/google.ts

type InitializedProvider = NonNullable<Awaited<ReturnType<unifont.Provider>>>;

type ResolveFontResult = NonNullable<Awaited<ReturnType<InitializedProvider['resolveFont']>>>;

interface Options {
	family: ResolvedLocalFontFamily;
<<<<<<< HEAD
	urlProxy: UrlProxy;
=======
	proxyURL: (params: { value: string; data: Partial<unifont.FontFaceData> }) => string;
>>>>>>> 00e85caa
}

export function resolveLocalFont({ family, urlProxy }: Options): ResolveFontResult {
	const fonts: ResolveFontResult['fonts'] = [];

	for (const variant of family.variants) {
		const data: ResolveFontResult['fonts'][number] = {
			weight: variant.weight,
			style: variant.style,
			src: variant.src.map((source, index) => {
				return {
<<<<<<< HEAD
					originalURL: source.url,
					url: urlProxy.proxy({
						url: source.url,
						// TODO: explain
						collectPreload: index === 0,
					}),
					format: FONT_FORMAT_MAP[extractFontType(source.url)],
					tech: source.tech,
=======
					originalURL,
					url: proxyURL({
						value: originalURL,
						data: {
							weight: variant.weight,
							style: variant.style,
						},
					}),
					format: FONT_FORMAT_MAP[extractFontType(originalURL)],
					tech,
>>>>>>> 00e85caa
				};
			}),
		};
		if (variant.display) data.display = variant.display;
		if (variant.unicodeRange) data.unicodeRange = variant.unicodeRange;
		if (variant.stretch) data.stretch = variant.stretch;
		if (variant.featureSettings) data.featureSettings = variant.featureSettings;
		if (variant.variationSettings) data.variationSettings = variant.variationSettings;

		fonts.push(data);
	}

	return {
		fonts,
	};
}<|MERGE_RESOLUTION|>--- conflicted
+++ resolved
@@ -14,11 +14,7 @@
 
 interface Options {
 	family: ResolvedLocalFontFamily;
-<<<<<<< HEAD
 	urlProxy: UrlProxy;
-=======
-	proxyURL: (params: { value: string; data: Partial<unifont.FontFaceData> }) => string;
->>>>>>> 00e85caa
 }
 
 export function resolveLocalFont({ family, urlProxy }: Options): ResolveFontResult {
@@ -30,27 +26,21 @@
 			style: variant.style,
 			src: variant.src.map((source, index) => {
 				return {
-<<<<<<< HEAD
 					originalURL: source.url,
 					url: urlProxy.proxy({
 						url: source.url,
 						// TODO: explain
 						collectPreload: index === 0,
 					}),
+					// 					url: proxyURL({
+					// 	value: originalURL,
+					// 	data: {
+					// 		weight: variant.weight,
+					// 		style: variant.style,
+					// 	},
+					// }),
 					format: FONT_FORMAT_MAP[extractFontType(source.url)],
 					tech: source.tech,
-=======
-					originalURL,
-					url: proxyURL({
-						value: originalURL,
-						data: {
-							weight: variant.weight,
-							style: variant.style,
-						},
-					}),
-					format: FONT_FORMAT_MAP[extractFontType(originalURL)],
-					tech,
->>>>>>> 00e85caa
 				};
 			}),
 		};
