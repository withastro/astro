--- conflicted
+++ resolved
@@ -68,22 +68,13 @@
 				}
 			}
 			// If a family has fallbacks, we store the first url we get that may
-<<<<<<< HEAD
-			// be used for the fallback generation, if capsize doesn't have this
-			// family in its built-in collection
-=======
 			// be used for the fallback generation
->>>>>>> d75cac45
 			if (
 				fallbacks &&
 				fallbacks.length > 0 &&
 				// If the same data has already been sent for this family, we don't want to have duplicate fallbacks
 				// Such scenario can occur with unicode ranges
-<<<<<<< HEAD
-				!fallbackFontData.some((f) => JSON.stringify(f) === JSON.stringify(data))
-=======
 				!fallbackFontData.some((f) => JSON.stringify(f.data) === JSON.stringify(data))
->>>>>>> d75cac45
 			) {
 				fallbackFontData.push({
 					hash,
