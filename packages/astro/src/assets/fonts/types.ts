import type { Font } from '@capsizecss/unpack';
import type * as unifont from 'unifont';
<<<<<<< HEAD
import type * as z from 'zod/v4';
import type {
	fontProviderSchema,
	localFontFamilySchema,
	remoteFontFamilySchema,
	styleSchema,
} from './config.js';
import type { FONT_TYPES, GENERIC_FALLBACK_NAMES } from './constants.js';
=======
import type { z } from 'zod';
import type { displaySchema, styleSchema, weightSchema } from './config.js';
import type { FONT_TYPES, GENERIC_FALLBACK_NAMES, LOCAL_PROVIDER_NAME } from './constants.js';
>>>>>>> 1835c0c7
import type { CollectedFontForMetrics } from './core/optimize-fallbacks.js';

type Weight = z.infer<typeof weightSchema>;
type Display = z.infer<typeof displaySchema>;

export interface AstroFontProvider {
	/**
	 * URL, path relative to the root or package import.
	 */
	entrypoint: string | URL;
	/**
	 * Optional serializable object passed to the unifont provider.
	 */
	config?: Record<string, any> | undefined;
}

interface RequiredFamilyAttributes {
	/**
	 * The font family name, as identified by your font provider.
	 */
	name: string;
	/**
	 * A valid [ident](https://developer.mozilla.org/en-US/docs/Web/CSS/ident) in the form of a CSS variable (i.e. starting with `--`).
	 */
	cssVariable: string;
}

interface Fallbacks {
	/**
	 * @default `["sans-serif"]`
	 *
	 * An array of fonts to use when your chosen font is unavailable, or loading. Fallback fonts will be chosen in the order listed. The first available font will be used:
	 *
	 * ```js
	 * fallbacks: ["CustomFont", "serif"]
	 * ```
	 *
	 * To disable fallback fonts completely, configure an empty array:
	 *
	 * ```js
	 * fallbacks: []
	 * ```
	 *

	 * If the last font in the `fallbacks` array is a [generic family name](https://developer.mozilla.org/en-US/docs/Web/CSS/font-family#generic-name), Astro will attempt to generate [optimized fallbacks](https://developer.chrome.com/blog/font-fallbacks) using font metrics will be generated. To disable this optimization, set `optimizedFallbacks` to false.
	 */
	fallbacks?: Array<string> | undefined;
	/**
	 * @default `true`
	 *
	 * Whether or not to enable optimized fallback generation. You may disable this default optimization to have full control over `fallbacks`.
	 */
	optimizedFallbacks?: boolean | undefined;
}

interface FamilyProperties {
	/**
	 * A [font weight](https://developer.mozilla.org/en-US/docs/Web/CSS/font-weight). If the associated font is a [variable font](https://developer.mozilla.org/en-US/docs/Web/CSS/CSS_fonts/Variable_fonts_guide), you can specify a range of weights:
	 *
	 * ```js
	 * weight: "100 900"
	 * ```
	 */
	weight?: Weight | undefined;
	/**
	 * A [font style](https://developer.mozilla.org/en-US/docs/Web/CSS/font-style).
	 */
	style?: Style | undefined;
	/**
	 * @default `"swap"`
	 *
	 * A [font display](https://developer.mozilla.org/en-US/docs/Web/CSS/@font-face/font-display).
	 */
	display?: Display | undefined;
	/**
	 * A [font stretch](https://developer.mozilla.org/en-US/docs/Web/CSS/@font-face/font-stretch).
	 */
	stretch?: string | undefined;
	/**
	 * Font [feature settings](https://developer.mozilla.org/en-US/docs/Web/CSS/@font-face/font-feature-settings).
	 */
	featureSettings?: string | undefined;
	/**
	 * Font [variation settings](https://developer.mozilla.org/en-US/docs/Web/CSS/@font-face/font-variation-settings).
	 */
	variationSettings?: string | undefined;
	/**
	 * A [unicode range](https://developer.mozilla.org/en-US/docs/Web/CSS/@font-face/unicode-range).
	 */
	unicodeRange?: [string, ...Array<string>] | undefined;
}

export interface ResolvedFontProvider {
	name?: string;
	provider: (config?: Record<string, any>) => unifont.Provider;
	config?: Record<string, any>;
}

type Src =
	| string
	| URL
	| {
			url: string | URL;
			tech?: string | undefined;
	  };

interface Variant extends FamilyProperties {
	/**
	 * Font [sources](https://developer.mozilla.org/en-US/docs/Web/CSS/@font-face/src). It can be a path relative to the root, a package import or a URL. URLs are particularly useful if you inject local fonts through an integration.
	 */
	src: [Src, ...Array<Src>];
}

export interface LocalFontFamily extends RequiredFamilyAttributes, Fallbacks {
	/**
	 * The source of your font files. Set to `"local"` to use local font files.
	 */
	provider: typeof LOCAL_PROVIDER_NAME;
	/**
	 * Each variant represents a [`@font-face` declaration](https://developer.mozilla.org/en-US/docs/Web/CSS/@font-face/).
	 */
	variants: [Variant, ...Array<Variant>];
}

interface ResolvedFontFamilyAttributes {
	nameWithHash: string;
}

export interface ResolvedLocalFontFamily
	extends ResolvedFontFamilyAttributes,
		Omit<LocalFontFamily, 'variants'> {
	variants: Array<
		Omit<LocalFontFamily['variants'][number], 'weight' | 'src'> & {
			weight?: string;
			src: Array<{ url: string; tech?: string }>;
		}
	>;
}

export interface RemoteFontFamily
	extends RequiredFamilyAttributes,
		Omit<FamilyProperties, 'weight' | 'style'>,
		Fallbacks {
	/**
	 * The source of your font files. You can use a built-in provider or write your own custom provider.
	 */
	provider: AstroFontProvider;
	/**
	 * @default `[400]`
	 *
	 * An array of [font weights](https://developer.mozilla.org/en-US/docs/Web/CSS/font-weight). If the associated font is a [variable font](https://developer.mozilla.org/en-US/docs/Web/CSS/CSS_fonts/Variable_fonts_guide), you can specify a range of weights:
	 *
	 * ```js
	 * weight: "100 900"
	 * ```
	 */
	weights?: [Weight, ...Array<Weight>] | undefined;
	/**
	 * @default `["normal", "italic"]`
	 *
	 * An array of [font styles](https://developer.mozilla.org/en-US/docs/Web/CSS/font-style).
	 */
	styles?: [Style, ...Array<Style>] | undefined;
	/**
	 * @default `["latin"]`
	 *
	 * An array of [font subsets](https://knaap.dev/posts/font-subsetting/):
	 */
	subsets?: [string, ...Array<string>] | undefined;
}

/** @lintignore somehow required by pickFontFaceProperty in utils */
export interface ResolvedRemoteFontFamily
	extends ResolvedFontFamilyAttributes,
		Omit<RemoteFontFamily, 'provider' | 'weights'> {
	provider: ResolvedFontProvider;
	weights?: Array<string>;
}

export type FontFamily = LocalFontFamily | RemoteFontFamily;
export type ResolvedFontFamily = ResolvedLocalFontFamily | ResolvedRemoteFontFamily;

export type FontType = (typeof FONT_TYPES)[number];

/**
 * Preload data is used for links generation inside the <Font /> component
 */
export interface PreloadData {
	/**
	 * Absolute link to a font file, eg. /_astro/fonts/abc.woff
	 */
	url: string;
	/**
	 * A font type, eg. woff2, woff, ttf...
	 */
	type: FontType;
	weight: string | undefined;
	style: string | undefined;
	subset: string | undefined;
}

export type FontFaceMetrics = Pick<
	Font,
	'ascent' | 'descent' | 'lineGap' | 'unitsPerEm' | 'xWidthAvg'
>;

export type GenericFallbackName = (typeof GENERIC_FALLBACK_NAMES)[number];

export type Defaults = Partial<
	Pick<
		ResolvedRemoteFontFamily,
		'weights' | 'styles' | 'subsets' | 'fallbacks' | 'optimizedFallbacks'
	>
>;

export interface FontFileData {
	hash: string;
	url: string;
	init: RequestInit | null;
}

export interface CreateUrlProxyParams {
	local: boolean;
	hasUrl: (hash: string) => boolean;
	saveUrl: (input: FontFileData) => void;
	savePreload: (preload: PreloadData) => void;
	saveFontData: (collected: CollectedFontForMetrics) => void;
	cssVariable: string;
}

/**
 * Holds associations of hash and original font file URLs, so they can be
 * downloaded whenever the hash is requested.
 */
export type FontFileDataMap = Map<FontFileData['hash'], Pick<FontFileData, 'url' | 'init'>>;

/**
 * Holds associations of CSS variables and preloadData/css to be passed to the internal virtual module.
 */
export type InternalConsumableMap = Map<string, { preloadData: Array<PreloadData>; css: string }>;

export interface FontData {
	src: Array<{ url: string; format?: string; tech?: string }>;
	weight?: string;
	style?: string;
}

/**
 * Holds associations of CSS variables and font data to be exposed via virtual module.
 */
export type ConsumableMap = Map<string, Array<FontData>>;

export type Style = z.output<typeof styleSchema>;

export type PreloadFilter =
	| boolean
	| Array<{ weight?: string | number; style?: string; subset?: string }>;<|MERGE_RESOLUTION|>--- conflicted
+++ resolved
@@ -1,19 +1,8 @@
 import type { Font } from '@capsizecss/unpack';
 import type * as unifont from 'unifont';
-<<<<<<< HEAD
 import type * as z from 'zod/v4';
-import type {
-	fontProviderSchema,
-	localFontFamilySchema,
-	remoteFontFamilySchema,
-	styleSchema,
-} from './config.js';
-import type { FONT_TYPES, GENERIC_FALLBACK_NAMES } from './constants.js';
-=======
-import type { z } from 'zod';
 import type { displaySchema, styleSchema, weightSchema } from './config.js';
 import type { FONT_TYPES, GENERIC_FALLBACK_NAMES, LOCAL_PROVIDER_NAME } from './constants.js';
->>>>>>> 1835c0c7
 import type { CollectedFontForMetrics } from './core/optimize-fallbacks.js';
 
 type Weight = z.infer<typeof weightSchema>;
