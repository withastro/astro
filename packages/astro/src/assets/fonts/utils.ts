import type * as unifont from 'unifont';
import type {
	BuiltInProvider,
	FontFamily,
	FontFamilyAttributes,
	FontProvider,
	FontType,
	ResolvedFontFamily,
} from './types.js';
import { extname } from 'node:path';
import {
	DEFAULT_FALLBACKS,
	FONT_TYPES,
	GOOGLE_PROVIDER_NAME,
	LOCAL_PROVIDER_NAME,
} from './constants.js';
import type { Storage } from 'unstorage';
import type { FontFaceMetrics, generateFallbackFontFace } from './metrics.js';
import { AstroError, AstroErrorData } from '../../core/errors/index.js';
import { resolveProvider, type ResolveProviderOptions } from './providers/utils.js';
<<<<<<< HEAD
=======
import { google } from './providers/google.js';
>>>>>>> d7b2b51c

// Source: https://github.com/nuxt/fonts/blob/main/src/css/render.ts#L7-L21
export function generateFontFace(family: string, font: unifont.FontFaceData) {
	return [
		'@font-face {',
		`  font-family: ${JSON.stringify(family)};`,
		`  src: ${renderFontSrc(font.src)};`,
		`  font-display: ${font.display ?? 'swap'};`,
		font.unicodeRange && `  unicode-range: ${font.unicodeRange};`,
		font.weight &&
			`  font-weight: ${Array.isArray(font.weight) ? font.weight.join(' ') : font.weight};`,
		font.style && `  font-style: ${font.style};`,
		font.stretch && `  font-stretch: ${font.stretch};`,
		font.featureSettings && `  font-feature-settings: ${font.featureSettings};`,
		font.variationSettings && `  font-variation-settings: ${font.variationSettings};`,
		`}`,
	]
		.filter(Boolean)
		.join('\n');
}

// Source: https://github.com/nuxt/fonts/blob/main/src/css/render.ts#L68-L81
function renderFontSrc(sources: Exclude<unifont.FontFaceData['src'][number], string>[]) {
	return sources
		.map((src) => {
			if ('url' in src) {
				let rendered = `url("${src.url}")`;
				for (const key of ['format', 'tech'] as const) {
					if (key in src) {
						rendered += ` ${key}(${src[key]})`;
					}
				}
				return rendered;
			}
			return `local("${src.name}")`;
		})
		.join(', ');
}

export function extractFontType(str: string): FontType {
	// Extname includes a leading dot
	const extension = extname(str).slice(1);
	if (!isFontType(extension)) {
		throw new AstroError(AstroErrorData.CannotExtractFontType, {
			cause: `Unexpected extension, got "${extension}"`,
		});
	}
	return extension;
}

export function isFontType(str: string): str is FontType {
	return (FONT_TYPES as Readonly<Array<string>>).includes(str);
}

export async function cache(
	storage: Storage,
	key: string,
	cb: () => Promise<Buffer>,
): Promise<{ cached: boolean; data: Buffer }> {
	const existing = await storage.getItemRaw(key);
	if (existing) {
		return { cached: true, data: existing };
	}
	const data = await cb();
	await storage.setItemRaw(key, data);
	return { cached: false, data };
}

export interface ProxyURLOptions {
	/**
	 * The original URL
	 */
	value: string;
	/**
	 * Specifies how the hash is computed. Can be based on the value,
	 * a specific string for testing etc
	 */
	hashString: (value: string) => string;
	/**
	 * Use the hook to save the associated value and hash, and possibly
	 * transform it (eg. apply a base)
	 */
	collect: (data: {
		hash: string;
		type: FontType;
		value: string;
	}) => string;
}

/**
 * The fonts data we receive contains urls or file paths we do no control.
 * However, we will emit font files ourselves so we store the original value
 * and replace it with a url we control. For example with the value "https://foo.bar/file.woff2":
 * - font type is woff2
 * - hash will be "<hash>.woff2"
 * - `collect` will save the association of the original url and the new hash for later use
 * - the returned url will be `/_astro/fonts/<hash>.woff2`
 */
export function proxyURL({ value, hashString, collect }: ProxyURLOptions): string {
	const type = extractFontType(value);
	const hash = `${hashString(value)}.${type}`;
	const url = collect({ hash, type, value });
	// Now that we collected the original url, we return our proxy so the consumer can override it
	return url;
}

export function isGenericFontFamily(str: string): str is keyof typeof DEFAULT_FALLBACKS {
	return Object.keys(DEFAULT_FALLBACKS).includes(str);
}

export type GetMetricsForFamilyFont = {
	hash: string;
	url: string;
} | null;

export type GetMetricsForFamily = (
	name: string,
	/** A remote url or local filepath to a font file. Used if metrics can't be resolved purely from the family name */
	font: GetMetricsForFamilyFont,
) => Promise<FontFaceMetrics | null>;

/**
 * Generates CSS for a given family fallbacks if possible.
 *
 * It works by trying to get metrics (using capsize) of the provided font family.
 * If some can be computed, they will be applied to the eligible fallbacks to match
 * the original font shape as close as possible.
 */
export async function generateFallbacksCSS({
	family,
	fallbacks: _fallbacks,
	font: fontData,
	metrics,
}: {
	family: {
		name: string;
		as?: string;
	};
	/** The family fallbacks */
	fallbacks: Array<string>;
	font: GetMetricsForFamilyFont;
	metrics: {
		getMetricsForFamily: GetMetricsForFamily;
		generateFontFace: typeof generateFallbackFontFace;
	} | null;
}): Promise<null | { css: string; fallbacks: Array<string> }> {
	// We avoid mutating the original array
	let fallbacks = [..._fallbacks];
	if (fallbacks.length === 0) {
		return null;
	}

	let css = '';

	if (!metrics) {
		return { css, fallbacks };
	}

	// The last element of the fallbacks is usually a generic family name (eg. serif)
	const lastFallback = fallbacks[fallbacks.length - 1];
	// If it's not a generic family name, we can't infer local fonts to be used as fallbacks
	if (!isGenericFontFamily(lastFallback)) {
		return { css, fallbacks };
	}

	// If it's a generic family name, we get the associated local fonts (eg. Arial)
	const localFonts = DEFAULT_FALLBACKS[lastFallback];
	// Some generic families do not have associated local fonts so we abort early
	if (localFonts.length === 0) {
		return { css, fallbacks };
	}

	const foundMetrics = await metrics.getMetricsForFamily(family.name, fontData);
	if (!foundMetrics) {
		// If there are no metrics, we can't generate useful fallbacks
		return { css, fallbacks };
	}

	const localFontsMappings = localFonts.map((font) => ({
		font,
		name: `"${getFamilyName(family)} fallback: ${font}"`,
	}));

	// We prepend the fallbacks with the local fonts and we dedupe in case a local font is already provided
	fallbacks = [...new Set([...localFontsMappings.map((m) => m.name), ...fallbacks])];

	for (const { font, name } of localFontsMappings) {
		css += metrics.generateFontFace(foundMetrics, { font, name });
	}

	return { css, fallbacks };
}

const CAMEL_CASE_REGEX = /([a-z])([A-Z])/g;
const NON_ALPHANUMERIC_REGEX = /[^a-zA-Z0-9]+/g;
const TRIM_DASHES_REGEX = /^-+|-+$/g;

export function kebab(value: string) {
	return value
		.replace(CAMEL_CASE_REGEX, '$1-$2') // Handle camelCase
		.replace(NON_ALPHANUMERIC_REGEX, '-') // Replace non-alphanumeric characters with dashes
		.replace(TRIM_DASHES_REGEX, '') // Trim leading/trailing dashes
		.toLowerCase();
}

export function getFamilyName(family: Pick<FontFamilyAttributes, 'name' | 'as'>): string {
	return family.as ?? family.name;
}

<<<<<<< HEAD
/** Resolves the font family provider. If none is provided, it will infer the correct one and resolve it. */
=======
/**
 * Resolves the font family provider. If none is provided, it will infer the provider as
 * one of the built-in providers and resolve it. The most important part is that if a
 * provider is not provided but `src` is, then it's inferred as the local provider.
 */
>>>>>>> d7b2b51c
export async function resolveFontFamily({
	family,
	...resolveProviderOptions
}: Omit<ResolveProviderOptions, 'provider'> & {
	family: FontFamily<BuiltInProvider | FontProvider>;
}): Promise<ResolvedFontFamily> {
	if (family.provider === LOCAL_PROVIDER_NAME || (!family.provider && 'src' in family)) {
		return {
			...family,
			provider: LOCAL_PROVIDER_NAME,
		};
	}

	const provider =
<<<<<<< HEAD
		family.provider === GOOGLE_PROVIDER_NAME || !family.provider
			? await import('./providers/google.js').then((mod) => mod.google())
			: family.provider;
=======
		family.provider === GOOGLE_PROVIDER_NAME || !family.provider ? google() : family.provider;
>>>>>>> d7b2b51c

	return {
		...family,
		provider: await resolveProvider({
			...resolveProviderOptions,
			provider,
		}),
	};
}

function sortObjectByKey<T extends Record<string, any>>(unordered: T): T {
	const ordered = Object.keys(unordered)
		.sort()
		.reduce((obj, key) => {
<<<<<<< HEAD
			// @ts-expect-error
=======
			// @ts-expect-error Type 'T' is generic and can only be indexed for reading. That's fine here
>>>>>>> d7b2b51c
			obj[key] = unordered[key];
			return obj;
		}, {} as T);
	return ordered;
}

/**
 * Extracts providers from families so they can be consumed by unifont.
<<<<<<< HEAD
 * It deduplicates them based on their config and provider name, to eg.
 * allow using the same providers with different options.
=======
 * It deduplicates them based on their config and provider name:
 * - If several families use the same provider (by value, not by reference), we only use one provider
 * - If one provider is used with different settings for 2 families, we make sure there are kept as 2 providers
>>>>>>> d7b2b51c
 */
export function familiesToUnifontProviders({
	families,
	hashString,
}: {
	families: Array<ResolvedFontFamily>;
	hashString: (value: string) => string;
<<<<<<< HEAD
}): Array<unifont.Provider> {
	const map = new Map<string, unifont.Provider>();
=======
}): { families: Array<ResolvedFontFamily>; providers: Array<unifont.Provider> } {
	const hashes = new Set<string>();
	const providers: Array<unifont.Provider> = [];
>>>>>>> d7b2b51c

	for (const { provider } of families) {
		if (provider === LOCAL_PROVIDER_NAME) {
			continue;
		}

		const unifontProvider = provider.provider(provider.config);
		const hash = hashString(
			JSON.stringify(
				sortObjectByKey({
					name: unifontProvider._name,
					...provider.config,
				}),
			),
		);
<<<<<<< HEAD
		if (map.has(hash)) {
=======
		if (hashes.has(hash)) {
>>>>>>> d7b2b51c
			continue;
		}
		// Makes sure every font uses the right instance of a given provider
		// if this provider is provided several times with different options
<<<<<<< HEAD
		unifontProvider._name += `-${hash}`;
		provider.name = unifontProvider._name;
		map.set(hash, unifontProvider);
	}

	return [...map.values()];
=======
		// We have to mutate the unifont provider name because unifont deduplicates
		// based on the name.
		unifontProvider._name += `-${hash}`;
		// We set the provider name so we can tell unifont what provider to use when
		// resolving font faces
		provider.name = unifontProvider._name;
		hashes.add(hash);
		providers.push(unifontProvider);
	}

	return { families, providers };
>>>>>>> d7b2b51c
}<|MERGE_RESOLUTION|>--- conflicted
+++ resolved
@@ -18,10 +18,7 @@
 import type { FontFaceMetrics, generateFallbackFontFace } from './metrics.js';
 import { AstroError, AstroErrorData } from '../../core/errors/index.js';
 import { resolveProvider, type ResolveProviderOptions } from './providers/utils.js';
-<<<<<<< HEAD
-=======
 import { google } from './providers/google.js';
->>>>>>> d7b2b51c
 
 // Source: https://github.com/nuxt/fonts/blob/main/src/css/render.ts#L7-L21
 export function generateFontFace(family: string, font: unifont.FontFaceData) {
@@ -231,15 +228,11 @@
 	return family.as ?? family.name;
 }
 
-<<<<<<< HEAD
-/** Resolves the font family provider. If none is provided, it will infer the correct one and resolve it. */
-=======
 /**
  * Resolves the font family provider. If none is provided, it will infer the provider as
  * one of the built-in providers and resolve it. The most important part is that if a
  * provider is not provided but `src` is, then it's inferred as the local provider.
  */
->>>>>>> d7b2b51c
 export async function resolveFontFamily({
 	family,
 	...resolveProviderOptions
@@ -254,13 +247,7 @@
 	}
 
 	const provider =
-<<<<<<< HEAD
-		family.provider === GOOGLE_PROVIDER_NAME || !family.provider
-			? await import('./providers/google.js').then((mod) => mod.google())
-			: family.provider;
-=======
 		family.provider === GOOGLE_PROVIDER_NAME || !family.provider ? google() : family.provider;
->>>>>>> d7b2b51c
 
 	return {
 		...family,
@@ -275,11 +262,7 @@
 	const ordered = Object.keys(unordered)
 		.sort()
 		.reduce((obj, key) => {
-<<<<<<< HEAD
-			// @ts-expect-error
-=======
 			// @ts-expect-error Type 'T' is generic and can only be indexed for reading. That's fine here
->>>>>>> d7b2b51c
 			obj[key] = unordered[key];
 			return obj;
 		}, {} as T);
@@ -288,14 +271,9 @@
 
 /**
  * Extracts providers from families so they can be consumed by unifont.
-<<<<<<< HEAD
- * It deduplicates them based on their config and provider name, to eg.
- * allow using the same providers with different options.
-=======
  * It deduplicates them based on their config and provider name:
  * - If several families use the same provider (by value, not by reference), we only use one provider
  * - If one provider is used with different settings for 2 families, we make sure there are kept as 2 providers
->>>>>>> d7b2b51c
  */
 export function familiesToUnifontProviders({
 	families,
@@ -303,14 +281,9 @@
 }: {
 	families: Array<ResolvedFontFamily>;
 	hashString: (value: string) => string;
-<<<<<<< HEAD
-}): Array<unifont.Provider> {
-	const map = new Map<string, unifont.Provider>();
-=======
 }): { families: Array<ResolvedFontFamily>; providers: Array<unifont.Provider> } {
 	const hashes = new Set<string>();
 	const providers: Array<unifont.Provider> = [];
->>>>>>> d7b2b51c
 
 	for (const { provider } of families) {
 		if (provider === LOCAL_PROVIDER_NAME) {
@@ -326,23 +299,11 @@
 				}),
 			),
 		);
-<<<<<<< HEAD
-		if (map.has(hash)) {
-=======
 		if (hashes.has(hash)) {
->>>>>>> d7b2b51c
 			continue;
 		}
 		// Makes sure every font uses the right instance of a given provider
 		// if this provider is provided several times with different options
-<<<<<<< HEAD
-		unifontProvider._name += `-${hash}`;
-		provider.name = unifontProvider._name;
-		map.set(hash, unifontProvider);
-	}
-
-	return [...map.values()];
-=======
 		// We have to mutate the unifont provider name because unifont deduplicates
 		// based on the name.
 		unifontProvider._name += `-${hash}`;
@@ -354,5 +315,4 @@
 	}
 
 	return { families, providers };
->>>>>>> d7b2b51c
 }