--- conflicted
+++ resolved
@@ -112,13 +112,7 @@
 
 		const { data, format } = await imageService.transform(inputBuffer, transform, imageConfig);
 
-<<<<<<< HEAD
-		// @ts-expect-error
-		// return new Response(Buffer.from(data), {
-		return new Response(data, {
-=======
 		return new Response(Buffer.from(data), {
->>>>>>> bbd964de
 			status: 200,
 			headers: {
 				'Content-Type': mime.lookup(format) ?? `image/${format}`,
