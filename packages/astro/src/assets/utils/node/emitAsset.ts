import fs from 'node:fs/promises';
import path from 'node:path';
import { fileURLToPath, pathToFileURL } from 'node:url';
import type * as vite from 'vite';
import { generateContentHash } from '../../../core/encryption.js';
import { prependForwardSlash, slash } from '../../../core/path.js';
import type { ImageMetadata } from '../../types.js';
import { imageMetadata } from '../metadata.js';

type FileEmitter = vite.Rollup.EmitFile;
type ImageMetadataWithContents = ImageMetadata & { contents?: Buffer };

type SvgCacheKey = { hash: string };

// Global cache for SVG content deduplication
const svgContentCache = new WeakMap<SvgCacheKey, { handle: string; filename: string }>();

const keyRegistry = new Map<string, SvgCacheKey>();

function keyFor(hash: string): SvgCacheKey {
	let key = keyRegistry.get(hash);
	if (!key) {
		key = { hash };
		keyRegistry.set(hash, key);
	}
	return key;
}

/**
 * Handles SVG deduplication by checking if the content already exists in cache.
 */
async function handleSvgDeduplication(
	fileData: Buffer,
	filename: string,
	fileEmitter: FileEmitter,
): Promise<string> {
<<<<<<< HEAD
	// @ts-expect-error
	// const contentHash = await generateContentHash(Uint8Array.from(fileData).buffer);
	const contentHash = await generateContentHash(fileData);
=======
	const contentHash = await generateContentHash(Uint8Array.from(fileData).buffer);
>>>>>>> bbd964de
	const key = keyFor(contentHash);
	const existing = svgContentCache.get(key);

	if (existing) {
		// Emit file again with the same filename to get a new handle
		// This ensures Rollup knows about this handle while maintaining deduplication on disk
		const handle = fileEmitter({
			name: existing.filename,
			source: fileData,
			type: 'asset',
		});
		return handle;
	} else {
		// First time seeing this SVG content - emit it
		const handle = fileEmitter({
			name: filename,
			source: fileData,
			type: 'asset',
		});
		svgContentCache.set(key, { handle, filename });
		return handle;
	}
}

/**
 * Processes an image file and emits its metadata and optionally its contents. This function supports both build and development modes.
 *
 * @param {string | undefined} id - The identifier or path of the image file to process. If undefined, the function returns immediately.
 * @param {boolean} _watchMode - **Deprecated**: Indicates if the method is operating in watch mode. This parameter will be removed or updated in the future.
 * @param {boolean} _experimentalSvgEnabled - **Deprecated**: A flag to enable experimental handling of SVG files. Embeds SVG file data if set to true.
 * @param {FileEmitter | undefined} [fileEmitter] - Function for emitting files during the build process. May throw in certain scenarios.
 * @return {Promise<ImageMetadataWithContents | undefined>} Resolves to metadata with optional image contents or `undefined` if processing fails.
 */
// We want to internally use this function until we fix the memory in the SVG features
export async function emitESMImage(
	id: string | undefined,
	/** @deprecated */
	_watchMode: boolean,
	// FIX: in Astro 6, this function should not be passed in dev mode at all.
	// Or rethink the API so that a function that throws isn't passed through.
	/** @deprecated */
	_experimentalSvgEnabled: boolean,
	fileEmitter?: FileEmitter,
): Promise<ImageMetadataWithContents | undefined> {
	if (!id) {
		return undefined;
	}

	const url = pathToFileURL(id);
	let fileData: Buffer;
	try {
		fileData = await fs.readFile(url);
	} catch {
		return undefined;
	}

	const fileMetadata = await imageMetadata(fileData, id);

	const emittedImage: Omit<ImageMetadataWithContents, 'fsPath'> = {
		src: '',
		...fileMetadata,
	};

	// Private for now, we generally don't want users to rely on filesystem paths, but we need it so that we can maybe remove the original asset from the build if it's unused.
	Object.defineProperty(emittedImage, 'fsPath', {
		enumerable: false,
		writable: false,
		value: id,
	});

	// Build
	let isBuild = typeof fileEmitter === 'function';
	if (isBuild) {
		const pathname = decodeURI(url.pathname);
		const filename = path.basename(pathname, path.extname(pathname) + `.${fileMetadata.format}`);

		try {
			let handle: string;

			if (fileMetadata.format === 'svg') {
				// check if this content already exists
				handle = await handleSvgDeduplication(fileData, filename, fileEmitter!);
			} else {
				// Non-SVG assets: emit normally
				handle = fileEmitter!({
					name: filename,
					source: fileData,
					type: 'asset',
				});
			}

			emittedImage.src = `__ASTRO_ASSET_IMAGE__${handle}__`;
		} catch {
			isBuild = false;
		}
	}

	if (!isBuild) {
		// Pass the original file information through query params so we don't have to load the file twice
		url.searchParams.append('origWidth', fileMetadata.width.toString());
		url.searchParams.append('origHeight', fileMetadata.height.toString());
		url.searchParams.append('origFormat', fileMetadata.format);

		emittedImage.src = `/@fs` + prependForwardSlash(fileURLToNormalizedPath(url));
	}

	return emittedImage as ImageMetadataWithContents;
}

/**
 * Processes an image file and emits its metadata and optionally its contents. This function supports both build and development modes.
 *
 * @param {string | undefined} id - The identifier or path of the image file to process. If undefined, the function returns immediately.
 * @param {FileEmitter | undefined} [fileEmitter] - Function for emitting files during the build process. May throw in certain scenarios.
 * @return {Promise<ImageMetadataWithContents | undefined>} Resolves to metadata with optional image contents or `undefined` if processing fails.
 */
export async function emitImageMetadata(
	id: string | undefined,
	fileEmitter?: FileEmitter,
): Promise<ImageMetadataWithContents | undefined> {
	if (!id) {
		return undefined;
	}

	const url = pathToFileURL(id);
	let fileData: Buffer;
	try {
		fileData = await fs.readFile(url);
	} catch {
		return undefined;
	}

	const fileMetadata = await imageMetadata(fileData, id);

	const emittedImage: Omit<ImageMetadataWithContents, 'fsPath'> = {
		src: '',
		...fileMetadata,
	};

	// Private for now, we generally don't want users to rely on filesystem paths, but we need it so that we can maybe remove the original asset from the build if it's unused.
	Object.defineProperty(emittedImage, 'fsPath', {
		enumerable: false,
		writable: false,
		value: id,
	});

	// Build
	let isBuild = typeof fileEmitter === 'function';
	if (isBuild) {
		const pathname = decodeURI(url.pathname);
		const filename = path.basename(pathname, path.extname(pathname) + `.${fileMetadata.format}`);

		try {
			let handle: string;

			if (fileMetadata.format === 'svg') {
				// check if this content already exists
				handle = await handleSvgDeduplication(fileData, filename, fileEmitter!);
			} else {
				// Non-SVG assets: emit normally
				handle = fileEmitter!({
					name: filename,
					source: fileData,
					type: 'asset',
				});
			}

			emittedImage.src = `__ASTRO_ASSET_IMAGE__${handle}__`;
		} catch {
			isBuild = false;
		}
	}

	if (!isBuild) {
		// Pass the original file information through query params so we don't have to load the file twice
		url.searchParams.append('origWidth', fileMetadata.width.toString());
		url.searchParams.append('origHeight', fileMetadata.height.toString());
		url.searchParams.append('origFormat', fileMetadata.format);

		emittedImage.src = `/@fs` + prependForwardSlash(fileURLToNormalizedPath(url));
	}

	return emittedImage as ImageMetadataWithContents;
}

function fileURLToNormalizedPath(filePath: URL): string {
	// Uses `slash` instead of Vite's `normalizePath` to avoid CJS bundling issues.
	return slash(fileURLToPath(filePath) + filePath.search).replace(/\\/g, '/');
}<|MERGE_RESOLUTION|>--- conflicted
+++ resolved
@@ -34,13 +34,7 @@
 	filename: string,
 	fileEmitter: FileEmitter,
 ): Promise<string> {
-<<<<<<< HEAD
-	// @ts-expect-error
-	// const contentHash = await generateContentHash(Uint8Array.from(fileData).buffer);
-	const contentHash = await generateContentHash(fileData);
-=======
 	const contentHash = await generateContentHash(Uint8Array.from(fileData).buffer);
->>>>>>> bbd964de
 	const key = keyFor(contentHash);
 	const existing = svgContentCache.get(key);
 
