--- conflicted
+++ resolved
@@ -467,15 +467,11 @@
 		| { render: () => Promise<{ Content: AstroComponentFactory }> }
 		| (DataEntry & { render: () => Promise<{ Content: AstroComponentFactory }> }),
 ) {
-<<<<<<< HEAD
-	if (entry && 'render' in entry && !('legacyId' in entry)) {
-=======
 	if (!entry) {
 		throw new AstroError(AstroErrorData.RenderUndefinedEntryError);
 	}
 
-	if ('render' in entry) {
->>>>>>> 7a1d54a3
+	if ('render' in entry && !('legacyId' in entry)) {
 		// This is an old content collection entry, so we use its render method
 		return entry.render();
 	}
