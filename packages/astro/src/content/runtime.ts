import type { MarkdownHeading } from '@astrojs/markdown-remark';
import { escape } from 'html-escaper';
import { Traverse } from 'neotraverse/modern';
<<<<<<< HEAD
import pLimit from 'p-limit';
import { z } from 'zod/v3';
=======
import { ZodIssueCode, z } from 'zod';
>>>>>>> f135f5b1
import type { GetImageResult, ImageMetadata } from '../assets/types.js';
import { imageSrcToImportId } from '../assets/utils/resolveImports.js';
import { AstroError, AstroErrorData } from '../core/errors/index.js';
import { prependForwardSlash } from '../core/path.js';
import {
	type AstroComponentFactory,
	createComponent,
	createHeadAndContent,
	renderComponent,
	renderScriptElement,
	renderTemplate,
	renderUniqueStylesheet,
	render as serverRender,
	unescapeHTML,
} from '../runtime/server/index.js';
import type {
	CacheHint,
	LiveDataCollectionResult,
	LiveDataEntry,
	LiveDataEntryResult,
} from '../types/public/content.js';
import { defineCollection as defineCollectionOrig } from './config.js';
import { IMAGE_IMPORT_PREFIX, type LIVE_CONTENT_TYPE } from './consts.js';
import { type DataEntry, globalDataStore } from './data-store.js';
import {
	LiveCollectionCacheHintError,
	LiveCollectionError,
	LiveCollectionValidationError,
	LiveEntryNotFoundError,
} from './loaders/errors.js';
import type { LiveLoader } from './loaders/types.js';
export {
	LiveCollectionError,
	LiveCollectionCacheHintError,
	LiveEntryNotFoundError,
	LiveCollectionValidationError,
};
type LazyImport = () => Promise<any>;
type LiveCollectionConfigMap = Record<
	string,
	{ loader: LiveLoader; type: typeof LIVE_CONTENT_TYPE; schema?: z.ZodType }
>;

const cacheHintSchema = z.object({
	tags: z.array(z.string()).optional(),
	maxAge: z.number().optional(),
	lastModified: z.date().optional(),
});

async function parseLiveEntry(
	entry: LiveDataEntry,
	schema: z.ZodType,
	collection: string,
): Promise<{ entry?: LiveDataEntry; error?: LiveCollectionError }> {
	try {
		const parsed = await schema.safeParseAsync(entry.data);
		if (!parsed.success) {
			return {
				error: new LiveCollectionValidationError(collection, entry.id, parsed.error),
			};
		}
		if (entry.cacheHint) {
			const cacheHint = cacheHintSchema.safeParse(entry.cacheHint);

			if (!cacheHint.success) {
				return {
					error: new LiveCollectionCacheHintError(collection, entry.id, cacheHint.error),
				};
			}
			entry.cacheHint = cacheHint.data;
		}
		return {
			entry: {
				...entry,
				data: parsed.data,
			},
		};
	} catch (error) {
		return {
			error: new LiveCollectionError(
				collection,
				`Unexpected error parsing entry ${entry.id} in collection ${collection}`,
				error as Error,
			),
		};
	}
}

export function createGetCollection({
	liveCollections,
}: {
	liveCollections: LiveCollectionConfigMap;
}) {
	return async function getCollection(
		collection: string,
		filter?: ((entry: any) => unknown) | Record<string, unknown>,
	) {
		if (collection in liveCollections) {
			throw new AstroError({
				...AstroErrorData.UnknownContentCollectionError,
				message: `Collection "${collection}" is a live collection. Use getLiveCollection() instead of getCollection().`,
			});
		}

		const hasFilter = typeof filter === 'function';
		const store = await globalDataStore.get();
		if (store.hasCollection(collection)) {
			// @ts-expect-error	virtual module
			const { default: imageAssetMap } = await import('astro:asset-imports');

			const result = [];
			for (const rawEntry of store.values<DataEntry>(collection)) {
				const data = updateImageReferencesInData(rawEntry.data, rawEntry.filePath, imageAssetMap);

				let entry = {
					...rawEntry,
					data,
					collection,
				};

				if (hasFilter && !filter(entry)) {
					continue;
				}
				result.push(entry);
			}
			return result;
		} else {
			console.warn(
				`The collection ${JSON.stringify(
					collection,
				)} does not exist or is empty. Please check your content config file for errors.`,
			);
			return [];
		}
	};
}

type ContentEntryResult = {
	id: string;
	slug: string;
	body: string;
	collection: string;
	data: Record<string, any>;
	render(): Promise<RenderResult>;
};

type DataEntryResult = {
	id: string;
	collection: string;
	data: Record<string, any>;
};

type EntryLookupObject = { collection: string; id: string } | { collection: string; slug: string };

export function createGetEntry({ liveCollections }: { liveCollections: LiveCollectionConfigMap }) {
	return async function getEntry(
		// Can either pass collection and identifier as 2 positional args,
		// Or pass a single object with the collection and identifier as properties.
		// This means the first positional arg can have different shapes.
		collectionOrLookupObject: string | EntryLookupObject,
		lookup?: string | Record<string, unknown>,
	): Promise<ContentEntryResult | DataEntryResult | undefined> {
		let collection: string, lookupId: string | Record<string, unknown>;
		if (typeof collectionOrLookupObject === 'string') {
			collection = collectionOrLookupObject;
			if (!lookup)
				throw new AstroError({
					...AstroErrorData.UnknownContentCollectionError,
					message: '`getEntry()` requires an entry identifier as the second argument.',
				});
			lookupId = lookup;
		} else {
			collection = collectionOrLookupObject.collection;
			// Identifier could be `slug` for content entries, or `id` for data entries
			lookupId =
				'id' in collectionOrLookupObject
					? collectionOrLookupObject.id
					: collectionOrLookupObject.slug;
		}

		if (collection in liveCollections) {
			throw new AstroError({
				...AstroErrorData.UnknownContentCollectionError,
				message: `Collection "${collection}" is a live collection. Use getLiveEntry() instead of getEntry().`,
			});
		}
		if (typeof lookupId === 'object') {
			throw new AstroError({
				...AstroErrorData.UnknownContentCollectionError,
				message: `The entry identifier must be a string. Received object.`,
			});
		}
		const store = await globalDataStore.get();

		if (store.hasCollection(collection)) {
			const entry = store.get<DataEntry>(collection, lookupId);
			if (!entry) {
				console.warn(`Entry ${collection} → ${lookupId} was not found.`);
				return;
			}

			// @ts-expect-error	virtual module
			const { default: imageAssetMap } = await import('astro:asset-imports');
			entry.data = updateImageReferencesInData(entry.data, entry.filePath, imageAssetMap);
			const result = {
				...entry,
				collection,
			} as DataEntryResult | ContentEntryResult;
			// TODO: remove in Astro 7
			warnForPropertyAccess(
				result.data,
				'slug',
				`[content] Attempted to access deprecated property on "${collection}" entry.\nThe "slug" property is no longer automatically added to entries. Please use the "id" property instead.`,
			);
			// TODO: remove in Astro 7
			warnForPropertyAccess(
				result,
				'render',
				`[content] Invalid attempt to access "render()" method on "${collection}" entry.\nTo render an entry, use "render(entry)" from "astro:content".`,
			);
			return result;
		}

		return undefined;
	};
}

function warnForPropertyAccess(entry: object, prop: string, message: string) {
	// Skip if the property is already defined (it may be legitimately defined on the entry)
	if (!(prop in entry)) {
		let _value: any = undefined;
		Object.defineProperty(entry, prop, {
			get() {
				// If the user sets value themselves, don't warn
				if (_value === undefined) {
					console.error(message);
				}
				return _value;
			},
			set(v) {
				_value = v;
			},
			enumerable: false,
		});
	}
}

export function createGetEntries(getEntry: ReturnType<typeof createGetEntry>) {
	return async function getEntries(
		entries: { collection: string; id: string }[] | { collection: string; slug: string }[],
	) {
		return Promise.all(entries.map((e) => getEntry(e)));
	};
}

export function createGetLiveCollection({
	liveCollections,
}: {
	liveCollections: LiveCollectionConfigMap;
}) {
	return async function getLiveCollection(
		collection: string,
		filter?: Record<string, unknown>,
	): Promise<LiveDataCollectionResult> {
		if (!(collection in liveCollections)) {
			return {
				error: new LiveCollectionError(
					collection,
					`Collection "${collection}" is not a live collection. Use getCollection() instead of getLiveCollection() to load regular content collections.`,
				),
			};
		}

		try {
			const context = {
				filter,
			};

			const response = await (
				liveCollections[collection].loader as LiveLoader<any, any, Record<string, unknown>>
			)?.loadCollection?.(context);

			// Check if loader returned an error
			if (response && 'error' in response) {
				return { error: response.error };
			}

			const { schema } = liveCollections[collection];

			let processedEntries = response.entries;
			if (schema) {
				const entryResults = await Promise.all(
					response.entries.map((entry) => parseLiveEntry(entry, schema, collection)),
				);

				// Check for parsing errors
				for (const result of entryResults) {
					if (result.error) {
						// Return early on the first error
						return { error: result.error };
					}
				}

				processedEntries = entryResults.map((result) => result.entry!);
			}

			let cacheHint = response.cacheHint;
			if (cacheHint) {
				const cacheHintResult = cacheHintSchema.safeParse(cacheHint);

				if (!cacheHintResult.success) {
					return {
						error: new LiveCollectionCacheHintError(collection, undefined, cacheHintResult.error),
					};
				}
				cacheHint = cacheHintResult.data;
			}

			// Aggregate cache hints from individual entries if any
			if (processedEntries.length > 0) {
				const entryTags = new Set<string>();
				let minMaxAge: number | undefined;
				let latestModified: Date | undefined;

				for (const entry of processedEntries) {
					if (entry.cacheHint) {
						if (entry.cacheHint.tags) {
							entry.cacheHint.tags.forEach((tag) => entryTags.add(tag));
						}
						if (typeof entry.cacheHint.maxAge === 'number') {
							if (minMaxAge === undefined || entry.cacheHint.maxAge < minMaxAge) {
								minMaxAge = entry.cacheHint.maxAge;
							}
						}
						if (entry.cacheHint.lastModified instanceof Date) {
							if (latestModified === undefined || entry.cacheHint.lastModified > latestModified) {
								latestModified = entry.cacheHint.lastModified;
							}
						}
					}
				}

				// Merge collection and entry cache hints
				if (entryTags.size > 0 || minMaxAge !== undefined || latestModified || cacheHint) {
					const mergedCacheHint: CacheHint = {};
					if (cacheHint?.tags || entryTags.size > 0) {
						// Merge and dedupe tags
						mergedCacheHint.tags = [...new Set([...(cacheHint?.tags || []), ...entryTags])];
					}
					if (cacheHint?.maxAge !== undefined || minMaxAge !== undefined) {
						mergedCacheHint.maxAge =
							cacheHint?.maxAge !== undefined && minMaxAge !== undefined
								? Math.min(cacheHint.maxAge, minMaxAge)
								: (cacheHint?.maxAge ?? minMaxAge);
					}
					if (cacheHint?.lastModified && latestModified) {
						mergedCacheHint.lastModified =
							cacheHint.lastModified > latestModified ? cacheHint.lastModified : latestModified;
					} else if (cacheHint?.lastModified || latestModified) {
						mergedCacheHint.lastModified = cacheHint?.lastModified ?? latestModified;
					}
					cacheHint = mergedCacheHint;
				}
			}

			return {
				entries: processedEntries,
				cacheHint,
			};
		} catch (error) {
			return {
				error: new LiveCollectionError(
					collection,
					`Unexpected error loading collection ${collection}${error instanceof Error ? `: ${error.message}` : ''}`,
					error as Error,
				),
			};
		}
	};
}

export function createGetLiveEntry({
	liveCollections,
}: {
	liveCollections: LiveCollectionConfigMap;
}) {
	return async function getLiveEntry(
		collection: string,
		lookup: string | Record<string, unknown>,
	): Promise<LiveDataEntryResult> {
		if (!(collection in liveCollections)) {
			return {
				error: new LiveCollectionError(
					collection,
					`Collection "${collection}" is not a live collection. Use getCollection() instead of getLiveEntry() to load regular content collections.`,
				),
			};
		}

		try {
			const lookupObject = {
				filter: typeof lookup === 'string' ? { id: lookup } : lookup,
			};

			let entry = await (
				liveCollections[collection].loader as LiveLoader<
					Record<string, unknown>,
					Record<string, unknown>
				>
			)?.loadEntry?.(lookupObject);

			// Check if loader returned an error
			if (entry && 'error' in entry) {
				return { error: entry.error };
			}

			if (!entry) {
				return {
					error: new LiveEntryNotFoundError(collection, lookup),
				};
			}

			const { schema } = liveCollections[collection];
			if (schema) {
				const result = await parseLiveEntry(entry, schema, collection);
				if (result.error) {
					return { error: result.error };
				}
				entry = result.entry!;
			}

			return {
				entry: entry,
				cacheHint: entry.cacheHint,
			};
		} catch (error) {
			return {
				error: new LiveCollectionError(
					collection,
					`Unexpected error loading entry ${collection} → ${typeof lookup === 'string' ? lookup : JSON.stringify(lookup)}`,
					error as Error,
				),
			};
		}
	};
}

type RenderResult = {
	Content: AstroComponentFactory;
	headings: MarkdownHeading[];
	remarkPluginFrontmatter: Record<string, any>;
};

const CONTENT_LAYER_IMAGE_REGEX = /__ASTRO_IMAGE_="([^"]+)"/g;

async function updateImageReferencesInBody(html: string, fileName: string) {
	// @ts-expect-error Virtual module
	const { default: imageAssetMap } = await import('astro:asset-imports');

	const imageObjects = new Map<string, GetImageResult>();

	// @ts-expect-error Virtual module resolved at runtime
	const { getImage } = await import('astro:assets');

	// First load all the images. This is done outside of the replaceAll
	// function because getImage is async.
	for (const [_full, imagePath] of html.matchAll(CONTENT_LAYER_IMAGE_REGEX)) {
		try {
			const decodedImagePath = JSON.parse(imagePath.replaceAll('&#x22;', '"'));

			let image: GetImageResult;
			if (URL.canParse(decodedImagePath.src)) {
				// Remote image, pass through without resolving import
				// We know we should resolve this remote image because either:
				// 1. It was collected with the remark-collect-images plugin, which respects the astro image configuration,
				// 2. OR it was manually injected by another plugin, and we should respect that.
				image = await getImage(decodedImagePath);
			} else {
				const id = imageSrcToImportId(decodedImagePath.src, fileName);

				const imported = imageAssetMap.get(id);
				if (!id || imageObjects.has(id) || !imported) {
					continue;
				}
				image = await getImage({ ...decodedImagePath, src: imported });
			}
			imageObjects.set(imagePath, image);
		} catch {
			throw new Error(`Failed to parse image reference: ${imagePath}`);
		}
	}

	return html.replaceAll(CONTENT_LAYER_IMAGE_REGEX, (full, imagePath) => {
		const image = imageObjects.get(imagePath);

		if (!image) {
			return full;
		}

		const { index, ...attributes } = image.attributes;

		return Object.entries({
			...attributes,
			src: image.src,
			srcset: image.srcSet.attribute,
			// This attribute is used by the toolbar audit
			...(import.meta.env.DEV ? { 'data-image-component': 'true' } : {}),
		})
			.map(([key, value]) => (value ? `${key}="${escape(value)}"` : ''))
			.join(' ');
	});
}

function updateImageReferencesInData<T extends Record<string, unknown>>(
	data: T,
	fileName?: string,
	imageAssetMap?: Map<string, ImageMetadata>,
): T {
	return new Traverse(data).map(function (ctx, val) {
		if (typeof val === 'string' && val.startsWith(IMAGE_IMPORT_PREFIX)) {
			const src = val.replace(IMAGE_IMPORT_PREFIX, '');

			const id = imageSrcToImportId(src, fileName);
			if (!id) {
				ctx.update(src);
				return;
			}
			const imported = imageAssetMap?.get(id);
			if (imported) {
				ctx.update(imported);
			} else {
				ctx.update(src);
			}
		}
	});
}

export async function renderEntry(entry: DataEntry) {
	if (!entry) {
		throw new AstroError(AstroErrorData.RenderUndefinedEntryError);
	}

	if (entry.deferredRender) {
		try {
			// @ts-expect-error	virtual module
			const { default: contentModules } = await import('astro:content-module-imports');
			const renderEntryImport = contentModules.get(entry.filePath);
			return render({
				collection: '',
				id: entry.id,
				renderEntryImport,
			});
		} catch (e) {
			console.error(e);
		}
	}

	const html =
		entry?.rendered?.metadata?.imagePaths?.length && entry.filePath
			? await updateImageReferencesInBody(entry.rendered.html, entry.filePath)
			: entry?.rendered?.html;

	const Content = createComponent(() => serverRender`${unescapeHTML(html)}`);
	return {
		Content,
		headings: entry?.rendered?.metadata?.headings ?? [],
		remarkPluginFrontmatter: entry?.rendered?.metadata?.frontmatter ?? {},
	};
}

async function render({
	collection,
	id,
	renderEntryImport,
}: {
	collection: string;
	id: string;
	renderEntryImport?: LazyImport;
}): Promise<RenderResult> {
	const UnexpectedRenderError = new AstroError({
		...AstroErrorData.UnknownContentCollectionError,
		message: `Unexpected error while rendering ${String(collection)} → ${String(id)}.`,
	});

	if (typeof renderEntryImport !== 'function') throw UnexpectedRenderError;

	const baseMod = await renderEntryImport();
	if (baseMod == null || typeof baseMod !== 'object') throw UnexpectedRenderError;
	const { default: defaultMod } = baseMod;

	if (isPropagatedAssetsModule(defaultMod)) {
		const { collectedStyles, collectedLinks, collectedScripts, getMod } = defaultMod;
		if (typeof getMod !== 'function') throw UnexpectedRenderError;
		const propagationMod = await getMod();
		if (propagationMod == null || typeof propagationMod !== 'object') throw UnexpectedRenderError;

		const Content = createComponent({
			factory(result, baseProps, slots) {
				let styles = '',
					links = '',
					scripts = '';
				if (Array.isArray(collectedStyles)) {
					styles = collectedStyles
						.map((style: any) => {
							return renderUniqueStylesheet(result, {
								type: 'inline',
								content: style,
							});
						})
						.join('');
				}
				if (Array.isArray(collectedLinks)) {
					links = collectedLinks
						.map((link: any) => {
							return renderUniqueStylesheet(result, {
								type: 'external',
								src: prependForwardSlash(link),
							});
						})
						.join('');
				}
				if (Array.isArray(collectedScripts)) {
					scripts = collectedScripts.map((script: any) => renderScriptElement(script)).join('');
				}

				let props = baseProps;
				// Auto-apply MDX components export
				if (id.endsWith('mdx')) {
					props = {
						components: propagationMod.components ?? {},
						...baseProps,
					};
				}

				return createHeadAndContent(
					unescapeHTML(styles + links + scripts) as any,
					renderTemplate`${renderComponent(
						result,
						'Content',
						propagationMod.Content,
						props,
						slots,
					)}`,
				);
			},
			propagation: 'self',
		});

		return {
			Content,
			headings: propagationMod.getHeadings?.() ?? [],
			remarkPluginFrontmatter: propagationMod.frontmatter ?? {},
		};
	} else if (baseMod.Content && typeof baseMod.Content === 'function') {
		return {
			Content: baseMod.Content,
			headings: baseMod.getHeadings?.() ?? [],
			remarkPluginFrontmatter: baseMod.frontmatter ?? {},
		};
	} else {
		throw UnexpectedRenderError;
	}
}

export function createReference() {
	return function reference(collection: string) {
		return z
			.union([
				z.string(),
				z.object({
					id: z.string(),
					collection: z.string(),
				}),
				z.object({
					slug: z.string(),
					collection: z.string(),
				}),
			])
			.transform(
				(
					lookup:
						| string
						| { id: string; collection: string }
						| { slug: string; collection: string },
					ctx,
				) => {
					const flattenedErrorPath = ctx.path.join('.');

					if (typeof lookup === 'object') {
						// If these don't match then something is wrong with the reference
						if (lookup.collection !== collection) {
							ctx.addIssue({
								code: z.ZodIssueCode.custom,
								message: `**${flattenedErrorPath}**: Reference to ${collection} invalid. Expected ${collection}. Received ${lookup.collection}.`,
							});
							return;
						}
						// If it is an object then we're validating later in the build, so we can check the collection at that point.
						return lookup;
					}

<<<<<<< HEAD
					// If the collection is not in the lookup map it may be a content layer collection and the store may not yet be populated.
					if (!lookupMap[collection]) {
						// For now, we can't validate this reference, so we'll optimistically convert it to a reference object which we'll validate
						// later in the pipeline when we do have access to the store.
						return { id: lookup, collection };
					}
					const { type, entries } = lookupMap[collection];
					const entry = entries[lookup];

					if (!entry) {
						ctx.addIssue({
							code: z.ZodIssueCode.custom,
							message: `**${flattenedErrorPath}**: Reference to ${collection} invalid. Expected ${Object.keys(
								entries,
							)
								.map((c) => JSON.stringify(c))
								.join(' | ')}. Received ${JSON.stringify(lookup)}.`,
						});
						return;
					}
					// Content is still identified by slugs, so map to a `slug` key for consistency.
					if (type === 'content') {
						return { slug: lookup, collection };
					}
=======
>>>>>>> f135f5b1
					return { id: lookup, collection };
				},
			);
	};
}

type PropagatedAssetsModule = {
	__astroPropagation: true;
	getMod: () => Promise<any>;
	collectedStyles: string[];
	collectedLinks: string[];
	collectedScripts: string[];
};

function isPropagatedAssetsModule(module: any): module is PropagatedAssetsModule {
	return typeof module === 'object' && module != null && '__astroPropagation' in module;
}

export function defineCollection(config: any) {
	if (config.type === 'live') {
		throw new AstroError({
			...AstroErrorData.LiveContentConfigError,
			message: AstroErrorData.LiveContentConfigError.message(
				'Collections with type `live` must be defined in a `src/live.config.ts` file.',
			),
		});
	}
	return defineCollectionOrig(config);
}

export function defineLiveCollection() {
	throw new AstroError({
		...AstroErrorData.LiveContentConfigError,
		message: AstroErrorData.LiveContentConfigError.message(
			'Live collections must be defined in a `src/live.config.ts` file.',
		),
	});
}

export function createDeprecatedFunction(functionName: string) {
	return (collection: string) => {
		const error = new AstroError({
			...AstroErrorData.GetEntryDeprecationError,
			message: AstroErrorData.GetEntryDeprecationError.message(collection, functionName),
		});

		// Remove the runtime module from the stack trace
		const stackLines = error.stack?.split('\n');
		if (stackLines && stackLines.length > 1) {
			stackLines.splice(1, 1);
			error.stack = stackLines.join('\n');
		}
		throw error;
	};
}<|MERGE_RESOLUTION|>--- conflicted
+++ resolved
@@ -1,12 +1,7 @@
 import type { MarkdownHeading } from '@astrojs/markdown-remark';
 import { escape } from 'html-escaper';
 import { Traverse } from 'neotraverse/modern';
-<<<<<<< HEAD
-import pLimit from 'p-limit';
 import { z } from 'zod/v3';
-=======
-import { ZodIssueCode, z } from 'zod';
->>>>>>> f135f5b1
 import type { GetImageResult, ImageMetadata } from '../assets/types.js';
 import { imageSrcToImportId } from '../assets/utils/resolveImports.js';
 import { AstroError, AstroErrorData } from '../core/errors/index.js';
@@ -708,33 +703,6 @@
 						return lookup;
 					}
 
-<<<<<<< HEAD
-					// If the collection is not in the lookup map it may be a content layer collection and the store may not yet be populated.
-					if (!lookupMap[collection]) {
-						// For now, we can't validate this reference, so we'll optimistically convert it to a reference object which we'll validate
-						// later in the pipeline when we do have access to the store.
-						return { id: lookup, collection };
-					}
-					const { type, entries } = lookupMap[collection];
-					const entry = entries[lookup];
-
-					if (!entry) {
-						ctx.addIssue({
-							code: z.ZodIssueCode.custom,
-							message: `**${flattenedErrorPath}**: Reference to ${collection} invalid. Expected ${Object.keys(
-								entries,
-							)
-								.map((c) => JSON.stringify(c))
-								.join(' | ')}. Received ${JSON.stringify(lookup)}.`,
-						});
-						return;
-					}
-					// Content is still identified by slugs, so map to a `slug` key for consistency.
-					if (type === 'content') {
-						return { slug: lookup, collection };
-					}
-=======
->>>>>>> f135f5b1
 					return { id: lookup, collection };
 				},
 			);
