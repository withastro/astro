--- conflicted
+++ resolved
@@ -77,15 +77,8 @@
 		let entries: any[] = [];
 		// Cache `getCollection()` calls in production only
 		// prevents stale cache in development
-<<<<<<< HEAD
 		if (import.meta.env?.DEV || !cacheEntriesByCollection.has(collection)) {
-=======
-		if (!import.meta.env?.DEV && cacheEntriesByCollection.has(collection)) {
-			// Always return a new instance so consumers can safely mutate it
-			entries = [...cacheEntriesByCollection.get(collection)!];
-		} else {
 			const limit = pLimit(10);
->>>>>>> 33587921
 			entries = await Promise.all(
 				lazyImports.map((lazyImport) =>
 					limit(async () => {
