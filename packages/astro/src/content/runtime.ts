--- conflicted
+++ resolved
@@ -280,20 +280,27 @@
 		const propagationMod = await getMod();
 		if (propagationMod == null || typeof propagationMod !== 'object') throw UnexpectedRenderError;
 
-<<<<<<< HEAD
 		const Content = createComponent({
 			factory(result, baseProps, slots) {
 				let styles = '',
 					links = '',
 					scripts = '';
 				if (Array.isArray(collectedStyles)) {
-					styles = collectedStyles.map((style: any) => renderStyleElement(style)).join('');
+					styles = collectedStyles
+						.map((style: any) => {
+							return renderUniqueStylesheet(result, {
+								type: 'inline',
+								content: style,
+							});
+						})
+						.join('');
 				}
 				if (Array.isArray(collectedLinks)) {
 					links = collectedLinks
 						.map((link: any) => {
 							return renderUniqueStylesheet(result, {
-								href: prependForwardSlash(link),
+								type: 'external',
+								src: prependForwardSlash(link),
 							});
 						})
 						.join('');
@@ -301,36 +308,6 @@
 				if (Array.isArray(collectedScripts)) {
 					scripts = collectedScripts.map((script: any) => renderScriptElement(script)).join('');
 				}
-=======
-	const Content = createComponent({
-		factory(result, baseProps, slots) {
-			let styles = '',
-				links = '',
-				scripts = '';
-			if (Array.isArray(collectedStyles)) {
-				styles = collectedStyles
-					.map((style: any) => {
-						return renderUniqueStylesheet(result, {
-							type: 'inline',
-							content: style,
-						});
-					})
-					.join('');
-			}
-			if (Array.isArray(collectedLinks)) {
-				links = collectedLinks
-					.map((link: any) => {
-						return renderUniqueStylesheet(result, {
-							type: 'external',
-							src: prependForwardSlash(link),
-						});
-					})
-					.join('');
-			}
-			if (Array.isArray(collectedScripts)) {
-				scripts = collectedScripts.map((script: any) => renderScriptElement(script)).join('');
-			}
->>>>>>> 4264b7c5
 
 				let props = baseProps;
 				// Auto-apply MDX components export
@@ -355,7 +332,6 @@
 			propagation: 'self',
 		});
 
-<<<<<<< HEAD
 		return {
 			Content,
 			headings: propagationMod.getHeadings?.() ?? [],
@@ -370,12 +346,6 @@
 	} else {
 		throw UnexpectedRenderError;
 	}
-=======
-	return {
-		Content,
-		headings: mod.getHeadings?.() ?? [],
-		remarkPluginFrontmatter: mod.frontmatter ?? {},
-	};
 }
 
 export function createReference({ lookupMap }: { lookupMap: ContentLookupMap }) {
@@ -411,5 +381,4 @@
 			return { id: lookupId, collection };
 		});
 	};
->>>>>>> 4264b7c5
 }