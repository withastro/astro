--- conflicted
+++ resolved
@@ -27,26 +27,14 @@
 type GetEntryImport = (collection: string, lookupId: string) => Promise<LazyImport>;
 
 export function defineCollection(config: any) {
-<<<<<<< HEAD
 	if ('loader' in config) {
 		if (config.type && config.type !== CONTENT_LAYER_TYPE) {
 			throw new AstroUserError(
 				'Collections that use the content layer must have a `loader` defined and no `type` set.',
-				"Check your collection definitions in `src/content/config.*`.'"
+				"Check your collection definitions in `src/content/config.*`.'",
 			);
 		}
 		config.type = CONTENT_LAYER_TYPE;
-=======
-	if (
-		('loader' in config && config.type !== CONTENT_LAYER_TYPE) ||
-		(config.type === CONTENT_LAYER_TYPE && !('loader' in config))
-	) {
-		// TODO: when this moves out of experimental, we will set the type automatically
-		throw new AstroUserError(
-			'Collections that use the content layer must have a `loader` defined and `type` set to `experimental_content`',
-			"Check your collection definitions in `src/content/config.*`.'",
-		);
->>>>>>> 9aea0b49
 	}
 	if (!config.type) config.type = 'content';
 	return config;
