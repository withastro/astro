--- conflicted
+++ resolved
@@ -31,12 +31,9 @@
 	/** When running in dev, this is a filesystem watcher that can be used to trigger updates */
 	watcher?: FSWatcher;
 
-<<<<<<< HEAD
 	/** If the loader has been triggered by an integration, this may optionally contain extra data set by that integration */
 	refreshContextData?: Record<string, unknown>;
-=======
 	entryTypes: Map<string, ContentEntryType>;
->>>>>>> 8bab2339
 }
 
 export interface Loader {
