import glob from 'fast-glob';
import fsMod from 'node:fs';
import { extname } from 'node:path';
import { fileURLToPath, pathToFileURL } from 'node:url';
import type { Plugin } from 'vite';
import type { AstroSettings } from '../@types/astro.js';
import { rootRelativePath } from '../core/util.js';
import { VIRTUAL_MODULE_ID } from './consts.js';
import {
	getContentEntryConfigByExtMap,
	getDataEntryExts,
	getContentPaths,
<<<<<<< HEAD
	getExtGlob,
	getEntryCollectionName,
	getContentEntryIdAndSlug,
	getEntrySlug,
	getDataEntryId,
	getEntryType,
	type ContentPaths,
} from './utils.js';
import { rootRelativePath } from '../core/util.js';
import { extname } from 'node:path';
import { fileURLToPath, pathToFileURL } from 'node:url';
import { AstroError, AstroErrorData } from '../core/errors/index.js';
=======
	getEntryInfo,
	getEntrySlug,
	getExtGlob,
	hasUnderscoreBelowContentDirectoryPath,
	NoCollectionError,
	type ContentPaths,
} from './utils.js';
>>>>>>> cd410c5e

interface AstroContentVirtualModPluginParams {
	settings: AstroSettings;
}

export function astroContentVirtualModPlugin({
	settings,
}: AstroContentVirtualModPluginParams): Plugin {
	const contentPaths = getContentPaths(settings.config);
	const relContentDir = rootRelativePath(settings.config.root, contentPaths.contentDir);

	const contentEntryConfigByExt = getContentEntryConfigByExtMap(settings);
	const contentEntryExts = [...contentEntryConfigByExt.keys()];
	const dataEntryExts = getDataEntryExts(settings);

	const virtualModContents = fsMod
		.readFileSync(contentPaths.virtualModTemplate, 'utf-8')
		.replace(
			'@@COLLECTION_NAME_BY_REFERENCE_KEY@@',
			new URL('reference-map.json', contentPaths.cacheDir).pathname
		)
		.replace('@@CONTENT_DIR@@', relContentDir)
		.replace('@@CONTENT_ENTRY_GLOB_PATH@@', `${relContentDir}**/*${getExtGlob(contentEntryExts)}`)
		.replace('@@DATA_ENTRY_GLOB_PATH@@', `${relContentDir}**/*${getExtGlob(dataEntryExts)}`)
		.replace(
			'@@RENDER_ENTRY_GLOB_PATH@@',
			`${relContentDir}**/*${getExtGlob(/** Note: data collections excluded */ contentEntryExts)}`
		);

	const astroContentVirtualModuleId = '\0' + VIRTUAL_MODULE_ID;

	return {
		name: 'astro-content-virtual-mod-plugin',
		resolveId(id) {
			if (id === VIRTUAL_MODULE_ID) {
				return astroContentVirtualModuleId;
			}
		},
		async load(id) {
			if (id === astroContentVirtualModuleId) {
				const stringifiedLookupMap = await getStringifiedLookupMap({
					fs: fsMod,
					contentPaths,
					contentEntryConfigByExt,
					dataEntryExts,
					root: settings.config.root,
				});

				return {
					code: virtualModContents.replace(
						'/* @@LOOKUP_MAP_ASSIGNMENT@@ */',
						`lookupMap = ${stringifiedLookupMap};`
					),
				};
			}
		},
	};
}

export type ContentLookupMap = {
	[collectionName: string]: { type: 'content' | 'data'; entries: { [lookupId: string]: string } };
};

/**
 * Generate a map from a collection + slug to the local file path.
 * This is used internally to resolve entry imports when using `getEntryBySlug()`.
 * @see `src/content/virtual-mod.mjs`
 */
export async function getStringifiedLookupMap({
	contentPaths,
	contentEntryConfigByExt,
	dataEntryExts,
	root,
	fs,
}: {
	contentEntryConfigByExt: ReturnType<typeof getContentEntryConfigByExtMap>;
	dataEntryExts: string[];
	contentPaths: Pick<ContentPaths, 'contentDir' | 'config'>;
	root: URL;
	fs: typeof fsMod;
}) {
	const { contentDir } = contentPaths;
	const relContentDir = rootRelativePath(root, contentDir, false);
	const contentEntryExts = [...contentEntryConfigByExt.keys()];

	let lookupMap: ContentLookupMap = {};
	const contentGlob = await glob(
		`${relContentDir}**/*${getExtGlob([...dataEntryExts, ...contentEntryExts])}`,
		{
			absolute: true,
			cwd: fileURLToPath(root),
			fs: {
				readdir: fs.readdir.bind(fs),
				readdirSync: fs.readdirSync.bind(fs),
			},
		}
	);

	await Promise.all(
		contentGlob.map(async (filePath) => {
			const entryType = getEntryType(filePath, contentPaths, contentEntryExts, dataEntryExts);
			// Globbed ignored or unsupported entry.
			// Logs warning during type generation, should ignore in lookup map.
			if (entryType !== 'content' && entryType !== 'data') return;

			const collection = getEntryCollectionName({ contentDir, entry: pathToFileURL(filePath) });
			if (!collection) throw UnexpectedLookupMapError;

			if (lookupMap[collection]?.type && lookupMap[collection].type !== entryType) {
				throw new AstroError({
					...AstroErrorData.MixedContentDataCollectionError,
					message: AstroErrorData.MixedContentDataCollectionError.message(collection),
				});
			}

			if (entryType === 'content') {
				const contentEntryType = contentEntryConfigByExt.get(extname(filePath));
				if (!contentEntryType) throw UnexpectedLookupMapError;

				const { id, slug: generatedSlug } = await getContentEntryIdAndSlug({
					entry: pathToFileURL(filePath),
					contentDir,
					collection,
				});
				const slug = await getEntrySlug({
					id,
					collection,
					generatedSlug,
					fs,
					fileUrl: pathToFileURL(filePath),
					contentEntryType,
				});
				lookupMap[collection] = {
					type: 'content',
					entries: {
						...lookupMap[collection]?.entries,
						[slug]: rootRelativePath(root, filePath),
					},
				};
			} else {
				const id = getDataEntryId({ entry: pathToFileURL(filePath), contentDir, collection });
				lookupMap[collection] = {
					type: 'data',
					entries: {
						...lookupMap[collection]?.entries,
						[id]: rootRelativePath(root, filePath),
					},
				};
			}
		})
	);

	return JSON.stringify(lookupMap);
}

const UnexpectedLookupMapError = new AstroError({
	...AstroErrorData.UnknownContentCollectionError,
	message: `Unexpected error while parsing content entry IDs and slugs.`,
});<|MERGE_RESOLUTION|>--- conflicted
+++ resolved
@@ -5,12 +5,12 @@
 import type { Plugin } from 'vite';
 import type { AstroSettings } from '../@types/astro.js';
 import { rootRelativePath } from '../core/util.js';
+import { AstroError, AstroErrorData } from '../core/errors/index.js';
 import { VIRTUAL_MODULE_ID } from './consts.js';
 import {
 	getContentEntryConfigByExtMap,
 	getDataEntryExts,
 	getContentPaths,
-<<<<<<< HEAD
 	getExtGlob,
 	getEntryCollectionName,
 	getContentEntryIdAndSlug,
@@ -19,19 +19,6 @@
 	getEntryType,
 	type ContentPaths,
 } from './utils.js';
-import { rootRelativePath } from '../core/util.js';
-import { extname } from 'node:path';
-import { fileURLToPath, pathToFileURL } from 'node:url';
-import { AstroError, AstroErrorData } from '../core/errors/index.js';
-=======
-	getEntryInfo,
-	getEntrySlug,
-	getExtGlob,
-	hasUnderscoreBelowContentDirectoryPath,
-	NoCollectionError,
-	type ContentPaths,
-} from './utils.js';
->>>>>>> cd410c5e
 
 interface AstroContentVirtualModPluginParams {
 	settings: AstroSettings;
