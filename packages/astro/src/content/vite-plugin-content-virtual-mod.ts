--- conflicted
+++ resolved
@@ -1,7 +1,8 @@
+import { dataToEsm } from '@rollup/pluginutils';
 import nodeFs from 'node:fs';
 import { fileURLToPath } from 'node:url';
-import { dataToEsm } from '@rollup/pluginutils';
 import { normalizePath, type Plugin, type ViteDevServer } from 'vite';
+import { ASTRO_VITE_ENVIRONMENT_NAMES } from '../core/constants.js';
 import { AstroError, AstroErrorData } from '../core/errors/index.js';
 import { rootRelativePath } from '../core/viteUtils.js';
 import type { AstroSettings } from '../types/astro.js';
@@ -22,7 +23,6 @@
 } from './consts.js';
 import { getDataStoreFile } from './content-layer.js';
 import { getContentPaths, isDeferredModule } from './utils.js';
-import { ASTRO_VITE_ENVIRONMENT_NAMES } from '../core/constants.js';
 
 interface AstroContentVirtualModPluginParams {
 	settings: AstroSettings;
@@ -219,110 +219,4 @@
 	}
 
 	return virtualModContents;
-<<<<<<< HEAD
-}
-=======
-}
-
-/**
- * Generate a map from a collection + slug to the local file path.
- * This is used internally to resolve entry imports when using `getEntry()`.
- * @see `templates/content/module.mjs`
- */
-async function generateLookupMap({ settings, fs }: { settings: AstroSettings; fs: typeof nodeFs }) {
-	const { root } = settings.config;
-	const contentPaths = getContentPaths(settings.config);
-	const relContentDir = rootRelativePath(root, contentPaths.contentDir, false);
-
-	const contentEntryConfigByExt = getEntryConfigByExtMap(settings.contentEntryTypes);
-	const dataEntryExts = getDataEntryExts(settings);
-
-	const { contentDir } = contentPaths;
-
-	const contentEntryExts = [...contentEntryConfigByExt.keys()];
-
-	let lookupMap: ContentLookupMap = {};
-	const contentGlob = await glob(
-		`${relContentDir}**/*${getExtGlob([...dataEntryExts, ...contentEntryExts])}`,
-		{
-			absolute: true,
-			cwd: fileURLToPath(root),
-			expandDirectories: false,
-		},
-	);
-
-	// Run 10 at a time to prevent `await getEntrySlug` from accessing the filesystem all at once.
-	// Each await shouldn't take too long for the work to be noticeably slow too.
-	const limit = pLimit(10);
-	const promises: Promise<void>[] = [];
-
-	for (const filePath of contentGlob) {
-		promises.push(
-			limit(async () => {
-				const entryType = getEntryType(filePath, contentPaths, contentEntryExts, dataEntryExts);
-				// Globbed ignored or unsupported entry.
-				// Logs warning during type generation, should ignore in lookup map.
-				if (entryType !== 'content' && entryType !== 'data') return;
-
-				const collection = getEntryCollectionName({ contentDir, entry: pathToFileURL(filePath) });
-				if (!collection) throw UnexpectedLookupMapError;
-
-				if (lookupMap[collection]?.type && lookupMap[collection].type !== entryType) {
-					throw new AstroError({
-						...AstroErrorData.MixedContentDataCollectionError,
-						message: AstroErrorData.MixedContentDataCollectionError.message(collection),
-					});
-				}
-
-				if (entryType === 'content') {
-					const contentEntryType = contentEntryConfigByExt.get(extname(filePath));
-					if (!contentEntryType) throw UnexpectedLookupMapError;
-
-					const { id, slug: generatedSlug } = getContentEntryIdAndSlug({
-						entry: pathToFileURL(filePath),
-						contentDir,
-						collection,
-					});
-					const slug = await getEntrySlug({
-						id,
-						collection,
-						generatedSlug,
-						fs,
-						fileUrl: pathToFileURL(filePath),
-						contentEntryType,
-					});
-					if (lookupMap[collection]?.entries?.[slug]) {
-						throw new AstroError({
-							...AstroErrorData.DuplicateContentEntrySlugError,
-							message: AstroErrorData.DuplicateContentEntrySlugError.message(
-								collection,
-								slug,
-								lookupMap[collection].entries[slug],
-								rootRelativePath(root, filePath),
-							),
-							hint:
-								slug !== generatedSlug
-									? `Check the \`slug\` frontmatter property in **${id}**.`
-									: undefined,
-						});
-					}
-					lookupMap[collection] ??= { type: 'content', entries: {} };
-					lookupMap[collection].entries[slug] = rootRelativePath(root, filePath);
-				} else {
-					const id = getDataEntryId({ entry: pathToFileURL(filePath), contentDir, collection });
-					lookupMap[collection] ??= { type: 'data', entries: {} };
-					lookupMap[collection].entries[id] = rootRelativePath(root, filePath);
-				}
-			}),
-		);
-	}
-
-	await Promise.all(promises);
-	return lookupMap;
-}
-
-const UnexpectedLookupMapError = new AstroError({
-	...AstroErrorData.UnknownContentCollectionError,
-	message: `Unexpected error while parsing content entry IDs and slugs.`,
-});
->>>>>>> 7d721b25
+}