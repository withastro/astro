--- conflicted
+++ resolved
@@ -114,11 +114,7 @@
 		},
 		async load(id) {
 			if (id === RESOLVED_VIRTUAL_MODULE_ID) {
-<<<<<<< HEAD
-				const isClient = this.environment.name === ASTRO_VITE_ENVIRONMENT_NAMES.client;
-=======
 				const isClient = isAstroClientEnvironment(this.environment);
->>>>>>> 941d8f21
 				const code = await generateContentEntryFile({
 					settings,
 					fs,
