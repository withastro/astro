import { extname } from 'node:path';
import { fileURLToPath } from 'node:url';
import type * as vite from 'vite';
import { isRunnableDevEnvironment, type Plugin, type RunnableDevEnvironment } from 'vite';
import type { BuildInternals } from '../core/build/internal.js';
import { AstroError, AstroErrorData } from '../core/errors/index.js';
import type { ModuleLoader } from '../core/module-loader/index.js';
import { createViteLoader } from '../core/module-loader/vite.js';
import { wrapId } from '../core/util.js';
import type { AstroSettings } from '../types/astro.js';
import { isBuildableCSSRequest } from '../vite-plugin-astro-server/util.js';
import { crawlGraph } from '../vite-plugin-astro-server/vite.js';
import {
	CONTENT_IMAGE_FLAG,
	CONTENT_RENDER_FLAG,
	LINKS_PLACEHOLDER,
	PROPAGATED_ASSET_FLAG,
	STYLES_PLACEHOLDER,
} from './consts.js';
import { hasContentFlag } from './utils.js';
import { joinPaths, prependForwardSlash, slash } from '@astrojs/internal-helpers/path';
import { ASTRO_VITE_ENVIRONMENT_NAMES } from '../core/constants.js';
import { isAstroServerEnvironment } from '../environments.js';

export function astroContentAssetPropagationPlugin({
	settings,
}: {
	settings: AstroSettings;
}): Plugin {
	let devModuleLoader: ModuleLoader;
	return {
		name: 'astro:content-asset-propagation',
		enforce: 'pre',
		resolveId: {
			filter: {
				id: new RegExp(`(?:\\?|&)(?:${CONTENT_IMAGE_FLAG}|${CONTENT_RENDER_FLAG})(?:&|=|$)`),
			},
			async handler(id, importer, opts) {
				if (hasContentFlag(id, CONTENT_IMAGE_FLAG)) {
					const [base, query] = id.split('?');
					const params = new URLSearchParams(query);
					const importerParam = params.get('importer');

					const importerPath = importerParam
						? fileURLToPath(new URL(importerParam, settings.config.root))
						: importer;

					const resolved = await this.resolve(base, importerPath, { skipSelf: true, ...opts });
					if (!resolved) {
						throw new AstroError({
							...AstroErrorData.ImageNotFound,
							message: AstroErrorData.ImageNotFound.message(base),
						});
					}
					return resolved;
				}
				if (hasContentFlag(id, CONTENT_RENDER_FLAG)) {
					const base = id.split('?')[0];

					for (const { extensions, handlePropagation = true } of settings.contentEntryTypes) {
						if (handlePropagation && extensions.includes(extname(base))) {
							return this.resolve(`${base}?${PROPAGATED_ASSET_FLAG}`, importer, {
								skipSelf: true,
								...opts,
							});
						}
					}
					// Resolve to the base id (no content flags)
					// if Astro doesn't need to handle propagation.
					return this.resolve(base, importer, { skipSelf: true, ...opts });
				}
			},
		},
		configureServer(server) {
			if (!isRunnableDevEnvironment(server.environments[ASTRO_VITE_ENVIRONMENT_NAMES.ssr])) {
				return;
			}
			devModuleLoader = createViteLoader(
				server,
				server.environments[ASTRO_VITE_ENVIRONMENT_NAMES.ssr] as RunnableDevEnvironment,
			);
		},
<<<<<<< HEAD
		transform: {
			filter: {
				id: new RegExp(`(?:\\?|&)${PROPAGATED_ASSET_FLAG}(?:&|=|$)`),
			},
			async handler(_, id, options) {
=======
		async transform(_, id) {
			if (hasContentFlag(id, PROPAGATED_ASSET_FLAG)) {
>>>>>>> dacba074
				const basePath = id.split('?')[0];
				let stringifiedLinks: string, stringifiedStyles: string;

				// We can access the server in dev,
				// so resolve collected styles and scripts here.
				if (isAstroServerEnvironment(this.environment) && devModuleLoader) {
					if (!devModuleLoader.getModuleById(basePath)?.ssrModule) {
						await devModuleLoader.import(basePath);
					}
					const {
						styles,
						urls,
						crawledFiles: styleCrawledFiles,
					} = await getStylesForURL(basePath, devModuleLoader.getSSREnvironment());

					// Register files we crawled to be able to retrieve the rendered styles and scripts,
					// as when they get updated, we need to re-transform ourselves.
					// We also only watch files within the user source code, as changes in node_modules
					// are usually also ignored by Vite.
					for (const file of styleCrawledFiles) {
						if (!file.includes('node_modules')) {
							this.addWatchFile(file);
						}
					}

					stringifiedLinks = JSON.stringify([...urls]);
					stringifiedStyles = JSON.stringify(styles.map((s) => s.content));
				} else {
					// Otherwise, use placeholders to inject styles and scripts
					// during the production bundle step.
					// @see the `astro:content-build-plugin` below.
					stringifiedLinks = JSON.stringify(LINKS_PLACEHOLDER);
					stringifiedStyles = JSON.stringify(STYLES_PLACEHOLDER);
				}

				const code = `
					async function getMod() {
						return import(${JSON.stringify(basePath)});
					}
					const collectedLinks = ${stringifiedLinks};
					const collectedStyles = ${stringifiedStyles};
					const defaultMod = { __astroPropagation: true, getMod, collectedLinks, collectedStyles, collectedScripts: [] };
					export default defaultMod;
				`;
				// ^ Use a default export for tools like Markdoc
				// to catch the `__astroPropagation` identifier
				return { code, map: { mappings: '' } };
			},
		},
	};
}

interface ImportedDevStyle {
	id: string;
	url: string;
	content: string;
}
const INLINE_QUERY_REGEX = /(?:\?|&)inline(?:$|&)/;

/** Given a filePath URL, crawl Vite's module graph to find all style imports. */
async function getStylesForURL(
	filePath: string,
	environment: RunnableDevEnvironment,
): Promise<{ urls: Set<string>; styles: ImportedDevStyle[]; crawledFiles: Set<string> }> {
	const importedCssUrls = new Set<string>();
	// Map of url to injected style object. Use a `url` key to deduplicate styles
	const importedStylesMap = new Map<string, ImportedDevStyle>();
	const crawledFiles = new Set<string>();

	for await (const importedModule of crawlGraph(environment, filePath, false)) {
		if (importedModule.file) {
			crawledFiles.add(importedModule.file);
		}
		if (isBuildableCSSRequest(importedModule.url)) {
			// In dev, we inline all styles if possible
			let css = '';
			// If this is a plain CSS module, the default export should be a string
			if (typeof importedModule.ssrModule?.default === 'string') {
				css = importedModule.ssrModule.default;
			}
			// Else try to load it
			else {
				let modId = importedModule.url;
				// Mark url with ?inline so Vite will return the CSS as plain string, even for CSS modules
				if (!INLINE_QUERY_REGEX.test(importedModule.url)) {
					if (importedModule.url.includes('?')) {
						modId = importedModule.url.replace('?', '?inline&');
					} else {
						modId += '?inline';
					}
				}
				try {
					// The SSR module is possibly not loaded. Load it if it's null.
					const ssrModule = await environment.runner.import(modId);
					css = ssrModule.default;
				} catch {
					// The module may not be inline-able, e.g. SCSS partials. Skip it as it may already
					// be inlined into other modules if it happens to be in the graph.
					continue;
				}
			}

			importedStylesMap.set(importedModule.url, {
				id: wrapId(importedModule.id ?? importedModule.url),
				url: wrapId(importedModule.url),
				content: css,
			});
		}
	}

	return {
		urls: importedCssUrls,
		styles: [...importedStylesMap.values()],
		crawledFiles,
	};
}

/**
 * Post-build hook that injects propagated styles into content collection chunks.
 * Finds chunks with LINKS_PLACEHOLDER and STYLES_PLACEHOLDER, and replaces them
 * with actual styles from propagatedStylesMap.
 */
export async function contentAssetsBuildPostHook(
	base: string,
	internals: BuildInternals,
	{
		ssrOutputs,
		prerenderOutputs,
		mutate,
	}: {
		ssrOutputs: vite.Rollup.RollupOutput[];
		prerenderOutputs: vite.Rollup.RollupOutput[];
		mutate: (chunk: vite.Rollup.OutputChunk, envs: ['server'], code: string) => void;
	},
) {
	// Flatten all output chunks from both SSR and prerender builds
	const outputs = ssrOutputs
		.flatMap((o) => o.output)
		.concat(
			...(Array.isArray(prerenderOutputs) ? prerenderOutputs : [prerenderOutputs]).flatMap(
				(o) => o.output,
			),
		);

	// Process each chunk that contains placeholder placeholders for styles/links
	for (const chunk of outputs) {
		if (chunk.type !== 'chunk') continue;
		// Skip chunks that don't have content placeholders to inject
		if (!chunk.code.includes(LINKS_PLACEHOLDER)) continue;

		const entryStyles = new Set<string>();
		const entryLinks = new Set<string>();

		// For each module in this chunk, look up propagated styles from the map
		for (const id of chunk.moduleIds) {
			const entryCss = internals.propagatedStylesMap.get(id);
			if (entryCss) {
				// Collect both inline content and external links
				// TODO: Separating styles and links this way is not ideal. The `entryCss` list is order-sensitive
				// and splitting them into two sets causes the order to be lost, because styles are rendered after
				// links. Refactor this away in the future.
				for (const value of entryCss) {
					if (value.type === 'inline') entryStyles.add(value.content);
					if (value.type === 'external')
						entryLinks.add(prependForwardSlash(joinPaths(base, slash(value.src))));
				}
			}
		}

		// Replace placeholders with actual styles and links
		let newCode = chunk.code;
		if (entryStyles.size) {
			newCode = newCode.replace(
				JSON.stringify(STYLES_PLACEHOLDER),
				JSON.stringify(Array.from(entryStyles)),
			);
		} else {
			// Replace with empty array if no styles found
			newCode = newCode.replace(JSON.stringify(STYLES_PLACEHOLDER), '[]');
		}
		if (entryLinks.size) {
			newCode = newCode.replace(
				JSON.stringify(LINKS_PLACEHOLDER),
				JSON.stringify(Array.from(entryLinks)),
			);
		} else {
			// Replace with empty array if no links found
			newCode = newCode.replace(JSON.stringify(LINKS_PLACEHOLDER), '[]');
		}
		// Persist the mutation for writing to disk
		mutate(chunk as vite.Rollup.OutputChunk, ['server'], newCode);
	}
}<|MERGE_RESOLUTION|>--- conflicted
+++ resolved
@@ -80,52 +80,48 @@
 				server.environments[ASTRO_VITE_ENVIRONMENT_NAMES.ssr] as RunnableDevEnvironment,
 			);
 		},
-<<<<<<< HEAD
 		transform: {
 			filter: {
 				id: new RegExp(`(?:\\?|&)${PROPAGATED_ASSET_FLAG}(?:&|=|$)`),
 			},
-			async handler(_, id, options) {
-=======
-		async transform(_, id) {
-			if (hasContentFlag(id, PROPAGATED_ASSET_FLAG)) {
->>>>>>> dacba074
-				const basePath = id.split('?')[0];
-				let stringifiedLinks: string, stringifiedStyles: string;
-
-				// We can access the server in dev,
-				// so resolve collected styles and scripts here.
-				if (isAstroServerEnvironment(this.environment) && devModuleLoader) {
-					if (!devModuleLoader.getModuleById(basePath)?.ssrModule) {
-						await devModuleLoader.import(basePath);
-					}
-					const {
-						styles,
-						urls,
-						crawledFiles: styleCrawledFiles,
-					} = await getStylesForURL(basePath, devModuleLoader.getSSREnvironment());
-
-					// Register files we crawled to be able to retrieve the rendered styles and scripts,
-					// as when they get updated, we need to re-transform ourselves.
-					// We also only watch files within the user source code, as changes in node_modules
-					// are usually also ignored by Vite.
-					for (const file of styleCrawledFiles) {
-						if (!file.includes('node_modules')) {
-							this.addWatchFile(file);
+			async handler(_, id) {
+				if (hasContentFlag(id, PROPAGATED_ASSET_FLAG)) {
+					const basePath = id.split('?')[0];
+					let stringifiedLinks: string, stringifiedStyles: string;
+
+					// We can access the server in dev,
+					// so resolve collected styles and scripts here.
+					if (isAstroServerEnvironment(this.environment) && devModuleLoader) {
+						if (!devModuleLoader.getModuleById(basePath)?.ssrModule) {
+							await devModuleLoader.import(basePath);
 						}
-					}
-
-					stringifiedLinks = JSON.stringify([...urls]);
-					stringifiedStyles = JSON.stringify(styles.map((s) => s.content));
-				} else {
-					// Otherwise, use placeholders to inject styles and scripts
-					// during the production bundle step.
-					// @see the `astro:content-build-plugin` below.
-					stringifiedLinks = JSON.stringify(LINKS_PLACEHOLDER);
-					stringifiedStyles = JSON.stringify(STYLES_PLACEHOLDER);
-				}
-
-				const code = `
+						const {
+							styles,
+							urls,
+							crawledFiles: styleCrawledFiles,
+						} = await getStylesForURL(basePath, devModuleLoader.getSSREnvironment());
+
+						// Register files we crawled to be able to retrieve the rendered styles and scripts,
+						// as when they get updated, we need to re-transform ourselves.
+						// We also only watch files within the user source code, as changes in node_modules
+						// are usually also ignored by Vite.
+						for (const file of styleCrawledFiles) {
+							if (!file.includes('node_modules')) {
+								this.addWatchFile(file);
+							}
+						}
+
+						stringifiedLinks = JSON.stringify([...urls]);
+						stringifiedStyles = JSON.stringify(styles.map((s) => s.content));
+					} else {
+						// Otherwise, use placeholders to inject styles and scripts
+						// during the production bundle step.
+						// @see the `astro:content-build-plugin` below.
+						stringifiedLinks = JSON.stringify(LINKS_PLACEHOLDER);
+						stringifiedStyles = JSON.stringify(STYLES_PLACEHOLDER);
+					}
+
+					const code = `
 					async function getMod() {
 						return import(${JSON.stringify(basePath)});
 					}
@@ -134,9 +130,10 @@
 					const defaultMod = { __astroPropagation: true, getMod, collectedLinks, collectedStyles, collectedScripts: [] };
 					export default defaultMod;
 				`;
-				// ^ Use a default export for tools like Markdoc
-				// to catch the `__astroPropagation` identifier
-				return { code, map: { mappings: '' } };
+					// ^ Use a default export for tools like Markdoc
+					// to catch the `__astroPropagation` identifier
+					return { code, map: { mappings: '' } };
+				}
 			},
 		},
 	};
