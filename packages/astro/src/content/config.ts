import type * as z4 from 'zod/v4/core';
import { AstroError, AstroErrorData, AstroUserError } from '../core/errors/index.js';
import { CONTENT_LAYER_TYPE, LIVE_CONTENT_TYPE } from './consts.js';
import type { LiveLoader, Loader } from './loaders/types.js';

function getImporterFilename() {
	// Find the first line in the stack trace that doesn't include 'defineCollection' or 'getImporterFilename'
	const stackLine = new Error().stack
		?.split('\n')
		.find(
			(line) =>
				!line.includes('defineCollection') &&
				!line.includes('defineLiveCollection') &&
				!line.includes('getImporterFilename') &&
				!line.startsWith('Error'),
		);
	if (!stackLine) {
		return undefined;
	}
	// Extract the relative path from the stack line
	const match = /\/((?:src|chunks)\/.*?):\d+:\d+/.exec(stackLine);

	return match?.[1] ?? undefined;
}

// This needs to be in sync with ImageMetadata
type Z4ImageFunction = () => z4.$ZodObject<{
	src: z4.$ZodString;
	width: z4.$ZodNumber;
	height: z4.$ZodNumber;
	format: z4.$ZodUnion<
		[
			z4.$ZodLiteral<'png'>,
			z4.$ZodLiteral<'jpg'>,
			z4.$ZodLiteral<'jpeg'>,
			z4.$ZodLiteral<'tiff'>,
			z4.$ZodLiteral<'webp'>,
			z4.$ZodLiteral<'gif'>,
			z4.$ZodLiteral<'svg'>,
			z4.$ZodLiteral<'avif'>,
		]
	>;
}>;

export interface DataEntry {
	id: string;
	data: Record<string, unknown>;
	filePath?: string;
	body?: string;
}

export interface DataStore {
	get: (key: string) => DataEntry;
	entries: () => Array<[id: string, DataEntry]>;
	set: (key: string, data: Record<string, unknown>, body?: string, filePath?: string) => void;
	values: () => Array<DataEntry>;
	keys: () => Array<string>;
	delete: (key: string) => void;
	clear: () => void;
	has: (key: string) => boolean;
}

export interface MetaStore {
	get: (key: string) => string | undefined;
	set: (key: string, value: string) => void;
	delete: (key: string) => void;
	has: (key: string) => boolean;
}

<<<<<<< HEAD
export type BaseSchema = z4.$ZodType;
=======
export type BaseSchema = ZodType;

export type SchemaContext = { image: ImageFunction };
>>>>>>> d7889f76

export type LiveCollectionConfig<
	L extends LiveLoader,
	S extends BaseSchema | undefined = undefined,
> = {
	type?: 'live';
	schema?: S;
	loader: L;
};

<<<<<<< HEAD
export type CollectionConfig<S extends BaseSchema> = {
	type?: 'content_layer';
	schema?:
		| S
		| ((context: {
				image: Z4ImageFunction;
		  }) => S);
	loader:
		| Loader
		| (() =>
				| Array<{ id: string }>
				| Promise<Array<{ id: string }>>
				| Record<string, { id?: string }>
				| Promise<Record<string, { id?: string }>>);
=======
type LoaderConstraint<TData extends { id: string }> =
	| Loader
	| (() =>
			| Array<TData>
			| Promise<Array<TData>>
			| Record<string, Omit<TData, 'id'> & { id?: string }>
			| Promise<Record<string, Omit<TData, 'id'> & { id?: string }>>);

export type CollectionConfig<
	TSchema extends BaseSchema,
	TLoader extends LoaderConstraint<{ id: string }>,
> = {
	type?: 'content_layer';
	schema?: TSchema | ((context: SchemaContext) => TSchema);
	loader: TLoader;
>>>>>>> d7889f76
};

export function defineLiveCollection<
	L extends LiveLoader,
	S extends BaseSchema | undefined = undefined,
>(config: LiveCollectionConfig<L, S>): LiveCollectionConfig<L, S> {
	const importerFilename = getImporterFilename();
	if (importerFilename && !importerFilename.includes('live.config')) {
		throw new AstroError({
			...AstroErrorData.LiveContentConfigError,
			message: AstroErrorData.LiveContentConfigError.message(
				'Live collections must be defined in a `src/live.config.ts` file.',
				importerFilename ?? 'your content config file',
			),
		});
	}
	// Default to live content type if not specified
	config.type ??= LIVE_CONTENT_TYPE;

	if (config.type !== LIVE_CONTENT_TYPE) {
		throw new AstroError({
			...AstroErrorData.LiveContentConfigError,
			message: AstroErrorData.LiveContentConfigError.message(
				'Collections in a live config file must have a type of `live`.',
				importerFilename,
			),
		});
	}

	if (!config.loader) {
		throw new AstroError({
			...AstroErrorData.LiveContentConfigError,
			message: AstroErrorData.LiveContentConfigError.message(
				'Live collections must have a `loader` defined.',
				importerFilename,
			),
		});
	}

	if (!config.loader.loadCollection || !config.loader.loadEntry) {
		throw new AstroError({
			...AstroErrorData.LiveContentConfigError,
			message: AstroErrorData.LiveContentConfigError.message(
				'Live collection loaders must have `loadCollection()` and `loadEntry()` methods. Please check that you are not using a loader intended for build-time collections',
				importerFilename,
			),
		});
	}

	if (typeof config.schema === 'function') {
		throw new AstroError({
			...AstroErrorData.LiveContentConfigError,
			message: AstroErrorData.LiveContentConfigError.message(
				'The schema cannot be a function for live collections. Please use a schema object instead.',
				importerFilename,
			),
		});
	}

	// Z4 schema is the only supported version now

	return config;
}

<<<<<<< HEAD
export type DefineZ4Collection = <S extends z4.$ZodType>(
	config: CollectionConfig<S>,
) => CollectionConfig<S>;

export function defineCollection<S extends BaseSchema>(
	config: CollectionConfig<S>,
): CollectionConfig<S> {
=======
export function defineCollection<
	TSchema extends BaseSchema,
	TLoader extends LoaderConstraint<{ id: string }>,
>(config: CollectionConfig<TSchema, TLoader>): CollectionConfig<TSchema, TLoader> {
>>>>>>> d7889f76
	const importerFilename = getImporterFilename();

	if (importerFilename?.includes('live.config')) {
		throw new AstroError({
			...AstroErrorData.LiveContentConfigError,
			message: AstroErrorData.LiveContentConfigError.message(
				'Collections in a live config file must use `defineLiveCollection`.',
				importerFilename,
			),
		});
	}

	if (!('loader' in config)) {
		throw new AstroError({
			...AstroErrorData.ContentCollectionMissingLoader,
			message: AstroErrorData.ContentCollectionMissingLoader.message(importerFilename),
		});
	}

	if (config.type && config.type !== CONTENT_LAYER_TYPE) {
		throw new AstroError({
			...AstroErrorData.ContentCollectionInvalidType,
			message: AstroErrorData.ContentCollectionInvalidType.message(config.type, importerFilename),
		});
	}

	if (
		typeof config.loader === 'object' &&
		typeof config.loader.load !== 'function' &&
		('loadEntry' in config.loader || 'loadCollection' in config.loader)
	) {
		throw new AstroUserError(
			`Live content collections must be defined in "src/live.config.ts" file. Check your collection definitions in "${importerFilename ?? 'your content config file'}" to ensure you are not using a live loader.`,
		);
	}
	config.type = CONTENT_LAYER_TYPE;

	// Z4 schema is the only supported version now

	return config;
}

// Allow generic `string` to avoid excessive type errors in the config
// if `dev` is not running to update as you edit.
// Invalid collection names will be caught at build time.
export type Z4Reference<DataEntryMap extends Record<string, any>> = <
	C extends keyof DataEntryMap | (string & {}),
>(
	collection: C,
) => z4.$ZodPipe<
	z4.$ZodString,
	z4.$ZodTransform<
		C extends keyof DataEntryMap
			? {
					collection: C;
					id: string;
				}
			: never,
		string
	>
>;<|MERGE_RESOLUTION|>--- conflicted
+++ resolved
@@ -67,13 +67,9 @@
 	has: (key: string) => boolean;
 }
 
-<<<<<<< HEAD
 export type BaseSchema = z4.$ZodType;
-=======
-export type BaseSchema = ZodType;
-
-export type SchemaContext = { image: ImageFunction };
->>>>>>> d7889f76
+
+export type SchemaContext = { image: Z4ImageFunction };
 
 export type LiveCollectionConfig<
 	L extends LiveLoader,
@@ -84,22 +80,6 @@
 	loader: L;
 };
 
-<<<<<<< HEAD
-export type CollectionConfig<S extends BaseSchema> = {
-	type?: 'content_layer';
-	schema?:
-		| S
-		| ((context: {
-				image: Z4ImageFunction;
-		  }) => S);
-	loader:
-		| Loader
-		| (() =>
-				| Array<{ id: string }>
-				| Promise<Array<{ id: string }>>
-				| Record<string, { id?: string }>
-				| Promise<Record<string, { id?: string }>>);
-=======
 type LoaderConstraint<TData extends { id: string }> =
 	| Loader
 	| (() =>
@@ -115,7 +95,6 @@
 	type?: 'content_layer';
 	schema?: TSchema | ((context: SchemaContext) => TSchema);
 	loader: TLoader;
->>>>>>> d7889f76
 };
 
 export function defineLiveCollection<
@@ -180,20 +159,10 @@
 	return config;
 }
 
-<<<<<<< HEAD
-export type DefineZ4Collection = <S extends z4.$ZodType>(
-	config: CollectionConfig<S>,
-) => CollectionConfig<S>;
-
-export function defineCollection<S extends BaseSchema>(
-	config: CollectionConfig<S>,
-): CollectionConfig<S> {
-=======
 export function defineCollection<
 	TSchema extends BaseSchema,
 	TLoader extends LoaderConstraint<{ id: string }>,
 >(config: CollectionConfig<TSchema, TLoader>): CollectionConfig<TSchema, TLoader> {
->>>>>>> d7889f76
 	const importerFilename = getImporterFilename();
 
 	if (importerFilename?.includes('live.config')) {
