import { promises as fs, existsSync } from 'node:fs';
import { isAbsolute } from 'node:path';
import { fileURLToPath } from 'node:url';
import type { FSWatcher } from 'vite';
import xxhash from 'xxhash-wasm';
<<<<<<< HEAD
import type { AstroSettings, RefreshContentOptions } from '../@types/astro.js';
=======
import type { AstroSettings, ContentEntryType } from '../@types/astro.js';
>>>>>>> 8bab2339
import { AstroUserError } from '../core/errors/errors.js';
import type { Logger } from '../core/logger/core.js';
import {
	ASSET_IMPORTS_FILE,
	CONTENT_LAYER_TYPE,
	DATA_STORE_FILE,
	MODULES_IMPORTS_FILE,
} from './consts.js';
import type { LoaderContext } from './loaders/types.js';
import type { MutableDataStore } from './mutable-data-store.js';
import {
	getEntryConfigByExtMap,
	getEntryDataAndImages,
	globalContentConfigObserver,
	posixRelative,
} from './utils.js';

export interface ContentLayerOptions {
	store: MutableDataStore;
	settings: AstroSettings;
	logger: Logger;
	watcher?: FSWatcher;
}

export class ContentLayer {
	#logger: Logger;
	#store: MutableDataStore;
	#settings: AstroSettings;
	#watcher?: FSWatcher;
	#lastConfigDigest?: string;
	#unsubscribe?: () => void;

	#generateDigest?: (data: Record<string, unknown> | string) => string;

	#loading = false;
	constructor({ settings, logger, store, watcher }: ContentLayerOptions) {
		// The default max listeners is 10, which can be exceeded when using a lot of loaders
		watcher?.setMaxListeners(50);

		this.#logger = logger;
		this.#store = store;
		this.#settings = settings;
		this.#watcher = watcher;
	}


	/**
	 * Watch for changes to the content config and trigger a sync when it changes.
	 */
	watchContentConfig() {
		this.#unsubscribe?.();
		this.#unsubscribe = globalContentConfigObserver.subscribe(async (ctx) => {
			if (
				!this.#loading &&
				ctx.status === 'loaded' &&
				ctx.config.digest !== this.#lastConfigDigest
			) {
				this.sync();
			}
		});
	}

	unwatchContentConfig() {
		this.#unsubscribe?.();
	}


	async #getGenerateDigest() {
		if (this.#generateDigest) {
			return this.#generateDigest;
		}
		// xxhash is a very fast non-cryptographic hash function that is used to generate a content digest
		// It uses wasm, so we need to load it asynchronously.
		const { h64ToString } = await xxhash();

		this.#generateDigest = (data: Record<string, unknown> | string) => {
			const dataString = typeof data === 'string' ? data : JSON.stringify(data);
			return h64ToString(dataString);
		};

		return this.#generateDigest;
	}

	async #getLoaderContext({
		collectionName,
		loaderName = 'content',
		parseData,
		refreshContextData,
	}: {
		collectionName: string;
		loaderName: string;
		parseData: LoaderContext['parseData'];
		refreshContextData?: Record<string, unknown>;
	}): Promise<LoaderContext> {
		return {
			collection: collectionName,
			store: this.#store.scopedStore(collectionName),
			meta: this.#store.metaStore(collectionName),
			logger: this.#logger.forkIntegrationLogger(loaderName),
			config: this.#settings.config,
			parseData,
			generateDigest: await this.#getGenerateDigest(),
			watcher: this.#watcher,
<<<<<<< HEAD
			refreshContextData
=======
			entryTypes: getEntryConfigByExtMap([
				...this.#settings.contentEntryTypes,
				...this.#settings.dataEntryTypes,
			] as Array<ContentEntryType>),
>>>>>>> 8bab2339
		};
	}

	/**
	 * Run the `load()` method of each collection's loader, which will load the data and save it in the data store.
	 * The loader itself is responsible for deciding whether this will clear and reload the full collection, or
	 * perform an incremental update. After the data is loaded, the data store is written to disk.
	 */
	async sync(options?: RefreshContentOptions) {
		
		const contentConfig = globalContentConfigObserver.get();
		const logger = this.#logger.forkIntegrationLogger('content');
		if (contentConfig?.status !== 'loaded') {
			logger.debug('Content config not loaded, skipping sync');
			return;
		}
		if (!this.#settings.config.experimental.contentLayer) {
			const contentLayerCollections = Object.entries(contentConfig.config.collections).filter(
				([_, collection]) => collection.type === CONTENT_LAYER_TYPE,
			);
			if (contentLayerCollections.length > 0) {
				throw new AstroUserError(
					`The following collections have a loader defined, but the content layer is not enabled: ${contentLayerCollections.map(([title]) => title).join(', ')}.`,
					'To enable the Content Layer API, set `experimental: { contentLayer: true }` in your Astro config file.',
				);
			}
			return;
		}

		logger.info('Syncing content');
		const { digest: currentConfigDigest } = contentConfig.config;
		this.#lastConfigDigest = currentConfigDigest;

		const previousConfigDigest = await this.#store.metaStore().get('config-digest');
		if (currentConfigDigest && previousConfigDigest !== currentConfigDigest) {
			logger.info('Content config changed, clearing cache');
			this.#store.clearAll();
			await this.#store.metaStore().set('config-digest', currentConfigDigest);
		}

		await Promise.all(
			Object.entries(contentConfig.config.collections).map(async ([name, collection]) => {
				if (collection.type !== CONTENT_LAYER_TYPE) {
					return;
				}

				let { schema } = collection;

				if (!schema && typeof collection.loader === 'object') {
					schema = collection.loader.schema;
					if (typeof schema === 'function') {
						schema = await schema();
					}
				}

				// If loaders are specified, only sync the specified loaders
				if (
					options?.loaders &&
					(typeof collection.loader !== 'object' || !options.loaders.includes(collection.loader.name))
				) {
					return;
				}

				const collectionWithResolvedSchema = { ...collection, schema };

				const parseData: LoaderContext['parseData'] = async ({ id, data, filePath = '' }) => {
					const { imageImports, data: parsedData } = await getEntryDataAndImages(
						{
							id,
							collection: name,
							unvalidatedData: data,
							_internal: {
								rawData: undefined,
								filePath,
							},
						},
						collectionWithResolvedSchema,
						false,
					);
					if (imageImports?.length) {
						this.#store.addAssetImports(
							imageImports,
							// This path may already be relative, if we're re-parsing an existing entry
							isAbsolute(filePath)
								? posixRelative(fileURLToPath(this.#settings.config.root), filePath)
								: filePath,
						);
					}

					return parsedData;
				};

				const context = await this.#getLoaderContext({
					collectionName: name,
					parseData,
					loaderName: collection.loader.name,
					refreshContextData: options?.context
				});

				if (typeof collection.loader === 'function') {
					return simpleLoader(collection.loader, context);
				}

				if (!collection.loader.load) {
					throw new Error(`Collection loader for ${name} does not have a load method`);
				}

				return collection.loader.load(context);
			}),
		);
		if (!existsSync(this.#settings.config.cacheDir)) {
			await fs.mkdir(this.#settings.config.cacheDir, { recursive: true });
		}
		const cacheFile = new URL(DATA_STORE_FILE, this.#settings.config.cacheDir);
		await this.#store.writeToDisk(cacheFile);
		if (!existsSync(this.#settings.dotAstroDir)) {
			await fs.mkdir(this.#settings.dotAstroDir, { recursive: true });
		}
		const assetImportsFile = new URL(ASSET_IMPORTS_FILE, this.#settings.dotAstroDir);
		await this.#store.writeAssetImports(assetImportsFile);
		const modulesImportsFile = new URL(MODULES_IMPORTS_FILE, this.#settings.dotAstroDir);
		await this.#store.writeModuleImports(modulesImportsFile);
		logger.info('Synced content');
		if (this.#settings.config.experimental.contentIntellisense) {
			await this.regenerateCollectionFileManifest();
		}
	}

	async regenerateCollectionFileManifest() {
		const collectionsManifest = new URL('collections/collections.json', this.#settings.dotAstroDir);
		this.#logger.debug('content', 'Regenerating collection file manifest');
		if (existsSync(collectionsManifest)) {
			try {
				const collections = await fs.readFile(collectionsManifest, 'utf-8');
				const collectionsJson = JSON.parse(collections);
				collectionsJson.entries ??= {};

				for (const { hasSchema, name } of collectionsJson.collections) {
					if (!hasSchema) {
						continue;
					}
					const entries = this.#store.values(name);
					if (!entries?.[0]?.filePath) {
						continue;
					}
					for (const { filePath } of entries) {
						if (!filePath) {
							continue;
						}
						const key = new URL(filePath, this.#settings.config.root).href.toLowerCase();
						collectionsJson.entries[key] = name;
					}
				}
				await fs.writeFile(collectionsManifest, JSON.stringify(collectionsJson, null, 2));
			} catch {
				this.#logger.error('content', 'Failed to regenerate collection file manifest');
			}
		}
		this.#logger.debug('content', 'Regenerated collection file manifest');
	}
}

export async function simpleLoader<TData extends { id: string }>(
	handler: () => Array<TData> | Promise<Array<TData>>,
	context: LoaderContext,
) {
	const data = await handler();
	context.store.clear();
	for (const raw of data) {
		const item = await context.parseData({ id: raw.id, data: raw });
		context.store.set({ id: raw.id, data: item });
	}
}

function contentLayerSingleton() {
	let instance: ContentLayer | null = null;
	return {
		initialized: () => Boolean(instance),
		init: (options: ContentLayerOptions) => {
			instance?.unwatchContentConfig();
			instance = new ContentLayer(options);
			return instance;
		},
		get: () => {
			if (!instance) {
				throw new Error('Content layer not initialized');
			}
			return instance;
		},
		dispose: () => {
			instance?.unwatchContentConfig();
			instance = null;
		},
	};
}

export const globalContentLayer = contentLayerSingleton();<|MERGE_RESOLUTION|>--- conflicted
+++ resolved
@@ -3,11 +3,7 @@
 import { fileURLToPath } from 'node:url';
 import type { FSWatcher } from 'vite';
 import xxhash from 'xxhash-wasm';
-<<<<<<< HEAD
-import type { AstroSettings, RefreshContentOptions } from '../@types/astro.js';
-=======
-import type { AstroSettings, ContentEntryType } from '../@types/astro.js';
->>>>>>> 8bab2339
+import type { AstroSettings, ContentEntryType, RefreshContentOptions } from '../@types/astro.js';
 import { AstroUserError } from '../core/errors/errors.js';
 import type { Logger } from '../core/logger/core.js';
 import {
@@ -111,14 +107,11 @@
 			parseData,
 			generateDigest: await this.#getGenerateDigest(),
 			watcher: this.#watcher,
-<<<<<<< HEAD
-			refreshContextData
-=======
+			refreshContextData,
 			entryTypes: getEntryConfigByExtMap([
 				...this.#settings.contentEntryTypes,
 				...this.#settings.dataEntryTypes,
 			] as Array<ContentEntryType>),
->>>>>>> 8bab2339
 		};
 	}
 
