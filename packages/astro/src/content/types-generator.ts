import type fsMod from 'node:fs';
import * as path from 'node:path';
import { fileURLToPath, pathToFileURL } from 'node:url';
import { bold, cyan } from 'kleur/colors';
import { normalizePath, type ViteDevServer } from 'vite';
import * as z3 from 'zod/v3';
import type * as z4 from 'zod/v4/core';
import { zodToJsonSchema } from 'zod-to-json-schema';
import { AstroError } from '../core/errors/errors.js';
import { AstroErrorData } from '../core/errors/index.js';
import type { Logger } from '../core/logger/core.js';
import { isRelativePath } from '../core/path.js';
import type { AstroSettings } from '../types/astro.js';
import type { ContentEntryType } from '../types/public/content.js';
import {
	COLLECTIONS_DIR,
	CONTENT_LAYER_TYPE,
	CONTENT_TYPES_FILE,
	type LIVE_CONTENT_TYPE,
	VIRTUAL_MODULE_ID,
} from './consts.js';
import {
	type CollectionConfig,
	type ContentConfig,
	type ContentObservable,
	type ContentPaths,
	getContentEntryIdAndSlug,
	getContentPaths,
	getDataEntryExts,
	getDataEntryId,
	getEntryCollectionName,
	getEntryConfigByExtMap,
	getEntrySlug,
	getEntryType,
	reloadContentConfigObserver,
} from './utils.js';

type ChokidarEvent = 'add' | 'addDir' | 'change' | 'unlink' | 'unlinkDir';
type RawContentEvent = { name: ChokidarEvent; entry: string };
type ContentEvent = { name: ChokidarEvent; entry: URL };

type DataEntryMetadata = Record<string, never>;
type ContentEntryMetadata = { slug: string };
type CollectionEntryMap = {
	[collection: string]:
		| {
				type: 'unknown';
				entries: Record<string, never>;
		  }
		| {
				type: 'content';
				entries: Record<string, ContentEntryMetadata>;
		  }
		| {
				type: 'data' | typeof CONTENT_LAYER_TYPE;
				entries: Record<string, DataEntryMetadata>;
		  }
		| {
				type: typeof LIVE_CONTENT_TYPE;
				entries: Record<string, never>;
		  };
};

type CreateContentGeneratorParams = {
	contentConfigObserver: ContentObservable;
	logger: Logger;
	settings: AstroSettings;
	/** This is required for loading the content config */
	viteServer: ViteDevServer;
	fs: typeof fsMod;
};

export async function createContentTypesGenerator({
	contentConfigObserver,
	fs,
	logger,
	settings,
	viteServer,
}: CreateContentGeneratorParams) {
	const collectionEntryMap: CollectionEntryMap = {};
	const contentPaths = getContentPaths(settings.config, fs);
	const contentEntryConfigByExt = getEntryConfigByExtMap(settings.contentEntryTypes);
	const contentEntryExts = [...contentEntryConfigByExt.keys()];
	const dataEntryExts = getDataEntryExts(settings);

	let events: ContentEvent[] = [];
	let debounceTimeout: NodeJS.Timeout | undefined;

	const typeTemplateContent = await fs.promises.readFile(contentPaths.typesTemplate, 'utf-8');

	async function init(): Promise<void> {
		events.push({ name: 'add', entry: contentPaths.config.url });
		await runEvents();
	}

	async function handleEvent(event: ContentEvent): Promise<{ shouldGenerateTypes: boolean }> {
		if (event.name === 'addDir' || event.name === 'unlinkDir') {
			const collection = normalizePath(
				path.relative(fileURLToPath(contentPaths.contentDir), fileURLToPath(event.entry)),
			);
			const collectionKey = JSON.stringify(collection);
			// If directory is multiple levels deep, it is not a collection. Ignore event.
			const isCollectionEvent = collection.split('/').length === 1;
			if (!isCollectionEvent) return { shouldGenerateTypes: false };

			switch (event.name) {
				case 'addDir':
					collectionEntryMap[collectionKey] = {
						type: 'unknown',
						entries: {},
					};
					logger.debug('content', `${cyan(collection)} collection added`);
					break;
				case 'unlinkDir':
					delete collectionEntryMap[collectionKey];
					break;
			}
			return { shouldGenerateTypes: true };
		}
		const fileType = getEntryType(
			fileURLToPath(event.entry),
			contentPaths,
			contentEntryExts,
			dataEntryExts,
		);
		if (fileType === 'ignored') {
			return { shouldGenerateTypes: false };
		}
		if (fileType === 'config') {
			await reloadContentConfigObserver({ fs, settings, viteServer });
			return { shouldGenerateTypes: true };
		}

		const { entry } = event;
		const { contentDir } = contentPaths;

		const collection = getEntryCollectionName({ entry, contentDir });
		if (collection === undefined) {
			logger.warn(
				'content',
				`${bold(
					normalizePath(
						path.relative(fileURLToPath(contentPaths.contentDir), fileURLToPath(event.entry)),
					),
				)} must live in a ${bold('content/...')} collection subdirectory.`,
			);
			return { shouldGenerateTypes: false };
		}

		if (fileType === 'data') {
			const id = getDataEntryId({ entry, contentDir, collection });
			const collectionKey = JSON.stringify(collection);
			const entryKey = JSON.stringify(id);

			switch (event.name) {
				case 'add':
					if (!(collectionKey in collectionEntryMap)) {
						collectionEntryMap[collectionKey] = { type: 'data', entries: {} };
					}
					const collectionInfo = collectionEntryMap[collectionKey];
					if (collectionInfo.type === 'content') {
						viteServer.hot.send({
							type: 'error',
							err: new AstroError({
								...AstroErrorData.MixedContentDataCollectionError,
								message: AstroErrorData.MixedContentDataCollectionError.message(collectionKey),
								location: { file: entry.pathname },
							}) as any,
						});
						return { shouldGenerateTypes: false };
					}
					if (!(entryKey in collectionEntryMap[collectionKey])) {
						collectionEntryMap[collectionKey] = {
							type: 'data',
							entries: { ...collectionInfo.entries, [entryKey]: {} },
						};
					}
					return { shouldGenerateTypes: true };
				case 'unlink':
					if (
						collectionKey in collectionEntryMap &&
						entryKey in collectionEntryMap[collectionKey].entries
					) {
						delete collectionEntryMap[collectionKey].entries[entryKey];
					}
					return { shouldGenerateTypes: true };
				case 'change':
					return { shouldGenerateTypes: false };
			}
		}

		const contentEntryType = contentEntryConfigByExt.get(path.extname(event.entry.pathname));
		if (!contentEntryType) return { shouldGenerateTypes: false };
		const { id, slug: generatedSlug } = getContentEntryIdAndSlug({
			entry,
			contentDir,
			collection,
		});

		const collectionKey = JSON.stringify(collection);
		if (!(collectionKey in collectionEntryMap)) {
			collectionEntryMap[collectionKey] = { type: 'content', entries: {} };
		}
		const collectionInfo = collectionEntryMap[collectionKey];
		if (collectionInfo.type === 'data') {
			viteServer.hot.send({
				type: 'error',
				err: new AstroError({
					...AstroErrorData.MixedContentDataCollectionError,
					message: AstroErrorData.MixedContentDataCollectionError.message(collectionKey),
					location: { file: entry.pathname },
				}) as any,
			});
			return { shouldGenerateTypes: false };
		}
		const entryKey = JSON.stringify(id);

		switch (event.name) {
			case 'add':
				const addedSlug = await getEntrySlug({
					generatedSlug,
					id,
					collection,
					fileUrl: event.entry,
					contentEntryType,
					fs,
				});
				if (!(entryKey in collectionEntryMap[collectionKey].entries)) {
					collectionEntryMap[collectionKey] = {
						type: 'content',
						entries: {
							...(collectionInfo.entries as Record<string, ContentEntryMetadata>),
							[entryKey]: { slug: addedSlug },
						},
					};
				}
				return { shouldGenerateTypes: true };
			case 'unlink':
				if (
					collectionKey in collectionEntryMap &&
					entryKey in collectionEntryMap[collectionKey].entries
				) {
					delete collectionEntryMap[collectionKey].entries[entryKey];
				}
				return { shouldGenerateTypes: true };
			case 'change':
				// User may modify `slug` in their frontmatter.
				// Only regen types if this change is detected.
				const changedSlug = await getEntrySlug({
					generatedSlug,
					id,
					collection,
					fileUrl: event.entry,
					contentEntryType,
					fs,
				});
				const entryMetadata = collectionInfo.entries[entryKey];
				if (entryMetadata?.slug !== changedSlug) {
					collectionInfo.entries[entryKey].slug = changedSlug;
					return { shouldGenerateTypes: true };
				}
				return { shouldGenerateTypes: false };
		}
	}

	function queueEvent(rawEvent: RawContentEvent) {
		const event = {
			entry: pathToFileURL(rawEvent.entry),
			name: rawEvent.name,
		};

		if (contentPaths.config.url.pathname !== event.entry.pathname) {
			return;
		}

		events.push(event);

		debounceTimeout && clearTimeout(debounceTimeout);
		const runEventsSafe = async () => {
			try {
				await runEvents();
			} catch {
				// Prevent frontmatter errors from crashing the server. The errors
				// are still reported on page reflects as desired.
				// Errors still crash dev from *starting*.
			}
		};
		debounceTimeout = setTimeout(runEventsSafe, 50 /* debounce to batch chokidar events */);
	}

	async function runEvents() {
		const eventResponses = [];

		for (const event of events) {
			const response = await handleEvent(event);
			eventResponses.push(response);
		}

		events = [];
		const observable = contentConfigObserver.get();
		if (eventResponses.some((r) => r.shouldGenerateTypes)) {
			await writeContentFiles({
				fs,
				collectionEntryMap,
				contentPaths,
				typeTemplateContent,
				contentConfig: observable.status === 'loaded' ? observable.config : undefined,
				contentEntryTypes: settings.contentEntryTypes,
				viteServer,
				logger,
				settings,
			});
			invalidateVirtualMod(viteServer);
		}
	}
	return { init, queueEvent };
}

// The virtual module contains a lookup map from slugs to content imports.
// Invalidate whenever content types change.
function invalidateVirtualMod(viteServer: ViteDevServer) {
	const virtualMod = viteServer.moduleGraph.getModuleById('\0' + VIRTUAL_MODULE_ID);
	if (!virtualMod) return;

	viteServer.moduleGraph.invalidateModule(virtualMod);
}

/**
 * Takes the source (`from`) and destination (`to`) of a config path and
 * returns a normalized relative version:
 *  -   If is not relative, it adds `./` to the beginning.
 *  -   If it ends with `.ts`, it replaces it with `.js`.
 *  -   It adds `""` around the string.
 * @param from Config path source.
 * @param to Config path destination.
 * @returns Normalized config path.
 */
function normalizeConfigPath(from: string, to: string) {
	const configPath = path.relative(from, to).replace(/\.ts$/, '.js');
	// on windows `path.relative` will use backslashes, these must be replaced with forward slashes
	const normalizedPath = configPath.replaceAll('\\', '/');

	return `"${isRelativePath(configPath) ? '' : './'}${normalizedPath}"` as const;
}

const schemaCache = new Map<string, z3.ZodType | z4.$ZodType>();

async function getContentLayerSchema<T extends keyof ContentConfig['collections']>(
	collection: ContentConfig['collections'][T],
	collectionKey: T,
): Promise<z3.ZodType | z4.$ZodType | undefined> {
	const cached = schemaCache.get(collectionKey);
	if (cached) {
		return cached;
	}

	if (
		collection?.type === CONTENT_LAYER_TYPE &&
		typeof collection.loader === 'object' &&
		collection.loader.schema
	) {
		let schema = collection.loader.schema;
		if (typeof schema === 'function') {
			schema = await schema();
		}
		if (schema) {
			schemaCache.set(collectionKey, await schema);
			return schema;
		}
	}
}

async function typeForCollection<T extends keyof ContentConfig['collections']>(
	collection: ContentConfig['collections'][T] | undefined,
	collectionKey: T,
): Promise<string> {
	if (collection?.schema) {
		return `InferEntrySchema<${collectionKey}>`;
	}
<<<<<<< HEAD

	if (collection?.type === CONTENT_LAYER_TYPE) {
		const schema = await getContentLayerSchema(collection, collectionKey);
		if (schema) {
			if ('_zod' in schema) {
				// const jsonSchema = z4.toJSONSchema(schema);
				// TODO: use https://github.com/bcherny/json-schema-to-typescript
			} else {
				try {
					const zodToTs = await import('zod-to-ts');
					const ast = zodToTs.zodToTs(schema);
					return zodToTs.printNode(ast.node);
				} catch (err: any) {
					// zod-to-ts is sad if we don't have TypeScript installed, but that's fine as we won't be needing types in that case
					if (err.message.includes("Cannot find package 'typescript'")) {
						return 'any';
					}
					throw err;
				}
			}
=======
	if (!collection?.type) {
		return 'any';
	}
	const schema = await getContentLayerSchema(collection, collectionKey);
	if (!schema) {
		return 'any';
	}
	try {
		const zodToTs = await import('zod-to-ts');
		const ast = zodToTs.zodToTs(schema);
		return zodToTs.printNode(ast.node);
	} catch (err: any) {
		// zod-to-ts is sad if we don't have TypeScript installed, but that's fine as we won't be needing types in that case
		if (err.message.includes("Cannot find package 'typescript'")) {
			return 'any';
>>>>>>> f135f5b1
		}
		throw err;
	}
}

async function writeContentFiles({
	fs,
	contentPaths,
	collectionEntryMap,
	typeTemplateContent,
	contentEntryTypes,
	contentConfig,
	viteServer,
	logger,
	settings,
}: {
	fs: typeof fsMod;
	contentPaths: ContentPaths;
	collectionEntryMap: CollectionEntryMap;
	typeTemplateContent: string;
	contentEntryTypes: Pick<ContentEntryType, 'contentModuleTypes'>[];
	contentConfig?: ContentConfig;
	viteServer: Pick<ViteDevServer, 'hot'>;
	logger: Logger;
	settings: AstroSettings;
}) {
	let dataTypesStr = '';

	const collectionSchemasDir = new URL(COLLECTIONS_DIR, settings.dotAstroDir);
	fs.mkdirSync(collectionSchemasDir, { recursive: true });

	for (const [collection, config] of Object.entries(contentConfig?.collections ?? {})) {
		collectionEntryMap[JSON.stringify(collection)] ??= {
			type: config.type,
			entries: {},
		};
	}

	let contentCollectionsMap: CollectionEntryMap = {};
	for (const collectionKey of Object.keys(collectionEntryMap).sort()) {
		const collectionConfig = contentConfig?.collections[JSON.parse(collectionKey)];
		const collection = collectionEntryMap[collectionKey];
		if (
			collectionConfig?.type &&
			collection.type !== 'unknown' &&
			collectionConfig.type !== CONTENT_LAYER_TYPE &&
			collection.type !== collectionConfig.type
		) {
			viteServer.hot.send({
				type: 'error',
				err: new AstroError({
					...AstroErrorData.ContentCollectionTypeMismatchError,
					message: AstroErrorData.ContentCollectionTypeMismatchError.message(
						collectionKey,
						collection.type,
						collectionConfig.type,
					),
					hint:
						collection.type === 'data'
							? "Try adding `type: 'data'` to your collection config."
							: undefined,
					location: {
						file: '' /** required for error overlay `hot` messages */,
					},
				}) as any,
			});
			return;
		}

		const dataType = await typeForCollection(collectionConfig, collectionKey);

		dataTypesStr += `${collectionKey}: Record<string, {\n  id: string;\n  body?: string;\n  collection: ${collectionKey};\n  data: ${dataType};\n  rendered?: RenderedContent;\n  filePath?: string;\n}>;\n`;

		if (
			collectionConfig &&
			(collectionConfig.schema || (await getContentLayerSchema(collectionConfig, collectionKey)))
		) {
			await generateJSONSchema(fs, collectionConfig, collectionKey, collectionSchemasDir, logger);

			contentCollectionsMap[collectionKey] = collection;
		}
	}

	if (settings.config.experimental.contentIntellisense) {
		let contentCollectionManifest: {
			collections: { hasSchema: boolean; name: string }[];
			entries: Record<string, string>;
		} = {
			collections: [],
			entries: {},
		};
		Object.entries(contentCollectionsMap).forEach(([collectionKey, collection]) => {
			const collectionConfig = contentConfig?.collections[JSON.parse(collectionKey)];
			const key = JSON.parse(collectionKey);

			contentCollectionManifest.collections.push({
				hasSchema: Boolean(collectionConfig?.schema || schemaCache.has(collectionKey)),
				name: key,
			});

			Object.keys(collection.entries).forEach((entryKey) => {
				const entryPath = new URL(
					JSON.parse(entryKey),
					contentPaths.contentDir + `${key}/`,
				).toString();

				// Save entry path in lower case to avoid case sensitivity issues between Windows and Unix
				contentCollectionManifest.entries[entryPath.toLowerCase()] = key;
			});
		});

		await fs.promises.writeFile(
			new URL('./collections.json', collectionSchemasDir),
			JSON.stringify(contentCollectionManifest, null, 2),
		);
	}

	const configPathRelativeToCacheDir = normalizeConfigPath(
		settings.dotAstroDir.pathname,
		contentPaths.config.url.pathname,
	);

	const liveConfigPathRelativeToCacheDir = contentPaths.liveConfig?.exists
		? normalizeConfigPath(settings.dotAstroDir.pathname, contentPaths.liveConfig.url.pathname)
		: undefined;

	for (const contentEntryType of contentEntryTypes) {
		if (contentEntryType.contentModuleTypes) {
			typeTemplateContent = contentEntryType.contentModuleTypes + '\n' + typeTemplateContent;
		}
	}
	typeTemplateContent = typeTemplateContent
		.replace('// @@DATA_ENTRY_MAP@@', dataTypesStr)
		.replace(
			"'@@CONTENT_CONFIG_TYPE@@'",
			contentConfig ? `typeof import(${configPathRelativeToCacheDir})` : 'never',
		)
		.replace(
			"'@@LIVE_CONTENT_CONFIG_TYPE@@'",
			liveConfigPathRelativeToCacheDir
				? `typeof import(${liveConfigPathRelativeToCacheDir})`
				: 'never',
		);

	// If it's the first time, we inject types the usual way. sync() will handle creating files and references. If it's not the first time, we just override the dts content
	if (settings.injectedTypes.some((t) => t.filename === CONTENT_TYPES_FILE)) {
		await fs.promises.writeFile(
			new URL(CONTENT_TYPES_FILE, settings.dotAstroDir),
			typeTemplateContent,
			'utf-8',
		);
	} else {
		settings.injectedTypes.push({
			filename: CONTENT_TYPES_FILE,
			content: typeTemplateContent,
		});
	}
}

// TODO: handle zod 4
async function generateJSONSchema(
	fsMod: typeof import('node:fs'),
	collectionConfig: CollectionConfig,
	collectionKey: string,
	collectionSchemasDir: URL,
	logger: Logger,
) {
	let zodSchemaForJson =
		typeof collectionConfig.schema === 'function'
			? collectionConfig.schema({ image: () => z3.string() })
			: collectionConfig.schema;

	if (!zodSchemaForJson && collectionConfig.type === CONTENT_LAYER_TYPE) {
		zodSchemaForJson = await getContentLayerSchema(collectionConfig, collectionKey);
	}

	// The `file()` loader uses a schema which applies to every item in the file rather than a schema
	// for the whole file. We special case this to provide the correct JSON schema to users.
	// TODO: it would be nice if loaders could indicate this behavior so it wasn’t unique to the built-in loader.
	if (
		collectionConfig.type === CONTENT_LAYER_TYPE &&
		collectionConfig.loader.name === 'file-loader'
	) {
		// `file()` supports arrays of items, but you can’t set `$schema` when using a top-level array,
		// so we’re only handling the object case.
		// We use `z.object()` instead of `z.record()` for compatibility with the next `if` statement.
		zodSchemaForJson = z3.object({}).catchall(zodSchemaForJson);
	}

	if (zodSchemaForJson instanceof z3.ZodObject) {
		zodSchemaForJson = zodSchemaForJson.extend({
			$schema: z3.string().optional(),
		});
	}

	try {
		await fsMod.promises.writeFile(
			new URL(`./${collectionKey.replace(/"/g, '')}.schema.json`, collectionSchemasDir),
			JSON.stringify(
				zodToJsonSchema(zodSchemaForJson, {
					name: collectionKey.replace(/"/g, ''),
					markdownDescription: true,
					errorMessages: true,
					// Fix for https://github.com/StefanTerdell/zod-to-json-schema/issues/110
					dateStrategy: ['format:date-time', 'format:date', 'integer'],
				}),
				null,
				2,
			),
		);
	} catch (err) {
		// This should error gracefully and not crash the dev server
		logger.warn(
			'content',
			`An error was encountered while creating the JSON schema for the ${collectionKey} collection. Proceeding without it. Error: ${err}`,
		);
	}
}<|MERGE_RESOLUTION|>--- conflicted
+++ resolved
@@ -377,34 +377,16 @@
 	if (collection?.schema) {
 		return `InferEntrySchema<${collectionKey}>`;
 	}
-<<<<<<< HEAD
-
-	if (collection?.type === CONTENT_LAYER_TYPE) {
-		const schema = await getContentLayerSchema(collection, collectionKey);
-		if (schema) {
-			if ('_zod' in schema) {
-				// const jsonSchema = z4.toJSONSchema(schema);
-				// TODO: use https://github.com/bcherny/json-schema-to-typescript
-			} else {
-				try {
-					const zodToTs = await import('zod-to-ts');
-					const ast = zodToTs.zodToTs(schema);
-					return zodToTs.printNode(ast.node);
-				} catch (err: any) {
-					// zod-to-ts is sad if we don't have TypeScript installed, but that's fine as we won't be needing types in that case
-					if (err.message.includes("Cannot find package 'typescript'")) {
-						return 'any';
-					}
-					throw err;
-				}
-			}
-=======
 	if (!collection?.type) {
 		return 'any';
 	}
 	const schema = await getContentLayerSchema(collection, collectionKey);
 	if (!schema) {
 		return 'any';
+	}
+	if ('_zod' in schema) {
+		// const jsonSchema = z4.toJSONSchema(schema);
+		// TODO: use https://github.com/bcherny/json-schema-to-typescript
 	}
 	try {
 		const zodToTs = await import('zod-to-ts');
@@ -414,7 +396,6 @@
 		// zod-to-ts is sad if we don't have TypeScript installed, but that's fine as we won't be needing types in that case
 		if (err.message.includes("Cannot find package 'typescript'")) {
 			return 'any';
->>>>>>> f135f5b1
 		}
 		throw err;
 	}
