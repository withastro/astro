--- conflicted
+++ resolved
@@ -1,21 +1,17 @@
-import type fsMod from 'node:fs';
-import * as path from 'node:path';
-import { fileURLToPath, pathToFileURL } from 'node:url';
-<<<<<<< HEAD
-import { normalizePath, type ViteDevServer } from 'vite';
-import { z } from 'zod';
-import { zodToJsonSchema } from 'zod-to-json-schema';
-=======
-import glob from 'fast-glob';
-import { bold, cyan } from 'kleur/colors';
-import { type ViteDevServer, normalizePath } from 'vite';
->>>>>>> 2db9031a
-import type { AstroSettings, ContentEntryType } from '../@types/astro.js';
-import { AstroError } from '../core/errors/errors.js';
-import { AstroErrorData } from '../core/errors/index.js';
-import type { Logger } from '../core/logger/core.js';
-import { isRelativePath } from '../core/path.js';
-import { CONTENT_TYPES_FILE, VIRTUAL_MODULE_ID } from './consts.js';
+import type fsMod from "node:fs";
+import * as path from "node:path";
+import { fileURLToPath, pathToFileURL } from "node:url";
+import glob from "fast-glob";
+import { bold, cyan } from "kleur/colors";
+import { type ViteDevServer, normalizePath } from "vite";
+import { z } from "zod";
+import { zodToJsonSchema } from "zod-to-json-schema";
+import type { AstroSettings, ContentEntryType } from "../@types/astro.js";
+import { AstroError } from "../core/errors/errors.js";
+import { AstroErrorData } from "../core/errors/index.js";
+import type { Logger } from "../core/logger/core.js";
+import { isRelativePath } from "../core/path.js";
+import { CONTENT_TYPES_FILE, VIRTUAL_MODULE_ID } from "./consts.js";
 import {
 	type ContentConfig,
 	type ContentObservable,
@@ -29,9 +25,9 @@
 	getEntrySlug,
 	getEntryType,
 	reloadContentConfigObserver,
-} from './utils.js';
-
-type ChokidarEvent = 'add' | 'addDir' | 'change' | 'unlink' | 'unlinkDir';
+} from "./utils.js";
+
+type ChokidarEvent = "add" | "addDir" | "change" | "unlink" | "unlinkDir";
 type RawContentEvent = { name: ChokidarEvent; entry: string };
 type ContentEvent = { name: ChokidarEvent; entry: URL };
 
@@ -40,15 +36,15 @@
 type CollectionEntryMap = {
 	[collection: string]:
 		| {
-				type: 'unknown';
+				type: "unknown";
 				entries: Record<string, never>;
 		  }
 		| {
-				type: 'content';
+				type: "content";
 				entries: Record<string, ContentEntryMetadata>;
 		  }
 		| {
-				type: 'data';
+				type: "data";
 				entries: Record<string, DataEntryMetadata>;
 		  };
 };
@@ -71,25 +67,31 @@
 }: CreateContentGeneratorParams) {
 	const collectionEntryMap: CollectionEntryMap = {};
 	const contentPaths = getContentPaths(settings.config, fs);
-	const contentEntryConfigByExt = getEntryConfigByExtMap(settings.contentEntryTypes);
+	const contentEntryConfigByExt = getEntryConfigByExtMap(
+		settings.contentEntryTypes,
+	);
 	const contentEntryExts = [...contentEntryConfigByExt.keys()];
 	const dataEntryExts = getDataEntryExts(settings);
 
 	let events: ContentEvent[] = [];
 	let debounceTimeout: NodeJS.Timeout | undefined;
 
-	const typeTemplateContent = await fs.promises.readFile(contentPaths.typesTemplate, 'utf-8');
+	const typeTemplateContent = await fs.promises.readFile(
+		contentPaths.typesTemplate,
+		"utf-8",
+	);
 
 	async function init(): Promise<
-		{ typesGenerated: true } | { typesGenerated: false; reason: 'no-content-dir' }
+		| { typesGenerated: true }
+		| { typesGenerated: false; reason: "no-content-dir" }
 	> {
 		if (!fs.existsSync(contentPaths.contentDir)) {
-			return { typesGenerated: false, reason: 'no-content-dir' };
-		}
-
-		events.push({ name: 'add', entry: contentPaths.config.url });
-
-		const globResult = await glob('**', {
+			return { typesGenerated: false, reason: "no-content-dir" };
+		}
+
+		events.push({ name: "add", entry: contentPaths.config.url });
+
+		const globResult = await glob("**", {
 			cwd: fileURLToPath(contentPaths.contentDir),
 			fs: {
 				readdir: fs.readdir.bind(fs),
@@ -100,35 +102,46 @@
 		});
 
 		for (const entry of globResult) {
-			const fullPath = path.join(fileURLToPath(contentPaths.contentDir), entry.path);
+			const fullPath = path.join(
+				fileURLToPath(contentPaths.contentDir),
+				entry.path,
+			);
 			const entryURL = pathToFileURL(fullPath);
 			if (entryURL.href.startsWith(contentPaths.config.url.href)) continue;
 			if (entry.dirent.isFile()) {
-				events.push({ name: 'add', entry: entryURL });
+				events.push({ name: "add", entry: entryURL });
 			} else if (entry.dirent.isDirectory()) {
-				events.push({ name: 'addDir', entry: entryURL });
+				events.push({ name: "addDir", entry: entryURL });
 			}
 		}
 		await runEvents();
 		return { typesGenerated: true };
 	}
 
-	async function handleEvent(event: ContentEvent): Promise<{ shouldGenerateTypes: boolean }> {
-		if (event.name === 'addDir' || event.name === 'unlinkDir') {
+	async function handleEvent(
+		event: ContentEvent,
+	): Promise<{ shouldGenerateTypes: boolean }> {
+		if (event.name === "addDir" || event.name === "unlinkDir") {
 			const collection = normalizePath(
-				path.relative(fileURLToPath(contentPaths.contentDir), fileURLToPath(event.entry))
+				path.relative(
+					fileURLToPath(contentPaths.contentDir),
+					fileURLToPath(event.entry),
+				),
 			);
 			const collectionKey = JSON.stringify(collection);
 			// If directory is multiple levels deep, it is not a collection. Ignore event.
-			const isCollectionEvent = collection.split('/').length === 1;
+			const isCollectionEvent = collection.split("/").length === 1;
 			if (!isCollectionEvent) return { shouldGenerateTypes: false };
 
 			switch (event.name) {
-				case 'addDir':
-					collectionEntryMap[JSON.stringify(collection)] = { type: 'unknown', entries: {} };
-					logger.debug('content', `${cyan(collection)} collection added`);
+				case "addDir":
+					collectionEntryMap[JSON.stringify(collection)] = {
+						type: "unknown",
+						entries: {},
+					};
+					logger.debug("content", `${cyan(collection)} collection added`);
 					break;
-				case 'unlinkDir':
+				case "unlinkDir":
 					if (collectionKey in collectionEntryMap) {
 						delete collectionEntryMap[JSON.stringify(collection)];
 					}
@@ -140,12 +153,12 @@
 			fileURLToPath(event.entry),
 			contentPaths,
 			contentEntryExts,
-			dataEntryExts
+			dataEntryExts,
 		);
-		if (fileType === 'ignored') {
+		if (fileType === "ignored") {
 			return { shouldGenerateTypes: false };
 		}
-		if (fileType === 'config') {
+		if (fileType === "config") {
 			await reloadContentConfigObserver({ fs, settings, viteServer });
 			return { shouldGenerateTypes: true };
 		}
@@ -156,33 +169,39 @@
 		const collection = getEntryCollectionName({ entry, contentDir });
 		if (collection === undefined) {
 			logger.warn(
-				'content',
+				"content",
 				`${bold(
 					normalizePath(
-						path.relative(fileURLToPath(contentPaths.contentDir), fileURLToPath(event.entry))
-					)
-				)} must live in a ${bold('content/...')} collection subdirectory.`
+						path.relative(
+							fileURLToPath(contentPaths.contentDir),
+							fileURLToPath(event.entry),
+						),
+					),
+				)} must live in a ${bold("content/...")} collection subdirectory.`,
 			);
 			return { shouldGenerateTypes: false };
 		}
 
-		if (fileType === 'data') {
+		if (fileType === "data") {
 			const id = getDataEntryId({ entry, contentDir, collection });
 			const collectionKey = JSON.stringify(collection);
 			const entryKey = JSON.stringify(id);
 
 			switch (event.name) {
-				case 'add':
+				case "add":
 					if (!(collectionKey in collectionEntryMap)) {
-						collectionEntryMap[collectionKey] = { type: 'data', entries: {} };
+						collectionEntryMap[collectionKey] = { type: "data", entries: {} };
 					}
 					const collectionInfo = collectionEntryMap[collectionKey];
-					if (collectionInfo.type === 'content') {
+					if (collectionInfo.type === "content") {
 						viteServer.hot.send({
-							type: 'error',
+							type: "error",
 							err: new AstroError({
 								...AstroErrorData.MixedContentDataCollectionError,
-								message: AstroErrorData.MixedContentDataCollectionError.message(collectionKey),
+								message:
+									AstroErrorData.MixedContentDataCollectionError.message(
+										collectionKey,
+									),
 								location: { file: entry.pathname },
 							}) as any,
 						});
@@ -190,12 +209,12 @@
 					}
 					if (!(entryKey in collectionEntryMap[collectionKey])) {
 						collectionEntryMap[collectionKey] = {
-							type: 'data',
+							type: "data",
 							entries: { ...collectionInfo.entries, [entryKey]: {} },
 						};
 					}
 					return { shouldGenerateTypes: true };
-				case 'unlink':
+				case "unlink":
 					if (
 						collectionKey in collectionEntryMap &&
 						entryKey in collectionEntryMap[collectionKey].entries
@@ -203,26 +222,35 @@
 						delete collectionEntryMap[collectionKey].entries[entryKey];
 					}
 					return { shouldGenerateTypes: true };
-				case 'change':
+				case "change":
 					return { shouldGenerateTypes: false };
 			}
 		}
 
-		const contentEntryType = contentEntryConfigByExt.get(path.extname(event.entry.pathname));
+		const contentEntryType = contentEntryConfigByExt.get(
+			path.extname(event.entry.pathname),
+		);
 		if (!contentEntryType) return { shouldGenerateTypes: false };
-		const { id, slug: generatedSlug } = getContentEntryIdAndSlug({ entry, contentDir, collection });
+		const { id, slug: generatedSlug } = getContentEntryIdAndSlug({
+			entry,
+			contentDir,
+			collection,
+		});
 
 		const collectionKey = JSON.stringify(collection);
 		if (!(collectionKey in collectionEntryMap)) {
-			collectionEntryMap[collectionKey] = { type: 'content', entries: {} };
+			collectionEntryMap[collectionKey] = { type: "content", entries: {} };
 		}
 		const collectionInfo = collectionEntryMap[collectionKey];
-		if (collectionInfo.type === 'data') {
+		if (collectionInfo.type === "data") {
 			viteServer.hot.send({
-				type: 'error',
+				type: "error",
 				err: new AstroError({
 					...AstroErrorData.MixedContentDataCollectionError,
-					message: AstroErrorData.MixedContentDataCollectionError.message(collectionKey),
+					message:
+						AstroErrorData.MixedContentDataCollectionError.message(
+							collectionKey,
+						),
 					location: { file: entry.pathname },
 				}) as any,
 			});
@@ -231,7 +259,7 @@
 		const entryKey = JSON.stringify(id);
 
 		switch (event.name) {
-			case 'add':
+			case "add":
 				const addedSlug = await getEntrySlug({
 					generatedSlug,
 					id,
@@ -242,12 +270,15 @@
 				});
 				if (!(entryKey in collectionEntryMap[collectionKey].entries)) {
 					collectionEntryMap[collectionKey] = {
-						type: 'content',
-						entries: { ...collectionInfo.entries, [entryKey]: { slug: addedSlug } },
+						type: "content",
+						entries: {
+							...collectionInfo.entries,
+							[entryKey]: { slug: addedSlug },
+						},
 					};
 				}
 				return { shouldGenerateTypes: true };
-			case 'unlink':
+			case "unlink":
 				if (
 					collectionKey in collectionEntryMap &&
 					entryKey in collectionEntryMap[collectionKey].entries
@@ -255,7 +286,7 @@
 					delete collectionEntryMap[collectionKey].entries[entryKey];
 				}
 				return { shouldGenerateTypes: true };
-			case 'change':
+			case "change":
 				// User may modify `slug` in their frontmatter.
 				// Only regen types if this change is detected.
 				const changedSlug = await getEntrySlug({
@@ -280,7 +311,8 @@
 			entry: pathToFileURL(rawEvent.entry),
 			name: rawEvent.name,
 		};
-		if (!event.entry.pathname.startsWith(contentPaths.contentDir.pathname)) return;
+		if (!event.entry.pathname.startsWith(contentPaths.contentDir.pathname))
+			return;
 
 		events.push(event);
 
@@ -294,7 +326,10 @@
 				// Errors still crash dev from *starting*.
 			}
 		};
-		debounceTimeout = setTimeout(runEventsSafe, 50 /* debounce to batch chokidar events */);
+		debounceTimeout = setTimeout(
+			runEventsSafe,
+			50 /* debounce to batch chokidar events */,
+		);
 	}
 
 	async function runEvents() {
@@ -313,7 +348,8 @@
 				collectionEntryMap,
 				contentPaths,
 				typeTemplateContent,
-				contentConfig: observable.status === 'loaded' ? observable.config : undefined,
+				contentConfig:
+					observable.status === "loaded" ? observable.config : undefined,
 				contentEntryTypes: settings.contentEntryTypes,
 				viteServer,
 				logger,
@@ -328,7 +364,9 @@
 // The virtual module contains a lookup map from slugs to content imports.
 // Invalidate whenever content types change.
 function invalidateVirtualMod(viteServer: ViteDevServer) {
-	const virtualMod = viteServer.moduleGraph.getModuleById('\0' + VIRTUAL_MODULE_ID);
+	const virtualMod = viteServer.moduleGraph.getModuleById(
+		"\0" + VIRTUAL_MODULE_ID,
+	);
 	if (!virtualMod) return;
 
 	viteServer.moduleGraph.invalidateModule(virtualMod);
@@ -345,11 +383,13 @@
  * @returns Normalized config path.
  */
 function normalizeConfigPath(from: string, to: string) {
-	const configPath = path.relative(from, to).replace(/\.ts$/, '.js');
+	const configPath = path.relative(from, to).replace(/\.ts$/, ".js");
 	// on windows `path.relative` will use backslashes, these must be replaced with forward slashes
-	const normalizedPath = configPath.replaceAll('\\', '/');
-
-	return `"${isRelativePath(configPath) ? '' : './'}${normalizedPath}"` as const;
+	const normalizedPath = configPath.replaceAll("\\", "/");
+
+	return `"${
+		isRelativePath(configPath) ? "" : "./"
+	}${normalizedPath}"` as const;
 }
 
 async function writeContentFiles({
@@ -367,66 +407,79 @@
 	contentPaths: ContentPaths;
 	collectionEntryMap: CollectionEntryMap;
 	typeTemplateContent: string;
-	contentEntryTypes: Pick<ContentEntryType, 'contentModuleTypes'>[];
+	contentEntryTypes: Pick<ContentEntryType, "contentModuleTypes">[];
 	contentConfig?: ContentConfig;
-	viteServer: Pick<ViteDevServer, 'hot'>;
+	viteServer: Pick<ViteDevServer, "hot">;
 	logger: Logger;
 	settings: AstroSettings;
 }) {
-	let contentTypesStr = '';
-	let dataTypesStr = '';
-
-	const collectionSchemasDir = new URL('./schemas/collections/', contentPaths.cacheDir);
+	let contentTypesStr = "";
+	let dataTypesStr = "";
+
+	const collectionSchemasDir = new URL(
+		"./schemas/collections/",
+		contentPaths.cacheDir,
+	);
 	if (settings.config.experimental.contentCollectionJsonSchema) {
 		if (!fs.existsSync(collectionSchemasDir)) {
 			fs.mkdirSync(collectionSchemasDir, { recursive: true });
 		}
 	}
 
-	for (const [collection, config] of Object.entries(contentConfig?.collections ?? {})) {
-		collectionEntryMap[JSON.stringify(collection)] ??= { type: config.type, entries: {} };
+	for (const [collection, config] of Object.entries(
+		contentConfig?.collections ?? {},
+	)) {
+		collectionEntryMap[JSON.stringify(collection)] ??= {
+			type: config.type,
+			entries: {},
+		};
 	}
 	for (const collectionKey of Object.keys(collectionEntryMap).sort()) {
-		const collectionConfig = contentConfig?.collections[JSON.parse(collectionKey)];
+		const collectionConfig =
+			contentConfig?.collections[JSON.parse(collectionKey)];
 		const collection = collectionEntryMap[collectionKey];
 		if (
 			collectionConfig?.type &&
-			collection.type !== 'unknown' &&
+			collection.type !== "unknown" &&
 			collection.type !== collectionConfig.type
 		) {
 			viteServer.hot.send({
-				type: 'error',
+				type: "error",
 				err: new AstroError({
 					...AstroErrorData.ContentCollectionTypeMismatchError,
 					message: AstroErrorData.ContentCollectionTypeMismatchError.message(
 						collectionKey,
 						collection.type,
-						collectionConfig.type
+						collectionConfig.type,
 					),
 					hint:
-						collection.type === 'data'
+						collection.type === "data"
 							? "Try adding `type: 'data'` to your collection config."
 							: undefined,
-					location: { file: '' /** required for error overlay `hot` messages */ },
+					location: {
+						file: "" /** required for error overlay `hot` messages */,
+					},
 				}) as any,
 			});
 			return;
 		}
-		const resolvedType: 'content' | 'data' =
-			collection.type === 'unknown'
+		const resolvedType: "content" | "data" =
+			collection.type === "unknown"
 				? // Add empty / unknown collections to the data type map by default
-					// This ensures `getCollection('empty-collection')` doesn't raise a type error
-					collectionConfig?.type ?? 'data'
+				  // This ensures `getCollection('empty-collection')` doesn't raise a type error
+				  collectionConfig?.type ?? "data"
 				: collection.type;
 
 		switch (resolvedType) {
-			case 'content':
+			case "content":
 				contentTypesStr += `${collectionKey}: {\n`;
 				for (const entryKey of Object.keys(collection.entries).sort()) {
 					const entryMetadata = collection.entries[entryKey];
-					const dataType = collectionConfig?.schema ? `InferEntrySchema<${collectionKey}>` : 'any';
+					const dataType = collectionConfig?.schema
+						? `InferEntrySchema<${collectionKey}>`
+						: "any";
 					const renderType = `{ render(): Render[${JSON.stringify(
-						path.extname(JSON.parse(entryKey))
+						path.extname(JSON.parse(entryKey)),
 					)}] }`;
 
 					const slugType = JSON.stringify(entryMetadata.slug);
@@ -434,10 +487,12 @@
 				}
 				contentTypesStr += `};\n`;
 				break;
-			case 'data':
+			case "data":
 				dataTypesStr += `${collectionKey}: {\n`;
 				for (const entryKey of Object.keys(collection.entries).sort()) {
-					const dataType = collectionConfig?.schema ? `InferEntrySchema<${collectionKey}>` : 'any';
+					const dataType = collectionConfig?.schema
+						? `InferEntrySchema<${collectionKey}>`
+						: "any";
 					dataTypesStr += `${entryKey}: {\n	id: ${entryKey};\n  collection: ${collectionKey};\n  data: ${dataType}\n};\n`;
 					if (
 						settings.config.experimental.contentCollectionJsonSchema &&
@@ -451,21 +506,24 @@
 						}
 						try {
 							await fs.promises.writeFile(
-								new URL(`./${collectionKey.replace(/"/g, '')}.json`, collectionSchemasDir),
+								new URL(
+									`./${collectionKey.replace(/"/g, "")}.json`,
+									collectionSchemasDir,
+								),
 								JSON.stringify(
 									zodToJsonSchema(zodSchemaForJson, {
-										name: collectionKey.replace(/"/g, ''),
+										name: collectionKey.replace(/"/g, ""),
 										markdownDescription: true,
 										errorMessages: true,
 									}),
 									null,
-									2
-								)
+									2,
+								),
 							);
 						} catch (err) {
 							logger.warn(
-								'content',
-								`An error was encountered while creating the Json schema. Proceeding without it. Error: ${err}`
+								"content",
+								`An error was encountered while creating the Json schema. Proceeding without it. Error: ${err}`,
 							);
 						}
 					}
@@ -481,23 +539,30 @@
 
 	const configPathRelativeToCacheDir = normalizeConfigPath(
 		contentPaths.cacheDir.pathname,
-		contentPaths.config.url.pathname
+		contentPaths.config.url.pathname,
 	);
 
 	for (const contentEntryType of contentEntryTypes) {
 		if (contentEntryType.contentModuleTypes) {
-			typeTemplateContent = contentEntryType.contentModuleTypes + '\n' + typeTemplateContent;
-		}
-	}
-	typeTemplateContent = typeTemplateContent.replace('// @@CONTENT_ENTRY_MAP@@', contentTypesStr);
-	typeTemplateContent = typeTemplateContent.replace('// @@DATA_ENTRY_MAP@@', dataTypesStr);
+			typeTemplateContent =
+				contentEntryType.contentModuleTypes + "\n" + typeTemplateContent;
+		}
+	}
+	typeTemplateContent = typeTemplateContent.replace(
+		"// @@CONTENT_ENTRY_MAP@@",
+		contentTypesStr,
+	);
+	typeTemplateContent = typeTemplateContent.replace(
+		"// @@DATA_ENTRY_MAP@@",
+		dataTypesStr,
+	);
 	typeTemplateContent = typeTemplateContent.replace(
 		"'@@CONTENT_CONFIG_TYPE@@'",
-		contentConfig ? `typeof import(${configPathRelativeToCacheDir})` : 'never'
+		contentConfig ? `typeof import(${configPathRelativeToCacheDir})` : "never",
 	);
 
 	await fs.promises.writeFile(
 		new URL(CONTENT_TYPES_FILE, contentPaths.cacheDir),
-		typeTemplateContent
+		typeTemplateContent,
 	);
 }