--- conflicted
+++ resolved
@@ -501,14 +501,10 @@
 				contentTypesStr += `};\n`;
 				break;
 			case CONTENT_LAYER_TYPE:
-<<<<<<< HEAD
 				const legacyTypes = (collectionConfig as any)?._legacy
 					? 'render(): Render[".md"];\n  slug: string;\n  body: string;\n'
 					: 'body?: string;\n';
-				dataTypesStr += `${collectionKey}: Record<string, {\n  id: string;\n  ${legacyTypes}  collection: ${collectionKey};\n  data: ${dataType};\n  rendered?: RenderedContent;\n}>;\n`;
-=======
-				dataTypesStr += `${collectionKey}: Record<string, {\n  id: string;\n  collection: ${collectionKey};\n  data: ${dataType};\n  rendered?: RenderedContent;\n  filePath?: string \n}>;\n`;
->>>>>>> e748c480
+				dataTypesStr += `${collectionKey}: Record<string, {\n  id: string;\n  ${legacyTypes}  collection: ${collectionKey};\n  data: ${dataType};\n  rendered?: RenderedContent;\n  filePath?: string;\n}>;\n`;
 				break;
 			case 'data':
 				if (collectionEntryKeys.length === 0) {
