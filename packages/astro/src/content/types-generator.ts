import type fsMod from 'node:fs';
import * as path from 'node:path';
import { fileURLToPath, pathToFileURL } from 'node:url';
<<<<<<< HEAD
import { bold, cyan } from 'kleur/colors';
import {
	type DevEnvironment,
	isRunnableDevEnvironment,
	normalizePath,
	type RunnableDevEnvironment,
	type ViteDevServer,
} from 'vite';
=======
import colors from 'picocolors';
import { normalizePath, type ViteDevServer } from 'vite';
>>>>>>> fefbc533
import { type ZodSchema, z } from 'zod';
import { zodToJsonSchema } from 'zod-to-json-schema';
import { AstroError } from '../core/errors/errors.js';
import { AstroErrorData } from '../core/errors/index.js';
import type { Logger } from '../core/logger/core.js';
import { isRelativePath } from '../core/path.js';
import type { AstroSettings } from '../types/astro.js';
import type { ContentEntryType } from '../types/public/content.js';
import {
	COLLECTIONS_DIR,
	CONTENT_LAYER_TYPE,
	CONTENT_TYPES_FILE,
	type LIVE_CONTENT_TYPE,
	VIRTUAL_MODULE_ID,
} from './consts.js';
import {
	type CollectionConfig,
	type ContentConfig,
	type ContentObservable,
	type ContentPaths,
	getContentEntryIdAndSlug,
	getContentPaths,
	getDataEntryExts,
	getDataEntryId,
	getEntryCollectionName,
	getEntryConfigByExtMap,
	getEntrySlug,
	getEntryType,
	reloadContentConfigObserver,
} from './utils.js';

type ChokidarEvent = 'add' | 'addDir' | 'change' | 'unlink' | 'unlinkDir';
type RawContentEvent = { name: ChokidarEvent; entry: string };
type ContentEvent = { name: ChokidarEvent; entry: URL };

type DataEntryMetadata = Record<string, never>;
type ContentEntryMetadata = { slug: string };
type CollectionEntryMap = {
	[collection: string]:
		| {
				type: 'unknown';
				entries: Record<string, never>;
		  }
		| {
				type: 'content';
				entries: Record<string, ContentEntryMetadata>;
		  }
		| {
				type: 'data' | typeof CONTENT_LAYER_TYPE;
				entries: Record<string, DataEntryMetadata>;
		  }
		| {
				type: typeof LIVE_CONTENT_TYPE;
				entries: Record<string, never>;
		  };
};

type CreateContentGeneratorParams = {
	contentConfigObserver: ContentObservable;
	logger: Logger;
	settings: AstroSettings;
	/** This is required for loading the content config */
	viteServer: ViteDevServer;
	fs: typeof fsMod;
};

export async function createContentTypesGenerator({
	contentConfigObserver,
	fs,
	logger,
	settings,
	viteServer,
}: CreateContentGeneratorParams) {
	const collectionEntryMap: CollectionEntryMap = {};
	const contentPaths = getContentPaths(settings.config, fs);
	const contentEntryConfigByExt = getEntryConfigByExtMap(settings.contentEntryTypes);
	const contentEntryExts = [...contentEntryConfigByExt.keys()];
	const dataEntryExts = getDataEntryExts(settings);

	let events: ContentEvent[] = [];
	let debounceTimeout: NodeJS.Timeout | undefined;

	const typeTemplateContent = await fs.promises.readFile(contentPaths.typesTemplate, 'utf-8');

	async function init(): Promise<void> {
		events.push({ name: 'add', entry: contentPaths.config.url });
		await runEvents();
	}

	async function handleEvent(event: ContentEvent): Promise<{ shouldGenerateTypes: boolean }> {
		if (event.name === 'addDir' || event.name === 'unlinkDir') {
			const collection = normalizePath(
				path.relative(fileURLToPath(contentPaths.contentDir), fileURLToPath(event.entry)),
			);
			const collectionKey = JSON.stringify(collection);
			// If directory is multiple levels deep, it is not a collection. Ignore event.
			const isCollectionEvent = collection.split('/').length === 1;
			if (!isCollectionEvent) return { shouldGenerateTypes: false };

			switch (event.name) {
				case 'addDir':
					collectionEntryMap[collectionKey] = {
						type: 'unknown',
						entries: {},
					};
					logger.debug('content', `${colors.cyan(collection)} collection added`);
					break;
				case 'unlinkDir':
					delete collectionEntryMap[collectionKey];
					break;
			}
			return { shouldGenerateTypes: true };
		}
		const fileType = getEntryType(
			fileURLToPath(event.entry),
			contentPaths,
			contentEntryExts,
			dataEntryExts,
		);
		if (fileType === 'ignored') {
			return { shouldGenerateTypes: false };
		}
		if (fileType === 'config') {
			await reloadContentConfigObserver({
				fs,
				settings,
				environment: viteServer.environments.astro as RunnableDevEnvironment,
			});
			return { shouldGenerateTypes: true };
		}

		const { entry } = event;
		const { contentDir } = contentPaths;

		const collection = getEntryCollectionName({ entry, contentDir });
		if (collection === undefined) {
			logger.warn(
				'content',
				`${colors.bold(
					normalizePath(
						path.relative(fileURLToPath(contentPaths.contentDir), fileURLToPath(event.entry)),
					),
				)} must live in a ${colors.bold('content/...')} collection subdirectory.`,
			);
			return { shouldGenerateTypes: false };
		}

		if (fileType === 'data') {
			const id = getDataEntryId({ entry, contentDir, collection });
			const collectionKey = JSON.stringify(collection);
			const entryKey = JSON.stringify(id);

			switch (event.name) {
				case 'add':
					if (!(collectionKey in collectionEntryMap)) {
						collectionEntryMap[collectionKey] = { type: 'data', entries: {} };
					}
					const collectionInfo = collectionEntryMap[collectionKey];
					if (collectionInfo.type === 'content') {
						viteServer.environments.client.hot.send({
							type: 'error',
							err: new AstroError({
								...AstroErrorData.MixedContentDataCollectionError,
								message: AstroErrorData.MixedContentDataCollectionError.message(collectionKey),
								location: { file: entry.pathname },
							}) as any,
						});
						return { shouldGenerateTypes: false };
					}
					if (!(entryKey in collectionEntryMap[collectionKey])) {
						collectionEntryMap[collectionKey] = {
							type: 'data',
							entries: { ...collectionInfo.entries, [entryKey]: {} },
						};
					}
					return { shouldGenerateTypes: true };
				case 'unlink':
					if (
						collectionKey in collectionEntryMap &&
						entryKey in collectionEntryMap[collectionKey].entries
					) {
						delete collectionEntryMap[collectionKey].entries[entryKey];
					}
					return { shouldGenerateTypes: true };
				case 'change':
					return { shouldGenerateTypes: false };
			}
		}

		const contentEntryType = contentEntryConfigByExt.get(path.extname(event.entry.pathname));
		if (!contentEntryType) return { shouldGenerateTypes: false };
		const { id, slug: generatedSlug } = getContentEntryIdAndSlug({
			entry,
			contentDir,
			collection,
		});

		const collectionKey = JSON.stringify(collection);
		if (!(collectionKey in collectionEntryMap)) {
			collectionEntryMap[collectionKey] = { type: 'content', entries: {} };
		}
		const collectionInfo = collectionEntryMap[collectionKey];
		if (collectionInfo.type === 'data') {
			viteServer.environments.client.hot.send({
				type: 'error',
				err: new AstroError({
					...AstroErrorData.MixedContentDataCollectionError,
					message: AstroErrorData.MixedContentDataCollectionError.message(collectionKey),
					location: { file: entry.pathname },
				}) as any,
			});
			return { shouldGenerateTypes: false };
		}
		const entryKey = JSON.stringify(id);

		switch (event.name) {
			case 'add':
				const addedSlug = await getEntrySlug({
					generatedSlug,
					id,
					collection,
					fileUrl: event.entry,
					contentEntryType,
					fs,
				});
				if (!(entryKey in collectionEntryMap[collectionKey].entries)) {
					collectionEntryMap[collectionKey] = {
						type: 'content',
						entries: {
							...(collectionInfo.entries as Record<string, ContentEntryMetadata>),
							[entryKey]: { slug: addedSlug },
						},
					};
				}
				return { shouldGenerateTypes: true };
			case 'unlink':
				if (
					collectionKey in collectionEntryMap &&
					entryKey in collectionEntryMap[collectionKey].entries
				) {
					delete collectionEntryMap[collectionKey].entries[entryKey];
				}
				return { shouldGenerateTypes: true };
			case 'change':
				// User may modify `slug` in their frontmatter.
				// Only regen types if this change is detected.
				const changedSlug = await getEntrySlug({
					generatedSlug,
					id,
					collection,
					fileUrl: event.entry,
					contentEntryType,
					fs,
				});
				const entryMetadata = collectionInfo.entries[entryKey];
				if (entryMetadata?.slug !== changedSlug) {
					collectionInfo.entries[entryKey].slug = changedSlug;
					return { shouldGenerateTypes: true };
				}
				return { shouldGenerateTypes: false };
		}
	}

	function queueEvent(rawEvent: RawContentEvent) {
		const event = {
			entry: pathToFileURL(rawEvent.entry),
			name: rawEvent.name,
		};

		if (contentPaths.config.url.pathname !== event.entry.pathname) {
			return;
		}

		events.push(event);

		debounceTimeout && clearTimeout(debounceTimeout);
		const runEventsSafe = async () => {
			try {
				await runEvents();
			} catch {
				// Prevent frontmatter errors from crashing the server. The errors
				// are still reported on page reflects as desired.
				// Errors still crash dev from *starting*.
			}
		};
		debounceTimeout = setTimeout(runEventsSafe, 50 /* debounce to batch chokidar events */);
	}

	async function runEvents() {
		const eventResponses = [];

		for (const event of events) {
			const response = await handleEvent(event);
			eventResponses.push(response);
		}

		events = [];
		const observable = contentConfigObserver.get();
		if (eventResponses.some((r) => r.shouldGenerateTypes)) {
			await writeContentFiles({
				fs,
				collectionEntryMap,
				contentPaths,
				typeTemplateContent,
				contentConfig: observable.status === 'loaded' ? observable.config : undefined,
				contentEntryTypes: settings.contentEntryTypes,
				viteServer,
				logger,
				settings,
			});
			if (!isRunnableDevEnvironment(viteServer.environments.ssr)) {
				return;
			}
			invalidateVirtualMod(viteServer.environments.ssr);
		}
	}
	return { init, queueEvent };
}

// The virtual module contains a lookup map from slugs to content imports.
// Invalidate whenever content types change.
function invalidateVirtualMod(environment: DevEnvironment) {
	const virtualMod = environment.moduleGraph.getModuleById('\0' + VIRTUAL_MODULE_ID);
	if (!virtualMod) return;

	environment.moduleGraph.invalidateModule(virtualMod);
}

/**
 * Takes the source (`from`) and destination (`to`) of a config path and
 * returns a normalized relative version:
 *  -   If is not relative, it adds `./` to the beginning.
 *  -   If it ends with `.ts`, it replaces it with `.js`.
 *  -   It adds `""` around the string.
 * @param from Config path source.
 * @param to Config path destination.
 * @returns Normalized config path.
 */
function normalizeConfigPath(from: string, to: string) {
	const configPath = path.relative(from, to).replace(/\.ts$/, '.js');
	// on windows `path.relative` will use backslashes, these must be replaced with forward slashes
	const normalizedPath = configPath.replaceAll('\\', '/');

	return `"${isRelativePath(configPath) ? '' : './'}${normalizedPath}"` as const;
}

const schemaCache = new Map<string, ZodSchema>();

async function getContentLayerSchema<T extends keyof ContentConfig['collections']>(
	collection: ContentConfig['collections'][T],
	collectionKey: T,
): Promise<ZodSchema | undefined> {
	const cached = schemaCache.get(collectionKey);
	if (cached) {
		return cached;
	}

	if (
		collection?.type === CONTENT_LAYER_TYPE &&
		typeof collection.loader === 'object' &&
		collection.loader.schema
	) {
		let schema = collection.loader.schema;
		if (typeof schema === 'function') {
			schema = await schema();
		}
		if (schema) {
			schemaCache.set(collectionKey, await schema);
			return schema;
		}
	}
}

async function typeForCollection<T extends keyof ContentConfig['collections']>(
	collection: ContentConfig['collections'][T] | undefined,
	collectionKey: T,
): Promise<string> {
	if (collection?.schema) {
		return `InferEntrySchema<${collectionKey}>`;
	}
	if (!collection?.type) {
		return 'any';
	}
	const schema = await getContentLayerSchema(collection, collectionKey);
	if (!schema) {
		return 'any';
	}
	try {
		const zodToTs = await import('zod-to-ts');
		const ast = zodToTs.zodToTs(schema);
		return zodToTs.printNode(ast.node);
	} catch (err: any) {
		// zod-to-ts is sad if we don't have TypeScript installed, but that's fine as we won't be needing types in that case
		if (err.message.includes("Cannot find package 'typescript'")) {
			return 'any';
		}
		throw err;
	}
}

async function writeContentFiles({
	fs,
	contentPaths,
	collectionEntryMap,
	typeTemplateContent,
	contentEntryTypes,
	contentConfig,
	viteServer,
	logger,
	settings,
}: {
	fs: typeof fsMod;
	contentPaths: ContentPaths;
	collectionEntryMap: CollectionEntryMap;
	typeTemplateContent: string;
	contentEntryTypes: Pick<ContentEntryType, 'contentModuleTypes'>[];
	contentConfig?: ContentConfig;
	viteServer: ViteDevServer;
	logger: Logger;
	settings: AstroSettings;
}) {
	let dataTypesStr = '';

	const collectionSchemasDir = new URL(COLLECTIONS_DIR, settings.dotAstroDir);
	fs.mkdirSync(collectionSchemasDir, { recursive: true });

	for (const [collection, config] of Object.entries(contentConfig?.collections ?? {})) {
		collectionEntryMap[JSON.stringify(collection)] ??= {
			type: config.type,
			entries: {},
		};
	}

	let contentCollectionsMap: CollectionEntryMap = {};
	for (const collectionKey of Object.keys(collectionEntryMap).sort()) {
		const collectionConfig = contentConfig?.collections[JSON.parse(collectionKey)];
		const collection = collectionEntryMap[collectionKey];
		if (
			collectionConfig?.type &&
			collection.type !== 'unknown' &&
			collectionConfig.type !== CONTENT_LAYER_TYPE &&
			collection.type !== collectionConfig.type
		) {
			viteServer.environments.client.hot.send({
				type: 'error',
				err: new AstroError({
					...AstroErrorData.ContentCollectionTypeMismatchError,
					message: AstroErrorData.ContentCollectionTypeMismatchError.message(
						collectionKey,
						collection.type,
						collectionConfig.type,
					),
					hint:
						collection.type === 'data'
							? "Try adding `type: 'data'` to your collection config."
							: undefined,
					location: {
						file: '' /** required for error overlay `hot` messages */,
					},
				}) as any,
			});
			return;
		}

		const dataType = await typeForCollection(collectionConfig, collectionKey);

		dataTypesStr += `${collectionKey}: Record<string, {\n  id: string;\n  body?: string;\n  collection: ${collectionKey};\n  data: ${dataType};\n  rendered?: RenderedContent;\n  filePath?: string;\n}>;\n`;

		if (
			collectionConfig &&
			(collectionConfig.schema || (await getContentLayerSchema(collectionConfig, collectionKey)))
		) {
			await generateJSONSchema(fs, collectionConfig, collectionKey, collectionSchemasDir, logger);

			contentCollectionsMap[collectionKey] = collection;
		}
	}

	if (settings.config.experimental.contentIntellisense) {
		let contentCollectionManifest: {
			collections: { hasSchema: boolean; name: string }[];
			entries: Record<string, string>;
		} = {
			collections: [],
			entries: {},
		};
		Object.entries(contentCollectionsMap).forEach(([collectionKey, collection]) => {
			const collectionConfig = contentConfig?.collections[JSON.parse(collectionKey)];
			const key = JSON.parse(collectionKey);

			contentCollectionManifest.collections.push({
				hasSchema: Boolean(collectionConfig?.schema || schemaCache.has(collectionKey)),
				name: key,
			});

			Object.keys(collection.entries).forEach((entryKey) => {
				const entryPath = new URL(
					JSON.parse(entryKey),
					contentPaths.contentDir + `${key}/`,
				).toString();

				// Save entry path in lower case to avoid case sensitivity issues between Windows and Unix
				contentCollectionManifest.entries[entryPath.toLowerCase()] = key;
			});
		});

		await fs.promises.writeFile(
			new URL('./collections.json', collectionSchemasDir),
			JSON.stringify(contentCollectionManifest, null, 2),
		);
	}

	const configPathRelativeToCacheDir = normalizeConfigPath(
		settings.dotAstroDir.pathname,
		contentPaths.config.url.pathname,
	);

	const liveConfigPathRelativeToCacheDir = contentPaths.liveConfig?.exists
		? normalizeConfigPath(settings.dotAstroDir.pathname, contentPaths.liveConfig.url.pathname)
		: undefined;

	for (const contentEntryType of contentEntryTypes) {
		if (contentEntryType.contentModuleTypes) {
			typeTemplateContent = contentEntryType.contentModuleTypes + '\n' + typeTemplateContent;
		}
	}
	typeTemplateContent = typeTemplateContent
		.replace('// @@DATA_ENTRY_MAP@@', dataTypesStr)
		.replace(
			"'@@CONTENT_CONFIG_TYPE@@'",
			contentConfig ? `typeof import(${configPathRelativeToCacheDir})` : 'never',
		)
		.replace(
			"'@@LIVE_CONTENT_CONFIG_TYPE@@'",
			liveConfigPathRelativeToCacheDir
				? `typeof import(${liveConfigPathRelativeToCacheDir})`
				: 'never',
		);

	// If it's the first time, we inject types the usual way. sync() will handle creating files and references. If it's not the first time, we just override the dts content
	if (settings.injectedTypes.some((t) => t.filename === CONTENT_TYPES_FILE)) {
		await fs.promises.writeFile(
			new URL(CONTENT_TYPES_FILE, settings.dotAstroDir),
			typeTemplateContent,
			'utf-8',
		);
	} else {
		settings.injectedTypes.push({
			filename: CONTENT_TYPES_FILE,
			content: typeTemplateContent,
		});
	}
}

async function generateJSONSchema(
	fsMod: typeof import('node:fs'),
	collectionConfig: CollectionConfig,
	collectionKey: string,
	collectionSchemasDir: URL,
	logger: Logger,
) {
	let zodSchemaForJson =
		typeof collectionConfig.schema === 'function'
			? collectionConfig.schema({ image: () => z.string() })
			: collectionConfig.schema;

	if (!zodSchemaForJson && collectionConfig.type === CONTENT_LAYER_TYPE) {
		zodSchemaForJson = await getContentLayerSchema(collectionConfig, collectionKey);
	}

	// The `file()` loader uses a schema which applies to every item in the file rather than a schema
	// for the whole file. We special case this to provide the correct JSON schema to users.
	// TODO: it would be nice if loaders could indicate this behavior so it wasn’t unique to the built-in loader.
	if (
		collectionConfig.type === CONTENT_LAYER_TYPE &&
		collectionConfig.loader.name === 'file-loader'
	) {
		// `file()` supports arrays of items, but you can’t set `$schema` when using a top-level array,
		// so we’re only handling the object case.
		// We use `z.object()` instead of `z.record()` for compatibility with the next `if` statement.
		zodSchemaForJson = z.object({}).catchall(zodSchemaForJson);
	}

	if (zodSchemaForJson instanceof z.ZodObject) {
		zodSchemaForJson = zodSchemaForJson.extend({
			$schema: z.string().optional(),
		});
	}

	try {
		await fsMod.promises.writeFile(
			new URL(`./${collectionKey.replace(/"/g, '')}.schema.json`, collectionSchemasDir),
			JSON.stringify(
				zodToJsonSchema(zodSchemaForJson, {
					name: collectionKey.replace(/"/g, ''),
					markdownDescription: true,
					errorMessages: true,
					// Fix for https://github.com/StefanTerdell/zod-to-json-schema/issues/110
					dateStrategy: ['format:date-time', 'format:date', 'integer'],
				}),
				null,
				2,
			),
		);
	} catch (err) {
		// This should error gracefully and not crash the dev server
		logger.warn(
			'content',
			`An error was encountered while creating the JSON schema for the ${collectionKey} collection. Proceeding without it. Error: ${err}`,
		);
	}
}<|MERGE_RESOLUTION|>--- conflicted
+++ resolved
@@ -1,8 +1,7 @@
 import type fsMod from 'node:fs';
 import * as path from 'node:path';
 import { fileURLToPath, pathToFileURL } from 'node:url';
-<<<<<<< HEAD
-import { bold, cyan } from 'kleur/colors';
+import colors from 'picocolors';
 import {
 	type DevEnvironment,
 	isRunnableDevEnvironment,
@@ -10,10 +9,6 @@
 	type RunnableDevEnvironment,
 	type ViteDevServer,
 } from 'vite';
-=======
-import colors from 'picocolors';
-import { normalizePath, type ViteDevServer } from 'vite';
->>>>>>> fefbc533
 import { type ZodSchema, z } from 'zod';
 import { zodToJsonSchema } from 'zod-to-json-schema';
 import { AstroError } from '../core/errors/errors.js';
