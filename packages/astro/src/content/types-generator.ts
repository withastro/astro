--- conflicted
+++ resolved
@@ -9,27 +9,18 @@
 import { isRelativePath } from '../core/path.js';
 import { CONTENT_TYPES_FILE, VIRTUAL_MODULE_ID } from './consts.js';
 import {
+	type ContentConfig,
+	type ContentObservable,
+	type ContentPaths,
 	getContentEntryConfigByExtMap,
 	getContentPaths,
-<<<<<<< HEAD
-=======
-	getEntryInfo,
-	getEntrySlug,
->>>>>>> cd410c5e
 	getEntryType,
 	getContentEntryIdAndSlug,
 	getEntrySlug,
-	type ContentConfig,
-	type ContentObservable,
-	type ContentPaths,
-<<<<<<< HEAD
-	getContentEntryConfigByExtMap,
 	getEntryCollectionName,
 	getDataEntryExts,
 	getDataEntryId,
 	reloadContentConfigObserver,
-=======
->>>>>>> cd410c5e
 } from './utils.js';
 import { AstroError } from '../core/errors/errors.js';
 import { AstroErrorData } from '../core/errors/errors-data.js';
