--- conflicted
+++ resolved
@@ -369,13 +369,9 @@
 	typeTemplateContent: string;
 	contentEntryTypes: Pick<ContentEntryType, 'contentModuleTypes'>[];
 	contentConfig?: ContentConfig;
-<<<<<<< HEAD
-	viteServer: Pick<ViteDevServer, 'ws'>;
+	viteServer: Pick<ViteDevServer, 'hot'>;
 	codegenDir: AstroConfig['codegenDir'];
 	injectDts: (dts: InjectedDts) => void
-=======
-	viteServer: Pick<ViteDevServer, 'hot'>;
->>>>>>> 2351c5e5
 }) {
 	let contentTypesStr = '';
 	let dataTypesStr = '';
