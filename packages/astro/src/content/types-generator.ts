--- conflicted
+++ resolved
@@ -2,8 +2,6 @@
 import * as path from 'node:path';
 import { fileURLToPath, pathToFileURL } from 'node:url';
 import { bold, cyan } from 'kleur/colors';
-<<<<<<< HEAD
-import { glob } from 'tinyglobby';
 import {
 	type DevEnvironment,
 	isRunnableDevEnvironment,
@@ -11,9 +9,6 @@
 	type RunnableDevEnvironment,
 	type ViteDevServer,
 } from 'vite';
-=======
-import { normalizePath, type ViteDevServer } from 'vite';
->>>>>>> af1c11f0
 import { type ZodSchema, z } from 'zod';
 import { zodToJsonSchema } from 'zod-to-json-schema';
 import { AstroError } from '../core/errors/errors.js';
