--- conflicted
+++ resolved
@@ -187,11 +187,6 @@
 								normalizedPath = `./${val}`;
 							}
 						}
-<<<<<<< HEAD
-=======
-
-						imageImports.add(normalizedPath);
->>>>>>> dd067798
 						return `${IMAGE_IMPORT_PREFIX}${normalizedPath}`;
 					}),
 			});
