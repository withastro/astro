--- conflicted
+++ resolved
@@ -15,10 +15,7 @@
 import { AstroError, AstroErrorData, MarkdownError, errorMap } from '../core/errors/index.js';
 import { isYAMLException } from '../core/errors/utils.js';
 import { CONTENT_FLAGS, PROPAGATED_ASSET_FLAG } from './consts.js';
-<<<<<<< HEAD
 import { errorMap } from './error-map.js';
-=======
->>>>>>> a020d002
 import { createImage } from './runtime-assets.js';
 
 /**
