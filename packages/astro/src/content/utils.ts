--- conflicted
+++ resolved
@@ -489,16 +489,11 @@
 	settings: AstroSettings;
 	environment: RunnableDevEnvironment;
 }): Promise<ContentConfig | undefined> {
-<<<<<<< HEAD
 	const contentPaths = getContentPaths(
 		settings.config,
 		fs,
 		settings.config.legacy?.collectionsBackwardsCompat,
 	);
-	let unparsedConfig;
-=======
-	const contentPaths = getContentPaths(settings.config, fs);
->>>>>>> 6255f850
 	if (!contentPaths.config.exists) {
 		return undefined;
 	}
