import { z } from 'zod';

const StringSchema = z.object({
	type: z.literal('string'),
	optional: z.boolean().optional(),
	default: z.string().optional(),
	max: z.number().optional(),
	min: z.number().min(0).optional(),
	length: z.number().optional(),
	url: z.boolean().optional(),
	includes: z.string().optional(),
	startsWith: z.string().optional(),
	endsWith: z.string().optional(),
});
export type StringSchema = z.infer<typeof StringSchema>;
const NumberSchema = z.object({
	type: z.literal('number'),
	optional: z.boolean().optional(),
	default: z.number().optional(),
	gt: z.number().optional(),
	min: z.number().optional(),
	lt: z.number().optional(),
	max: z.number().optional(),
	int: z.boolean().optional(),
});
export type NumberSchema = z.infer<typeof NumberSchema>;
const BooleanSchema = z.object({
	type: z.literal('boolean'),
	optional: z.boolean().optional(),
	default: z.boolean().optional(),
});
const EnumSchema = z.object({
	type: z.literal('enum'),
	values: z.array(
		// We use "'" for codegen so it can't be passed here
		z
			.string()
			.refine((v) => !v.includes("'"), {
				message: `The "'" character can't be used as an enum value`,
			})
	),
	optional: z.boolean().optional(),
	default: z.string().optional(),
});
export type EnumSchema = z.infer<typeof EnumSchema>;

const EnvFieldType = z.union([
	StringSchema,
	NumberSchema,
	BooleanSchema,
	EnumSchema.superRefine((schema, ctx) => {
		if (schema.default) {
			if (!schema.values.includes(schema.default)) {
				ctx.addIssue({
					code: z.ZodIssueCode.custom,
					message: `The default value "${
						schema.default
					}" must be one of the specified values: ${schema.values.join(', ')}.`,
				});
			}
		}
	}),
]);
export type EnvFieldType = z.infer<typeof EnvFieldType>;

const PublicClientEnvFieldMetadata = z.object({
	context: z.literal('client'),
	access: z.literal('public'),
});
const PublicServerEnvFieldMetadata = z.object({
	context: z.literal('server'),
	access: z.literal('public'),
});
const SecretServerEnvFieldMetadata = z.object({
	context: z.literal('server'),
	access: z.literal('secret'),
});
const EnvFieldMetadata = z.union([
	PublicClientEnvFieldMetadata,
	PublicServerEnvFieldMetadata,
	SecretServerEnvFieldMetadata,
]);

const KEY_REGEX = /^[A-Z_]+$/;

<<<<<<< HEAD
export const EnvSchema = z.record(
	z.string().regex(KEY_REGEX, {
		message: 'A valid variable name can only contain uppercase letters and underscores.',
	}),
	z.intersection(
		z.union([
			PublicClientEnvFieldMetadata,
			PublicServerEnvFieldMetadata,
			SecretServerEnvFieldMetadata,
		]),
		EnvFieldType
=======
export const EnvSchema = z
	.record(
		z.string().regex(KEY_REGEX, {
			message: 'A valid variable name can only contain uppercase letters and underscores.',
		}),
		z.intersection(EnvFieldMetadata, EnvFieldType)
>>>>>>> 0a6ab6f5
	)
);

// https://www.totaltypescript.com/concepts/the-prettify-helper
type Prettify<T> = {
	[K in keyof T]: T[K];
	// eslint-disable-next-line @typescript-eslint/ban-types
} & {};

export type EnvSchema = z.infer<typeof EnvSchema>;

type _Field<T extends z.ZodType> = Prettify<z.infer<typeof EnvFieldMetadata & T>>;
type _FieldInput<T extends z.ZodType, TKey extends string = 'type'> = Prettify<
	z.infer<typeof EnvFieldMetadata> & Omit<z.infer<T>, TKey>
>;

export type StringField = _Field<typeof StringSchema>;
export type StringFieldInput = _FieldInput<typeof StringSchema>;

export type NumberField = _Field<typeof NumberSchema>;
export type NumberFieldInput = _FieldInput<typeof NumberSchema>;

export type BooleanField = _Field<typeof BooleanSchema>;
export type BooleanFieldInput = _FieldInput<typeof BooleanSchema>;

export type EnumField = _Field<typeof EnumSchema>;
export type EnumFieldInput<T extends string> = Prettify<
	_FieldInput<typeof EnumSchema, 'type' | 'values' | 'default'> & {
		values: Array<T>;
		default?: NoInfer<T> | undefined;
	}
>;<|MERGE_RESOLUTION|>--- conflicted
+++ resolved
@@ -83,27 +83,11 @@
 
 const KEY_REGEX = /^[A-Z_]+$/;
 
-<<<<<<< HEAD
 export const EnvSchema = z.record(
 	z.string().regex(KEY_REGEX, {
 		message: 'A valid variable name can only contain uppercase letters and underscores.',
 	}),
-	z.intersection(
-		z.union([
-			PublicClientEnvFieldMetadata,
-			PublicServerEnvFieldMetadata,
-			SecretServerEnvFieldMetadata,
-		]),
-		EnvFieldType
-=======
-export const EnvSchema = z
-	.record(
-		z.string().regex(KEY_REGEX, {
-			message: 'A valid variable name can only contain uppercase letters and underscores.',
-		}),
-		z.intersection(EnvFieldMetadata, EnvFieldType)
->>>>>>> 0a6ab6f5
-	)
+	z.intersection(EnvFieldMetadata, EnvFieldType)
 );
 
 // https://www.totaltypescript.com/concepts/the-prettify-helper
