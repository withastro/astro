--- conflicted
+++ resolved
@@ -1,6 +1,7 @@
 import { readFileSync } from 'node:fs';
 import type { Plugin } from 'vite';
 import { AstroError, AstroErrorData } from '../core/errors/index.js';
+import { isAstroClientEnvironment } from '../environments.js';
 import type { AstroSettings } from '../types/astro.js';
 import {
 	CLIENT_VIRTUAL_MODULE_ID,
@@ -15,7 +16,6 @@
 import { type InvalidVariable, invalidVariablesToError } from './errors.js';
 import type { EnvSchema } from './schema.js';
 import { getEnvFieldType, validateEnvVariable } from './validators.js';
-import { isAstroClientEnvironment } from '../environments.js';
 
 interface AstroEnvPluginParams {
 	settings: AstroSettings;
@@ -68,32 +68,21 @@
 				}
 			},
 		},
-<<<<<<< HEAD
 		load: {
 			filter: {
 				id: new RegExp(
 					`^(${RESOLVED_CLIENT_VIRTUAL_MODULE_ID}|${RESOLVED_SERVER_VIRTUAL_MODULE_ID}|${RESOLVED_INTERNAL_VIRTUAL_MODULE_ID})$`,
 				),
 			},
-			handler(id, options) {
+			handler(id) {
 				if (id === RESOLVED_INTERNAL_VIRTUAL_MODULE_ID) {
 					return { code: `export const schema = ${JSON.stringify(schema)};` };
 				}
-=======
-		load(id) {
-			if (id === RESOLVED_INTERNAL_VIRTUAL_MODULE_ID) {
-				return { code: `export const schema = ${JSON.stringify(schema)};` };
-			}
-
-			if (id === RESOLVED_SERVER_VIRTUAL_MODULE_ID && isAstroClientEnvironment(this.environment)) {
-				throw new AstroError({
-					...AstroErrorData.ServerOnlyModule,
-					message: AstroErrorData.ServerOnlyModule.message(SERVER_VIRTUAL_MODULE_ID),
-				});
-			}
->>>>>>> 7fe2310a
-
-				if (id === RESOLVED_SERVER_VIRTUAL_MODULE_ID && !options?.ssr) {
+
+				if (
+					id === RESOLVED_SERVER_VIRTUAL_MODULE_ID &&
+					isAstroClientEnvironment(this.environment)
+				) {
 					throw new AstroError({
 						...AstroErrorData.ServerOnlyModule,
 						message: AstroErrorData.ServerOnlyModule.message(SERVER_VIRTUAL_MODULE_ID),
