import { transform } from 'esbuild';
import MagicString from 'magic-string';
import type * as vite from 'vite';
import type { EnvLoader } from './env-loader.js';
<<<<<<< HEAD
import { CSS_LANGS_RE } from '../core/viteUtils.js';
=======
import { isAstroClientEnvironment } from '../environments.js';
>>>>>>> dacba074

interface EnvPluginOptions {
	envLoader: EnvLoader;
}

// Match `import.meta.env` directly without trailing property access
const importMetaEnvOnlyRe = /\bimport\.meta\.env\b(?!\.)/;

function getReferencedPrivateKeys(source: string, privateEnv: Record<string, any>): Set<string> {
	const references = new Set<string>();
	for (const key in privateEnv) {
		if (source.includes(key)) {
			references.add(key);
		}
	}
	return references;
}

/**
 * Use esbuild to perform replacememts like Vite
 * https://github.com/vitejs/vite/blob/5ea9edbc9ceb991e85f893fe62d68ed028677451/packages/vite/src/node/plugins/define.ts#L130
 */
async function replaceDefine(
	code: string,
	id: string,
	define: Record<string, string>,
	config: vite.ResolvedConfig,
): Promise<{ code: string; map: string | null }> {
	// Since esbuild doesn't support replacing complex expressions, we replace `import.meta.env`
	// with a marker string first, then postprocess and apply the `Object.assign` code.
	const replacementMarkers: Record<string, string> = {};
	const env = define['import.meta.env'];
	if (env) {
		// Compute the marker from the length of the replaced code. We do this so that esbuild generates
		// the sourcemap with the right column offset when we do the postprocessing.
		const marker = `__astro_import_meta_env${'_'.repeat(
			env.length - 23 /* length of preceding string */,
		)}`;
		replacementMarkers[marker] = env;
		define = { ...define, 'import.meta.env': marker };
	}

	const esbuildOptions = config.esbuild || {};

	const result = await transform(code, {
		loader: 'js',
		charset: esbuildOptions.charset ?? 'utf8',
		platform: 'neutral',
		define,
		sourcefile: id,
		sourcemap: config.command === 'build' ? !!config.build.sourcemap : true,
	});

	for (const marker in replacementMarkers) {
		result.code = result.code.replaceAll(marker, replacementMarkers[marker]);
	}

	return {
		code: result.code,
		map: result.map || null,
	};
}

export function importMetaEnv({ envLoader }: EnvPluginOptions): vite.Plugin {
	let privateEnv: Record<string, string>;
	let defaultDefines: Record<string, string>;
	let isDev: boolean;
	let devImportMetaEnvPrepend: string;
	let viteConfig: vite.ResolvedConfig;
	return {
		name: 'astro:vite-plugin-env',
		config(_, { command }) {
			isDev = command !== 'build';
		},
		configResolved(resolvedConfig) {
			viteConfig = resolvedConfig;

			// HACK: move ourselves before Vite's define plugin to apply replacements at the right time (before Vite normal plugins)
			const viteDefinePluginIndex = resolvedConfig.plugins.findIndex(
				(p) => p.name === 'vite:define',
			);
			if (viteDefinePluginIndex !== -1) {
				const myPluginIndex = resolvedConfig.plugins.findIndex(
					(p) => p.name === 'astro:vite-plugin-env',
				);
				if (myPluginIndex !== -1) {
					const myPlugin = resolvedConfig.plugins[myPluginIndex];
					// @ts-ignore-error ignore readonly annotation
					resolvedConfig.plugins.splice(viteDefinePluginIndex, 0, myPlugin);
					// @ts-ignore-error ignore readonly annotation
					resolvedConfig.plugins.splice(myPluginIndex, 1);
				}
			}
		},

<<<<<<< HEAD
		transform: {
			filter: {
				id: {
					exclude: [/.*\.(html|htm|json)$/, CSS_LANGS_RE],
				},
				code: /import\.meta\.env/,
			},
			handler(source, id, options) {
				if (!options?.ssr || viteConfig.assetsInclude(id)) {
					return;
				}
				// Find matches for *private* env and do our own replacement.
				// Env is retrieved before process.env is populated by astro:env
				// so that import.meta.env is first replaced by values, not process.env
				privateEnv ??= envLoader.getPrivateEnv();

				// In dev, we can assign the private env vars to `import.meta.env` directly for performance
				if (isDev) {
					const s = new MagicString(source);

					if (!devImportMetaEnvPrepend) {
						devImportMetaEnvPrepend = `Object.assign(import.meta.env,{`;
						for (const key in privateEnv) {
							devImportMetaEnvPrepend += `${key}:${privateEnv[key]},`;
						}
						devImportMetaEnvPrepend += '});';
					}
					s.prepend(devImportMetaEnvPrepend);
=======
		transform(source, id) {
			if (
				isAstroClientEnvironment(this.environment) ||
				!source.includes('import.meta.env') ||
				!filter(id) ||
				isCSSRequest(id) ||
				viteConfig.assetsInclude(id)
			) {
				return;
			}
			// Find matches for *private* env and do our own replacement.
			// Env is retrieved before process.env is populated by astro:env
			// so that import.meta.env is first replaced by values, not process.env
			privateEnv ??= envLoader.getPrivateEnv();
>>>>>>> dacba074

					return {
						code: s.toString(),
						map: s.generateMap({ hires: 'boundary' }),
					};
				}

				// In build, use esbuild to perform replacements. Compute the default defines for esbuild here as a
				// separate object as it could be extended by `import.meta.env` later.
				if (!defaultDefines) {
					defaultDefines = {};
					for (const key in privateEnv) {
						defaultDefines[`import.meta.env.${key}`] = privateEnv[key];
					}
				}

				let defines = defaultDefines;

				// If reference the `import.meta.env` object directly, we want to inject private env vars
				// into Vite's injected `import.meta.env` object. To do this, we use `Object.assign` and keeping
				// the `import.meta.env` identifier so Vite sees it.
				if (importMetaEnvOnlyRe.test(source)) {
					const references = getReferencedPrivateKeys(source, privateEnv);
					let replacement = `(Object.assign(import.meta.env,{`;
					for (const key of references.values()) {
						replacement += `${key}:${privateEnv[key]},`;
					}
					replacement += '}))';
					defines = {
						...defaultDefines,
						'import.meta.env': replacement,
					};
				}

				return replaceDefine(source, id, defines, viteConfig);
			},
		},
	};
}<|MERGE_RESOLUTION|>--- conflicted
+++ resolved
@@ -2,11 +2,8 @@
 import MagicString from 'magic-string';
 import type * as vite from 'vite';
 import type { EnvLoader } from './env-loader.js';
-<<<<<<< HEAD
 import { CSS_LANGS_RE } from '../core/viteUtils.js';
-=======
 import { isAstroClientEnvironment } from '../environments.js';
->>>>>>> dacba074
 
 interface EnvPluginOptions {
 	envLoader: EnvLoader;
@@ -102,7 +99,6 @@
 			}
 		},
 
-<<<<<<< HEAD
 		transform: {
 			filter: {
 				id: {
@@ -110,8 +106,8 @@
 				},
 				code: /import\.meta\.env/,
 			},
-			handler(source, id, options) {
-				if (!options?.ssr || viteConfig.assetsInclude(id)) {
+			handler(source, id) {
+				if (isAstroClientEnvironment(this.environment) || viteConfig.assetsInclude(id)) {
 					return;
 				}
 				// Find matches for *private* env and do our own replacement.
@@ -131,22 +127,6 @@
 						devImportMetaEnvPrepend += '});';
 					}
 					s.prepend(devImportMetaEnvPrepend);
-=======
-		transform(source, id) {
-			if (
-				isAstroClientEnvironment(this.environment) ||
-				!source.includes('import.meta.env') ||
-				!filter(id) ||
-				isCSSRequest(id) ||
-				viteConfig.assetsInclude(id)
-			) {
-				return;
-			}
-			// Find matches for *private* env and do our own replacement.
-			// Env is retrieved before process.env is populated by astro:env
-			// so that import.meta.env is first replaced by values, not process.env
-			privateEnv ??= envLoader.getPrivateEnv();
->>>>>>> dacba074
 
 					return {
 						code: s.toString(),
