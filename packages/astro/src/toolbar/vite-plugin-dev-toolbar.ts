import type * as vite from 'vite';
import { telemetry } from '../events/index.js';
import { eventAppToggled } from '../events/toolbar.js';
import type { AstroPluginOptions } from '../types/astro.js';

<<<<<<< HEAD
// This is used by Cloudflare optimizeDeps config
const PRIVATE_VIRTUAL_MODULE_ID = 'astro:toolbar:internal';
const resolvedPrivateVirtualModuleId = '\0' + PRIVATE_VIRTUAL_MODULE_ID;
=======
const VIRTUAL_MODULE_ID = 'astro:toolbar:internal';
const RESOLVED_VIRTUAL_MODULE_ID = '\0' + VIRTUAL_MODULE_ID;
>>>>>>> 0cbc8855

export default function astroDevToolbar({ settings, logger }: AstroPluginOptions): vite.Plugin {
	let telemetryTimeout: ReturnType<typeof setTimeout>;

	return {
		name: 'astro:dev-toolbar',
		config() {
			return {
				optimizeDeps: {
					// Optimize CJS dependencies used by the dev toolbar
					include: ['astro > aria-query', 'astro > axobject-query'],
				},
			};
		},
		resolveId: {
			filter: {
				id: new RegExp(`^${VIRTUAL_MODULE_ID}$`),
			},
			handler() {
				return RESOLVED_VIRTUAL_MODULE_ID;
			},
		},
		configureServer(server) {
			server.hot.on('astro:devtoolbar:error:load', (args) => {
				logger.error(
					'toolbar',
					`Failed to load dev toolbar app from ${args.entrypoint}: ${args.error}`,
				);
			});

			server.hot.on('astro:devtoolbar:error:init', (args) => {
				logger.error(
					'toolbar',
					`Failed to initialize dev toolbar app ${args.app.name} (${args.app.id}):\n${args.error}`,
				);
			});

			server.hot.on('astro:devtoolbar:app:toggled', (args) => {
				// Debounce telemetry to avoid recording events when the user is rapidly toggling apps for debugging
				clearTimeout(telemetryTimeout);
				telemetryTimeout = setTimeout(() => {
					let nameToRecord = args?.app?.id;
					// Only record apps names for apps that are built-in
					if (!nameToRecord || !nameToRecord.startsWith('astro:')) {
						nameToRecord = 'other';
					}
					telemetry.record(
						eventAppToggled({
							appName: nameToRecord,
						}),
					);
				}, 200);
			});
		},
		load: {
			filter: {
				id: new RegExp(`^${RESOLVED_VIRTUAL_MODULE_ID}$`),
			},
			handler() {
				return {
					code: `
						export const loadDevToolbarApps = async () => {
							return (await Promise.all([${settings.devToolbarApps
								.map(
									(plugin) =>
										`safeLoadPlugin(${JSON.stringify(
											plugin,
										)}, async () => (await import(${JSON.stringify(
											typeof plugin === 'string' ? plugin : plugin.entrypoint.toString(),
										)})).default, ${JSON.stringify(
											typeof plugin === 'string' ? plugin : plugin.entrypoint.toString(),
										)})`,
								)
								.join(',')}]));
						};

						async function safeLoadPlugin(appDefinition, importEntrypoint, entrypoint) {
							try {
								let app;
								if (typeof appDefinition === 'string') {
									app = await importEntrypoint();

									if (typeof app !== 'object' || !app.id || !app.name) {
										throw new Error("Apps must default export an object with an id, and a name.");
									}
								} else {
									app = appDefinition;

									if (typeof app !== 'object' || !app.id || !app.name || !app.entrypoint) {
										throw new Error("Apps must be an object with an id, a name and an entrypoint.");
									}

									const loadedApp = await importEntrypoint();

									if (typeof loadedApp !== 'object') {
										throw new Error("App entrypoint must default export an object.");
									}

									app = { ...app, ...loadedApp };
								}

								return app;
							} catch (err) {
								console.error(\`Failed to load dev toolbar app from \${entrypoint}: \${err.message}\`);

								if (import.meta.hot) {
								import.meta.hot.send('astro:devtoolbar:error:load', { entrypoint: entrypoint, error: err.message })
								}

								return undefined;
							}

							return undefined;
						}
					`,
				};
			},
		},
	};
}<|MERGE_RESOLUTION|>--- conflicted
+++ resolved
@@ -3,14 +3,9 @@
 import { eventAppToggled } from '../events/toolbar.js';
 import type { AstroPluginOptions } from '../types/astro.js';
 
-<<<<<<< HEAD
 // This is used by Cloudflare optimizeDeps config
-const PRIVATE_VIRTUAL_MODULE_ID = 'astro:toolbar:internal';
-const resolvedPrivateVirtualModuleId = '\0' + PRIVATE_VIRTUAL_MODULE_ID;
-=======
 const VIRTUAL_MODULE_ID = 'astro:toolbar:internal';
 const RESOLVED_VIRTUAL_MODULE_ID = '\0' + VIRTUAL_MODULE_ID;
->>>>>>> 0cbc8855
 
 export default function astroDevToolbar({ settings, logger }: AstroPluginOptions): vite.Plugin {
 	let telemetryTimeout: ReturnType<typeof setTimeout>;
