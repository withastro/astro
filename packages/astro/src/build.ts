import cheerio from 'cheerio';
import del from 'del';
import eslexer from 'es-module-lexer';
import fs from 'fs';
import { bold, green, red, underline, yellow } from 'kleur/colors';
import mime from 'mime';
import path from 'path';
import { performance } from 'perf_hooks';
import glob from 'tiny-glob';
import { fileURLToPath } from 'url';
import type { AstroConfig, BuildOutput, BundleMap, PageDependencies, RouteData, RuntimeMode } from './@types/astro';
import { bundleCSS } from './build/bundle/css.js';
import { bundleJS, collectJSImports } from './build/bundle/js.js';
import { buildStaticPage, getStaticPathsForPage } from './build/page.js';
import { generateSitemap } from './build/sitemap.js';
import { collectBundleStats, logURLStats, mapBundleStatsToURLStats } from './build/stats.js';
import { getDistPath, stopTimer } from './build/util.js';
import type { LogOptions } from './logger';
import { debug, defaultLogDestination, defaultLogLevel, error, info, warn } from './logger.js';
import { createRuntime } from './runtime.js';

const defaultLogging: LogOptions = {
  level: defaultLogLevel,
  dest: defaultLogDestination,
};

/** Is this URL remote or embedded? */
function isRemoteOrEmbedded(url: string) {
  return url.startsWith('http://') || url.startsWith('https://') || url.startsWith('//') || url.startsWith('data:');
}

/** The primary build action */
export async function build(astroConfig: AstroConfig, logging: LogOptions = defaultLogging): Promise<0 | 1> {
  const { projectRoot } = astroConfig;
  const buildState: BuildOutput = {};
  const depTree: BundleMap = {};
  const timer: Record<string, number> = {};

  const runtimeLogging: LogOptions = {
    level: 'error',
    dest: defaultLogDestination,
  };

  // warn users if missing config item in build that may result in broken SEO (can’t disable, as they should provide this)
  if (!astroConfig.buildOptions.site) {
    warn(logging, 'config', `Set "buildOptions.site" to generate correct canonical URLs and sitemap`);
  }

  const mode: RuntimeMode = 'production';
  const astroRuntime = await createRuntime(astroConfig, { mode, logging: runtimeLogging });
  const { runtimeConfig } = astroRuntime;
  const { snowpackRuntime } = runtimeConfig;

  try {
    // 0. erase build directory
    await del(fileURLToPath(astroConfig.dist));

    /**
     * 1. Build Pages
     * Source files are built in parallel and stored in memory. Most assets are also gathered here, too.
     */
    timer.build = performance.now();
    info(logging, 'build', yellow('! building pages...'));
    const allRoutesAndPaths = await Promise.all(
      runtimeConfig.manifest.routes.map(async (route): Promise<[RouteData, string[]]> => {
        if (route.path) {
          return [route, [route.path]];
        } else {
          const result = await getStaticPathsForPage({
            astroConfig,
            astroRuntime,
            route,
            snowpackRuntime,
            logging,
          });
          if (result.rss.xml) {
            if (buildState[result.rss.url]) {
              throw new Error(`[getStaticPaths] RSS feed ${result.rss.url} already exists.\nUse \`rss(data, {url: '...'})\` to choose a unique, custom URL. (${route.component})`);
            }
            buildState[result.rss.url] = {
              srcPath: new URL(result.rss.url, projectRoot),
              contents: result.rss.xml,
              contentType: 'text/xml',
              encoding: 'utf8',
            };
          }
          return [route, result.paths];
        }
      })
    );
    try {
      await Promise.all(
        allRoutesAndPaths.map(async ([route, paths]: [RouteData, string[]]) => {
          for (const p of paths) {
            await buildStaticPage({
              astroConfig,
              buildState,
              route,
              path: p,
              astroRuntime,
            });
          }
        })
      );
    } catch (e) {
      if (e.filename) {
        let stack = e.stack
          .replace(/Object\.__render \(/gm, '')
          .replace(/\/_astro\/(.+)\.astro\.js\:\d+\:\d+\)/gm, (_: string, $1: string) => 'file://' + fileURLToPath(projectRoot) + $1 + '.astro')
          .split('\n');
        stack.splice(1, 0, `    at file://${e.filename}`);
        stack = stack.join('\n');
        error(
          logging,
          'build',
          `${red(`Unable to render ${underline(e.filename.replace(fileURLToPath(projectRoot), ''))}`)}

${stack}
`
        );
      } else {
        error(logging, 'build', e.message);
      }
      error(logging, 'build', red('✕ building pages failed!'));

      await astroRuntime.shutdown();
      return 1;
    }
    info(logging, 'build', green('✔'), 'pages built.');
    debug(logging, 'build', `built pages [${stopTimer(timer.build)}]`);

    // after pages are built, build depTree
    timer.deps = performance.now();
    const scanPromises: Promise<void>[] = [];

    await eslexer.init;
    for (const id of Object.keys(buildState)) {
      if (buildState[id].contentType !== 'text/html') continue; // only scan HTML files
      const pageDeps = findDeps(buildState[id].contents as string, {
        astroConfig,
        srcPath: buildState[id].srcPath,
      });
      depTree[id] = pageDeps;

      // while scanning we will find some unbuilt files; make sure those are all built while scanning
      for (const url of [...pageDeps.js, ...pageDeps.css, ...pageDeps.images]) {
        if (!buildState[url])
          scanPromises.push(
            astroRuntime.load(url).then((result) => {
              if (result.statusCode !== 200) {
                if (result.statusCode === 404) {
                  throw new Error(`${buildState[id].srcPath.href}: could not find "${path.basename(url)}"`);
                }
                // there shouldn’t be a build error here
                throw (result as any).error || new Error(`unexpected status ${result.statusCode} when loading ${url}`);
              }
              buildState[url] = {
                srcPath: new URL(url, projectRoot),
                contents: result.contents,
                contentType: result.contentType || mime.getType(url) || '',
              };
            })
          );
      }
    }
    await Promise.all(scanPromises);
    debug(logging, 'build', `scanned deps [${stopTimer(timer.deps)}]`);

    /**
     * 2. Bundling 1st Pass: In-memory
     * Bundle CSS, and anything else that can happen in memory (for now, JS bundling happens after writing to disk)
     */
    info(logging, 'build', yellow('! optimizing css...'));
    timer.prebundle = performance.now();
    await Promise.all([
      bundleCSS({ buildState, astroConfig, logging, depTree }).then(() => {
        debug(logging, 'build', `bundled CSS [${stopTimer(timer.prebundle)}]`);
      }),
      // TODO: optimize images?
    ]);
    // TODO: minify HTML?
    info(logging, 'build', green('✔'), 'css optimized.');

    /**
     * 3. Write to disk
     * Also clear in-memory bundle
     */
    // collect stats output
    const urlStats = await collectBundleStats(buildState, depTree);

    // collect JS imports for bundling
    const jsImports = await collectJSImports(buildState);

    // write sitemap
    if (astroConfig.buildOptions.sitemap && astroConfig.buildOptions.site) {
      timer.sitemap = performance.now();
      info(logging, 'build', yellow('! creating sitemap...'));
      const sitemap = generateSitemap(buildState, astroConfig.buildOptions.site);
      const sitemapPath = new URL('sitemap.xml', astroConfig.dist);
      await fs.promises.mkdir(path.dirname(fileURLToPath(sitemapPath)), { recursive: true });
      await fs.promises.writeFile(sitemapPath, sitemap, 'utf8');
      info(logging, 'build', green('✔'), 'sitemap built.');
      debug(logging, 'build', `built sitemap [${stopTimer(timer.sitemap)}]`);
    }

    // write to disk and free up memory
    timer.write = performance.now();
    await Promise.all(
      Object.keys(buildState).map(async (id) => {
        const outPath = new URL(`.${id}`, astroConfig.dist);
        const parentDir = path.dirname(fileURLToPath(outPath));
        await fs.promises.mkdir(parentDir, { recursive: true });
        await fs.promises.writeFile(outPath, buildState[id].contents, buildState[id].encoding);
        delete buildState[id];
        delete depTree[id];
      })
    );
    debug(logging, 'build', `wrote files to disk [${stopTimer(timer.write)}]`);

    /**
     * 4. Copy Public Assets
     */
    if (fs.existsSync(astroConfig.public)) {
      info(logging, 'build', yellow(`! copying public folder...`));
      timer.public = performance.now();
      const cwd = fileURLToPath(astroConfig.public);
      const publicFiles = await glob('**/*', { cwd, filesOnly: true });
      await Promise.all(
        publicFiles.map(async (filepath) => {
          const srcPath = new URL(filepath, astroConfig.public);
          const distPath = new URL(filepath, astroConfig.dist);
          await fs.promises.mkdir(path.dirname(fileURLToPath(distPath)), { recursive: true });
          await fs.promises.copyFile(srcPath, distPath);
        })
      );
      debug(logging, 'build', `copied public folder [${stopTimer(timer.public)}]`);
      info(logging, 'build', green('✔'), 'public folder copied.');
    } else {
      if (path.basename(astroConfig.public.toString()) !== 'public') {
        info(logging, 'tip', yellow(`! no public folder ${astroConfig.public} found...`));
      }
    }

    /**
     * 5. Bundling 2nd Pass: On disk
     * Bundle JS, which requires hard files to optimize
     */
    info(logging, 'build', yellow(`! bundling...`));
    if (jsImports.size > 0) {
      timer.bundleJS = performance.now();
<<<<<<< HEAD
      const jsStats = await bundleJS(jsImports, { dist: astroConfig.dist, runtime });
=======
      const jsStats = await bundleJS(jsImports, { dist: new URL(dist + '/', projectRoot), astroRuntime });
>>>>>>> 2fd004dc
      mapBundleStatsToURLStats({ urlStats, depTree, bundleStats: jsStats });
      debug(logging, 'build', `bundled JS [${stopTimer(timer.bundleJS)}]`);
      info(logging, 'build', green(`✔`), 'bundling complete.');
    }

    /**
     * 6. Print stats
     */
    logURLStats(logging, urlStats);
    await astroRuntime.shutdown();
    info(logging, 'build', bold(green('▶ Build Complete!')));
    return 0;
  } catch (err) {
    error(logging, 'build', err.message);
    await astroRuntime.shutdown();
    return 1;
  }
}

/** Given an HTML string, collect <link> and <img> tags */
export function findDeps(html: string, { astroConfig, srcPath }: { astroConfig: AstroConfig; srcPath: URL }): PageDependencies {
  const pageDeps: PageDependencies = {
    js: new Set<string>(),
    css: new Set<string>(),
    images: new Set<string>(),
  };

  const $ = cheerio.load(html);

  $('script').each((_i, el) => {
    const src = $(el).attr('src');
    if (src) {
      if (isRemoteOrEmbedded(src)) return;
      pageDeps.js.add(getDistPath(src, { astroConfig, srcPath }));
    } else {
      const text = $(el).html();
      if (!text) return;
      const [imports] = eslexer.parse(text);
      for (const spec of imports) {
        const importSrc = spec.n;
        if (importSrc && !isRemoteOrEmbedded(importSrc)) {
          pageDeps.js.add(getDistPath(importSrc, { astroConfig, srcPath }));
        }
      }
    }
  });

  $('link[href]').each((_i, el) => {
    const href = $(el).attr('href');
    if (href && !isRemoteOrEmbedded(href) && ($(el).attr('rel') === 'stylesheet' || $(el).attr('type') === 'text/css' || href.endsWith('.css'))) {
      const dist = getDistPath(href, { astroConfig, srcPath });
      pageDeps.css.add(dist);
    }
  });

  $('img[src]').each((_i, el) => {
    const src = $(el).attr('src');
    if (src && !isRemoteOrEmbedded(src)) {
      pageDeps.images.add(getDistPath(src, { astroConfig, srcPath }));
    }
  });

  $('img[srcset]').each((_i, el) => {
    const srcset = $(el).attr('srcset') || '';
    const sources = srcset.split(',');
    const srces = sources.map((s) => s.trim().split(' ')[0]);
    for (const src of srces) {
      if (!isRemoteOrEmbedded(src)) {
        pageDeps.images.add(getDistPath(src, { astroConfig, srcPath }));
      }
    }
  });

  // important: preserve the scan order of deps! order matters on pages

  return pageDeps;
}<|MERGE_RESOLUTION|>--- conflicted
+++ resolved
@@ -248,11 +248,7 @@
     info(logging, 'build', yellow(`! bundling...`));
     if (jsImports.size > 0) {
       timer.bundleJS = performance.now();
-<<<<<<< HEAD
-      const jsStats = await bundleJS(jsImports, { dist: astroConfig.dist, runtime });
-=======
-      const jsStats = await bundleJS(jsImports, { dist: new URL(dist + '/', projectRoot), astroRuntime });
->>>>>>> 2fd004dc
+      const jsStats = await bundleJS(jsImports, { dist: astroConfig.dist, astroRuntime });
       mapBundleStatsToURLStats({ urlStats, depTree, bundleStats: jsStats });
       debug(logging, 'build', `bundled JS [${stopTimer(timer.bundleJS)}]`);
       info(logging, 'build', green(`✔`), 'bundling complete.');
