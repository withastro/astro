--- conflicted
+++ resolved
@@ -1,13 +1,10 @@
-<<<<<<< HEAD
-import type { Renderer, RuntimeMode } from '../@types/astro';
-=======
-import type { Renderer, AstroComponentMetadata } from '../@types/astro';
->>>>>>> 91f7c89e
+import type { Renderer, AstroComponentMetadata, RuntimeMode } from '../@types/astro';
 import hash from 'shorthash';
 import { valueToEstree, Value } from 'estree-util-value-to-estree';
 import { generate } from 'astring';
 import * as astroHtml from './renderer-html';
 import { render } from 'sass';
+import { AstroComponent } from './h';
 
 // A more robust version alternative to `JSON.stringify` that can handle most values
 // see https://github.com/remcohaszing/estree-util-value-to-estree#readme
@@ -20,17 +17,6 @@
   hydrationPolyfills: string[];
 }
 
-<<<<<<< HEAD
-const astroRendererInstance: RendererInstance = {
-  source: '',
-  renderer: astro as Renderer,
-  options: null,
-  polyfills: [],
-  hydrationPolyfills: [],
-};
-
-=======
->>>>>>> 91f7c89e
 const astroHtmlRendererInstance: RendererInstance = {
   source: '',
   renderer: astroHtml as Renderer,
@@ -168,17 +154,13 @@
     throw new Error(`Astro is unable to render ${metadata.displayName}!\nIs there a renderer to handle this type of component defined in your Astro config?`);
   }
 
-<<<<<<< HEAD
-  return async (props: any, ..._children: string[]) => {
-    const isDevelopmentMode = !Component.isAstroComponent && (process.env.ASTRO_MODE as RuntimeMode) === 'development';
-    const children = _children.join('\n');
-=======
   return async function __astro_component_internal(props: any, ..._children: any[]) {
     if (Component.isAstroComponent) {
       return Component.__render(props, prepareSlottedChildren(_children));
     }
     const children = removeSlottedChildren(_children);
->>>>>>> 91f7c89e
+
+    const isDevelopmentMode = !Component.isAstroComponent && (process.env.ASTRO_MODE as RuntimeMode) === 'development';
     let instance = await resolveRenderer(Component, props, children);
 
     if (!instance) {
@@ -206,7 +188,7 @@
     if (!metadata.hydrate) {
       // It's safe to remove <astro-fragment>, static content doesn't need the wrapper
       if (isDevelopmentMode) {
-        html = wrapWithDevelopmentElement(html, componentProps);
+        html = wrapWithDevelopmentElement(html, props);
       }
 
       return html.replace(/\<\/?astro-fragment\>/g, '');
@@ -218,20 +200,16 @@
     const astroRoot = `<astro-root uid="${astroId}">${html}</astro-root>`;
 
     if (isDevelopmentMode) {
-      const wrappedAstroRoot = wrapWithDevelopmentElement(astroRoot, componentProps);
+      const wrappedAstroRoot = wrapWithDevelopmentElement(astroRoot, props);
       return [wrappedAstroRoot, script].join('\n');
     }
 
     return [astroRoot, script].join('\n');
   };
-<<<<<<< HEAD
-};
-
-const wrapWithDevelopmentElement = (renderedHtml: string, currentComponentProps: AstroComponentProps): string => {
+}
+
+const wrapWithDevelopmentElement = (renderedHtml: string, currentComponentProps: any): string => {
   // TODO: come up with a good way to toggle this for developers?
   // If this is a non-Astro component without hydration (:idle, :load etc), add visual queue
   return `<div data-astro-hydration="${currentComponentProps.hydrate}" data-astro-component-name="${currentComponentProps.displayName}">${renderedHtml}</div>`;
-};
-=======
-}
->>>>>>> 91f7c89e
+};