--- conflicted
+++ resolved
@@ -6,12 +6,7 @@
 import { type ASTNode, builders, generateCode, loadFile, type ProxifiedModule } from 'magicast';
 import { getDefaultExportOptions } from 'magicast/helpers';
 import { detect, resolveCommand } from 'package-manager-detector';
-<<<<<<< HEAD
-import colors from 'picocolors';
-=======
 import colors from 'piccolore';
-import prompts from 'prompts';
->>>>>>> 30305563
 import maxSatisfying from 'semver/ranges/max-satisfying.js';
 import type yargsParser from 'yargs-parser';
 import {
@@ -768,14 +763,9 @@
 		rounded: true,
 	});
 
-<<<<<<< HEAD
-	if (await askToContinue({ flags })) {
+	if (await askToContinue({ flags, logger })) {
 		const spinner = clack.spinner();
 		spinner.start('Installing dependencies...');
-=======
-	if (await askToContinue({ flags, logger })) {
-		const spinner = yoctoSpinner({ text: 'Installing dependencies...' }).start();
->>>>>>> 30305563
 		try {
 			await exec(installCommand.command, [...installCommand.args, ...installSpecifiers], {
 				nodeOptions: {
@@ -824,13 +814,8 @@
 						if (firstPartyPkgCheck.message) {
 							spinner.message(yellow(firstPartyPkgCheck.message));
 						}
-<<<<<<< HEAD
 						spinner.message(yellow(`${bold(integration)} is not an official Astro package.`));
-						if (!(await askToContinue({ flags }))) {
-=======
-						spinner.warning(yellow(`${bold(integration)} is not an official Astro package.`));
 						if (!(await askToContinue({ flags, logger }))) {
->>>>>>> 30305563
 							throw new Error(
 								`No problem! Find our official integrations at ${cyan(
 									'https://astro.build/integrations',
@@ -1024,11 +1009,7 @@
 
 let hasHintedAboutYesFlag = false;
 
-<<<<<<< HEAD
-	const response = await clack.confirm({
-		message: colors.bold('Continue?'),
-		initialValue: true,
-=======
+
 async function askToContinue({
 	flags,
 	logger,
@@ -1041,12 +1022,9 @@
 		hasHintedAboutYesFlag = true;
 		logger.info('SKIP_FORMAT', dim('  To run this command without prompts, pass the --yes flag\n'));
 	}
-	const response = await prompts({
-		type: 'confirm',
-		name: 'askToContinue',
-		message: 'Continue?',
-		initial: true,
->>>>>>> 30305563
+	const response = await clack.confirm({
+		message: colors.bold('Continue?'),
+		initialValue: true,
 	});
 
 	return response === true;
