--- conflicted
+++ resolved
@@ -599,13 +599,8 @@
 	logger: Logger;
 	cwd?: string;
 }): Promise<InstallCommand | null> {
-<<<<<<< HEAD
 	const pm = await detectAgent(cwd);
-	debug('add', `package manager: ${JSON.stringify(pm)}`);
-=======
-	const pm = await preferredPM(cwd);
 	logger.debug('add', `package manager: ${JSON.stringify(pm)}`);
->>>>>>> 23096dbe
 	if (!pm) return null;
 
 	let dependencies = integrations
