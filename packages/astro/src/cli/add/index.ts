--- conflicted
+++ resolved
@@ -599,13 +599,8 @@
 	logger: Logger;
 	cwd?: string;
 }): Promise<InstallCommand | null> {
-<<<<<<< HEAD
-	const pm = await detectAgent(cwd);
-	logger.debug('add', `package manager: ${JSON.stringify(pm)}`);
-=======
 const pm = await detectAgent(cwd);
 logger.debug('add', `package manager: ${JSON.stringify(pm)}`);
->>>>>>> 9933addf
 	if (!pm) return null;
 
 	let dependencies = integrations
