--- conflicted
+++ resolved
@@ -6,11 +6,7 @@
 import { type ASTNode, builders, generateCode, loadFile, type ProxifiedModule } from 'magicast';
 import { getDefaultExportOptions } from 'magicast/helpers';
 import { detect, resolveCommand } from 'package-manager-detector';
-<<<<<<< HEAD
-=======
 import colors from 'picocolors';
-import prompts from 'prompts';
->>>>>>> 8ebc0d79
 import maxSatisfying from 'semver/ranges/max-satisfying.js';
 import type yargsParser from 'yargs-parser';
 import {
