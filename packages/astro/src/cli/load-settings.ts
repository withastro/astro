--- conflicted
+++ resolved
@@ -35,11 +35,7 @@
 	const mode = cmd === 'build' ? 'build' : 'dev';
 	if (!initialAstroConfig) return;
 	telemetry.record(event.eventCliSession(cmd, initialUserConfig, flags));
-<<<<<<< HEAD
-	return createSettings(initialAstroConfig, inlineConfig.root);
-=======
-	return createSettings(initialAstroConfig, mode, root);
->>>>>>> 0c1a26ad
+	return createSettings(initialAstroConfig, mode, inlineConfig.root);
 }
 
 export async function handleConfigError(
