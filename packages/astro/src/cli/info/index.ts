--- conflicted
+++ resolved
@@ -1,12 +1,7 @@
 import { spawn, spawnSync } from 'node:child_process';
 import { arch, platform } from 'node:os';
-<<<<<<< HEAD
 import * as clack from '@clack/prompts';
-import * as colors from 'kleur/colors';
-=======
 import colors from 'picocolors';
-import prompts from 'prompts';
->>>>>>> 8ebc0d79
 import { resolveConfig } from '../../core/config/index.js';
 import { ASTRO_VERSION } from '../../core/constants.js';
 import { apply as applyPolyfill } from '../../core/polyfill.js';
