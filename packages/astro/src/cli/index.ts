--- conflicted
+++ resolved
@@ -103,17 +103,10 @@
 				{ CliDebugInfoProvider },
 				{ TinyexecCommandExecutor },
 				{ getPackageManager },
-<<<<<<< HEAD
-				{ createStyledDebugInfoFormatter },
-				{ createClackPrompt },
-				{ createCliClipboard },
-				{ createPassthroughTextStyler },
-=======
 				{ StyledDebugInfoFormatter },
-				{ PromptsPrompt },
+				{ ClackPrompt },
 				{ CliClipboard },
 				{ PassthroughTextStyler },
->>>>>>> c8ac8e5e
 				{ infoCommand },
 			] = await Promise.all([
 				import('./infra/process-operating-system-provider.js'),
@@ -144,13 +137,8 @@
 				}),
 				nodeVersionProvider,
 			});
-<<<<<<< HEAD
-			const prompt = createClackPrompt({ force: flags.copy });
-			const clipboard = createCliClipboard({
-=======
-			const prompt = new PromptsPrompt({ force: flags.copy });
+			const prompt = new ClackPrompt({ force: flags.copy });
 			const clipboard = new CliClipboard({
->>>>>>> c8ac8e5e
 				commandExecutor,
 				logger,
 				operatingSystemProvider,
