import { createRequire } from 'node:module';
import * as clack from '@clack/prompts';
import ci from 'ci-info';
import { detect, resolveCommand } from 'package-manager-detector';
<<<<<<< HEAD
=======
import colors from 'picocolors';
import prompts from 'prompts';
import yoctoSpinner from 'yocto-spinner';
>>>>>>> 8ebc0d79
import type { Logger } from '../core/logger/core.js';
import { exec } from './exec.js';

const require = createRequire(import.meta.url);
const { bold, cyan, dim, magenta } = colors;

type GetPackageOptions = {
	skipAsk?: boolean;
	optional?: boolean;
	cwd?: string;
};

export async function getPackage<T>(
	packageName: string,
	logger: Logger,
	options: GetPackageOptions,
	otherDeps: string[] = [],
): Promise<T | undefined> {
	try {
		// Try to resolve with `createRequire` first to prevent ESM caching of the package
		// if it errors and fails here
		require.resolve(packageName, { paths: [options.cwd ?? process.cwd()] });
		const packageImport = await import(packageName);
		return packageImport as T;
	} catch {
		if (options.optional) return undefined;
		let message = `To continue, Astro requires the following dependency to be installed: ${bold(
			packageName,
		)}.`;

		if (ci.isCI) {
			message += ` Packages cannot be installed automatically in CI environments.`;
		}

		logger.info('SKIP_FORMAT', message);

		if (ci.isCI) {
			return undefined;
		}

		const result = await installPackage([packageName, ...otherDeps], options, logger);

		if (result) {
			const packageImport = await import(packageName);
			return packageImport;
		} else {
			return undefined;
		}
	}
}

async function installPackage(
	packageNames: string[],
	options: GetPackageOptions,
	logger: Logger,
): Promise<boolean> {
	const cwd = options.cwd ?? process.cwd();
	const packageManager = await detect({
		cwd,
		// Include the `install-metadata` strategy to have the package manager that's
		// used for installation take precedence
		strategies: ['install-metadata', 'lockfile', 'packageManager-field'],
	});
	const installCommand = resolveCommand(packageManager?.agent ?? 'npm', 'add', []);
	if (!installCommand) return false;

	if (installCommand.command === 'deno') {
		// Deno requires npm prefix to install packages
		packageNames = packageNames.map((name) => `npm:${name}`);
	}
	const coloredOutput = `${bold(installCommand.command)} ${installCommand.args.join(' ')} ${cyan(packageNames.join(' '))}`;
	logger.info(
		'SKIP_FORMAT',
		`\n  ${magenta('Astro will run the following command:')}\n  ${dim(
			'If you skip this step, you can always run it yourself later',
		)}`,
	);
	clack.box(coloredOutput, undefined, {
		rounded: true,
	});

	let response;
	if (options.skipAsk) {
		response = true;
	} else {
		response =
			(await clack.confirm({
				message: 'Continue?',
				initialValue: true,
			})) === true;
	}

	if (Boolean(response)) {
		const spinner = clack.spinner();
		spinner.start('Installing dependencies...');
		try {
			await exec(installCommand.command, [...installCommand.args, ...packageNames], {
				nodeOptions: {
					cwd,
					// reset NODE_ENV to ensure install command run in dev mode
					env: { NODE_ENV: undefined },
				},
			});
			spinner.stop();

			return true;
		} catch (err) {
			logger.debug('add', 'Error installing dependencies', err);
			spinner.stop(undefined, 2);

			return false;
		}
	} else {
		return false;
	}
}

export async function fetchPackageJson(
	scope: string | undefined,
	name: string,
	tag: string,
): Promise<Record<string, any> | Error> {
	const packageName = `${scope ? `${scope}/` : ''}${name}`;
	const registry = await getRegistry();
	const res = await fetch(`${registry}/${packageName}/${tag}`);
	if (res.status >= 200 && res.status < 300) {
		return await res.json();
	} else if (res.status === 404) {
		// 404 means the package doesn't exist, so we don't need an error message here
		return new Error();
	} else {
		return new Error(`Failed to fetch ${registry}/${packageName}/${tag} - GET ${res.status}`);
	}
}

export async function fetchPackageVersions(packageName: string): Promise<string[] | Error> {
	const registry = await getRegistry();
	const res = await fetch(`${registry}/${packageName}`, {
		headers: { accept: 'application/vnd.npm.install-v1+json' },
	});
	if (res.status >= 200 && res.status < 300) {
		return await res.json().then((data) => Object.keys(data.versions));
	} else if (res.status === 404) {
		// 404 means the package doesn't exist, so we don't need an error message here
		return new Error();
	} else {
		return new Error(`Failed to fetch ${registry}/${packageName} - GET ${res.status}`);
	}
}

// Users might lack access to the global npm registry, this function
// checks the user's project type and will return the proper npm registry
//
// A copy of this function also exists in the create-astro package
let _registry: string;
async function getRegistry(): Promise<string> {
	if (_registry) return _registry;
	const fallback = 'https://registry.npmjs.org';
	const packageManager = (await detect())?.name || 'npm';
	try {
		const { stdout } = await exec(packageManager, ['config', 'get', 'registry']);
		_registry = stdout.trim()?.replace(/\/$/, '') || fallback;
		// Detect cases where the shell command returned a non-URL (e.g. a warning)
		if (!new URL(_registry).host) _registry = fallback;
	} catch {
		_registry = fallback;
	}
	return _registry;
}<|MERGE_RESOLUTION|>--- conflicted
+++ resolved
@@ -2,12 +2,7 @@
 import * as clack from '@clack/prompts';
 import ci from 'ci-info';
 import { detect, resolveCommand } from 'package-manager-detector';
-<<<<<<< HEAD
-=======
 import colors from 'picocolors';
-import prompts from 'prompts';
-import yoctoSpinner from 'yocto-spinner';
->>>>>>> 8ebc0d79
 import type { Logger } from '../core/logger/core.js';
 import { exec } from './exec.js';
 
