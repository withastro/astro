--- conflicted
+++ resolved
@@ -2,13 +2,7 @@
 import * as clack from '@clack/prompts';
 import ci from 'ci-info';
 import { detect, resolveCommand } from 'package-manager-detector';
-<<<<<<< HEAD
-import colors from 'picocolors';
-=======
 import colors from 'piccolore';
-import prompts from 'prompts';
-import yoctoSpinner from 'yocto-spinner';
->>>>>>> 30305563
 import type { Logger } from '../core/logger/core.js';
 import { exec } from './exec.js';
 
