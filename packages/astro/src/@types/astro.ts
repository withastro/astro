--- conflicted
+++ resolved
@@ -1054,11 +1054,6 @@
 		 * ```
 		 */
 		assets?: boolean;
-<<<<<<< HEAD
-		/**
-		 * @docs
-		 * @name experimental.hybridOutput
-=======
 
 		/**
 		 * @docs
@@ -1084,12 +1079,27 @@
 		/**
 		 * @docs
 		 * @name experimental.middleware
->>>>>>> 50bf66e4
 		 * @type {boolean}
 		 * @default `false`
 		 * @version 2.4.0
 		 * @description
-<<<<<<< HEAD
+		 * Enable experimental support for Astro middleware.
+		 *
+		 * To enable this feature, set `experimental.middleware` to `true` in your Astro config:
+		 *
+		 * ```js
+		 * {
+		 * 	experimental: {
+		 *		middleware: true,
+		 * 	},
+		 * }
+		 * ```
+		 */
+		middleware?: boolean;
+		
+		/**
+		 * @docs
+		 * @name experimental.hybridOutput
 		 * Enable experimental support for opt-out prerendering
 		 *
 		 * To enable this feature, first set `experimental.hybridOutput` to `true` in your Astro config, and set the `output` to `hybrid`.
@@ -1120,21 +1130,6 @@
 		 * ```
 		 */
 		hybridOutput?: boolean;
-=======
-		 * Enable experimental support for Astro middleware.
-		 *
-		 * To enable this feature, set `experimental.middleware` to `true` in your Astro config:
-		 *
-		 * ```js
-		 * {
-		 * 	experimental: {
-		 *		middleware: true,
-		 * 	},
-		 * }
-		 * ```
-		 */
-		middleware?: boolean;
->>>>>>> 50bf66e4
 	};
 
 	// Legacy options to be removed
