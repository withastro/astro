--- conflicted
+++ resolved
@@ -1632,24 +1632,6 @@
 
 		/**
 		 * @docs
-<<<<<<< HEAD
-		 * @name experimental.i18nDomains
-		 * @type {boolean}
-		 * @default `false`
-		 * @version 4.1.0
-		 * @description
-		 * Enables domain support for internationalization routing
-		 *
-		 * ```js
-		 * {
-		 * 	experimental: {
-		 * 		i18nDomains: true,
-		 * 	},
-		 * }
-		 * ```
-		 */
-		i18nDomains?: boolean;
-=======
 		 * @name experimental.clientPrerender
 		 * @type {boolean}
 		 * @default `false`
@@ -1713,7 +1695,25 @@
 		 * In the event of route collisions, where two routes of equal route priority attempt to build the same URL, Astro will log a warning identifying the conflicting routes.
 		 */
 		globalRoutePriority?: boolean;
->>>>>>> 17f27e7c
+
+		/**
+		 * @docs
+		 * @name experimental.i18nDomains
+		 * @type {boolean}
+		 * @default `false`
+		 * @version 4.1.0
+		 * @description
+		 * Enables domain support for internationalization routing
+		 *
+		 * ```js
+		 * {
+		 * 	experimental: {
+		 * 		i18nDomains: true,
+		 * 	},
+		 * }
+		 * ```
+		 */
+		i18nDomains?: boolean;
 	};
 }
 
@@ -2797,18 +2797,16 @@
 	}
 }
 
-<<<<<<< HEAD
+declare global {
+	// eslint-disable-next-line @typescript-eslint/no-namespace
+	namespace Config {
+		type Database = Record<string, any>;
+	}
+}
+
 export type RoutingStrategy =
 	| 'prefix-always'
 	| 'prefix-other-locales'
 	| 'domains-prefix-default'
 	| 'domains'
-	| undefined;
-=======
-declare global {
-	// eslint-disable-next-line @typescript-eslint/no-namespace
-	namespace Config {
-		type Database = Record<string, any>;
-	}
-}
->>>>>>> 17f27e7c
+	| undefined;