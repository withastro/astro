--- conflicted
+++ resolved
@@ -2357,28 +2357,6 @@
 		};
 	};
 
-<<<<<<< HEAD
-export interface PrefetchOptions {
-	/**
-	 * @docs
-	 * @name prefetch.prefetchAll
-	 * @type {boolean}
-	 * @description
-	 * Enable prefetching for all links by default, similar to all `<a />` links having the `data-astro-prefetch`
-	 * attribute set. You can disable prefetching individually by setting `data-astro-prefetch="false"` on a link.
-	 */
-	prefetchAll?: boolean;
-	/**
-	 * @docs
-	 * @name prefetch.defaultStrategy
-	 * @type {'tap' | 'hover' | 'viewport'}
-	 * @default `'hover'`
-	 * @description
-	 * The default prefetch strategy to use when the `data-astro-prefetch` attribute (no value) is set on a link.
-	 * You can select a different strategy for individual links by setting, e.g. `data-astro-prefetch="viewport"`.
-	 */
-	defaultStrategy?: 'tap' | 'hover' | 'viewport';
-=======
 declare global {
 	interface HTMLElementTagNameMap {
 		'astro-dev-overlay': AstroDevOverlay;
@@ -2387,5 +2365,26 @@
 		'astro-dev-overlay-tooltip': DevOverlayTooltip;
 		'astro-dev-overlay-highlight': DevOverlayHighlight;
 	}
->>>>>>> 74fa4adb
+}
+
+export interface PrefetchOptions {
+	/**
+	 * @docs
+	 * @name prefetch.prefetchAll
+	 * @type {boolean}
+	 * @description
+	 * Enable prefetching for all links by default, similar to all `<a />` links having the `data-astro-prefetch`
+	 * attribute set. You can disable prefetching individually by setting `data-astro-prefetch="false"` on a link.
+	 */
+	prefetchAll?: boolean;
+	/**
+	 * @docs
+	 * @name prefetch.defaultStrategy
+	 * @type {'tap' | 'hover' | 'viewport'}
+	 * @default `'hover'`
+	 * @description
+	 * The default prefetch strategy to use when the `data-astro-prefetch` attribute (no value) is set on a link.
+	 * You can select a different strategy for individual links by setting, e.g. `data-astro-prefetch="viewport"`.
+	 */
+	defaultStrategy?: 'tap' | 'hover' | 'viewport';
 }