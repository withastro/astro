--- conflicted
+++ resolved
@@ -1796,113 +1796,6 @@
 		 */
 		directRenderScript?: boolean;
 
-		/**
-		 * @docs
-<<<<<<< HEAD
-		 * @name experimental.actions
-		 * @type {boolean}
-		 * @default `false`
-		 * @version 4.8.0
-		 * @description
-		 *
-		 * Actions help you write type-safe backend functions you can call from anywhere. Enable server rendering [using the `output` property](https://docs.astro.build/en/basics/rendering-modes/#on-demand-rendered) and add the `actions` flag to the `experimental` object:
-		 *
-		 * ```js
-		 * {
-		 *   output: 'hybrid', // or 'server'
-		 *   experimental: {
-		 *     actions: true,
-		 *   },
-		 * }
-		 * ```
-		 *
-		 * Declare all your actions in `src/actions/index.ts`. This file is the global actions handler.
-		 *
-		 * Define an action using the `defineAction()` utility from the `astro:actions` module. An action accepts the `handler` property to define your server-side request handler. If your action accepts arguments, apply the `input` property to validate parameters with Zod.
-		 *
-		 * This example defines two actions: `like` and `comment`. The `like` action accepts a JSON object with a `postId` string, while the `comment` action accepts [FormData](https://developer.mozilla.org/en-US/docs/Web/API/XMLHttpRequest_API/Using_FormData_Objects) with `postId`, `author`, and `body` strings. Each `handler` updates your database and return a type-safe response.
-		 *
-		 * ```ts
-		 * // src/actions/index.ts
-		 * import { defineAction } from "astro:actions";
-		 * import { z } from "astro:schema";
-		 *
-		 * export const server = {
-		 *   like: defineAction({
-		 *     input: z.object({ postId: z.string() }),
-		 *     handler: async ({ postId }) => {
-		 *       // update likes in db
-		 *
-		 *       return likes;
-		 *     },
-		 *   }),
-		 *   comment: defineAction({
-		 *     accept: 'form',
-		 *     input: z.object({
-		 *       postId: z.string(),
-		 *       author: z.string(),
-		 *       body: z.string(),
-		 *     }),
-		 *     handler: async ({ postId }) => {
-		 *       // insert comments in db
-		 *
-		 *       return comment;
-		 *     },
-		 *   }),
-		 * };
-		 * ```
-		 *
-		 * Then, call an action from your client components using the `actions` object from `astro:actions`. You can pass a type-safe object when using JSON, or a [FormData](https://developer.mozilla.org/en-US/docs/Web/API/XMLHttpRequest_API/Using_FormData_Objects) object when using `accept: 'form'` in your action definition.
-		 *
-		 * This example calls the `like` and `comment` actions from a React component:
-		 *
-		 * ```tsx "actions"
-		 * // src/components/blog.tsx
-		 * import { actions } from "astro:actions";
-		 * import { useState } from "react";
-		 *
-		 * export function Like({ postId }: { postId: string }) {
-		 *   const [likes, setLikes] = useState(0);
-		 *   return (
-		 *     <button
-		 *       onClick={async () => {
-		 *         const newLikes = await actions.like({ postId });
-		 *         setLikes(newLikes);
-		 *       }}
-		 *     >
-		 *       {likes} likes
-		 *     </button>
-		 *   );
-		 * }
-		 *
-		 * export function Comment({ postId }: { postId: string }) {
-		 *   return (
-		 *     <form
-		 *       onSubmit={async (e) => {
-		 *         e.preventDefault();
-		 *         const formData = new FormData(e.target as HTMLFormElement);
-		 *         const result = await actions.blog.comment(formData);
-		 *         // handle result
-		 *       }}
-		 *     >
-		 *       <input type="hidden" name="postId" value={postId} />
-		 *       <label htmlFor="author">Author</label>
-		 *       <input id="author" type="text" name="author" />
-		 *       <textarea rows={10} name="body"></textarea>
-		 *       <button type="submit">Post</button>
-		 *     </form>
-		 *   );
-		 * }
-		 * ```
-		 *
-		 * For a complete overview, and to give feedback on this experimental API, see the [Actions RFC](https://github.com/withastro/roadmap/blob/actions/proposals/0046-actions.md).
-		 */
-		actions?: boolean;
-
-		/**
-		 * @docs
-=======
->>>>>>> 84511c9c
 		 * @name experimental.contentCollectionCache
 		 * @type {boolean}
 		 * @default `false`
