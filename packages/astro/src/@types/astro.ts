import type { AddressInfo } from 'net';
import type * as babel from '@babel/core';
import type * as vite from 'vite';
import type { z } from 'zod';
import type { AstroConfigSchema } from '../core/config';
import type { AstroComponentFactory, Metadata } from '../runtime/server';
import type { AstroRequest } from '../core/render/request';

export interface AstroBuiltinProps {
	'client:load'?: boolean;
	'client:idle'?: boolean;
	'client:media'?: string;
	'client:visible'?: boolean;
}

export interface AstroComponentMetadata {
	displayName: string;
	hydrate?: 'load' | 'idle' | 'visible' | 'media' | 'only';
	hydrateArgs?: any;
	componentUrl?: string;
	componentExport?: { value: string; namespace?: boolean };
}

/** The flags supported by the Astro CLI */
export interface CLIFlags {
	projectRoot?: string;
	site?: string;
	sitemap?: boolean;
	host?: string | boolean;
	hostname?: string;
	port?: number;
	config?: string;
	/** @deprecated */
	experimentalStaticBuild?: boolean;
	experimentalSsr?: boolean;
	legacyBuild?: boolean;
	drafts?: boolean;
}

/**
 * Astro.* available in all components
 * Docs: https://docs.astro.build/reference/api-reference/#astro-global
 */
export interface AstroGlobal extends AstroGlobalPartial {
	/** set props for this astro component (along with default values) */
	props: Record<string, number | string | any>;
	/** get information about this page */
	request: AstroRequest;
	/** see if slots are used */
	slots: Record<string, true | undefined> & { has(slotName: string): boolean; render(slotName: string): Promise<string> };
}

export interface AstroGlobalPartial {
	fetchContent<T = any>(globStr: string): Promise<FetchContentResult<T>[]>;
	resolve: (path: string) => string;
	site: URL;
}

/**
 * Astro User Config
 * Docs: https://docs.astro.build/reference/configuration-reference/
 */
export interface AstroUserConfig {
	/**
	 * @docs
	 * @kind heading
	 * @name Top-Level Options
	 */

	/**
	 * @docs
	 * @name projectRoot
	 * @cli --project-root
	 * @type {string}
	 * @default `"."` (current working directory)
	 * @summary Set the project root. The project root is the directory where your Astro project (and all `src`, `public` and `package.json` files) live.
	 * @description  You should only provide this option if you run the `astro` CLI commands in a directory other than the project root directory. Usually, this option is provided via the CLI instead of the `astro.config.js` file, since Astro needs to know your project root before it can locate your config file.
	 *
	 * If you provide a relative path (ex: `--project-root: './my-project'`) Astro will resolve it against your current working directory.
	 *
	 * #### Examples
	 *
	 * ```js
	 * {
	 *   projectRoot: './my-project-directory'
	 * }
	 * ```
	 * ```bash
	 * $ astro build --project-root ./my-project-directory
	 * ```
	 */
	projectRoot?: string;

	/**
	 * @docs
	 * @name dist
	 * @type {string}
	 * @default `"./dist"`
	 * @description Set the directory that `astro build` writes your final build to.
	 *
	 * The value can be either an absolute file system path or a path relative to the project root.
	 *
	 * ```js
	 * {
	 *   dist: './my-custom-build-directory'
	 * }
	 * ```
	 */
	dist?: string;

	/**
	 * @docs
	 * @name public
	 * @type {string}
	 * @default `"./public"`
	 * @description
	 * Set the directory for your static assets. Files in this directory are served at `/` during dev and copied to your build directory during build. These files are always served or copied as-is, without transform or bundling.
	 *
	 * The value can be either an absolute file system path or a path relative to the project root.
	 *
	 * ```js
	 * {
	 *   public: './my-custom-public-directory'
	 * }
	 * ```
	 */
	public?: string;

	/**
	 * @docs
	 * @name integrations
	 * @type {AstroIntegration[]}
	 * @default `[]`
	 * @description
	 * Add Integrations to your project to extend Astro.
	 *
	 * Integrations are your one-stop shop to add new frameworks (like Solid.js), new features (like sitemaps), and new libraries (like Partytown and Turbolinks).
	 *
	 * Setting this configuration will disable Astro's default integration, so it is recommended to provide a renderer for every framework that you use:
	 *
	 * Note: Integrations are currently under active development, and only first-party integrations are supported. In the future, 3rd-party integrations will be allowed.
	 *
	 * ```js
	 * import react from '@astrojs/react';
	 * import vue from '@astrojs/vue';
	 * {
	 *   // Example: Use Astro with Vue + React, and no other frameworks.
	 *   integrations: [react(), vue()]
	 * }
	 * ```
	 */
	integrations?: AstroIntegration[];

	/** @deprecated - Use "integrations" instead. Run Astro to learn more about migrating. */
	renderers?: string[];

<<<<<<< HEAD
  /**
   * @docs
   * @name markdownOptions
   * @type {{render: MarkdownRenderOptions}}
   * @see [Markdown guide](/en/guides/markdown-content/)
   * @description
   * Configure how markdown files (`.md`) are rendered.
   *
   * ```js
   * import { defineConfig } from "astro/config";
   * import astroRemark from "@astrojs/markdown-remark";
   * import customRehypePlugin from "/path/to/rehypePlugin.mjs";
   *
   * export default defineConfig({
   *   // Enable Custom Markdown options, plugins, etc.
   *   markdownOptions: {
   *     render: [
   *       // The Remark parser to parse Markdown content
   *       astroRemark,
   *       {
   *         // Add a Remark plugin to your project.
   *         remarkPlugins: ["remark-code-titles"],
   *
   *         // Add a Rehype plugin to your project.
   *         rehypePlugins: [
   *           "rehype-slug",
   *           ["rehype-toc", { headings: ["h2", "h3"] }],
   *           [customRehypePlugin, { configKey: "value" }],
   *           ["rehype-autolink-headings", { behavior: "prepend" }],
   *         ],
   *       },
   *     ],
   *   },
   * });
   * ```
   */
=======
	/**
	 * @docs
	 * @name markdownOptions
	 * @type {{render: MarkdownRenderOptions}}
	 * @see [Markdown guide](/en/guides/markdown-content/)
	 * @description
	 * Configure how markdown files (`.md`) are rendered.
	 *
	 * ```js
	 * {
	 *   markdownOptions: {
	 *     // Add a Remark plugin to your project.
	 *     remarkPlugins: [
	 *       ['remark-autolink-headings', { behavior: 'prepend'}],
	 *     ],
	 *     // Add a Rehype plugin to your project.
	 *     rehypePlugins: [
	 *       'rehype-slug',
	 *       ['rehype-autolink-headings', { behavior: 'prepend'}],
	 *     ],
	 *     // Customize syntax highlighting
	 * 	   syntaxHighlight: 'shiki',
	 *   },
	 * }
	 * ```
	 */
	/** Options for rendering markdown content */
>>>>>>> 5df8d680
	markdownOptions?: {
		render?: MarkdownRenderOptions;
	};

	/**
	 * @docs
	 * @kind heading
	 * @name Build Options
	 */
	buildOptions?: {
		/**
		 * @docs
		 * @name buildOptions.site
		 * @type {string}
		 * @description
		 * Your final, deployed URL. Astro uses this full URL to generate your sitemap and canonical URLs in your final build. It is strongly recommended that you set this configuration to get the most out of Astro.
		 *
		 * Astro will match the site pathname during development so that your development experience matches your build environment as closely as possible. In the example below, `astro dev` will start your server at `http://localhost:3000/docs`.
		 *
		 * ```js
		 * {
		 *   buildOptions: {
		 *     // Example: Tell Astro the final URL of your deployed website.
		 * 	   site: 'https://www.my-site.dev/docs'
		 *   }
		 * }
		 * ```
		 */
		site?: string;

		/**
		 * @docs
		 * @name buildOptions.sitemap
		 * @type {boolean}
		 * @default `true`
		 * @description
		 * Generate a sitemap for your build. Set to false to disable.
		 *
		 * Astro will automatically generate a sitemap including all generated pages on your site. If you need more control over your sitemap, consider generating it yourself using a [Non-HTML Page](/en/core-concepts/astro-pages/#non-html-pages).
		 *
		 * ```js
		 * {
		 *   buildOptions: {
		 *     // Example: Disable automatic sitemap generation
		 * 	   sitemap: false
		 *   }
		 * }
		 * ```
		 */
		sitemap?: boolean;

		/**
		 * @docs
		 * @name buildOptions.sitemapFilter
		 * @typeraw {(page: string) => boolean}
		 * @see buildOptions.sitemap
		 * @description
		 * By default, all pages are included in your generated sitemap.
		 * You can filter included pages by URL using `buildOptions.sitemapFilter`.
		 *
		 * The `page` function parameter is the full URL of your rendered page, including your `buildOptions.site` domain.
		 * Return `true` to include a page in your sitemap, and `false` to remove it.
		 *
		 * ```js
		 * {
		 *   buildOptions: {
		 * 	   sitemap: true
		 * 	   sitemapFilter: (page) => page !== 'http://example.com/secret-page')
		 *   }
		 * }
		 * ```
		 */
		sitemapFilter?: (page: string) => boolean;

		/**
		 * @docs
		 * @name buildOptions.pageUrlFormat
		 * @type {('file' | 'directory')}
		 * @default `'directory'`
		 * @description
		 * Control the output file format of each page.
		 *   - If 'file', Astro will generate an HTML file (ex: "/foo.html") for each page.
		 *   - If 'directory', Astro will generate a directory with a nested `index.html` file (ex: "/foo/index.html") for each page.
		 *
		 * ```js
		 * {
		 *   buildOptions: {
		 *     // Example: Generate `page.html` instead of `page/index.html` during build.
		 * 	   pageUrlFormat: 'file'
		 *   }
		 * }
		 * ```
		 */
		pageUrlFormat?: 'file' | 'directory';

		/**
		 * @docs
		 * @name buildOptions.drafts
		 * @type {boolean}
		 * @default `false`
		 * @description
		 * Control if markdown draft pages should be included in the build.
		 *
		 * A markdown page is considered a draft if it includes `draft: true` in its front matter. Draft pages are always included & visible during development (`astro dev`) but by default they will not be included in your final build.
		 *
		 * ```js
		 * {
		 *   buildOptions: {
		 *     // Example: Include all drafts in your final build
		 * 	   drafts: true,
		 *   }
		 * }
		 * ```
		 */
		drafts?: boolean;
		/**
		 * Enables "legacy build mode" for compatibility with older Astro versions.
		 * Default: false
		 */
		legacyBuild?: boolean;
		/**
		 * @deprecated
		 * Experimental: Enables "static build mode" for faster builds.
		 * Default: true
		 */
		experimentalStaticBuild?: boolean;
		/**
		 * Enable a build for SSR support.
		 * Default: false
		 */
		experimentalSsr?: boolean;
	};

	/**
	 * @docs
	 * @kind heading
	 * @name Dev Options
	 */
	devOptions?: {
		/**
		 * @docs
		 * @name devOptions.host
		 * @type {string | boolean}
		 * @default `false`
		 * @version 0.24.0
		 * @description
		 * Set which network IP addresses the dev server should listen on (i.e. 	non-localhost IPs).
		 * - `false` - do not expose on a network IP address
		 * - `true` - listen on all addresses, including LAN and public addresses
		 * - `[custom-address]` - expose on a network IP address at `[custom-address]`
		 */
		host?: string | boolean;

		/**
		 * @docs
		 * @name devOptions.hostname
		 * @type {string}
		 * @default `'localhost'`
		 * @deprecated Use `host` instead
		 * @description
		 * > **This option is deprecated.** Consider using `host` instead.
		 *
		 * Set which IP addresses the dev server should listen on. Set this to 0.0.0.0 to listen on all addresses, including LAN and public addresses.
		 */
		hostname?: string;

		/**
		 * @docs
		 * @name devOptions.port
		 * @type {number}
		 * @default `3000`
		 * @description
		 * Set which port the dev server should listen on.
		 *
		 * If the given port is already in use, Astro will automatically try the next available port.
		 */
		port?: number;

		/**
		 * @docs
		 * @name devOptions.trailingSlash
		 * @type {('always' | 'never' | 'ignore')}
		 * @default `'always'`
		 * @see buildOptions.pageUrlFormat
		 * @description
		 *
		 * Set the route matching behavior of the dev server. Choose from the following options:
		 *   - 'always' - Only match URLs that include a trailing slash (ex: "/foo/")
		 *   - 'never' - Never match URLs that include a trailing slash (ex: "/foo")
		 *   - 'ignore' - Match URLs regardless of whether a trailing "/" exists
		 *
		 * Use this configuration option if your production host has strict handling of how trailing slashes work or do not work.
		 *
		 * You can also set this if you prefer to be more strict yourself, so that URLs with or without trailing slashes won't work during development.
		 *
		 * ```js
		 * {
		 *   devOptions: {
		 *     // Example: Require a trailing slash during development
		 * 	   trailingSlash: 'always'
		 *   }
		 * }
		 * ```
		 */
		trailingSlash?: 'always' | 'never' | 'ignore';
	};

	/**
	 * @docs
	 * @name vite
	 * @type {vite.UserConfig}
	 * @description
	 *
	 * Pass additional configuration options to Vite. Useful when Astro doesn't support some advanced configuration that you may need.
	 *
	 * View the full `vite` configuration object documentation on [vitejs.dev](https://vitejs.dev/config/).
	 *
	 * #### Examples
	 *
	 * ```js
	 * {
	 *   vite: {
	 * 	   ssr: {
	 *      // Example: Force a broken package to skip SSR processing, if needed
	 * 		external: ['broken-npm-package'],
	 *     }
	 *   }
	 * }
	 * ```
	 *
	 * ```js
	 * {
	 *   vite: {
	 *     // Example: Add custom vite plugins directly to your Astro project
	 * 	   plugins: [myPlugin()],
	 *   }
	 * }
	 * ```
	 */
	vite?: vite.UserConfig & { ssr?: vite.SSROptions };
}

// NOTE(fks): We choose to keep our hand-generated AstroUserConfig interface so that
// we can add JSDoc-style documentation and link to the definition file in our repo.
// However, Zod comes with the ability to auto-generate AstroConfig from the schema
// above. If we ever get to the point where we no longer need the dedicated
// @types/config.ts file, consider replacing it with the following lines:
//
// export interface AstroUserConfig extends z.input<typeof AstroConfigSchema> {
// }

/**
 * IDs for different stages of JS script injection:
 * - "before-hydration": Imported client-side, before the hydration script runs. Processed & resolved by Vite.
 * - "head-inline": Injected into a script tag in the `<head>` of every page. Not processed or resolved by Vite.
 * - "page": Injected into the JavaScript bundle of every page. Processed & resolved by Vite.
 * - "page-ssr": Injected into the frontmatter of every Astro page. Processed & resolved by Vite.
 */
type InjectedScriptStage = 'before-hydration' | 'head-inline' | 'page' | 'page-ssr';

/**
 * Resolved Astro Config
 * Config with user settings along with all defaults filled in.
 */
export interface AstroConfig extends z.output<typeof AstroConfigSchema> {
	// Public:
	// This is a more detailed type than zod validation gives us.
	// TypeScript still confirms zod validation matches this type.
	integrations: AstroIntegration[];
	// Private:
	// We have a need to pass context based on configured state,
	// that is different from the user-exposed configuration.
	// TODO: Create an AstroConfig class to manage this, long-term.
	_ctx: {
		renderers: AstroRenderer[];
		scripts: { stage: InjectedScriptStage; content: string }[];
	};
}

export type AsyncRendererComponentFn<U> = (Component: any, props: any, children: string | undefined, metadata?: AstroComponentMetadata) => Promise<U>;

/** Generic interface for a component (Astro, Svelte, React, etc.) */
export interface ComponentInstance {
	$$metadata: Metadata;
	default: AstroComponentFactory;
	css?: string[];
	getStaticPaths?: (options: GetStaticPathsOptions) => GetStaticPathsResult;
}

/**
 * Astro.fetchContent() result
 * Docs: https://docs.astro.build/reference/api-reference/#astrofetchcontent
 */
export type FetchContentResult<T> = FetchContentResultBase & T;

export type FetchContentResultBase = {
	astro: {
		headers: string[];
		source: string;
		html: string;
	};
	url: string;
};

export type GetHydrateCallback = () => Promise<(element: Element, innerHTML: string | null) => void>;

/**
 * getStaticPaths() options
 * Docs: https://docs.astro.build/reference/api-reference/#getstaticpaths
 */ export interface GetStaticPathsOptions {
	paginate?: PaginateFunction;
	rss?: (...args: any[]) => any;
}

export type GetStaticPathsItem = { params: Params; props?: Props };
export type GetStaticPathsResult = GetStaticPathsItem[];
export type GetStaticPathsResultKeyed = GetStaticPathsResult & {
	keyed: Map<string, GetStaticPathsItem>;
};

export interface HydrateOptions {
	name: string;
	value?: string;
}

export interface JSXTransformConfig {
	/** Babel presets */
	presets?: babel.PluginItem[];
	/** Babel plugins */
	plugins?: babel.PluginItem[];
}

export type JSXTransformFn = (options: { mode: string; ssr: boolean }) => Promise<JSXTransformConfig>;

export interface ManifestData {
	routes: RouteData[];
}

export type MarkdownRenderOptions = [string | MarkdownParser, Record<string, any>];
export type MarkdownParser = (contents: string, options?: Record<string, any>) => MarkdownParserResponse | PromiseLike<MarkdownParserResponse>;

export interface MarkdownParserResponse {
	frontmatter: {
		[key: string]: any;
	};
	metadata: {
		headers: any[];
		source: string;
		html: string;
	};
	code: string;
}

/**
 * paginate() Options
 * Docs: https://docs.astro.build/guides/pagination/#calling-the-paginate-function
 */
export interface PaginateOptions {
	/** the number of items per-page (default: `10`) */
	pageSize?: number;
	/** key: value object of page params (ex: `{ tag: 'javascript' }`) */
	params?: Params;
	/** object of props to forward to `page` result */
	props?: Props;
}

/**
 * Page Prop
 * Docs: https://docs.astro.build/guides/pagination/#using-the-page-prop
 */
export interface Page<T = any> {
	/** result */
	data: T[];
	/** metadata */
	/** the count of the first item on the page, starting from 0 */
	start: number;
	/** the count of the last item on the page, starting from 0 */
	end: number;
	/** total number of results */
	total: number;
	/** the current page number, starting from 1 */
	currentPage: number;
	/** number of items per page (default: 25) */
	size: number;
	/** number of last page */
	lastPage: number;
	url: {
		/** url of the current page */
		current: string;
		/** url of the previous page (if there is one) */
		prev: string | undefined;
		/** url of the next page (if there is one) */
		next: string | undefined;
	};
}

export type PaginateFunction = (data: [], args?: PaginateOptions) => GetStaticPathsResult;

export type Params = Record<string, string | undefined>;

export type Props = Record<string, unknown>;

type Body = string;

export interface EndpointOutput<Output extends Body = Body> {
	body: Output;
}

export interface EndpointHandler {
	[method: string]: (params: any, request: AstroRequest) => EndpointOutput | Response;
}

export interface AstroRenderer {
	/** Name of the renderer. */
	name: string;
	/** Import entrypoint for the client/browser renderer. */
	clientEntrypoint?: string;
	/** Import entrypoint for the server/build/ssr renderer. */
	serverEntrypoint: string;
	/** JSX identifier (e.g. 'react' or 'solid-js') */
	jsxImportSource?: string;
	/** Babel transform options */
	jsxTransformOptions?: JSXTransformFn;
}

export interface SSRLoadedRenderer extends AstroRenderer {
	ssr: {
		check: AsyncRendererComponentFn<boolean>;
		renderToStaticMarkup: AsyncRendererComponentFn<{
			html: string;
		}>;
	};
}

export interface AstroIntegration {
	/** The name of the integration. */
	name: string;
	/** The different hooks available to extend. */
	hooks: {
		'astro:config:setup'?: (options: {
			config: AstroConfig;
			command: 'dev' | 'build';
			updateConfig: (newConfig: Record<string, any>) => void;
			addRenderer: (renderer: AstroRenderer) => void;
			injectScript: (stage: InjectedScriptStage, content: string) => void;
			// TODO: Add support for `injectElement()` for full HTML element injection, not just scripts.
			// This may require some refactoring of `scripts`, `styles`, and `links` into something
			// more generalized. Consider the SSR use-case as well.
			// injectElement: (stage: vite.HtmlTagDescriptor, element: string) => void;
		}) => void;
		'astro:config:done'?: (options: { config: AstroConfig }) => void | Promise<void>;
		'astro:server:setup'?: (options: { server: vite.ViteDevServer }) => void | Promise<void>;
		'astro:server:start'?: (options: { address: AddressInfo }) => void | Promise<void>;
		'astro:server:done'?: () => void | Promise<void>;
		'astro:build:start'?: () => void | Promise<void>;
		'astro:build:done'?: (options: { pages: { pathname: string }[]; dir: URL }) => void | Promise<void>;
	};
}

export type RouteType = 'page' | 'endpoint';

export interface RouteData {
	component: string;
	generate: (data?: any) => string;
	params: string[];
	pathname?: string;
	pattern: RegExp;
	type: RouteType;
}

export type SerializedRouteData = Omit<RouteData, 'generate' | 'pattern'> & {
	generate: undefined;
	pattern: string;
};

export type RuntimeMode = 'development' | 'production';

/**
 * RSS
 * Docs: https://docs.astro.build/reference/api-reference/#rss
 */
export interface RSS {
	/** (required) Title of the RSS Feed */
	title: string;
	/** (required) Description of the RSS Feed */
	description: string;
	/** Specify arbitrary metadata on opening <xml> tag */
	xmlns?: Record<string, string>;
	/**
	 * If false (default), does not include XSL stylesheet.
	 * If true, automatically includes 'pretty-feed-v3'.
	 * If a string value, specifies a local custom XSL stylesheet, for example '/custom-feed.xsl'.
	 */
	stylesheet?: string | boolean;
	/** Specify custom data in opening of file */
	customData?: string;
	/**
	 * Specify where the RSS xml file should be written.
	 * Relative to final build directory. Example: '/foo/bar.xml'
	 * Defaults to '/rss.xml'.
	 */
	dest?: string;
	/** Return data about each item */
	items: {
		/** (required) Title of item */
		title: string;
		/** (required) Link to item */
		link: string;
		/** Publication date of item */
		pubDate?: Date;
		/** Item description */
		description?: string;
		/** Append some other XML-valid data to this item */
		customData?: string;
	}[];
}

export type RSSFunction = (args: RSS) => RSSResult;

export type FeedResult = { url: string; content?: string };
export type RSSResult = { xml: FeedResult; xsl?: FeedResult };

export type SSRError = Error & vite.ErrorPayload['err'];

export interface SSRElement {
	props: Record<string, any>;
	children: string;
}

export interface SSRMetadata {
	renderers: SSRLoadedRenderer[];
	pathname: string;
	legacyBuild: boolean;
}

export interface SSRResult {
	styles: Set<SSRElement>;
	scripts: Set<SSRElement>;
	links: Set<SSRElement>;
	createAstro(Astro: AstroGlobalPartial, props: Record<string, any>, slots: Record<string, any> | null): AstroGlobal;
	resolve: (s: string) => Promise<string>;
	_metadata: SSRMetadata;
}<|MERGE_RESOLUTION|>--- conflicted
+++ resolved
@@ -154,7 +154,6 @@
 	/** @deprecated - Use "integrations" instead. Run Astro to learn more about migrating. */
 	renderers?: string[];
 
-<<<<<<< HEAD
   /**
    * @docs
    * @name markdownOptions
@@ -191,35 +190,6 @@
    * });
    * ```
    */
-=======
-	/**
-	 * @docs
-	 * @name markdownOptions
-	 * @type {{render: MarkdownRenderOptions}}
-	 * @see [Markdown guide](/en/guides/markdown-content/)
-	 * @description
-	 * Configure how markdown files (`.md`) are rendered.
-	 *
-	 * ```js
-	 * {
-	 *   markdownOptions: {
-	 *     // Add a Remark plugin to your project.
-	 *     remarkPlugins: [
-	 *       ['remark-autolink-headings', { behavior: 'prepend'}],
-	 *     ],
-	 *     // Add a Rehype plugin to your project.
-	 *     rehypePlugins: [
-	 *       'rehype-slug',
-	 *       ['rehype-autolink-headings', { behavior: 'prepend'}],
-	 *     ],
-	 *     // Customize syntax highlighting
-	 * 	   syntaxHighlight: 'shiki',
-	 *   },
-	 * }
-	 * ```
-	 */
-	/** Options for rendering markdown content */
->>>>>>> 5df8d680
 	markdownOptions?: {
 		render?: MarkdownRenderOptions;
 	};
