import type {
	MarkdownHeading,
	MarkdownMetadata,
	MarkdownRenderingResult,
	RehypePlugins,
	RemarkPlugins,
	RemarkRehype,
	ShikiConfig,
} from '@astrojs/markdown-remark';
import type * as babel from '@babel/core';
import type { OutgoingHttpHeaders } from 'node:http';
import type { AddressInfo } from 'node:net';
import type * as rollup from 'rollup';
import type { TsConfigJson } from 'tsconfig-resolver';
import type * as vite from 'vite';
import type { z } from 'zod';
import type { SerializedSSRManifest } from '../core/app/types';
import type { PageBuildData } from '../core/build/types';
import type { AstroConfigSchema } from '../core/config';
import type { AstroTimer } from '../core/config/timer';
import type { AstroCookies } from '../core/cookies';
import type { LogOptions } from '../core/logger/core';
import type { AstroComponentFactory, AstroComponentInstance } from '../runtime/server';
import type { SUPPORTED_MARKDOWN_FILE_EXTENSIONS } from './../core/constants.js';
export type {
	MarkdownHeading,
	MarkdownMetadata,
	MarkdownRenderingResult,
	RehypePlugins,
	RemarkPlugins,
	ShikiConfig,
} from '@astrojs/markdown-remark';
export type {
	ExternalImageService,
	ImageService,
	LocalImageService,
} from '../assets/services/service';
export type {
	GetImageResult,
	ImageInputFormat,
	ImageMetadata,
	ImageOutputFormat,
	ImageQuality,
	ImageQualityPreset,
	ImageTransform,
} from '../assets/types';
export type { SSRManifest } from '../core/app/types';
export type { AstroCookies } from '../core/cookies';

export interface AstroBuiltinProps {
	'client:load'?: boolean;
	'client:idle'?: boolean;
	'client:media'?: string;
	'client:visible'?: boolean;
	'client:only'?: boolean | string;
}

export interface TransitionAnimation {
  name: string; // The name of the keyframe
  delay?: number | string;
  duration?: number | string;
  easing?: string;
	fillMode?: string;
	direction?: string;
}

export interface TransitionAnimationPair {
	old: TransitionAnimation | TransitionAnimation[];
	new: TransitionAnimation | TransitionAnimation[];
}

export interface TransitionDirectionalAnimations {
	forwards: TransitionAnimationPair;
	backwards: TransitionAnimationPair;
}

export type TransitionAnimationValue = 'morph' | 'slide' | 'fade' | TransitionDirectionalAnimations;

// Allow users to extend this for astro-jsx.d.ts
// eslint-disable-next-line @typescript-eslint/no-empty-interface
export interface AstroClientDirectives {}

export interface AstroBuiltinAttributes {
	'class:list'?:
		| Record<string, boolean>
		| Record<any, any>
		| Iterable<string>
		| Iterable<any>
		| string;
	'set:html'?: any;
	'set:text'?: any;
	'is:raw'?: boolean;
	'transition:animate'?: 'morph' | 'slide' | 'fade' | TransitionDirectionalAnimations;
	'transition:name'?: string;
}

export interface AstroDefineVarsAttribute {
	'define:vars'?: any;
}

export interface AstroStyleAttributes {
	/** @deprecated Use `is:global` instead */
	global?: boolean;
	'is:global'?: boolean;
	'is:inline'?: boolean;
}

export interface AstroScriptAttributes {
	/** @deprecated Hoist is now the default behavior */
	hoist?: boolean;
	'is:inline'?: boolean;
}

export interface AstroComponentMetadata {
	displayName: string;
	hydrate?: 'load' | 'idle' | 'visible' | 'media' | 'only';
	hydrateArgs?: any;
	componentUrl?: string;
	componentExport?: { value: string; namespace?: boolean };
	astroStaticSlot: true;
}

/** The flags supported by the Astro CLI */
export interface CLIFlags {
	root?: string;
	site?: string;
	base?: string;
	host?: string | boolean;
	port?: number;
	config?: string;
	drafts?: boolean;
	open?: boolean;
	experimentalAssets?: boolean;
}

/**
 * Astro global available in all contexts in .astro files
 *
 * [Astro reference](https://docs.astro.build/reference/api-reference/#astro-global)
 */
export interface AstroGlobal<Props extends Record<string, any> = Record<string, any>>
	extends AstroGlobalPartial,
		AstroSharedContext<Props> {
	/**
	 * A full URL object of the request URL.
	 * Equivalent to: `new URL(Astro.request.url)`
	 *
	 * [Astro reference](https://docs.astro.build/en/reference/api-reference/#url)
	 */
	url: AstroSharedContext['url'];
	/** Parameters passed to a dynamic page generated using [getStaticPaths](https://docs.astro.build/en/reference/api-reference/#getstaticpaths)
	 *
	 * Example usage:
	 * ```astro
	 * ---
	 * export async function getStaticPaths() {
	 *    return [
	 *     { params: { id: '1' } },
	 *   ];
	 * }
	 *
	 * const { id } = Astro.params;
	 * ---
	 * <h1>{id}</h1>
	 * ```
	 *
	 * [Astro reference](https://docs.astro.build/en/reference/api-reference/#astroparams)
	 */
	params: AstroSharedContext['params'];
	/** List of props passed to this component
	 *
	 * A common way to get specific props is through [destructuring](https://developer.mozilla.org/en-US/docs/Web/JavaScript/Reference/Operators/Destructuring_assignment), ex:
	 * ```typescript
	 * const { name } = Astro.props
	 * ```
	 *
	 * [Astro reference](https://docs.astro.build/en/core-concepts/astro-components/#component-props)
	 */
	props: AstroSharedContext<Props>['props'];
	/** Information about the current request. This is a standard [Request](https://developer.mozilla.org/en-US/docs/Web/API/Request) object
	 *
	 * For example, to get a URL object of the current URL, you can use:
	 * ```typescript
	 * const url = new URL(Astro.request.url);
	 * ```
	 *
	 * [Astro reference](https://docs.astro.build/en/reference/api-reference/#astrorequest)
	 */
	request: Request;
	/** Information about the outgoing response. This is a standard [ResponseInit](https://developer.mozilla.org/en-US/docs/Web/API/Response/Response#init) object
	 *
	 * For example, to change the status code you can set a different status on this object:
	 * ```typescript
	 * Astro.response.status = 404;
	 * ```
	 *
	 * [Astro reference](https://docs.astro.build/en/reference/api-reference/#astroresponse)
	 */
	response: ResponseInit & {
		readonly headers: Headers;
	};
	/** Redirect to another page (**SSR Only**)
	 *
	 * Example usage:
	 * ```typescript
	 * if(!isLoggedIn) {
	 *   return Astro.redirect('/login');
	 * }
	 * ```
	 *
	 * [Astro reference](https://docs.astro.build/en/guides/server-side-rendering/#astroredirect)
	 */
	redirect: AstroSharedContext['redirect'];
	/**
	 * The <Astro.self /> element allows a component to reference itself recursively.
	 *
	 * [Astro reference](https://docs.astro.build/en/guides/api-reference/#astroself)
	 */
	self: AstroComponentFactory;
	/** Utility functions for modifying an Astro component’s slotted children
	 *
	 * [Astro reference](https://docs.astro.build/en/reference/api-reference/#astroslots)
	 */
	slots: Record<string, true | undefined> & {
		/**
		 * Check whether content for this slot name exists
		 *
		 * Example usage:
		 * ```typescript
		 *	if (Astro.slots.has('default')) {
		 *   // Do something...
		 *	}
		 * ```
		 *
		 * [Astro reference](https://docs.astro.build/en/reference/api-reference/#astroslots)
		 */
		has(slotName: string): boolean;
		/**
		 * Asynchronously renders this slot and returns a string
		 *
		 * Example usage:
		 * ```astro
		 * ---
		 * let html: string = '';
		 * if (Astro.slots.has('default')) {
		 *   html = await Astro.slots.render('default')
		 * }
		 * ---
		 * <Fragment set:html={html} />
		 * ```
		 *
		 * A second parameters can be used to pass arguments to a slotted callback
		 *
		 * Example usage:
		 * ```astro
		 * ---
		 * html = await Astro.slots.render('default', ["Hello", "World"])
		 * ---
		 * ```
		 * Each item in the array will be passed as an argument that you can use like so:
		 * ```astro
		 * <Component>
		 *		{(hello, world) => <div>{hello}, {world}!</div>}
		 * </Component>
		 * ```
		 *
		 * [Astro reference](https://docs.astro.build/en/reference/api-reference/#astroslots)
		 */
		render(slotName: string, args?: any[]): Promise<string>;
	};
}

/** Union type of supported markdown file extensions */
type MarkdowFileExtension = (typeof SUPPORTED_MARKDOWN_FILE_EXTENSIONS)[number];

export interface AstroGlobalPartial {
	/**
	 * Fetch local files into your static site setup
	 *
	 * Example usage:
	 * ```typescript
	 * const posts = await Astro.glob('../pages/post/*.md');
	 * ```
	 *
	 * [Astro reference](https://docs.astro.build/en/reference/api-reference/#astroglob)
	 */
	glob(globStr: `${any}.astro`): Promise<AstroInstance[]>;
	glob<T extends Record<string, any>>(
		globStr: `${any}${MarkdowFileExtension}`
	): Promise<MarkdownInstance<T>[]>;
	glob<T extends Record<string, any>>(globStr: `${any}.mdx`): Promise<MDXInstance<T>[]>;
	glob<T extends Record<string, any>>(globStr: string): Promise<T[]>;
	/**
	 * Returns a [URL](https://developer.mozilla.org/en-US/docs/Web/API/URL) object built from the [site](https://docs.astro.build/en/reference/configuration-reference/#site) config option
	 *
	 * [Astro reference](https://docs.astro.build/en/reference/api-reference/#astrosite)
	 */
	site: URL | undefined;
	/**
	 * Returns a string with the current version of Astro.
	 *
	 * Useful for using `<meta name="generator" content={Astro.generator} />` or crediting Astro in a site footer.
	 *
	 * [HTML Specification for `generator`](https://html.spec.whatwg.org/multipage/semantics.html#meta-generator)
	 *
	 * [Astro reference](https://docs.astro.build/en/reference/api-reference/#astrogenerator)
	 */
	generator: string;
}

type ServerConfig = {
	/**
	 * @name server.host
	 * @type {string | boolean}
	 * @default `false`
	 * @version 0.24.0
	 * @description
	 * Set which network IP addresses the dev server should listen on (i.e. 	non-localhost IPs).
	 * - `false` - do not expose on a network IP address
	 * - `true` - listen on all addresses, including LAN and public addresses
	 * - `[custom-address]` - expose on a network IP address at `[custom-address]`
	 */
	host?: string | boolean;

	/**
	 * @name server.port
	 * @type {number}
	 * @default `3000`
	 * @description
	 * Set which port the dev server should listen on.
	 *
	 * If the given port is already in use, Astro will automatically try the next available port.
	 */
	port?: number;

	/**
	 * @name server.headers
	 * @typeraw {OutgoingHttpHeaders}
	 * @default `{}`
	 * @version 1.7.0
	 * @description
	 * Set custom HTTP response headers to be sent in `astro dev` and `astro preview`.
	 */
	headers?: OutgoingHttpHeaders;

	/**
	 * @name server.open
	 * @type {boolean}
	 * @default `false`
	 * @version 2.1.8
	 * @description
	 * Control whether the dev server should open in your browser window on startup.
	 *
	 * ```js
	 * {
	 *   server: { open: true }
	 * }
	 * ```
	 */
	open?: boolean;
};

export interface ViteUserConfig extends vite.UserConfig {
	ssr?: vite.SSROptions;
}

export interface ImageServiceConfig {
	// eslint-disable-next-line @typescript-eslint/ban-types
	entrypoint: 'astro/assets/services/sharp' | 'astro/assets/services/squoosh' | (string & {});
	config?: Record<string, any>;
}

/**
 * Astro User Config
 * Docs: https://docs.astro.build/reference/configuration-reference/
 */
export interface AstroUserConfig {
	/**
	 * @docs
	 * @kind heading
	 * @name Top-Level Options
	 */

	/**
	 * @docs
	 * @name root
	 * @cli --root
	 * @type {string}
	 * @default `"."` (current working directory)
	 * @summary Set the project root. The project root is the directory where your Astro project (and all `src`, `public` and `package.json` files) live.
	 * @description  You should only provide this option if you run the `astro` CLI commands in a directory other than the project root directory. Usually, this option is provided via the CLI instead of the [Astro config file](https://docs.astro.build/en/guides/configuring-astro/#supported-config-file-types), since Astro needs to know your project root before it can locate your config file.
	 *
	 * If you provide a relative path (ex: `--root: './my-project'`) Astro will resolve it against your current working directory.
	 *
	 * #### Examples
	 *
	 * ```js
	 * {
	 *   root: './my-project-directory'
	 * }
	 * ```
	 * ```bash
	 * $ astro build --root ./my-project-directory
	 * ```
	 */
	root?: string;

	/**
	 * @docs
	 * @name srcDir
	 * @type {string}
	 * @default `"./src"`
	 * @description Set the directory that Astro will read your site from.
	 *
	 * The value can be either an absolute file system path or a path relative to the project root.
	 *
	 * ```js
	 * {
	 *   srcDir: './www'
	 * }
	 * ```
	 */
	srcDir?: string;

	/**
	 * @docs
	 * @name publicDir
	 * @type {string}
	 * @default `"./public"`
	 * @description
	 * Set the directory for your static assets. Files in this directory are served at `/` during dev and copied to your build directory during build. These files are always served or copied as-is, without transform or bundling.
	 *
	 * The value can be either an absolute file system path or a path relative to the project root.
	 *
	 * ```js
	 * {
	 *   publicDir: './my-custom-publicDir-directory'
	 * }
	 * ```
	 */
	publicDir?: string;

	/**
	 * @docs
	 * @name outDir
	 * @type {string}
	 * @default `"./dist"`
	 * @see build.server
	 * @description Set the directory that `astro build` writes your final build to.
	 *
	 * The value can be either an absolute file system path or a path relative to the project root.
	 *
	 * ```js
	 * {
	 *   outDir: './my-custom-build-directory'
	 * }
	 * ```
	 */
	outDir?: string;

	/**
	 * @docs
	 * @name cacheDir
	 * @type {string}
	 * @default `"./node_modules/.astro"`
	 * @description Set the directory for caching build artifacts. Files in this directory will be used in subsequent builds to speed up the build time.
	 *
	 * The value can be either an absolute file system path or a path relative to the project root.
	 *
	 * ```js
	 * {
	 *   cacheDir: './my-custom-cache-directory'
	 * }
	 * ```
	 */
	cacheDir?: string;

	/**
	 * @docs
	 * @name redirects
	 * @type {Record<string, RedirectConfig>}
	 * @default `{}`
	 * @version 2.9.0
	 * @description Specify a mapping of redirects where the key is the route to match
	 * and the value is the path to redirect to.
	 *
	 * You can redirect both static and dynamic routes, but only to the same kind of route.
	 * For example you cannot have a `'/article': '/blog/[...slug]'` redirect.
	 *
	 *
	 * ```js
	 * {
	 *   redirects: {
	 *     '/old': '/new',
	 *     '/blog/[...slug]': '/articles/[...slug]',
	 *   }
	 * }
	 * ```
	 *
	 *
	 * For statically-generated sites with no adapter installed, this will produce a client redirect using a [`<meta http-equiv="refresh">` tag](https://developer.mozilla.org/en-US/docs/Web/HTML/Element/meta#http-equiv) and does not support status codes.
	 *
	 * When using SSR or with a static adapter in `output: static`
	 * mode, status codes are supported.
	 * Astro will serve redirected GET requests with a status of `301`
	 * and use a status of `308` for any other request method.
	 *
	 * You can customize the [redirection status code](https://developer.mozilla.org/en-US/docs/Web/HTTP/Status#redirection_messages) using an object in the redirect config:
	 *
	 * ```js
	 * {
	 *   redirects: {
	 *     '/other': {
	 *       status: 302,
	 *       destination: '/place',
	 *     },
	 *   }
	 * }
	 * ```
	 */
	redirects?: Record<string, RedirectConfig>;

	/**
	 * @docs
	 * @name site
	 * @type {string}
	 * @description
	 * Your final, deployed URL. Astro uses this full URL to generate your sitemap and canonical URLs in your final build. It is strongly recommended that you set this configuration to get the most out of Astro.
	 *
	 * ```js
	 * {
	 *   site: 'https://www.my-site.dev'
	 * }
	 * ```
	 */
	site?: string;

	/**
	 * @docs
	 * @name compressHTML
	 * @type {boolean}
	 * @default `false`
	 * @description
	 * This is an option to minify your HTML output and reduce the size of your HTML files. When enabled, Astro removes all whitespace from your HTML, including line breaks, from `.astro` components. This occurs both in development mode and in the final build.
	 * To enable this, set the `compressHTML` flag to `true`.
	 *
	 * ```js
	 * {
	 *   compressHTML: true
	 * }
	 * ```
	 */
	compressHTML?: boolean;

	/**
	 * @docs
	 * @name base
	 * @type {string}
	 * @description
	 * The base path to deploy to. Astro will use this path as the root for your pages and assets both in development and in production build.
	 *
	 * In the example below, `astro dev` will start your server at `/docs`.
	 *
	 * ```js
	 * {
	 *   base: '/docs'
	 * }
	 * ```
	 *
	 * When using this option, all of your static asset imports and URLs should add the base as a prefix. You can access this value via `import.meta.env.BASE_URL`.
	 *
	 * By default, the value of `import.meta.env.BASE_URL` includes a trailing slash. If you have the [`trailingSlash`](https://docs.astro.build/en/reference/configuration-reference/#trailingslash) option set to `'never'`, you will need to add it manually in your static asset imports and URLs.
	 *
	 * ```astro
	 * <a href="/docs/about/">About</a>
	 * <img src=`${import.meta.env.BASE_URL}image.png`>
	 * ```
	 */
	base?: string;

	/**
	 * @docs
	 * @name trailingSlash
	 * @type {('always' | 'never' | 'ignore')}
	 * @default `'ignore'`
	 * @see build.format
	 * @description
	 *
	 * Set the route matching behavior of the dev server. Choose from the following options:
	 *   - `'always'` - Only match URLs that include a trailing slash (ex: "/foo/")
	 *   - `'never'` - Never match URLs that include a trailing slash (ex: "/foo")
	 *   - `'ignore'` - Match URLs regardless of whether a trailing "/" exists
	 *
	 * Use this configuration option if your production host has strict handling of how trailing slashes work or do not work.
	 *
	 * You can also set this if you prefer to be more strict yourself, so that URLs with or without trailing slashes won't work during development.
	 *
	 * ```js
	 * {
	 *   // Example: Require a trailing slash during development
	 *   trailingSlash: 'always'
	 * }
	 * ```
	 */
	trailingSlash?: 'always' | 'never' | 'ignore';

	/**
	 * @docs
	 * @name scopedStyleStrategy
	 * @type {('where' | 'class')}
	 * @default `'where'`
	 * @version 2.4
	 * @description
	 *
	 * Specify the strategy used for scoping styles within Astro components. Choose from:
	 *   - `'where'` - Use `:where` selectors, causing no specifity increase.
	 *   - `'class'` - Use class-based selectors, causing a +1 specifity increase.
	 *
	 * Using `'class'` is helpful when you want to ensure that element selectors within an Astro component override global style defaults (e.g. from a global stylesheet).
	 * Using `'where'` gives you more control over specifity, but requires that you use higher-specifity selectors, layers, and other tools to control which selectors are applied.
	 */
	scopedStyleStrategy?: 'where' | 'class';

	/**
	 * @docs
	 * @name adapter
	 * @typeraw {AstroIntegration}
	 * @see output
	 * @description
	 *
	 * Deploy to your favorite server, serverless, or edge host with build adapters. Import one of our first-party adapters for [Netlify](https://docs.astro.build/en/guides/deploy/netlify/#adapter-for-ssredge), [Vercel](https://docs.astro.build/en/guides/deploy/vercel/#adapter-for-ssr), and more to engage Astro SSR.
	 *
	 * [See our Server-side Rendering guide](https://docs.astro.build/en/guides/server-side-rendering/) for more on SSR, and [our deployment guides](https://docs.astro.build/en/guides/deploy/) for a complete list of hosts.
	 *
	 * ```js
	 * import netlify from '@astrojs/netlify/functions';
	 * {
	 *   // Example: Build for Netlify serverless deployment
	 * 	 adapter: netlify(),
	 * }
	 * ```
	 */
	adapter?: AstroIntegration;

	/**
	 * @docs
	 * @name output
	 * @type {('static' | 'server' | 'hybrid')}
	 * @default `'static'`
	 * @see adapter
	 * @description
	 *
	 * Specifies the output target for builds.
	 *
	 * - 'static' - Building a static site to be deploy to any static host.
	 * - 'server' - Building an app to be deployed to a host supporting SSR (server-side rendering).
	 * - 'hybrid' - Building a static site with a few server-side rendered pages.
	 *
	 * ```js
	 * import { defineConfig } from 'astro/config';
	 *
	 * export default defineConfig({
	 *   output: 'static'
	 * })
	 * ```
	 */
	output?: 'static' | 'server' | 'hybrid';

	/**
	 * @docs
	 * @kind heading
	 * @name Build Options
	 */
	build?: {
		/**
		 * @docs
		 * @name build.format
		 * @typeraw {('file' | 'directory')}
		 * @default `'directory'`
		 * @description
		 * Control the output file format of each page.
		 *   - If 'file', Astro will generate an HTML file (ex: "/foo.html") for each page.
		 *   - If 'directory', Astro will generate a directory with a nested `index.html` file (ex: "/foo/index.html") for each page.
		 *
		 * ```js
		 * {
		 *   build: {
		 *     // Example: Generate `page.html` instead of `page/index.html` during build.
		 *     format: 'file'
		 *   }
		 * }
		 * ```
		 *
		 * #### Effect on Astro.url
		 * Setting `build.format` controls what `Astro.url` is set to during the build. When it is:
		 * - `directory` - The `Astro.url.pathname` will include a trailing slash to mimic folder behavior; ie `/foo/`.
		 * - `file` - The `Astro.url.pathname` will include `.html`; ie `/foo.html`.
		 *
		 * This means that when you create relative URLs using `new URL('./relative', Astro.url)`, you will get consistent behavior between dev and build.
		 */
		format?: 'file' | 'directory';
		/**
		 * @docs
		 * @name build.client
		 * @type {string}
		 * @default `'./dist/client'`
		 * @description
		 * Controls the output directory of your client-side CSS and JavaScript when `output: 'server'` or `output: 'hybrid'` only.
		 * `outDir` controls where the code is built to.
		 *
		 * This value is relative to the `outDir`.
		 *
		 * ```js
		 * {
		 *   output: 'server', // or 'hybrid'
		 *   build: {
		 *     client: './client'
		 *   }
		 * }
		 * ```
		 */
		client?: string;
		/**
		 * @docs
		 * @name build.server
		 * @type {string}
		 * @default `'./dist/server'`
		 * @description
		 * Controls the output directory of server JavaScript when building to SSR.
		 *
		 * This value is relative to the `outDir`.
		 *
		 * ```js
		 * {
		 *   build: {
		 *     server: './server'
		 *   }
		 * }
		 * ```
		 */
		server?: string;
		/**
		 * @docs
		 * @name build.assets
		 * @type {string}
		 * @default `'_astro'`
		 * @see outDir
		 * @version 2.0.0
		 * @description
		 * Specifies the directory in the build output where Astro-generated assets (bundled JS and CSS for example) should live.
		 *
		 * ```js
		 * {
		 *   build: {
		 *     assets: '_custom'
		 *   }
		 * }
		 * ```
		 */
		assets?: string;
		/**
		 * @docs
		 * @name build.assetsPrefix
		 * @type {string}
		 * @default `undefined`
		 * @version 2.2.0
		 * @description
		 * Specifies the prefix for Astro-generated asset links. This can be used if assets are served from a different domain than the current site.
		 *
		 * For example, if this is set to `https://cdn.example.com`, assets will be fetched from `https://cdn.example.com/_astro/...` (regardless of the `base` option).
		 * You would need to upload the files in `./dist/_astro/` to `https://cdn.example.com/_astro/` to serve the assets.
		 * The process varies depending on how the third-party domain is hosted.
		 * To rename the `_astro` path, specify a new directory in `build.assets`.
		 *
		 * ```js
		 * {
		 *   build: {
		 *     assetsPrefix: 'https://cdn.example.com'
		 *   }
		 * }
		 * ```
		 */
		assetsPrefix?: string;
		/**
		 * @docs
		 * @name build.serverEntry
		 * @type {string}
		 * @default `'entry.mjs'`
		 * @description
		 * Specifies the file name of the server entrypoint when building to SSR.
		 * This entrypoint is usually dependent on which host you are deploying to and
		 * will be set by your adapter for you.
		 *
		 * Note that it is recommended that this file ends with `.mjs` so that the runtime
		 * detects that the file is a JavaScript module.
		 *
		 * ```js
		 * {
		 *   build: {
		 *     serverEntry: 'main.mjs'
		 *   }
		 * }
		 * ```
		 */
		serverEntry?: string;
		/**
		 * @docs
		 * @name build.redirects
		 * @type {boolean}
		 * @default `true`
		 * @version 2.6.0
		 * @description
		 * Specifies whether redirects will be output to HTML during the build.
		 * This option only applies to `output: 'static'` mode; in SSR redirects
		 * are treated the same as all responses.
		 *
		 * This option is mostly meant to be used by adapters that have special
		 * configuration files for redirects and do not need/want HTML based redirects.
		 *
		 * ```js
		 * {
		 *   build: {
		 *     redirects: false
		 *   }
		 * }
		 * ```
		 */
		redirects?: boolean;
		/**
		 * @docs
		 * @name build.inlineStylesheets
		 * @type {('always' | 'auto' | 'never')}
		 * @default `never`
		 * @version 2.6.0
		 * @description
		 * Control whether styles are sent to the browser in a separate css file or inlined into `<style>` tags. Choose from the following options:
		 *  - `'always'` - all styles are inlined into `<style>` tags
		 *  - `'auto'` - only stylesheets smaller than `ViteConfig.build.assetsInlineLimit` (default: 4kb) are inlined. Otherwise, styles are sent in external stylesheets.
		 *  - `'never'` - all styles are sent in external stylesheets
		 *
		 * ```js
		 * {
		 * 	build: {
		 *		inlineStylesheets: `auto`,
		 * 	},
		 * }
		 * ```
		 */
		inlineStylesheets?: 'always' | 'auto' | 'never';

		/**
		 * @docs
		 * @name build.split
		 * @type {boolean}
		 * @default `false`
		 * @version 2.7.0
		 * @description
		 * Defines how the SSR code should be bundled when built.
		 *
		 * When `split` is `true`, Astro will emit a file for each page.
		 * Each file emitted will render only one page. The pages will be emitted
		 * inside a `dist/pages/` directory, and the emitted files will keep the same file paths
		 * of the `src/pages` directory.
		 *
		 * ```js
		 * {
		 *   build: {
		 *     split: true
		 *   }
		 * }
		 * ```
		 */
		split?: boolean;

		/**
		 * @docs
		 * @name build.excludeMiddleware
		 * @type {boolean}
		 * @default `false`
		 * @version 2.8.0
		 * @description
		 * Defines whether or not any SSR middleware code will be bundled when built.
		 *
		 * When enabled, middleware code is not bundled and imported by all pages during the build. To instead execute and import middleware code manually, set `build.excludeMiddleware: true`:
		 *
		 * ```js
		 * {
		 *   build: {
		 *     excludeMiddleware: true
		 *   }
		 * }
		 * ```
		 */
		excludeMiddleware?: boolean;
	};

	/**
	 * @docs
	 * @kind heading
	 * @name Server Options
	 * @description
	 *
	 * Customize the Astro dev server, used by both `astro dev` and `astro preview`.
	 *
	 * ```js
	 * {
	 *   server: { port: 1234, host: true}
	 * }
	 * ```
	 *
	 * To set different configuration based on the command run ("dev", "preview") a function can also be passed to this configuration option.
	 *
	 * ```js
	 * {
	 *   // Example: Use the function syntax to customize based on command
	 *   server: ({ command }) => ({ port: command === 'dev' ? 3000 : 4000 })
	 * }
	 * ```
	 */

	/**
	 * @docs
	 * @name server.host
	 * @type {string | boolean}
	 * @default `false`
	 * @version 0.24.0
	 * @description
	 * Set which network IP addresses the server should listen on (i.e. non-localhost IPs).
	 * - `false` - do not expose on a network IP address
	 * - `true` - listen on all addresses, including LAN and public addresses
	 * - `[custom-address]` - expose on a network IP address at `[custom-address]` (ex: `192.168.0.1`)
	 */

	/**
	 * @docs
	 * @name server.port
	 * @type {number}
	 * @default `3000`
	 * @description
	 * Set which port the server should listen on.
	 *
	 * If the given port is already in use, Astro will automatically try the next available port.
	 *
	 * ```js
	 * {
	 *   server: { port: 8080 }
	 * }
	 * ```
	 */

	/**
	 * @name server.open
	 * @type {boolean}
	 * @default `false`
	 * @version 2.1.8
	 * @description
	 * Control whether the dev server should open in your browser window on startup.
	 *
	 * ```js
	 * {
	 *   server: { open: true }
	 * }
	 * ```
	 */

	/**
	 * @docs
	 * @name server.headers
	 * @typeraw {OutgoingHttpHeaders}
	 * @default `{}`
	 * @version 1.7.0
	 * @description
	 * Set custom HTTP response headers to be sent in `astro dev` and `astro preview`.
	 */

	server?: ServerConfig | ((options: { command: 'dev' | 'preview' }) => ServerConfig);

	/**
	 * @docs
	 * @kind heading
	 * @name Image options
	 */
	image?: {
		/**
		 * @docs
		 * @name image.service (Experimental)
		 * @type {{entrypoint: 'astro/assets/services/sharp' | 'astro/assets/services/squoosh' | string, config: Record<string, any>}}
		 * @default `{entrypoint: 'astro/assets/services/squoosh', config?: {}}`
		 * @version 2.1.0
		 * @description
		 * Set which image service is used for Astro’s experimental assets support.
		 *
		 * The value should be an object with an entrypoint for the image service to use and optionally, a config object to pass to the service.
		 *
		 * The service entrypoint can be either one of the included services, or a third-party package.
		 *
		 * ```js
		 * {
		 *   image: {
		 *     // Example: Enable the Sharp-based image service
		 *     service: { entrypoint: 'astro/assets/services/sharp' },
		 *   },
		 * }
		 * ```
		 */
		service: ImageServiceConfig;
	};

	/**
	 * @docs
	 * @kind heading
	 * @name Markdown Options
	 */
	markdown?: {
		/**
		 * @docs
		 * @name markdown.drafts
		 * @type {boolean}
		 * @default `false`
		 * @description
		 * Control whether Markdown draft pages should be included in the build.
		 *
		 * A Markdown page is considered a draft if it includes `draft: true` in its frontmatter. Draft pages are always included & visible during development (`astro dev`) but by default they will not be included in your final build.
		 *
		 * ```js
		 * {
		 *   markdown: {
		 *     // Example: Include all drafts in your final build
		 *     drafts: true,
		 *   }
		 * }
		 * ```
		 */
		drafts?: boolean;

		/**
		 * @docs
		 * @name markdown.shikiConfig
		 * @typeraw {Partial<ShikiConfig>}
		 * @description
		 * Shiki configuration options. See [the Markdown configuration docs](https://docs.astro.build/en/guides/markdown-content/#shiki-configuration) for usage.
		 */
		shikiConfig?: Partial<ShikiConfig>;

		/**
		 * @docs
		 * @name markdown.syntaxHighlight
		 * @type {'shiki' | 'prism' | false}
		 * @default `shiki`
		 * @description
		 * Which syntax highlighter to use, if any.
		 * - `shiki` - use the [Shiki](https://github.com/shikijs/shiki) highlighter
		 * - `prism` - use the [Prism](https://prismjs.com/) highlighter
		 * - `false` - do not apply syntax highlighting.
		 *
		 * ```js
		 * {
		 *   markdown: {
		 *     // Example: Switch to use prism for syntax highlighting in Markdown
		 *     syntaxHighlight: 'prism',
		 *   }
		 * }
		 * ```
		 */
		syntaxHighlight?: 'shiki' | 'prism' | false;

		/**
		 * @docs
		 * @name markdown.remarkPlugins
		 * @type {RemarkPlugins}
		 * @description
		 * Pass [remark plugins](https://github.com/remarkjs/remark) to customize how your Markdown is built. You can import and apply the plugin function (recommended), or pass the plugin name as a string.
		 *
		 * ```js
		 * import remarkToc from 'remark-toc';
		 * {
		 *   markdown: {
		 *     remarkPlugins: [remarkToc]
		 *   }
		 * }
		 * ```
		 */
		remarkPlugins?: RemarkPlugins;
		/**
		 * @docs
		 * @name markdown.rehypePlugins
		 * @type {RehypePlugins}
		 * @description
		 * Pass [rehype plugins](https://github.com/remarkjs/remark-rehype) to customize how your Markdown's output HTML is processed. You can import and apply the plugin function (recommended), or pass the plugin name as a string.
		 *
		 * ```js
		 * import rehypeMinifyHtml from 'rehype-minify';
		 * {
		 *   markdown: {
		 *     rehypePlugins: [rehypeMinifyHtml]
		 *   }
		 * }
		 * ```
		 */
		rehypePlugins?: RehypePlugins;
		/**
		 * @docs
		 * @name markdown.gfm
		 * @type {boolean}
		 * @default `true`
		 * @version 2.0.0
		 * @description
		 * Astro uses [GitHub-flavored Markdown](https://github.com/remarkjs/remark-gfm) by default. To disable this, set the `gfm` flag to `false`:
		 *
		 * ```js
		 * {
		 *   markdown: {
		 *     gfm: false,
		 *   }
		 * }
		 * ```
		 */
		gfm?: boolean;
		/**
		 * @docs
		 * @name markdown.smartypants
		 * @type {boolean}
		 * @default `true`
		 * @version 2.0.0
		 * @description
		 * Astro uses the [SmartyPants formatter](https://daringfireball.net/projects/smartypants/) by default. To disable this, set the `smartypants` flag to `false`:
		 *
		 * ```js
		 * {
		 *   markdown: {
		 *     smartypants: false,
		 *   }
		 * }
		 * ```
		 */
		smartypants?: boolean;
		/**
		 * @docs
		 * @name markdown.remarkRehype
		 * @type {RemarkRehype}
		 * @description
		 * Pass options to [remark-rehype](https://github.com/remarkjs/remark-rehype#api).
		 *
		 * ```js
		 * {
		 *   markdown: {
		 *     // Example: Translate the footnotes text to another language, here are the default English values
		 *     remarkRehype: { footnoteLabel: "Footnotes", footnoteBackLabel: "Back to content"},
		 *   },
		 * };
		 * ```
		 */
		remarkRehype?: RemarkRehype;
	};

	/**
	 * @docs
	 * @kind heading
	 * @name Integrations
	 * @description
	 *
	 * Extend Astro with custom integrations. Integrations are your one-stop-shop for adding framework support (like Solid.js), new features (like sitemaps), and new libraries (like Partytown and Turbolinks).
	 *
	 * Read our [Integrations Guide](https://docs.astro.build/en/guides/integrations-guide/) for help getting started with Astro Integrations.
	 *
	 * ```js
	 * import react from '@astrojs/react';
	 * import tailwind from '@astrojs/tailwind';
	 * {
	 *   // Example: Add React + Tailwind support to Astro
	 *   integrations: [react(), tailwind()]
	 * }
	 * ```
	 */
	integrations?: Array<
		AstroIntegration | (AstroIntegration | false | undefined | null)[] | false | undefined | null
	>;

	/**
	 * @docs
	 * @kind heading
	 * @name Vite
	 * @description
	 *
	 * Pass additional configuration options to Vite. Useful when Astro doesn't support some advanced configuration that you may need.
	 *
	 * View the full `vite` configuration object documentation on [vitejs.dev](https://vitejs.dev/config/).
	 *
	 * #### Examples
	 *
	 * ```js
	 * {
	 *   vite: {
	 *     ssr: {
	 *       // Example: Force a broken package to skip SSR processing, if needed
	 *       external: ['broken-npm-package'],
	 *     }
	 *   }
	 * }
	 * ```
	 *
	 * ```js
	 * {
	 *   vite: {
	 *     // Example: Add custom vite plugins directly to your Astro project
	 *     plugins: [myPlugin()],
	 *   }
	 * }
	 * ```
	 */
	vite?: ViteUserConfig;

	/**
	 * @docs
	 * @kind heading
	 * @name Legacy Flags
	 * @description
	 * To help some users migrate between versions of Astro, we occasionally introduce `legacy` flags.
	 * These flags allow you to opt in to some deprecated or otherwise outdated behavior of Astro
	 * in the latest version, so that you can continue to upgrade and take advantage of new Astro releases.
	 */
	legacy?: object;

	/**
	 * @docs
	 * @kind heading
	 * @name Experimental Flags
	 * @description
	 * Astro offers experimental flags to give users early access to new features.
	 * These flags are not guaranteed to be stable.
	 */
	experimental?: {
		/**
		 * @docs
		 * @name experimental.assets
		 * @type {boolean}
		 * @default `false`
		 * @version 2.1.0
		 * @description
		 * Enable experimental support for optimizing and resizing images. With this enabled, a new `astro:assets` module will be exposed.
		 *
		 * To enable this feature, set `experimental.assets` to `true` in your Astro config:
		 *
		 * ```js
		 * {
		 * 	experimental: {
		 *		assets: true,
		 * 	},
		 * }
		 * ```
		 */
		assets?: boolean;
<<<<<<< HEAD

		/**
		 * @docs
		 * @name experimental.redirects
		 * @type {boolean}
		 * @default `false`
		 * @version 2.6.0
		 * @description
		 * Enable experimental support for redirect configuration. With this enabled
		 * you can set redirects via the top-level `redirects` property. To enable
		 * this feature, set `experimental.redirects` to `true`.
		 *
		 * ```js
		 * {
		 * 	experimental: {
		 *		redirects: true,
		 * 	},
		 * }
		 * ```
		 */
		redirects?: boolean;

		/**
		 * @docs
		 * @name experimental.viewTransitions
		 * @type {boolean}
		 * @default `false`
		 * @version 2.9.0
		 * @description
		 * Enable experimental support for the `<ViewTransitions / >` component. With this enabled
		 * you can opt-in to  [client-side routing](https://docs.astro.build/en/guides/client-side-routing/) on a per-page basis using this component
		 * and enable animations with the `transition:animate` directive.
		 *
		 * ```js
		 * {
		 * 	experimental: {
		 *		viewTransitions: true,
		 * 	},
		 * }
		 * ```
		 */
		 viewTransitions?: boolean;
=======
>>>>>>> eafe996b
	};

	// Legacy options to be removed

	/** @deprecated - Use "integrations" instead. Run Astro to learn more about migrating. */
	renderers?: never;
	/** @deprecated `projectRoot` has been renamed to `root` */
	projectRoot?: never;
	/** @deprecated `src` has been renamed to `srcDir` */
	src?: never;
	/** @deprecated `pages` has been removed. It is no longer configurable. */
	pages?: never;
	/** @deprecated `public` has been renamed to `publicDir` */
	public?: never;
	/** @deprecated `dist` has been renamed to `outDir` */
	dist?: never;
	/** @deprecated `styleOptions` has been renamed to `style` */
	styleOptions?: never;
	/** @deprecated `markdownOptions` has been renamed to `markdown` */
	markdownOptions?: never;
	/** @deprecated `buildOptions` has been renamed to `build` */
	buildOptions?: never;
	/** @deprecated `devOptions` has been renamed to `server` */
	devOptions?: never;
}

// NOTE(fks): We choose to keep our hand-generated AstroUserConfig interface so that
// we can add JSDoc-style documentation and link to the definition file in our repo.
// However, Zod comes with the ability to auto-generate AstroConfig from the schema
// above. If we ever get to the point where we no longer need the dedicated
// @types/config.ts file, consider replacing it with the following lines:
//
// export interface AstroUserConfig extends z.input<typeof AstroConfigSchema> {
// }

/**
 * IDs for different stages of JS script injection:
 * - "before-hydration": Imported client-side, before the hydration script runs. Processed & resolved by Vite.
 * - "head-inline": Injected into a script tag in the `<head>` of every page. Not processed or resolved by Vite.
 * - "page": Injected into the JavaScript bundle of every page. Processed & resolved by Vite.
 * - "page-ssr": Injected into the frontmatter of every Astro page. Processed & resolved by Vite.
 */
export type InjectedScriptStage = 'before-hydration' | 'head-inline' | 'page' | 'page-ssr';

/**
 * Resolved Astro Config
 * Config with user settings along with all defaults filled in.
 */

export interface InjectedRoute {
	pattern: string;
	entryPoint: string;
	prerender?: boolean;
}
export interface AstroConfig extends z.output<typeof AstroConfigSchema> {
	// Public:
	// This is a more detailed type than zod validation gives us.
	// TypeScript still confirms zod validation matches this type.
	integrations: AstroIntegration[];
}

export type ContentEntryModule = {
	id: string;
	collection: string;
	slug: string;
	body: string;
	data: Record<string, unknown>;
	_internal: {
		rawData: string;
		filePath: string;
	};
};

export type DataEntryModule = {
	id: string;
	collection: string;
	data: Record<string, unknown>;
	_internal: {
		rawData: string;
		filePath: string;
	};
};

export interface ContentEntryType {
	extensions: string[];
	getEntryInfo(params: {
		fileUrl: URL;
		contents: string;
	}): GetContentEntryInfoReturnType | Promise<GetContentEntryInfoReturnType>;
	getRenderModule?(
		this: rollup.PluginContext,
		params: {
			contents: string;
			fileUrl: URL;
			viteId: string;
		}
	): rollup.LoadResult | Promise<rollup.LoadResult>;
	contentModuleTypes?: string;
	/**
	 * Handle asset propagation for rendered content to avoid bleed.
	 * Ex. MDX content can import styles and scripts, so `handlePropagation` should be true.
	 * @default true
	 */
	handlePropagation?: boolean;
}

type GetContentEntryInfoReturnType = {
	data: Record<string, unknown>;
	/**
	 * Used for error hints to point to correct line and location
	 * Should be the untouched data as read from the file,
	 * including newlines
	 */
	rawData: string;
	body: string;
	slug: string;
};

export interface DataEntryType {
	extensions: string[];
	getEntryInfo(params: {
		fileUrl: URL;
		contents: string;
	}): GetDataEntryInfoReturnType | Promise<GetDataEntryInfoReturnType>;
}

export type GetDataEntryInfoReturnType = { data: Record<string, unknown>; rawData?: string };

export interface AstroSettings {
	config: AstroConfig;
	adapter: AstroAdapter | undefined;
	injectedRoutes: InjectedRoute[];
	pageExtensions: string[];
	contentEntryTypes: ContentEntryType[];
	dataEntryTypes: DataEntryType[];
	renderers: AstroRenderer[];
	scripts: {
		stage: InjectedScriptStage;
		content: string;
	}[];
	/**
	 * Map of directive name (e.g. `load`) to the directive script code
	 */
	clientDirectives: Map<string, string>;
	tsConfig: TsConfigJson | undefined;
	tsConfigPath: string | undefined;
	watchFiles: string[];
	timer: AstroTimer;
}

export type AsyncRendererComponentFn<U> = (
	Component: any,
	props: any,
	slots: Record<string, string>,
	metadata?: AstroComponentMetadata
) => Promise<U>;

/** Generic interface for a component (Astro, Svelte, React, etc.) */
export interface ComponentInstance {
	default: AstroComponentFactory;
	css?: string[];
	prerender?: boolean;
	getStaticPaths?: (options: GetStaticPathsOptions) => GetStaticPathsResult;
}

export interface AstroInstance {
	file: string;
	url: string | undefined;
	default: AstroComponentFactory;
}

export interface MarkdownInstance<T extends Record<string, any>> {
	frontmatter: T;
	/** Absolute file path (e.g. `/home/user/projects/.../file.md`) */
	file: string;
	/** Browser URL for files under `/src/pages` (e.g. `/en/guides/markdown-content`) */
	url: string | undefined;
	/** Component to render content in `.astro` files. Usage: `<Content />` */
	Content: AstroComponentFactory;
	/** raw Markdown file content, excluding layout HTML and YAML frontmatter */
	rawContent(): string;
	/** Markdown file compiled to HTML, excluding layout HTML */
	compiledContent(): string;
	/** List of headings (h1 -> h6) with associated metadata */
	getHeadings(): MarkdownHeading[];
	default: AstroComponentFactory;
}

type MD = MarkdownInstance<Record<string, any>>;

export type MDXInstance<T extends Record<string, any>> = Omit<
	MarkdownInstance<T>,
	'rawContent' | 'compiledContent'
>;

export interface MarkdownLayoutProps<T extends Record<string, any>> {
	frontmatter: {
		file: MarkdownInstance<T>['file'];
		url: MarkdownInstance<T>['url'];
	} & T;
	file: MarkdownInstance<T>['file'];
	url: MarkdownInstance<T>['url'];
	headings: MarkdownHeading[];
	rawContent: MarkdownInstance<T>['rawContent'];
	compiledContent: MarkdownInstance<T>['compiledContent'];
}

export type MDXLayoutProps<T extends Record<string, any>> = Omit<
	MarkdownLayoutProps<T>,
	'rawContent' | 'compiledContent'
>;

export type GetHydrateCallback = () => Promise<() => void | Promise<void>>;

/**
 * getStaticPaths() options
 *
 * [Astro Reference](https://docs.astro.build/en/reference/api-reference/#getstaticpaths)
 */ export interface GetStaticPathsOptions {
	paginate: PaginateFunction;
	/**
	 * The RSS helper has been removed from getStaticPaths! Try the new @astrojs/rss package instead.
	 * @see https://docs.astro.build/en/guides/rss/
	 */
	rss(): never;
}

export type GetStaticPathsItem = {
	params: { [K in keyof Params]: Params[K] | number };
	props?: Props;
};
export type GetStaticPathsResult = GetStaticPathsItem[];
export type GetStaticPathsResultKeyed = GetStaticPathsResult & {
	keyed: Map<string, GetStaticPathsItem>;
};

/**
 * Return an array of pages to generate for a [dynamic route](https://docs.astro.build/en/core-concepts/routing/#dynamic-routes). (**SSG Only**)
 *
 * [Astro Reference](https://docs.astro.build/en/reference/api-reference/#getstaticpaths)
 */
export type GetStaticPaths = (
	options: GetStaticPathsOptions
) =>
	| Promise<GetStaticPathsResult | GetStaticPathsResult[]>
	| GetStaticPathsResult
	| GetStaticPathsResult[];

/**
 * Infers the shape of the `params` property returned by `getStaticPaths()`.
 *
 * @example
 * ```ts
 * import type { GetStaticPaths } from 'astro';
 *
 * export const getStaticPaths = (() => {
 *   return results.map((entry) => ({
 *     params: { slug: entry.slug },
 *   }));
 * }) satisfies GetStaticPaths;
 *
 * type Params = InferGetStaticParamsType<typeof getStaticPaths>;
 * //   ^? { slug: string; }
 *
 * const { slug } = Astro.params as Params;
 * ```
 */
export type InferGetStaticParamsType<T> = T extends () => infer R | Promise<infer R>
	? R extends Array<infer U>
		? U extends { params: infer P }
			? P
			: never
		: never
	: never;

/**
 * Infers the shape of the `props` property returned by `getStaticPaths()`.
 *
 * @example
 * ```ts
 * import type { GetStaticPaths } from 'astro';
 *
 * export const getStaticPaths = (() => {
 *   return results.map((entry) => ({
 *     params: { slug: entry.slug },
 *     props: {
 *       propA: true,
 *       propB: 42
 *     },
 *   }));
 * }) satisfies GetStaticPaths;
 *
 * type Props = InferGetStaticPropsType<typeof getStaticPaths>;
 * //   ^? { propA: boolean; propB: number; }
 *
 * const { propA, propB } = Astro.props;
 * ```
 */
export type InferGetStaticPropsType<T> = T extends () => infer R | Promise<infer R>
	? R extends Array<infer U>
		? U extends { props: infer P }
			? P
			: never
		: never
	: never;

export interface HydrateOptions {
	name: string;
	value?: string;
}

export type JSXTransformConfig = Pick<
	babel.TransformOptions,
	'presets' | 'plugins' | 'inputSourceMap'
>;

export type JSXTransformFn = (options: {
	mode: string;
	ssr: boolean;
}) => Promise<JSXTransformConfig>;

export interface ManifestData {
	routes: RouteData[];
}

export interface MarkdownParserResponse extends MarkdownRenderingResult {
	frontmatter: MD['frontmatter'];
}

/**
 * The `content` prop given to a Layout
 *
 * [Astro reference](https://docs.astro.build/en/guides/markdown-content/#markdown-layouts)
 */
export type MarkdownContent<T extends Record<string, any> = Record<string, any>> = T & {
	astro: MarkdownMetadata;
	url: string | undefined;
	file: string;
};

/**
 * paginate() Options
 *
 * [Astro reference](https://docs.astro.build/en/reference/api-reference/#paginate)
 */
export interface PaginateOptions {
	/** the number of items per-page (default: `10`) */
	pageSize?: number;
	/** key: value object of page params (ex: `{ tag: 'javascript' }`) */
	params?: Params;
	/** object of props to forward to `page` result */
	props?: Props;
}

/**
 * Represents a single page of data in a paginated collection
 *
 * [Astro reference](https://docs.astro.build/en/reference/api-reference/#the-pagination-page-prop)
 */
export interface Page<T = any> {
	/** result */
	data: T[];
	/** metadata */
	/** the count of the first item on the page, starting from 0 */
	start: number;
	/** the count of the last item on the page, starting from 0 */
	end: number;
	/** total number of results */
	total: number;
	/** the current page number, starting from 1 */
	currentPage: number;
	/** number of items per page (default: 25) */
	size: number;
	/** number of last page */
	lastPage: number;
	url: {
		/** url of the current page */
		current: string;
		/** url of the previous page (if there is one) */
		prev: string | undefined;
		/** url of the next page (if there is one) */
		next: string | undefined;
	};
}

export type PaginateFunction = (data: any[], args?: PaginateOptions) => GetStaticPathsResult;

export type Params = Record<string, string | undefined>;

export interface AstroAdapter {
	name: string;
	serverEntrypoint?: string;
	previewEntrypoint?: string;
	exports?: string[];
	args?: any;
}

type Body = string;

export type ValidRedirectStatus = 300 | 301 | 302 | 303 | 304 | 307 | 308;

// Shared types between `Astro` global and API context object
interface AstroSharedContext<Props extends Record<string, any> = Record<string, any>> {
	/**
	 * The address (usually IP address) of the user. Used with SSR only.
	 */
	clientAddress: string;
	/**
	 * Utility for getting and setting the values of cookies.
	 */
	cookies: AstroCookies;
	/**
	 * Information about the current request. This is a standard [Request](https://developer.mozilla.org/en-US/docs/Web/API/Request) object
	 */
	request: Request;
	/**
	 * A full URL object of the request URL.
	 */
	url: URL;
	/**
	 * Route parameters for this request if this is a dynamic route.
	 */
	params: Params;
	/**
	 * List of props returned for this path by `getStaticPaths` (**Static Only**).
	 */
	props: Props;
	/**
	 * Redirect to another page (**SSR Only**).
	 */
	redirect(path: string, status?: ValidRedirectStatus): Response;

	/**
	 * Object accessed via Astro middleware
	 */
	locals: App.Locals;
}

export interface APIContext<Props extends Record<string, any> = Record<string, any>>
	extends AstroSharedContext<Props> {
	site: URL | undefined;
	generator: string;
	/**
	 * A full URL object of the request URL.
	 * Equivalent to: `new URL(request.url)`
	 */
	url: AstroSharedContext['url'];
	/**
	 * Parameters matching the page’s dynamic route pattern.
	 * In static builds, this will be the `params` generated by `getStaticPaths`.
	 * In SSR builds, this can be any path segments matching the dynamic route pattern.
	 *
	 * Example usage:
	 * ```ts
	 * export function getStaticPaths() {
	 *   return [
	 *     { params: { id: '0' }, props: { name: 'Sarah' } },
	 *     { params: { id: '1' }, props: { name: 'Chris' } },
	 *     { params: { id: '2' }, props: { name: 'Fuzzy' } },
	 *   ];
	 * }
	 *
	 * export async function get({ params }) {
	 *  return {
	 * 	  body: `Hello user ${params.id}!`,
	 *  }
	 * }
	 * ```
	 *
	 * [context reference](https://docs.astro.build/en/reference/api-reference/#contextparams)
	 */
	params: AstroSharedContext['params'];
	/**
	 * List of props passed from `getStaticPaths`. Only available to static builds.
	 *
	 * Example usage:
	 * ```ts
	 * export function getStaticPaths() {
	 *   return [
	 *     { params: { id: '0' }, props: { name: 'Sarah' } },
	 *     { params: { id: '1' }, props: { name: 'Chris' } },
	 *     { params: { id: '2' }, props: { name: 'Fuzzy' } },
	 *   ];
	 * }
	 *
	 * export function get({ props }) {
	 *   return {
	 *     body: `Hello ${props.name}!`,
	 *   }
	 * }
	 * ```
	 *
	 * [context reference](https://docs.astro.build/en/guides/api-reference/#contextprops)
	 */
	props: AstroSharedContext<Props>['props'];
	/**
	 * Redirect to another page. Only available in SSR builds.
	 *
	 * Example usage:
	 * ```ts
	 * // src/pages/secret.ts
	 * export function get({ redirect }) {
	 *   return redirect('/login');
	 * }
	 * ```
	 *
	 * [context reference](https://docs.astro.build/en/guides/api-reference/#contextredirect)
	 */
	redirect: AstroSharedContext['redirect'];

	/**
	 * Object accessed via Astro middleware.
	 *
	 * Example usage:
	 *
	 * ```ts
	 * // src/middleware.ts
	 * import {defineMiddleware} from "astro/middleware";
	 *
	 * export const onRequest = defineMiddleware((context, next) => {
	 *   context.locals.greeting = "Hello!";
	 *   return next();
	 * });
	 * ```
	 * Inside a `.astro` file:
	 * ```astro
	 * ---
	 * // src/pages/index.astro
	 * const greeting = Astro.locals.greeting;
	 * ---
	 * <h1>{greeting}</h1>
	 * ```
	 */
	locals: App.Locals;
}

export interface EndpointOutput {
	body: Body;
	encoding?: BufferEncoding;
}

export type APIRoute<Props extends Record<string, any> = Record<string, any>> = (
	context: APIContext<Props>
) => EndpointOutput | Response | Promise<EndpointOutput | Response>;

export interface EndpointHandler {
	[method: string]: APIRoute | ((params: Params, request: Request) => EndpointOutput | Response);
}

export type Props = Record<string, unknown>;

export interface AstroRenderer {
	/** Name of the renderer. */
	name: string;
	/** Import entrypoint for the client/browser renderer. */
	clientEntrypoint?: string;
	/** Import entrypoint for the server/build/ssr renderer. */
	serverEntrypoint: string;
	/** JSX identifier (e.g. 'react' or 'solid-js') */
	jsxImportSource?: string;
	/** Babel transform options */
	jsxTransformOptions?: JSXTransformFn;
}

export interface SSRLoadedRenderer extends AstroRenderer {
	ssr: {
		check: AsyncRendererComponentFn<boolean>;
		renderToStaticMarkup: AsyncRendererComponentFn<{
			html: string;
			attrs?: Record<string, string>;
		}>;
		supportsAstroStaticSlot?: boolean;
	};
}

export type HookParameters<
	Hook extends keyof AstroIntegration['hooks'],
	Fn = AstroIntegration['hooks'][Hook]
> = Fn extends (...args: any) => any ? Parameters<Fn>[0] : never;

export interface AstroIntegration {
	/** The name of the integration. */
	name: string;
	/** The different hooks available to extend. */
	hooks: {
		'astro:config:setup'?: (options: {
			config: AstroConfig;
			command: 'dev' | 'build' | 'preview';
			isRestart: boolean;
			updateConfig: (newConfig: Record<string, any>) => void;
			addRenderer: (renderer: AstroRenderer) => void;
			addWatchFile: (path: URL | string) => void;
			injectScript: (stage: InjectedScriptStage, content: string) => void;
			injectRoute: (injectRoute: InjectedRoute) => void;
			addClientDirective: (directive: ClientDirectiveConfig) => void;
			// TODO: Add support for `injectElement()` for full HTML element injection, not just scripts.
			// This may require some refactoring of `scripts`, `styles`, and `links` into something
			// more generalized. Consider the SSR use-case as well.
			// injectElement: (stage: vite.HtmlTagDescriptor, element: string) => void;
		}) => void | Promise<void>;
		'astro:config:done'?: (options: {
			config: AstroConfig;
			setAdapter: (adapter: AstroAdapter) => void;
		}) => void | Promise<void>;
		'astro:server:setup'?: (options: { server: vite.ViteDevServer }) => void | Promise<void>;
		'astro:server:start'?: (options: { address: AddressInfo }) => void | Promise<void>;
		'astro:server:done'?: () => void | Promise<void>;
		'astro:build:ssr'?: (options: {
			manifest: SerializedSSRManifest;
			/**
			 * This maps a {@link RouteData} to an {@link URL}, this URL represents
			 * the physical file you should import.
			 */
			entryPoints: Map<RouteData, URL>;
			/**
			 * File path of the emitted middleware
			 */
			middlewareEntryPoint: URL | undefined;
		}) => void | Promise<void>;
		'astro:build:start'?: () => void | Promise<void>;
		'astro:build:setup'?: (options: {
			vite: vite.InlineConfig;
			pages: Map<string, PageBuildData>;
			target: 'client' | 'server';
			updateConfig: (newConfig: vite.InlineConfig) => void;
		}) => void | Promise<void>;
		'astro:build:generated'?: (options: { dir: URL }) => void | Promise<void>;
		'astro:build:done'?: (options: {
			pages: { pathname: string }[];
			dir: URL;
			routes: RouteData[];
		}) => void | Promise<void>;
	};
}

export type MiddlewareNext<R> = () => Promise<R>;
export type MiddlewareHandler<R> = (
	context: APIContext,
	next: MiddlewareNext<R>
) => Promise<R> | R | Promise<void> | void;

export type MiddlewareResponseHandler = MiddlewareHandler<Response>;
export type MiddlewareEndpointHandler = MiddlewareHandler<Response | EndpointOutput>;
export type MiddlewareNextResponse = MiddlewareNext<Response>;

// NOTE: when updating this file with other functions,
// remember to update `plugin-page.ts` too, to add that function as a no-op function.
export type AstroMiddlewareInstance<R> = {
	onRequest?: MiddlewareHandler<R>;
};

export interface AstroPluginOptions {
	settings: AstroSettings;
	logging: LogOptions;
}

export type RouteType = 'page' | 'endpoint' | 'redirect';

export interface RoutePart {
	content: string;
	dynamic: boolean;
	spread: boolean;
}

type RedirectConfig =
	| string
	| {
			status: ValidRedirectStatus;
			destination: string;
	  };

export interface RouteData {
	route: string;
	component: string;
	generate: (data?: any) => string;
	params: string[];
	pathname?: string;
	// expose the real path name on SSG
	distURL?: URL;
	pattern: RegExp;
	segments: RoutePart[][];
	type: RouteType;
	prerender: boolean;
	redirect?: RedirectConfig;
	redirectRoute?: RouteData;
}

export type RedirectRouteData = RouteData & {
	redirect: string;
};

export type SerializedRouteData = Omit<RouteData, 'generate' | 'pattern'> & {
	generate: undefined;
	pattern: string;
	_meta: {
		trailingSlash: AstroConfig['trailingSlash'];
	};
};

export type RuntimeMode = 'development' | 'production';

export type SSRError = Error & vite.ErrorPayload['err'];

export interface SSRElement {
	props: Record<string, any>;
	children: string;
}

/**
 * A hint on whether the Astro runtime needs to wait on a component to render head
 * content. The meanings:
 *
 * - __none__ (default) The component does not propagation head content.
 * - __self__ The component appends head content.
 * - __in-tree__ Another component within this component's dependency tree appends head content.
 *
 * These are used within the runtime to know whether or not a component should be waited on.
 */
export type PropagationHint = 'none' | 'self' | 'in-tree';

export type SSRComponentMetadata = {
	propagation: PropagationHint;
	containsHead: boolean;
};

export interface SSRResult {
	styles: Set<SSRElement>;
	scripts: Set<SSRElement>;
	links: Set<SSRElement>;
	componentMetadata: Map<string, SSRComponentMetadata>;
	createAstro(
		Astro: AstroGlobalPartial,
		props: Record<string, any>,
		slots: Record<string, any> | null
	): AstroGlobal;
	resolve: (s: string) => Promise<string>;
	response: ResponseInit;
	renderers: SSRLoadedRenderer[];
	/**
	 * Map of directive name (e.g. `load`) to the directive script code
	 */
	clientDirectives: Map<string, string>;
	compressHTML: boolean;
	/**
	 * Only used for logging
	 */
	pathname: string;
	cookies: AstroCookies | undefined;
	_metadata: SSRMetadata;
}

/**
 * Ephemeral and mutable state during rendering that doesn't rely
 * on external configuration
 */
export interface SSRMetadata {
	hasHydrationScript: boolean;
	hasDirectives: Set<string>;
	hasRenderedHead: boolean;
	headInTree: boolean;
	extraHead: string[];
	propagators: Map<AstroComponentFactory, AstroComponentInstance>;
}

/* Preview server stuff */
export interface PreviewServer {
	host?: string;
	port: number;
	closed(): Promise<void>;
	stop(): Promise<void>;
}

export interface PreviewServerParams {
	outDir: URL;
	client: URL;
	serverEntrypoint: URL;
	host: string | undefined;
	port: number;
	base: string;
}

export type CreatePreviewServer = (
	params: PreviewServerParams
) => PreviewServer | Promise<PreviewServer>;

export interface PreviewModule {
	default: CreatePreviewServer;
}

/* Client Directives */
type DirectiveHydrate = () => Promise<void>;
type DirectiveLoad = () => Promise<DirectiveHydrate>;

type DirectiveOptions = {
	/**
	 * The component displayName
	 */
	name: string;
	/**
	 * The attribute value provided
	 */
	value: string;
};

export type ClientDirective = (
	load: DirectiveLoad,
	options: DirectiveOptions,
	el: HTMLElement
) => void;

export interface ClientDirectiveConfig {
	name: string;
	entrypoint: string;
}<|MERGE_RESOLUTION|>--- conflicted
+++ resolved
@@ -1250,28 +1250,6 @@
 		 * ```
 		 */
 		assets?: boolean;
-<<<<<<< HEAD
-
-		/**
-		 * @docs
-		 * @name experimental.redirects
-		 * @type {boolean}
-		 * @default `false`
-		 * @version 2.6.0
-		 * @description
-		 * Enable experimental support for redirect configuration. With this enabled
-		 * you can set redirects via the top-level `redirects` property. To enable
-		 * this feature, set `experimental.redirects` to `true`.
-		 *
-		 * ```js
-		 * {
-		 * 	experimental: {
-		 *		redirects: true,
-		 * 	},
-		 * }
-		 * ```
-		 */
-		redirects?: boolean;
 
 		/**
 		 * @docs
@@ -1293,8 +1271,6 @@
 		 * ```
 		 */
 		 viewTransitions?: boolean;
-=======
->>>>>>> eafe996b
 	};
 
 	// Legacy options to be removed
