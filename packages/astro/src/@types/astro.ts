import type {
	MarkdownHeading,
	MarkdownMetadata,
	MarkdownRenderingResult,
	RehypePlugins,
	RemarkPlugins,
	RemarkRehype,
	ShikiConfig,
} from '@astrojs/markdown-remark';
import type * as babel from '@babel/core';
import type { OutgoingHttpHeaders } from 'http';
import type { AddressInfo } from 'net';
import type { TsConfigJson } from 'tsconfig-resolver';
import type * as vite from 'vite';
import type { z } from 'zod';
import type { SerializedSSRManifest } from '../core/app/types';
import type { PageBuildData } from '../core/build/types';
import type { AstroConfigSchema } from '../core/config';
import type { AstroCookies } from '../core/cookies';
import type { AstroComponentFactory, AstroComponentInstance } from '../runtime/server';
import { SUPPORTED_MARKDOWN_FILE_EXTENSIONS } from './../core/constants.js';
export type {
	MarkdownHeading,
	MarkdownMetadata,
	MarkdownRenderingResult,
	RehypePlugins,
	RemarkPlugins,
	ShikiConfig,
} from '@astrojs/markdown-remark';
export type { SSRManifest } from '../core/app/types';

export interface AstroBuiltinProps {
	'client:load'?: boolean;
	'client:idle'?: boolean;
	'client:media'?: string;
	'client:visible'?: boolean;
	'client:only'?: boolean | string;
}

export interface AstroBuiltinAttributes {
	'class:list'?:
		| Record<string, boolean>
		| Record<any, any>
		| Iterable<string>
		| Iterable<any>
		| string;
	'set:html'?: any;
	'set:text'?: any;
	'is:raw'?: boolean;
}

export interface AstroDefineVarsAttribute {
	'define:vars'?: any;
}

export interface AstroStyleAttributes {
	/** @deprecated Use `is:global` instead */
	global?: boolean;
	'is:global'?: boolean;
	'is:inline'?: boolean;
}

export interface AstroScriptAttributes {
	/** @deprecated Hoist is now the default behavior */
	hoist?: boolean;
	'is:inline'?: boolean;
}

export interface AstroComponentMetadata {
	displayName: string;
	hydrate?: 'load' | 'idle' | 'visible' | 'media' | 'only';
	hydrateArgs?: any;
	componentUrl?: string;
	componentExport?: { value: string; namespace?: boolean };
}

/** The flags supported by the Astro CLI */
export interface CLIFlags {
	root?: string;
	site?: string;
	base?: string;
	host?: string | boolean;
	port?: number;
	config?: string;
	drafts?: boolean;
	experimentalContentCollections?: boolean;
}

export interface BuildConfig {
	/**
	 * @deprecated Use config.build.client instead.
	 */
	client: URL;
	/**
	 * @deprecated Use config.build.server instead.
	 */
	server: URL;
	/**
	 * @deprecated Use config.build.serverEntry instead.
	 */
	serverEntry: string;
}

/**
 * Astro global available in all contexts in .astro files
 *
 * [Astro reference](https://docs.astro.build/reference/api-reference/#astro-global)
 */
export interface AstroGlobal<Props extends Record<string, any> = Record<string, any>>
	extends AstroGlobalPartial,
		AstroSharedContext<Props> {
	/**
	 * A full URL object of the request URL.
	 * Equivalent to: `new URL(Astro.request.url)`
	 *
	 * [Astro reference](https://docs.astro.build/en/reference/api-reference/#url)
	 */
	url: AstroSharedContext['url'];
	/** Parameters passed to a dynamic page generated using [getStaticPaths](https://docs.astro.build/en/reference/api-reference/#getstaticpaths)
	 *
	 * Example usage:
	 * ```astro
	 * ---
	 * export async function getStaticPaths() {
	 *    return [
	 *     { params: { id: '1' } },
	 *   ];
	 * }
	 *
	 * const { id } = Astro.params;
	 * ---
	 * <h1>{id}</h1>
	 * ```
	 *
	 * [Astro reference](https://docs.astro.build/en/reference/api-reference/#astroparams)
	 */
	params: AstroSharedContext['params'];
	/** List of props passed to this component
	 *
	 * A common way to get specific props is through [destructuring](https://developer.mozilla.org/en-US/docs/Web/JavaScript/Reference/Operators/Destructuring_assignment), ex:
	 * ```typescript
	 * const { name } = Astro.props
	 * ```
	 *
	 * [Astro reference](https://docs.astro.build/en/core-concepts/astro-components/#component-props)
	 */
	props: AstroSharedContext<Props>['props'];
	/** Information about the current request. This is a standard [Request](https://developer.mozilla.org/en-US/docs/Web/API/Request) object
	 *
	 * For example, to get a URL object of the current URL, you can use:
	 * ```typescript
	 * const url = new URL(Astro.request.url);
	 * ```
	 *
	 * [Astro reference](https://docs.astro.build/en/reference/api-reference/#astrorequest)
	 */
	request: Request;
	/** Information about the outgoing response. This is a standard [ResponseInit](https://developer.mozilla.org/en-US/docs/Web/API/Response/Response#init) object
	 *
	 * For example, to change the status code you can set a different status on this object:
	 * ```typescript
	 * Astro.response.status = 404;
	 * ```
	 *
	 * [Astro reference](https://docs.astro.build/en/reference/api-reference/#astroresponse)
	 */
	response: ResponseInit & {
		readonly headers: Headers;
	};
	/** Redirect to another page (**SSR Only**)
	 *
	 * Example usage:
	 * ```typescript
	 * if(!isLoggedIn) {
	 *   return Astro.redirect('/login');
	 * }
	 * ```
	 *
	 * [Astro reference](https://docs.astro.build/en/guides/server-side-rendering/#astroredirect)
	 */
	redirect: AstroSharedContext['redirect'];
	/**
	 * The <Astro.self /> element allows a component to reference itself recursively.
	 *
	 * [Astro reference](https://docs.astro.build/en/guides/api-reference/#astroself)
	 */
	self: AstroComponentFactory;
	/** Utility functions for modifying an Astro component’s slotted children
	 *
	 * [Astro reference](https://docs.astro.build/en/reference/api-reference/#astroslots)
	 */
	slots: Record<string, true | undefined> & {
		/**
		 * Check whether content for this slot name exists
		 *
		 * Example usage:
		 * ```typescript
		 *	if (Astro.slots.has('default')) {
		 *   // Do something...
		 *	}
		 * ```
		 *
		 * [Astro reference](https://docs.astro.build/en/reference/api-reference/#astroslots)
		 */
		has(slotName: string): boolean;
		/**
		 * Asynchronously renders this slot and returns a string
		 *
		 * Example usage:
		 * ```astro
		 * ---
		 * let html: string = '';
		 * if (Astro.slots.has('default')) {
		 *   html = await Astro.slots.render('default')
		 * }
		 * ---
		 * <Fragment set:html={html} />
		 * ```
		 *
		 * A second parameters can be used to pass arguments to a slotted callback
		 *
		 * Example usage:
		 * ```astro
		 * ---
		 * html = await Astro.slots.render('default', ["Hello", "World"])
		 * ---
		 * ```
		 * Each item in the array will be passed as an argument that you can use like so:
		 * ```astro
		 * <Component>
		 *		{(hello, world) => <div>{hello}, {world}!</div>}
		 * </Component>
		 * ```
		 *
		 * [Astro reference](https://docs.astro.build/en/reference/api-reference/#astroslots)
		 */
		render(slotName: string, args?: any[]): Promise<string>;
	};
}

/** Union type of supported markdown file extensions */
type MarkdowFileExtension = typeof SUPPORTED_MARKDOWN_FILE_EXTENSIONS[number];

export interface AstroGlobalPartial {
	/**
	 * Fetch local files into your static site setup
	 *
	 * Example usage:
	 * ```typescript
	 * const posts = await Astro.glob('../pages/post/*.md');
	 * ```
	 *
	 * [Astro reference](https://docs.astro.build/en/reference/api-reference/#astroglob)
	 */
	glob(globStr: `${any}.astro`): Promise<AstroInstance[]>;
	glob<T extends Record<string, any>>(
		globStr: `${any}${MarkdowFileExtension}`
	): Promise<MarkdownInstance<T>[]>;
	glob<T extends Record<string, any>>(globStr: `${any}.mdx`): Promise<MDXInstance<T>[]>;
	glob<T extends Record<string, any>>(globStr: string): Promise<T[]>;
	/**
	 * Returns a [URL](https://developer.mozilla.org/en-US/docs/Web/API/URL) object built from the [site](https://docs.astro.build/en/reference/configuration-reference/#site) config option
	 *
	 * [Astro reference](https://docs.astro.build/en/reference/api-reference/#astrosite)
	 */
	site: URL | undefined;
	/**
	 * Returns a string with the current version of Astro.
	 *
	 * Useful for using `<meta name="generator" content={Astro.generator} />` or crediting Astro in a site footer.
	 *
	 * [HTML Specification for `generator`](https://html.spec.whatwg.org/multipage/semantics.html#meta-generator)
	 *
	 * [Astro reference](https://docs.astro.build/en/reference/api-reference/#astrogenerator)
	 */
	generator: string;
}

type ServerConfig = {
	/**
	 * @name server.host
	 * @type {string | boolean}
	 * @default `false`
	 * @version 0.24.0
	 * @description
	 * Set which network IP addresses the dev server should listen on (i.e. 	non-localhost IPs).
	 * - `false` - do not expose on a network IP address
	 * - `true` - listen on all addresses, including LAN and public addresses
	 * - `[custom-address]` - expose on a network IP address at `[custom-address]`
	 */
	host?: string | boolean;

	/**
	 * @name server.port
	 * @type {number}
	 * @default `3000`
	 * @description
	 * Set which port the dev server should listen on.
	 *
	 * If the given port is already in use, Astro will automatically try the next available port.
	 */
	port?: number;

	/**
	 * @name server.headers
	 * @typeraw {OutgoingHttpHeaders}
	 * @default `{}`
	 * @version 1.7.0
	 * @description
	 * Set custom HTTP response headers to be sent in `astro dev` and `astro preview`.
	 */
	headers?: OutgoingHttpHeaders;
};

export interface ViteUserConfig extends vite.UserConfig {
	ssr?: vite.SSROptions;
}

/**
 * Astro User Config
 * Docs: https://docs.astro.build/reference/configuration-reference/
 */
export interface AstroUserConfig {
	/**
	 * @docs
	 * @kind heading
	 * @name Top-Level Options
	 */

	/**
	 * @docs
	 * @name root
	 * @cli --root
	 * @type {string}
	 * @default `"."` (current working directory)
	 * @summary Set the project root. The project root is the directory where your Astro project (and all `src`, `public` and `package.json` files) live.
	 * @description  You should only provide this option if you run the `astro` CLI commands in a directory other than the project root directory. Usually, this option is provided via the CLI instead of the [Astro config file](https://docs.astro.build/en/guides/configuring-astro/#supported-config-file-types), since Astro needs to know your project root before it can locate your config file.
	 *
	 * If you provide a relative path (ex: `--root: './my-project'`) Astro will resolve it against your current working directory.
	 *
	 * #### Examples
	 *
	 * ```js
	 * {
	 *   root: './my-project-directory'
	 * }
	 * ```
	 * ```bash
	 * $ astro build --root ./my-project-directory
	 * ```
	 */
	root?: string;

	/**
	 * @docs
	 * @name srcDir
	 * @type {string}
	 * @default `"./src"`
	 * @description Set the directory that Astro will read your site from.
	 *
	 * The value can be either an absolute file system path or a path relative to the project root.
	 *
	 * ```js
	 * {
	 *   srcDir: './www'
	 * }
	 * ```
	 */
	srcDir?: string;

	/**
	 * @docs
	 * @name publicDir
	 * @type {string}
	 * @default `"./public"`
	 * @description
	 * Set the directory for your static assets. Files in this directory are served at `/` during dev and copied to your build directory during build. These files are always served or copied as-is, without transform or bundling.
	 *
	 * The value can be either an absolute file system path or a path relative to the project root.
	 *
	 * ```js
	 * {
	 *   publicDir: './my-custom-publicDir-directory'
	 * }
	 * ```
	 */
	publicDir?: string;

	/**
	 * @docs
	 * @name outDir
	 * @type {string}
	 * @default `"./dist"`
	 * @see build.server
	 * @description Set the directory that `astro build` writes your final build to.
	 *
	 * The value can be either an absolute file system path or a path relative to the project root.
	 *
	 * ```js
	 * {
	 *   outDir: './my-custom-build-directory'
	 * }
	 * ```
	 */
	outDir?: string;

	/**
	 * @docs
	 * @name site
	 * @type {string}
	 * @description
	 * Your final, deployed URL. Astro uses this full URL to generate your sitemap and canonical URLs in your final build. It is strongly recommended that you set this configuration to get the most out of Astro.
	 *
	 * ```js
	 * {
	 *   site: 'https://www.my-site.dev'
	 * }
	 * ```
	 */
	site?: string;

	/**
	 * @docs
	 * @name base
	 * @type {string}
	 * @description
	 * The base path to deploy to. Astro will build your pages and assets using this path as the root. Currently, this has no effect during development.
	 *
	 * You can access this value in your app via `import.meta.env.BASE_URL`.
	 *
	 * ```js
	 * {
	 *   base: '/docs'
	 * }
	 * ```
	 */
	base?: string;

	/**
	 * @docs
	 * @name trailingSlash
	 * @type {('always' | 'never' | 'ignore')}
	 * @default `'ignore'`
	 * @see build.format
	 * @description
	 *
	 * Set the route matching behavior of the dev server. Choose from the following options:
	 *   - `'always'` - Only match URLs that include a trailing slash (ex: "/foo/")
	 *   - `'never'` - Never match URLs that include a trailing slash (ex: "/foo")
	 *   - `'ignore'` - Match URLs regardless of whether a trailing "/" exists
	 *
	 * Use this configuration option if your production host has strict handling of how trailing slashes work or do not work.
	 *
	 * You can also set this if you prefer to be more strict yourself, so that URLs with or without trailing slashes won't work during development.
	 *
	 * ```js
	 * {
	 *   // Example: Require a trailing slash during development
	 *   trailingSlash: 'always'
	 * }
	 * ```
	 */
	trailingSlash?: 'always' | 'never' | 'ignore';

	/**
	 * @docs
	 * @name adapter
	 * @typeraw {AstroIntegration}
	 * @see output
	 * @description
	 *
	 * Deploy to your favorite server, serverless, or edge host with build adapters. Import one of our first-party adapters for [Netlify](https://docs.astro.build/en/guides/deploy/netlify/#adapter-for-ssredge), [Vercel](https://docs.astro.build/en/guides/deploy/vercel/#adapter-for-ssr), and more to engage Astro SSR.
	 *
	 * [See our Server-side Rendering guide](https://docs.astro.build/en/guides/server-side-rendering/) for more on SSR, and [our deployment guides](https://docs.astro.build/en/guides/deploy/) for a complete list of hosts.
	 *
	 * ```js
	 * import netlify from '@astrojs/netlify/functions';
	 * {
	 *   // Example: Build for Netlify serverless deployment
	 * 	 adapter: netlify(),
	 * }
	 * ```
	 */
	adapter?: AstroIntegration;

	/**
	 * @docs
	 * @name output
	 * @type {('static' | 'server')}
	 * @default `'static'`
	 * @see adapter
	 * @description
	 *
	 * Specifies the output target for builds.
	 *
	 * - 'static' - Building a static site to be deploy to any static host.
	 * - 'server' - Building an app to be deployed to a host supporting SSR (server-side rendering).
	 *
	 * ```js
	 * import { defineConfig } from 'astro/config';
	 *
	 * export default defineConfig({
	 *   output: 'static'
	 * })
	 * ```
	 */
	output?: 'static' | 'server';

	/**
	 * @docs
	 * @kind heading
	 * @name Build Options
	 */
	build?: {
		/**
		 * @docs
		 * @name build.format
		 * @typeraw {('file' | 'directory')}
		 * @default `'directory'`
		 * @description
		 * Control the output file format of each page.
		 *   - If 'file', Astro will generate an HTML file (ex: "/foo.html") for each page.
		 *   - If 'directory', Astro will generate a directory with a nested `index.html` file (ex: "/foo/index.html") for each page.
		 *
		 * ```js
		 * {
		 *   build: {
		 *     // Example: Generate `page.html` instead of `page/index.html` during build.
		 *     format: 'file'
		 *   }
		 * }
		 * ```
		 *
		 * #### Effect on Astro.url
		 * Setting `build.format` controls what `Astro.url` is set to during the build. When it is:
		 * - `directory` - The `Astro.url.pathname` will include a trailing slash to mimic folder behavior; ie `/foo/`.
		 * - `file` - The `Astro.url.pathname` will include `.html`; ie `/foo.html`.
		 *
		 * This means that when you create relative URLs using `new URL('./relative', Astro.url)`, you will get consistent behavior between dev and build.
		 */
		format?: 'file' | 'directory';
		/**
		 * @docs
		 * @name build.client
		 * @type {string}
		 * @default `'./dist/client'`
		 * @description
		 * Controls the output directory of your client-side CSS and JavaScript when `output: 'server'` only.
		 * `outDir` controls where the code is built to.
		 *
		 * This value is relative to the `outDir`.
		 *
		 * ```js
		 * {
		 *   output: 'server',
		 *   build: {
		 *     client: './client'
		 *   }
		 * }
		 * ```
		 */
		client?: string;
		/**
		 * @docs
		 * @name build.server
		 * @type {string}
		 * @default `'./dist/server'`
		 * @description
		 * Controls the output directory of server JavaScript when building to SSR.
		 *
		 * This value is relative to the `outDir`.
		 *
		 * ```js
		 * {
		 *   build: {
		 *     server: './server'
		 *   }
		 * }
		 * ```
		 */
		server?: string;
		/**
		 * @docs
		 * @name build.serverEntry
		 * @type {string}
		 * @default `'entry.mjs'`
		 * @description
		 * Specifies the file name of the server entrypoint when building to SSR.
		 * This entrypoint is usually dependent on which host you are deploying to and
		 * will be set by your adapter for you.
		 *
		 * Note that it is recommended that this file ends with `.mjs` so that the runtime
		 * detects that the file is a JavaScript module.
		 *
		 * ```js
		 * {
		 *   build: {
		 *     serverEntry: 'main.mjs'
		 *   }
		 * }
		 * ```
		 */
		serverEntry?: string;
	};

	/**
	 * @docs
	 * @kind heading
	 * @name Server Options
	 * @description
	 *
	 * Customize the Astro dev server, used by both `astro dev` and `astro preview`.
	 *
	 * ```js
	 * {
	 *   server: { port: 1234, host: true}
	 * }
	 * ```
	 *
	 * To set different configuration based on the command run ("dev", "preview") a function can also be passed to this configuration option.
	 *
	 * ```js
	 * {
	 *   // Example: Use the function syntax to customize based on command
	 *   server: (command) => ({ port: command === 'dev' ? 3000 : 4000 })
	 * }
	 * ```
	 */

	/**
	 * @docs
	 * @name server.host
	 * @type {string | boolean}
	 * @default `false`
	 * @version 0.24.0
	 * @description
	 * Set which network IP addresses the server should listen on (i.e. non-localhost IPs).
	 * - `false` - do not expose on a network IP address
	 * - `true` - listen on all addresses, including LAN and public addresses
	 * - `[custom-address]` - expose on a network IP address at `[custom-address]` (ex: `192.168.0.1`)
	 */

	/**
	 * @docs
	 * @name server.port
	 * @type {number}
	 * @default `3000`
	 * @description
	 * Set which port the server should listen on.
	 *
	 * If the given port is already in use, Astro will automatically try the next available port.
	 *
	 * ```js
	 * {
	 *   server: { port: 8080 }
	 * }
	 * ```
	 */

	/**
	 * @docs
	 * @name server.headers
	 * @typeraw {OutgoingHttpHeaders}
	 * @default `{}`
	 * @version 1.7.0
	 * @description
	 * Set custom HTTP response headers to be sent in `astro dev` and `astro preview`.
	 */

	server?: ServerConfig | ((options: { command: 'dev' | 'preview' }) => ServerConfig);

	/**
	 * @docs
	 * @kind heading
	 * @name Markdown Options
	 */
	markdown?: {
		/**
		 * @docs
		 * @name markdown.drafts
		 * @type {boolean}
		 * @default `false`
		 * @description
		 * Control whether Markdown draft pages should be included in the build.
		 *
		 * A Markdown page is considered a draft if it includes `draft: true` in its frontmatter. Draft pages are always included & visible during development (`astro dev`) but by default they will not be included in your final build.
		 *
		 * ```js
		 * {
		 *   markdown: {
		 *     // Example: Include all drafts in your final build
		 *     drafts: true,
		 *   }
		 * }
		 * ```
		 */
		drafts?: boolean;

		/**
		 * @docs
		 * @name markdown.shikiConfig
		 * @typeraw {Partial<ShikiConfig>}
		 * @description
		 * Shiki configuration options. See [the Markdown configuration docs](https://docs.astro.build/en/guides/markdown-content/#shiki-configuration) for usage.
		 */
		shikiConfig?: Partial<ShikiConfig>;

		/**
		 * @docs
		 * @name markdown.syntaxHighlight
		 * @type {'shiki' | 'prism' | false}
		 * @default `shiki`
		 * @description
		 * Which syntax highlighter to use, if any.
		 * - `shiki` - use the [Shiki](https://github.com/shikijs/shiki) highlighter
		 * - `prism` - use the [Prism](https://prismjs.com/) highlighter
		 * - `false` - do not apply syntax highlighting.
		 *
		 * ```js
		 * {
		 *   markdown: {
		 *     // Example: Switch to use prism for syntax highlighting in Markdown
		 *     syntaxHighlight: 'prism',
		 *   }
		 * }
		 * ```
		 */
		syntaxHighlight?: 'shiki' | 'prism' | false;

		/**
		 * @docs
		 * @name markdown.remarkPlugins
		 * @type {RemarkPlugins}
		 * @description
		 * Pass [remark plugins](https://github.com/remarkjs/remark) to customize how your Markdown is built. You can import and apply the plugin function (recommended), or pass the plugin name as a string.
		 *
		 * ```js
		 * import remarkToc from 'remark-toc';
		 * {
		 *   markdown: {
		 *     remarkPlugins: [remarkToc]
		 *   }
		 * }
		 * ```
		 */
		remarkPlugins?: RemarkPlugins;
		/**
		 * @docs
		 * @name markdown.rehypePlugins
		 * @type {RehypePlugins}
		 * @description
		 * Pass [rehype plugins](https://github.com/remarkjs/remark-rehype) to customize how your Markdown's output HTML is processed. You can import and apply the plugin function (recommended), or pass the plugin name as a string.
		 *
		 * ```js
		 * import rehypeMinifyHtml from 'rehype-minify';
		 * {
		 *   markdown: {
		 *     rehypePlugins: [rehypeMinifyHtml]
		 *   }
		 * }
		 * ```
		 */
		rehypePlugins?: RehypePlugins;
		/**
		 * @docs
		 * @name markdown.gfm
		 * @type {boolean}
		 * @default `true`
		 * @description
		 * Astro uses [GitHub-flavored Markdown](https://github.com/remarkjs/remark-gfm) by default. To disable this, set the `gfm` flag to `false`:
		 *
		 * ```js
		 * {
		 *   markdown: {
<<<<<<< HEAD
		 *     extendDefaultPlugins: true,
		 * 	   remarkPlugins: [exampleRemarkPlugin],
		 *     rehypePlugins: [exampleRehypePlugin],
=======
		 *     gfm: false,
>>>>>>> 2ba3bd9c
		 *   }
		 * }
		 * ```
		 */
		gfm?: boolean;
		/**
		 * @docs
		 * @name markdown.remarkRehype
		 * @type {RemarkRehype}
		 * @description
		 * Pass options to [remark-rehype](https://github.com/remarkjs/remark-rehype#api).
		 *
		 * ```js
		 * {
		 *   markdown: {
		 *     // Example: Translate the footnotes text to another language, here are the default English values
		 *     remarkRehype: { footnoteLabel: "Footnotes", footnoteBackLabel: "Back to content"},
		 *   },
		 * };
		 * ```
		 */
		remarkRehype?: RemarkRehype;
	};

	/**
	 * @docs
	 * @kind heading
	 * @name Integrations
	 * @description
	 *
	 * Extend Astro with custom integrations. Integrations are your one-stop-shop for adding framework support (like Solid.js), new features (like sitemaps), and new libraries (like Partytown and Turbolinks).
	 *
	 * Read our [Integrations Guide](https://docs.astro.build/en/guides/integrations-guide/) for help getting started with Astro Integrations.
	 *
	 * ```js
	 * import react from '@astrojs/react';
	 * import tailwind from '@astrojs/tailwind';
	 * {
	 *   // Example: Add React + Tailwind support to Astro
	 *   integrations: [react(), tailwind()]
	 * }
	 * ```
	 */
	integrations?: Array<
		AstroIntegration | (AstroIntegration | false | undefined | null)[] | false | undefined | null
	>;

	/**
	 * @docs
	 * @kind heading
	 * @name Vite
	 * @description
	 *
	 * Pass additional configuration options to Vite. Useful when Astro doesn't support some advanced configuration that you may need.
	 *
	 * View the full `vite` configuration object documentation on [vitejs.dev](https://vitejs.dev/config/).
	 *
	 * #### Examples
	 *
	 * ```js
	 * {
	 *   vite: {
	 *     ssr: {
	 *       // Example: Force a broken package to skip SSR processing, if needed
	 *       external: ['broken-npm-package'],
	 *     }
	 *   }
	 * }
	 * ```
	 *
	 * ```js
	 * {
	 *   vite: {
	 *     // Example: Add custom vite plugins directly to your Astro project
	 *     plugins: [myPlugin()],
	 *   }
	 * }
	 * ```
	 */
	vite?: ViteUserConfig;

	/**
	 * @docs
	 * @kind heading
	 * @name Legacy Flags
	 * @description
	 * To help some users migrate between versions of Astro, we occasionally introduce `legacy` flags.
	 * These flags allow you to opt in to some deprecated or otherwise outdated behavior of Astro
	 * in the latest version, so that you can continue to upgrade and take advantage of new Astro releases.
	 */
	legacy?: {
		/**
		 * @docs
		 * @name legacy.astroFlavoredMarkdown
		 * @type {boolean}
		 * @default `false`
		 * @version 1.0.0-rc.1
		 * @description
		 * Enable Astro's pre-v1.0 support for components and JSX expressions in `.md` (and alternative extensions for markdown files like ".markdown") Markdown files.
		 * In Astro `1.0.0-rc`, this original behavior was removed as the default, in favor of our new [MDX integration](https://docs.astro.build/en/guides/integrations-guide/mdx/).
		 *
		 * To enable this behavior, set `legacy.astroFlavoredMarkdown` to `true` in your [`astro.config.mjs` configuration file](https://docs.astro.build/en/guides/configuring-astro/#the-astro-config-file).
		 *
		 * ```js
		 * {
		 *   legacy: {
		 *     // Example: Add support for legacy Markdown features
		 *     astroFlavoredMarkdown: true,
		 *   },
		 * }
		 * ```
		 */
		astroFlavoredMarkdown?: boolean;
	};

	/**
	 * @docs
	 * @kind heading
	 * @name Experimental Flags
	 * @description
	 * Astro offers experimental flags to give users early access to new features.
	 * These flags are not guaranteed to be stable.
	 */
	experimental?: {
		/**
		 * @docs
		 * @name experimental.contentCollections
		 * @type {boolean}
		 * @default `false`
		 * @version 1.7.0
		 * @description
		 * Enable experimental support for [Content Collections](https://docs.astro.build/en/guides/content-collections/). This makes the `src/content/` directory a reserved directory for Astro to manage, and introduces the `astro:content` module for querying this content.
		 *
		 * To enable this feature, set `experimental.contentCollections` to `true` in your Astro config:
		 *
		 * ```js
		 * {
		 * 	experimental: {
		 *		contentCollections: true,
		 * 	},
		 * }
		 */
		contentCollections?: boolean;
	};

	// Legacy options to be removed

	/** @deprecated - Use "integrations" instead. Run Astro to learn more about migrating. */
	renderers?: never;
	/** @deprecated `projectRoot` has been renamed to `root` */
	projectRoot?: never;
	/** @deprecated `src` has been renamed to `srcDir` */
	src?: never;
	/** @deprecated `pages` has been removed. It is no longer configurable. */
	pages?: never;
	/** @deprecated `public` has been renamed to `publicDir` */
	public?: never;
	/** @deprecated `dist` has been renamed to `outDir` */
	dist?: never;
	/** @deprecated `styleOptions` has been renamed to `style` */
	styleOptions?: never;
	/** @deprecated `markdownOptions` has been renamed to `markdown` */
	markdownOptions?: never;
	/** @deprecated `buildOptions` has been renamed to `build` */
	buildOptions?: never;
	/** @deprecated `devOptions` has been renamed to `server` */
	devOptions?: never;
}

// NOTE(fks): We choose to keep our hand-generated AstroUserConfig interface so that
// we can add JSDoc-style documentation and link to the definition file in our repo.
// However, Zod comes with the ability to auto-generate AstroConfig from the schema
// above. If we ever get to the point where we no longer need the dedicated
// @types/config.ts file, consider replacing it with the following lines:
//
// export interface AstroUserConfig extends z.input<typeof AstroConfigSchema> {
// }

/**
 * IDs for different stages of JS script injection:
 * - "before-hydration": Imported client-side, before the hydration script runs. Processed & resolved by Vite.
 * - "head-inline": Injected into a script tag in the `<head>` of every page. Not processed or resolved by Vite.
 * - "page": Injected into the JavaScript bundle of every page. Processed & resolved by Vite.
 * - "page-ssr": Injected into the frontmatter of every Astro page. Processed & resolved by Vite.
 */
export type InjectedScriptStage = 'before-hydration' | 'head-inline' | 'page' | 'page-ssr';

/**
 * Resolved Astro Config
 * Config with user settings along with all defaults filled in.
 */

export interface InjectedRoute {
	pattern: string;
	entryPoint: string;
}
export interface AstroConfig extends z.output<typeof AstroConfigSchema> {
	// Public:
	// This is a more detailed type than zod validation gives us.
	// TypeScript still confirms zod validation matches this type.
	integrations: AstroIntegration[];
}

export interface AstroSettings {
	config: AstroConfig;

	adapter: AstroAdapter | undefined;
	injectedRoutes: InjectedRoute[];
	pageExtensions: string[];
	renderers: AstroRenderer[];
	scripts: {
		stage: InjectedScriptStage;
		content: string;
	}[];
	tsConfig: TsConfigJson | undefined;
	tsConfigPath: string | undefined;
	watchFiles: string[];
}

export type AsyncRendererComponentFn<U> = (
	Component: any,
	props: any,
	slots: Record<string, string>,
	metadata?: AstroComponentMetadata
) => Promise<U>;

/** Generic interface for a component (Astro, Svelte, React, etc.) */
export interface ComponentInstance {
	default: AstroComponentFactory;
	css?: string[];
	getStaticPaths?: (options: GetStaticPathsOptions) => GetStaticPathsResult;
}

export interface AstroInstance {
	file: string;
	url: string | undefined;
	default: AstroComponentFactory;
}

export interface MarkdownInstance<T extends Record<string, any>> {
	frontmatter: T;
	/** Absolute file path (e.g. `/home/user/projects/.../file.md`) */
	file: string;
	/** Browser URL for files under `/src/pages` (e.g. `/en/guides/markdown-content`) */
	url: string | undefined;
	/** Component to render content in `.astro` files. Usage: `<Content />` */
	Content: AstroComponentFactory;
	/** raw Markdown file content, excluding layout HTML and YAML frontmatter */
	rawContent(): string;
	/** Markdown file compiled to HTML, excluding layout HTML */
	compiledContent(): string;
	/** List of headings (h1 -> h6) with associated metadata */
	getHeadings(): MarkdownHeading[];
	/** @deprecated Renamed to `getHeadings()` */
	getHeaders(): void;
	default: AstroComponentFactory;
}

type MD = MarkdownInstance<Record<string, any>>;

export interface MDXInstance<T extends Record<string, any>>
	extends Omit<MarkdownInstance<T>, 'rawContent' | 'compiledContent'> {
	/** MDX does not support rawContent! If you need to read the Markdown contents to calculate values (ex. reading time), we suggest injecting frontmatter via remark plugins. Learn more on our docs: https://docs.astro.build/en/guides/integrations-guide/mdx/#inject-frontmatter-via-remark-or-rehype-plugins */
	rawContent: never;
	/** MDX does not support compiledContent! If you need to read the HTML contents to calculate values (ex. reading time), we suggest injecting frontmatter via rehype plugins. Learn more on our docs: https://docs.astro.build/en/guides/integrations-guide/mdx/#inject-frontmatter-via-remark-or-rehype-plugins */
	compiledContent: never;
}

export interface MarkdownLayoutProps<T extends Record<string, any>> {
	frontmatter: {
		file: MarkdownInstance<T>['file'];
		url: MarkdownInstance<T>['url'];
	} & T;
	file: MarkdownInstance<T>['file'];
	url: MarkdownInstance<T>['url'];
	headings: MarkdownHeading[];
	rawContent: MarkdownInstance<T>['rawContent'];
	compiledContent: MarkdownInstance<T>['compiledContent'];
}

export type MDXLayoutProps<T extends Record<string, any>> = Omit<
	MarkdownLayoutProps<T>,
	'rawContent' | 'compiledContent'
>;

export type GetHydrateCallback = () => Promise<() => void | Promise<void>>;

/**
 * getStaticPaths() options
 *
 * [Astro Reference](https://docs.astro.build/en/reference/api-reference/#getstaticpaths)
 */ export interface GetStaticPathsOptions {
	paginate: PaginateFunction;
	/**
	 * The RSS helper has been removed from getStaticPaths! Try the new @astrojs/rss package instead.
	 * @see https://docs.astro.build/en/guides/rss/
	 */
	rss(): never;
}

export type GetStaticPathsItem = {
	params: { [K in keyof Params]: Params[K] | number };
	props?: Props;
};
export type GetStaticPathsResult = GetStaticPathsItem[];
export type GetStaticPathsResultKeyed = GetStaticPathsResult & {
	keyed: Map<string, GetStaticPathsItem>;
};

/**
 * Return an array of pages to generate for a [dynamic route](https://docs.astro.build/en/core-concepts/routing/#dynamic-routes). (**SSG Only**)
 *
 * [Astro Reference](https://docs.astro.build/en/reference/api-reference/#getstaticpaths)
 */
export type GetStaticPaths = (
	options: GetStaticPathsOptions
) =>
	| Promise<GetStaticPathsResult | GetStaticPathsResult[]>
	| GetStaticPathsResult
	| GetStaticPathsResult[];

export interface HydrateOptions {
	name: string;
	value?: string;
}

export type JSXTransformConfig = Pick<
	babel.TransformOptions,
	'presets' | 'plugins' | 'inputSourceMap'
>;

export type JSXTransformFn = (options: {
	mode: string;
	ssr: boolean;
}) => Promise<JSXTransformConfig>;

export interface ManifestData {
	routes: RouteData[];
}

export interface MarkdownParserResponse extends MarkdownRenderingResult {
	frontmatter: MD['frontmatter'];
}

/**
 * The `content` prop given to a Layout
 *
 * [Astro reference](https://docs.astro.build/en/guides/markdown-content/#markdown-layouts)
 */
export type MarkdownContent<T extends Record<string, any> = Record<string, any>> = T & {
	astro: MarkdownMetadata;
	url: string | undefined;
	file: string;
};

/**
 * paginate() Options
 *
 * [Astro reference](https://docs.astro.build/en/reference/api-reference/#paginate)
 */
export interface PaginateOptions {
	/** the number of items per-page (default: `10`) */
	pageSize?: number;
	/** key: value object of page params (ex: `{ tag: 'javascript' }`) */
	params?: Params;
	/** object of props to forward to `page` result */
	props?: Props;
}

/**
 * Represents a single page of data in a paginated collection
 *
 * [Astro reference](https://docs.astro.build/en/reference/api-reference/#the-pagination-page-prop)
 */
export interface Page<T = any> {
	/** result */
	data: T[];
	/** metadata */
	/** the count of the first item on the page, starting from 0 */
	start: number;
	/** the count of the last item on the page, starting from 0 */
	end: number;
	/** total number of results */
	total: number;
	/** the current page number, starting from 1 */
	currentPage: number;
	/** number of items per page (default: 25) */
	size: number;
	/** number of last page */
	lastPage: number;
	url: {
		/** url of the current page */
		current: string;
		/** url of the previous page (if there is one) */
		prev: string | undefined;
		/** url of the next page (if there is one) */
		next: string | undefined;
	};
}

export type PaginateFunction = (data: any[], args?: PaginateOptions) => GetStaticPathsResult;

export type Params = Record<string, string | undefined>;

export interface AstroAdapter {
	name: string;
	serverEntrypoint?: string;
	previewEntrypoint?: string;
	exports?: string[];
	args?: any;
}

type Body = string;

// Shared types between `Astro` global and API context object
interface AstroSharedContext<Props extends Record<string, any> = Record<string, any>> {
	/**
	 * The address (usually IP address) of the user. Used with SSR only.
	 */
	clientAddress: string;
	/**
	 * Utility for getting and setting the values of cookies.
	 */
	cookies: AstroCookies;
	/**
	 * Information about the current request. This is a standard [Request](https://developer.mozilla.org/en-US/docs/Web/API/Request) object
	 */
	request: Request;
	/**
	 * A full URL object of the request URL.
	 */
	url: URL;
	/**
	 * Route parameters for this request if this is a dynamic route.
	 */
	params: Params;
	/**
	 * List of props returned for this path by `getStaticPaths` (**Static Only**).
	 */
	props: Props;
	/**
	 * Redirect to another page (**SSR Only**).
	 */
	redirect(path: string, status?: 301 | 302 | 303 | 307 | 308): Response;
}

export interface APIContext<Props extends Record<string, any> = Record<string, any>>
	extends AstroSharedContext<Props> {
	site: URL | undefined;
	generator: string;
	/**
	 * A full URL object of the request URL.
	 * Equivalent to: `new URL(request.url)`
	 */
	url: AstroSharedContext['url'];
	/**
	 * Parameters matching the page’s dynamic route pattern.
	 * In static builds, this will be the `params` generated by `getStaticPaths`.
	 * In SSR builds, this can be any path segments matching the dynamic route pattern.
	 *
	 * Example usage:
	 * ```ts
	 * export function getStaticPaths() {
	 *   return [
	 *     { params: { id: '0' }, props: { name: 'Sarah' } },
	 *     { params: { id: '1' }, props: { name: 'Chris' } },
	 *     { params: { id: '2' }, props: { name: 'Fuzzy' } },
	 *   ];
	 * }
	 *
	 * export async function get({ params }) {
	 *  return {
	 * 	  body: `Hello user ${params.id}!`,
	 *  }
	 * }
	 * ```
	 *
	 * [context reference](https://docs.astro.build/en/guides/api-reference/#contextparams)
	 */
	params: AstroSharedContext['params'];
	/**
	 * List of props passed from `getStaticPaths`. Only available to static builds.
	 *
	 * Example usage:
	 * ```ts
	 * export function getStaticPaths() {
	 *   return [
	 *     { params: { id: '0' }, props: { name: 'Sarah' } },
	 *     { params: { id: '1' }, props: { name: 'Chris' } },
	 *     { params: { id: '2' }, props: { name: 'Fuzzy' } },
	 *   ];
	 * }
	 *
	 * export function get({ props }) {
	 *   return {
	 *     body: `Hello ${props.name}!`,
	 *   }
	 * }
	 * ```
	 *
	 * [context reference](https://docs.astro.build/en/guides/api-reference/#contextprops)
	 */
	props: AstroSharedContext<Props>['props'];
	/**
	 * Redirect to another page. Only available in SSR builds.
	 *
	 * Example usage:
	 * ```ts
	 * // src/pages/secret.ts
	 * export function get({ redirect }) {
	 *   return redirect('/login');
	 * }
	 * ```
	 *
	 * [context reference](https://docs.astro.build/en/guides/api-reference/#contextredirect)
	 */
	redirect: AstroSharedContext['redirect'];
}

export type Props = Record<string, unknown>;

export interface EndpointOutput {
	body: Body;
	encoding?: BufferEncoding;
}

export type APIRoute = (
	context: APIContext
) => EndpointOutput | Response | Promise<EndpointOutput | Response>;

export interface EndpointHandler {
	[method: string]: APIRoute | ((params: Params, request: Request) => EndpointOutput | Response);
}

export interface AstroRenderer {
	/** Name of the renderer. */
	name: string;
	/** Import entrypoint for the client/browser renderer. */
	clientEntrypoint?: string;
	/** Import entrypoint for the server/build/ssr renderer. */
	serverEntrypoint: string;
	/** JSX identifier (e.g. 'react' or 'solid-js') */
	jsxImportSource?: string;
	/** Babel transform options */
	jsxTransformOptions?: JSXTransformFn;
}

export interface SSRLoadedRenderer extends AstroRenderer {
	ssr: {
		check: AsyncRendererComponentFn<boolean>;
		renderToStaticMarkup: AsyncRendererComponentFn<{
			html: string;
			attrs?: Record<string, string>;
		}>;
	};
}

export type HookParameters<
	Hook extends keyof AstroIntegration['hooks'],
	Fn = AstroIntegration['hooks'][Hook]
> = Fn extends (...args: any) => any ? Parameters<Fn>[0] : never;

export interface AstroIntegration {
	/** The name of the integration. */
	name: string;
	/** The different hooks available to extend. */
	hooks: {
		'astro:config:setup'?: (options: {
			config: AstroConfig;
			command: 'dev' | 'build' | 'preview';
			isRestart: boolean;
			updateConfig: (newConfig: Record<string, any>) => void;
			addRenderer: (renderer: AstroRenderer) => void;
			addWatchFile: (path: URL | string) => void;
			injectScript: (stage: InjectedScriptStage, content: string) => void;
			injectRoute: (injectRoute: InjectedRoute) => void;
			// TODO: Add support for `injectElement()` for full HTML element injection, not just scripts.
			// This may require some refactoring of `scripts`, `styles`, and `links` into something
			// more generalized. Consider the SSR use-case as well.
			// injectElement: (stage: vite.HtmlTagDescriptor, element: string) => void;
		}) => void | Promise<void>;
		'astro:config:done'?: (options: {
			config: AstroConfig;
			setAdapter: (adapter: AstroAdapter) => void;
		}) => void | Promise<void>;
		'astro:server:setup'?: (options: { server: vite.ViteDevServer }) => void | Promise<void>;
		'astro:server:start'?: (options: { address: AddressInfo }) => void | Promise<void>;
		'astro:server:done'?: () => void | Promise<void>;
		'astro:build:ssr'?: (options: { manifest: SerializedSSRManifest }) => void | Promise<void>;
		'astro:build:start'?: () => void | Promise<void>;
		'astro:build:setup'?: (options: {
			vite: vite.InlineConfig;
			pages: Map<string, PageBuildData>;
			target: 'client' | 'server';
			updateConfig: (newConfig: vite.InlineConfig) => void;
		}) => void | Promise<void>;
		'astro:build:generated'?: (options: { dir: URL }) => void | Promise<void>;
		'astro:build:done'?: (options: {
			pages: { pathname: string }[];
			dir: URL;
			routes: RouteData[];
		}) => void | Promise<void>;
	};
}

export type RouteType = 'page' | 'endpoint';

export interface RoutePart {
	content: string;
	dynamic: boolean;
	spread: boolean;
}

export interface RouteData {
	route: string;
	component: string;
	generate: (data?: any) => string;
	params: string[];
	pathname?: string;
	// expose the real path name on SSG
	distURL?: URL;
	pattern: RegExp;
	segments: RoutePart[][];
	type: RouteType;
}

export type SerializedRouteData = Omit<RouteData, 'generate' | 'pattern'> & {
	generate: undefined;
	pattern: string;
	_meta: {
		trailingSlash: AstroConfig['trailingSlash'];
	};
};

export type RuntimeMode = 'development' | 'production';

export type SSRError = Error & vite.ErrorPayload['err'];

export interface SSRElement {
	props: Record<string, any>;
	children: string;
}

export interface SSRMetadata {
	renderers: SSRLoadedRenderer[];
	pathname: string;
	hasHydrationScript: boolean;
	hasDirectives: Set<string>;
	hasRenderedHead: boolean;
}

/**
 * A hint on whether the Astro runtime needs to wait on a component to render head
 * content. The meanings:
 *
 * - __none__ (default) The component does not propagation head content.
 * - __self__ The component appends head content.
 * - __in-tree__ Another component within this component's dependency tree appends head content.
 *
 * These are used within the runtime to know whether or not a component should be waited on.
 */
export type PropagationHint = 'none' | 'self' | 'in-tree';

export interface SSRResult {
	styles: Set<SSRElement>;
	scripts: Set<SSRElement>;
	links: Set<SSRElement>;
	propagation: Map<string, PropagationHint>;
	propagators: Map<AstroComponentFactory, AstroComponentInstance>;
	extraHead: Array<any>;
	cookies: AstroCookies | undefined;
	createAstro(
		Astro: AstroGlobalPartial,
		props: Record<string, any>,
		slots: Record<string, any> | null
	): AstroGlobal;
	resolve: (s: string) => Promise<string>;
	response: ResponseInit;
	_metadata: SSRMetadata;
}

/* Preview server stuff */
export interface PreviewServer {
	host?: string;
	port: number;
	closed(): Promise<void>;
	stop(): Promise<void>;
}

export interface PreviewServerParams {
	outDir: URL;
	client: URL;
	serverEntrypoint: URL;
	host: string | undefined;
	port: number;
	base: string;
}

export type CreatePreviewServer = (
	params: PreviewServerParams
) => PreviewServer | Promise<PreviewServer>;

export interface PreviewModule {
	default: CreatePreviewServer;
}<|MERGE_RESOLUTION|>--- conflicted
+++ resolved
@@ -772,13 +772,7 @@
 		 * ```js
 		 * {
 		 *   markdown: {
-<<<<<<< HEAD
-		 *     extendDefaultPlugins: true,
-		 * 	   remarkPlugins: [exampleRemarkPlugin],
-		 *     rehypePlugins: [exampleRehypePlugin],
-=======
 		 *     gfm: false,
->>>>>>> 2ba3bd9c
 		 *   }
 		 * }
 		 * ```
