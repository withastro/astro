--- conflicted
+++ resolved
@@ -93,12 +93,9 @@
  *
  * [Astro reference](https://docs.astro.build/reference/api-reference/#astro-global)
  */
-<<<<<<< HEAD
-export interface AstroGlobal extends AstroGlobalPartial, AstroSharedContext {
-=======
 export interface AstroGlobal<Props extends Record<string, any> = Record<string, any>>
-	extends AstroGlobalPartial {
->>>>>>> f38e5560
+	extends AstroGlobalPartial,
+		AstroSharedContext<Props> {
 	/**
 	 * Canonical URL of the current page.
 	 * @deprecated Use `Astro.url` instead.
@@ -146,11 +143,7 @@
 	 *
 	 * [Astro reference](https://docs.astro.build/en/core-concepts/astro-components/#component-props)
 	 */
-<<<<<<< HEAD
-	props: AstroSharedContext['props'];
-=======
-	props: Props;
->>>>>>> f38e5560
+	props: AstroSharedContext<Props>['props'];
 	/** Information about the current request. This is a standard [Request](https://developer.mozilla.org/en-US/docs/Web/API/Request) object
 	 *
 	 * For example, to get a URL object of the current URL, you can use:
@@ -1097,7 +1090,7 @@
 type Body = string;
 
 // Shared types between `Astro` global and API context object
-interface AstroSharedContext {
+interface AstroSharedContext<Props extends Record<string, any> = Record<string, any>> {
 	/**
 	 * The address (usually IP address) of the user. Used with SSR only.
 	 */
@@ -1121,14 +1114,14 @@
 	/**
 	 * List of props passed.
 	 */
-	props: Record<string, any>;
+	props: Props;
 	/**
 	 * Redirect to another page
 	 */
 	redirect(path: string, status?: number): Response;
 }
 
-export interface APIContext extends AstroSharedContext {
+export interface APIContext<Props extends Record<string, any> = Record<string, any>> extends AstroSharedContext<Props> {
 	site: URL | undefined;
 	generator: string;
 	/**
@@ -1177,7 +1170,7 @@
 	 * }
 	 * ```
 	 */
-	props: AstroSharedContext['props'];
+	props: AstroSharedContext<Props>['props'];
 	/**
 	 * Redirect to another page.
 	 *
@@ -1190,14 +1183,6 @@
 	 * ```
 	 */
 	redirect: AstroSharedContext['redirect'];
-}
-
-interface AstroSharedContext {
-	cookies: AstroCookies;
-	request: Request;
-	clientAddress: string;
-	url: URL;
-	params: Params;
 }
 
 export interface EndpointOutput {
