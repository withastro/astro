--- conflicted
+++ resolved
@@ -1353,8 +1353,6 @@
 		 */
 		optimizeHoistedScript?: boolean;
 
-<<<<<<< HEAD
-=======
 		/**
 		 * @docs
 		 * @name experimental.devOverlay
@@ -1374,7 +1372,6 @@
 		 */
 		devOverlay?: boolean;
 
->>>>>>> c7bb5371
 		// TODO review with docs team before merging to `main`
 		/**
 		 * @docs
@@ -1404,22 +1401,14 @@
 			 * @version 3.*.*
 			 * @description
 			 *
-<<<<<<< HEAD
-			 * A list of locales supported in your website/application.
-=======
 			 * A list of locales supported by the website.
->>>>>>> c7bb5371
 			 */
 			locales: string[];
 
 			/**
 			 * @docs
 			 * @name experimental.i18n.fallback
-<<<<<<< HEAD
-			 * @type {Record<string, string>}
-=======
 			 * @type {Record<string, string[]>}
->>>>>>> c7bb5371
 			 * @version 3.*.*
 			 * @description
 			 *
@@ -1431,37 +1420,22 @@
 			 */
 			fallback?: Record<string, string[]>;
 
-			/**
-			 * @docs
-<<<<<<< HEAD
-			 * @name experimental.i18n.routingStrategy
-			 * @type {'prefix-always' | 'prefix-other-locales'}
-			 * @default {'prefix-other-locales'}
-			 * @version 3.*.*
-			 * @description
-			 *
-			 * Controls the routing strategy:
-			 *  - `prefix-other-locales`: This is the default value. When used, Astro will identify those routes that belong to the default locale and execute a redirect a route stripped of that locale.
-			 *		Use `example.com/[lang]/content/` for every route.
-			 *  - `prefix-always`: When used, all URLs need to contains a locale prefix. Astro will return a 404 for any route that doesn't fullfill the requirements.
-			 * 		Use `example.com/[lang]/content/` for all non-default languages, but `example.com/content` for the default locale/.
-			 *
-			 */
-			routingStrategy: 'prefix-always' | 'prefix-other-locales';
-=======
-			 * @name experimental.i18n.fallbackControl
-			 * @type {"none" | "render" | "redirect"}
-			 * @version 3.*.*
-			 * @description
-			 *
-			 * Controls the fallback system of the internationalisation:
-			 *  - `none`: Astro will do nothing and will return `404` if a translated page isn't translated;
-			 *  - `redirect`: Astro will do a redirect to the fallback language if the translated page returns a `404`;
-			 *  - `render`: currently unsupported by Astro
-			 *
-			 */
-			fallbackControl: 'none' | 'render' | 'redirect';
->>>>>>> c7bb5371
+            /**
+             * @docs
+             * @name experimental.i18n.routingStrategy
+             * @type {'prefix-always' | 'prefix-other-locales'}
+             * @default {'prefix-other-locales'}
+             * @version 3.*.*
+             * @description
+             *
+             * Controls the routing strategy:
+             *  - `prefix-other-locales`: This is the default value. When used, Astro will identify those routes that belong to the default locale and execute a redirect a route stripped of that locale.
+             *		Use `example.com/[lang]/content/` for every route.
+             *  - `prefix-always`: When used, all URLs need to contains a locale prefix. Astro will return a 404 for any route that doesn't fullfill the requirements.
+             * 		Use `example.com/[lang]/content/` for all non-default languages, but `example.com/content` for the default locale/.
+             *
+             */
+            routingStrategy: 'prefix-always' | 'prefix-other-locales';
 
 			/**
 			 * @docs
@@ -1475,11 +1449,7 @@
 			 *
 			 * When set to `true`, you should make sure that the adapter you're using is able to provide this feature to you.
 			 */
-<<<<<<< HEAD
-			detectBrowserLanguage?: boolean;
-=======
 			detectBrowserLanguage: boolean;
->>>>>>> c7bb5371
 		};
 	};
 }
