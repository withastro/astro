import type {
	MarkdownHeading,
	MarkdownMetadata,
	MarkdownRenderingResult,
	RehypePlugins,
	RemarkPlugins,
	RemarkRehype,
	ShikiConfig,
} from '@astrojs/markdown-remark';
import type * as babel from '@babel/core';
import type { OutgoingHttpHeaders } from 'node:http';
import type { AddressInfo } from 'node:net';
import type * as rollup from 'rollup';
import type * as vite from 'vite';
import type { RemotePattern } from '../assets/utils/remotePattern.js';
import type { SerializedSSRManifest } from '../core/app/types.js';
import type { PageBuildData } from '../core/build/types.js';
import type { AstroConfigType } from '../core/config/index.js';
import type { AstroTimer } from '../core/config/timer.js';
import type { TSConfig } from '../core/config/tsconfig.js';
import type { AstroCookies } from '../core/cookies/index.js';
import type { AstroIntegrationLogger, Logger, LoggerLevel } from '../core/logger/core.js';
import type { AstroPreferences } from '../preferences/index.js';
import type { AstroDevToolbar, DevToolbarCanvas } from '../runtime/client/dev-toolbar/toolbar.js';
import type { Icon } from '../runtime/client/dev-toolbar/ui-library/icons.js';
import type {
	DevToolbarBadge,
	DevToolbarButton,
	DevToolbarCard,
	DevToolbarHighlight,
	DevToolbarIcon,
	DevToolbarToggle,
	DevToolbarTooltip,
	DevToolbarWindow,
} from '../runtime/client/dev-toolbar/ui-library/index.js';
import type { AstroComponentFactory, AstroComponentInstance } from '../runtime/server/index.js';
import type { DeepPartial, OmitIndexSignature, Simplify } from '../type-utils.js';
import type { SUPPORTED_MARKDOWN_FILE_EXTENSIONS } from './../core/constants.js';

export { type AstroIntegrationLogger };

export type {
	MarkdownHeading,
	MarkdownMetadata,
	MarkdownRenderingResult,
	RehypePlugins,
	RemarkPlugins,
	ShikiConfig,
} from '@astrojs/markdown-remark';
export type {
	ExternalImageService,
	ImageService,
	LocalImageService,
} from '../assets/services/service.js';
export type {
	GetImageResult,
	ImageInputFormat,
	ImageMetadata,
	ImageOutputFormat,
	ImageQuality,
	ImageQualityPreset,
	ImageTransform,
	UnresolvedImageTransform,
} from '../assets/types.js';
export type { RemotePattern } from '../assets/utils/remotePattern.js';
export type { SSRManifest } from '../core/app/types.js';
export type {
	AstroCookieGetOptions,
	AstroCookieSetOptions,
	AstroCookies,
} from '../core/cookies/index.js';

export interface AstroBuiltinProps {
	'client:load'?: boolean;
	'client:idle'?: boolean;
	'client:media'?: string;
	'client:visible'?: ClientVisibleOptions | boolean;
	'client:only'?: boolean | string;
}

export type ClientVisibleOptions = Pick<IntersectionObserverInit, 'rootMargin'>;

export interface TransitionAnimation {
	name: string; // The name of the keyframe
	delay?: number | string;
	duration?: number | string;
	easing?: string;
	fillMode?: string;
	direction?: string;
}

export interface TransitionAnimationPair {
	old: TransitionAnimation | TransitionAnimation[];
	new: TransitionAnimation | TransitionAnimation[];
}

export interface TransitionDirectionalAnimations {
	forwards: TransitionAnimationPair;
	backwards: TransitionAnimationPair;
}

export type TransitionAnimationValue =
	| 'initial'
	| 'slide'
	| 'fade'
	| 'none'
	| TransitionDirectionalAnimations;

// Allow users to extend this for astro-jsx.d.ts
// eslint-disable-next-line @typescript-eslint/no-empty-interface
export interface AstroClientDirectives {}

export interface AstroBuiltinAttributes {
	'class:list'?:
		| Record<string, boolean>
		| Record<any, any>
		| Iterable<string>
		| Iterable<any>
		| string;
	'set:html'?: any;
	'set:text'?: any;
	'is:raw'?: boolean;
	'transition:animate'?: TransitionAnimationValue;
	'transition:name'?: string;
	'transition:persist'?: boolean | string;
}

export interface AstroDefineVarsAttribute {
	'define:vars'?: any;
}

export interface AstroStyleAttributes {
	'is:global'?: boolean;
	'is:inline'?: boolean;
}

export interface AstroScriptAttributes {
	'is:inline'?: boolean;
}

export interface AstroSlotAttributes {
	'is:inline'?: boolean;
}

export interface AstroComponentMetadata {
	displayName: string;
	hydrate?: 'load' | 'idle' | 'visible' | 'media' | 'only';
	hydrateArgs?: any;
	componentUrl?: string;
	componentExport?: { value: string; namespace?: boolean };
	astroStaticSlot: true;
}

/** The flags supported by the Astro CLI */
export interface CLIFlags {
	root?: string;
	site?: string;
	base?: string;
	host?: string | boolean;
	port?: number;
	config?: string;
	open?: string | boolean;
}

/**
 * Astro global available in all contexts in .astro files
 *
 * [Astro reference](https://docs.astro.build/reference/api-reference/#astro-global)
 */
export interface AstroGlobal<
	Props extends Record<string, any> = Record<string, any>,
	Self = AstroComponentFactory,
	Params extends Record<string, string | undefined> = Record<string, string | undefined>,
> extends AstroGlobalPartial,
		AstroSharedContext<Props, Params> {
	/**
	 * A full URL object of the request URL.
	 * Equivalent to: `new URL(Astro.request.url)`
	 *
	 * [Astro reference](https://docs.astro.build/en/reference/api-reference/#url)
	 */
	url: AstroSharedContext['url'];
	/** Parameters passed to a dynamic page generated using [getStaticPaths](https://docs.astro.build/en/reference/api-reference/#getstaticpaths)
	 *
	 * Example usage:
	 * ```astro
	 * ---
	 * export async function getStaticPaths() {
	 *    return [
	 *     { params: { id: '1' } },
	 *   ];
	 * }
	 *
	 * const { id } = Astro.params;
	 * ---
	 * <h1>{id}</h1>
	 * ```
	 *
	 * [Astro reference](https://docs.astro.build/en/reference/api-reference/#astroparams)
	 */
	params: AstroSharedContext<Props, Params>['params'];
	/** List of props passed to this component
	 *
	 * A common way to get specific props is through [destructuring](https://developer.mozilla.org/en-US/docs/Web/JavaScript/Reference/Operators/Destructuring_assignment), ex:
	 * ```typescript
	 * const { name } = Astro.props
	 * ```
	 *
	 * [Astro reference](https://docs.astro.build/en/core-concepts/astro-components/#component-props)
	 */
	props: AstroSharedContext<Props, Params>['props'];
	/** Information about the current request. This is a standard [Request](https://developer.mozilla.org/en-US/docs/Web/API/Request) object
	 *
	 * For example, to get a URL object of the current URL, you can use:
	 * ```typescript
	 * const url = new URL(Astro.request.url);
	 * ```
	 *
	 * [Astro reference](https://docs.astro.build/en/reference/api-reference/#astrorequest)
	 */
	request: Request;
	/** Information about the outgoing response. This is a standard [ResponseInit](https://developer.mozilla.org/en-US/docs/Web/API/Response/Response#init) object
	 *
	 * For example, to change the status code you can set a different status on this object:
	 * ```typescript
	 * Astro.response.status = 404;
	 * ```
	 *
	 * [Astro reference](https://docs.astro.build/en/reference/api-reference/#astroresponse)
	 */
	response: ResponseInit & {
		readonly headers: Headers;
	};
	/** Redirect to another page (**SSR Only**)
	 *
	 * Example usage:
	 * ```typescript
	 * if(!isLoggedIn) {
	 *   return Astro.redirect('/login');
	 * }
	 * ```
	 *
	 * [Astro reference](https://docs.astro.build/en/guides/server-side-rendering/)
	 */
	redirect: AstroSharedContext['redirect'];
	/**
	 * The <Astro.self /> element allows a component to reference itself recursively.
	 *
	 * [Astro reference](https://docs.astro.build/en/guides/api-reference/#astroself)
	 */
	self: Self;
	/** Utility functions for modifying an Astro component’s slotted children
	 *
	 * [Astro reference](https://docs.astro.build/en/reference/api-reference/#astroslots)
	 */
	slots: Record<string, true | undefined> & {
		/**
		 * Check whether content for this slot name exists
		 *
		 * Example usage:
		 * ```typescript
		 *	if (Astro.slots.has('default')) {
		 *   // Do something...
		 *	}
		 * ```
		 *
		 * [Astro reference](https://docs.astro.build/en/reference/api-reference/#astroslots)
		 */
		has(slotName: string): boolean;
		/**
		 * Asynchronously renders this slot and returns a string
		 *
		 * Example usage:
		 * ```astro
		 * ---
		 * let html: string = '';
		 * if (Astro.slots.has('default')) {
		 *   html = await Astro.slots.render('default')
		 * }
		 * ---
		 * <Fragment set:html={html} />
		 * ```
		 *
		 * A second parameters can be used to pass arguments to a slotted callback
		 *
		 * Example usage:
		 * ```astro
		 * ---
		 * html = await Astro.slots.render('default', ["Hello", "World"])
		 * ---
		 * ```
		 * Each item in the array will be passed as an argument that you can use like so:
		 * ```astro
		 * <Component>
		 *		{(hello, world) => <div>{hello}, {world}!</div>}
		 * </Component>
		 * ```
		 *
		 * [Astro reference](https://docs.astro.build/en/reference/api-reference/#astroslots)
		 */
		render(slotName: string, args?: any[]): Promise<string>;
	};
}

/** Union type of supported markdown file extensions */
type MarkdowFileExtension = (typeof SUPPORTED_MARKDOWN_FILE_EXTENSIONS)[number];

export interface AstroGlobalPartial {
	/**
	 * Fetch local files into your static site setup
	 *
	 * Example usage:
	 * ```typescript
	 * const posts = await Astro.glob('../pages/post/*.md');
	 * ```
	 *
	 * [Astro reference](https://docs.astro.build/en/reference/api-reference/#astroglob)
	 */
	glob(globStr: `${any}.astro`): Promise<AstroInstance[]>;
	glob<T extends Record<string, any>>(
		globStr: `${any}${MarkdowFileExtension}`
	): Promise<MarkdownInstance<T>[]>;
	glob<T extends Record<string, any>>(globStr: `${any}.mdx`): Promise<MDXInstance<T>[]>;
	glob<T extends Record<string, any>>(globStr: string): Promise<T[]>;
	/**
	 * Returns a [URL](https://developer.mozilla.org/en-US/docs/Web/API/URL) object built from the [site](https://docs.astro.build/en/reference/configuration-reference/#site) config option
	 *
	 * [Astro reference](https://docs.astro.build/en/reference/api-reference/#astrosite)
	 */
	site: URL | undefined;
	/**
	 * Returns a string with the current version of Astro.
	 *
	 * Useful for using `<meta name="generator" content={Astro.generator} />` or crediting Astro in a site footer.
	 *
	 * [HTML Specification for `generator`](https://html.spec.whatwg.org/multipage/semantics.html#meta-generator)
	 *
	 * [Astro reference](https://docs.astro.build/en/reference/api-reference/#astrogenerator)
	 */
	generator: string;
}

type ServerConfig = {
	/**
	 * @name server.host
	 * @type {string | boolean}
	 * @default `false`
	 * @version 0.24.0
	 * @description
	 * Set which network IP addresses the dev server should listen on (i.e. 	non-localhost IPs).
	 * - `false` - do not expose on a network IP address
	 * - `true` - listen on all addresses, including LAN and public addresses
	 * - `[custom-address]` - expose on a network IP address at `[custom-address]`
	 */
	host?: string | boolean;

	/**
	 * @name server.port
	 * @type {number}
	 * @default `4321`
	 * @description
	 * Set which port the dev server should listen on.
	 *
	 * If the given port is already in use, Astro will automatically try the next available port.
	 */
	port?: number;

	/**
	 * @name server.headers
	 * @typeraw {OutgoingHttpHeaders}
	 * @default `{}`
	 * @version 1.7.0
	 * @description
	 * Set custom HTTP response headers to be sent in `astro dev` and `astro preview`.
	 */
	headers?: OutgoingHttpHeaders;

	/**
	 * @name server.open
	 * @type {string | boolean}
	 * @default `false`
	 * @version 4.1.0
	 * @description
	 * Controls whether the dev server should open in your browser window on startup.
	 *
	 * Pass a full URL string (e.g. "http://example.com") or a pathname (e.g. "/about") to specify the URL to open.
	 *
	 * ```js
	 * {
	 *   server: { open: "/about" }
	 * }
	 * ```
	 */
	open?: string | boolean;
};

export interface ViteUserConfig extends vite.UserConfig {
	ssr?: vite.SSROptions;
}

export interface ImageServiceConfig<T extends Record<string, any> = Record<string, any>> {
	// eslint-disable-next-line @typescript-eslint/ban-types
	entrypoint: 'astro/assets/services/sharp' | 'astro/assets/services/squoosh' | (string & {});
	config?: T;
}

/**
 * Astro User Config
 * Docs: https://docs.astro.build/reference/configuration-reference/
 */
export interface AstroUserConfig {
	/**
	 * @docs
	 * @kind heading
	 * @name Top-Level Options
	 */

	/**
	 * @docs
	 * @name root
	 * @cli --root
	 * @type {string}
	 * @default `"."` (current working directory)
	 * @summary Set the project root. The project root is the directory where your Astro project (and all `src`, `public` and `package.json` files) live.
	 * @description  You should only provide this option if you run the `astro` CLI commands in a directory other than the project root directory. Usually, this option is provided via the CLI instead of the [Astro config file](https://docs.astro.build/en/guides/configuring-astro/#supported-config-file-types), since Astro needs to know your project root before it can locate your config file.
	 *
	 * If you provide a relative path (ex: `--root: './my-project'`) Astro will resolve it against your current working directory.
	 *
	 * #### Examples
	 *
	 * ```js
	 * {
	 *   root: './my-project-directory'
	 * }
	 * ```
	 * ```bash
	 * $ astro build --root ./my-project-directory
	 * ```
	 */
	root?: string;

	/**
	 * @docs
	 * @name srcDir
	 * @type {string}
	 * @default `"./src"`
	 * @description Set the directory that Astro will read your site from.
	 *
	 * The value can be either an absolute file system path or a path relative to the project root.
	 *
	 * ```js
	 * {
	 *   srcDir: './www'
	 * }
	 * ```
	 */
	srcDir?: string;

	/**
	 * @docs
	 * @name publicDir
	 * @type {string}
	 * @default `"./public"`
	 * @description
	 * Set the directory for your static assets. Files in this directory are served at `/` during dev and copied to your build directory during build. These files are always served or copied as-is, without transform or bundling.
	 *
	 * The value can be either an absolute file system path or a path relative to the project root.
	 *
	 * ```js
	 * {
	 *   publicDir: './my-custom-publicDir-directory'
	 * }
	 * ```
	 */
	publicDir?: string;

	/**
	 * @docs
	 * @name outDir
	 * @type {string}
	 * @default `"./dist"`
	 * @see build.server
	 * @description Set the directory that `astro build` writes your final build to.
	 *
	 * The value can be either an absolute file system path or a path relative to the project root.
	 *
	 * ```js
	 * {
	 *   outDir: './my-custom-build-directory'
	 * }
	 * ```
	 */
	outDir?: string;

	/**
	 * @docs
	 * @name cacheDir
	 * @type {string}
	 * @default `"./node_modules/.astro"`
	 * @description Set the directory for caching build artifacts. Files in this directory will be used in subsequent builds to speed up the build time.
	 *
	 * The value can be either an absolute file system path or a path relative to the project root.
	 *
	 * ```js
	 * {
	 *   cacheDir: './my-custom-cache-directory'
	 * }
	 * ```
	 */
	cacheDir?: string;

	/**
	 * @docs
	 * @name redirects
	 * @type {Record<string, RedirectConfig>}
	 * @default `{}`
	 * @version 2.9.0
	 * @description Specify a mapping of redirects where the key is the route to match
	 * and the value is the path to redirect to.
	 *
	 * You can redirect both static and dynamic routes, but only to the same kind of route.
	 * For example you cannot have a `'/article': '/blog/[...slug]'` redirect.
	 *
	 *
	 * ```js
	 * {
	 *   redirects: {
	 *     '/old': '/new',
	 *     '/blog/[...slug]': '/articles/[...slug]',
	 *   }
	 * }
	 * ```
	 *
	 *
	 * For statically-generated sites with no adapter installed, this will produce a client redirect using a [`<meta http-equiv="refresh">` tag](https://developer.mozilla.org/en-US/docs/Web/HTML/Element/meta#http-equiv) and does not support status codes.
	 *
	 * When using SSR or with a static adapter in `output: static`
	 * mode, status codes are supported.
	 * Astro will serve redirected GET requests with a status of `301`
	 * and use a status of `308` for any other request method.
	 *
	 * You can customize the [redirection status code](https://developer.mozilla.org/en-US/docs/Web/HTTP/Status#redirection_messages) using an object in the redirect config:
	 *
	 * ```js
	 * {
	 *   redirects: {
	 *     '/other': {
	 *       status: 302,
	 *       destination: '/place',
	 *     },
	 *   }
	 * }
	 * ```
	 */
	redirects?: Record<string, RedirectConfig>;

	/**
	 * @docs
	 * @name site
	 * @type {string}
	 * @description
	 * Your final, deployed URL. Astro uses this full URL to generate your sitemap and canonical URLs in your final build. It is strongly recommended that you set this configuration to get the most out of Astro.
	 *
	 * ```js
	 * {
	 *   site: 'https://www.my-site.dev'
	 * }
	 * ```
	 */
	site?: string;

	/**
	 * @docs
	 * @name compressHTML
	 * @type {boolean}
	 * @default `true`
	 * @description
	 * This is an option to minify your HTML output and reduce the size of your HTML files. By default, Astro removes all whitespace from your HTML, including line breaks, from `.astro` components. This occurs both in development mode and in the final build.
	 * To disable HTML compression, set the `compressHTML` flag to `false`.
	 *
	 * ```js
	 * {
	 *   compressHTML: false
	 * }
	 * ```
	 */
	compressHTML?: boolean;

	/**
	 * @docs
	 * @name base
	 * @type {string}
	 * @description
	 * The base path to deploy to. Astro will use this path as the root for your pages and assets both in development and in production build.
	 *
	 * In the example below, `astro dev` will start your server at `/docs`.
	 *
	 * ```js
	 * {
	 *   base: '/docs'
	 * }
	 * ```
	 *
	 * When using this option, all of your static asset imports and URLs should add the base as a prefix. You can access this value via `import.meta.env.BASE_URL`.
	 *
	 * The value of `import.meta.env.BASE_URL` will be determined by your `trailingSlash` config, no matter what value you have set for `base`.
	 *
	 * A trailing slash is always included if `trailingSlash: "always"` is set. If `trailingSlash: "never"` is set, `BASE_URL` will not include a trailing slash, even if `base` includes one.
	 *
	 * Additionally, Astro will internally manipulate the configured value of `config.base` before making it available to integrations. The value of `config.base` as read by integrations will also be determined by your `trailingSlash` configuration in the same way.
	 *
	 * In the example below, the values of `import.meta.env.BASE_URL` and `config.base` when processed will both be `/docs`:
	 * ```js
	 * {
	 * 	 base: '/docs/',
	 * 	 trailingSlash: "never"
	 * }
	 * ```
	 *
	 * In the example below, the values of `import.meta.env.BASE_URL` and `config.base` when processed will both be `/docs/`:
	 *
	 * ```js
	 * {
	 * 	 base: '/docs',
	 * 	 trailingSlash: "always"
	 * }
	 * ```
	 */
	base?: string;

	/**
	 * @docs
	 * @name trailingSlash
	 * @type {('always' | 'never' | 'ignore')}
	 * @default `'ignore'`
	 * @see build.format
	 * @description
	 *
	 * Set the route matching behavior of the dev server. Choose from the following options:
	 *   - `'always'` - Only match URLs that include a trailing slash (ex: "/foo/")
	 *   - `'never'` - Never match URLs that include a trailing slash (ex: "/foo")
	 *   - `'ignore'` - Match URLs regardless of whether a trailing "/" exists
	 *
	 * Use this configuration option if your production host has strict handling of how trailing slashes work or do not work.
	 *
	 * You can also set this if you prefer to be more strict yourself, so that URLs with or without trailing slashes won't work during development.
	 *
	 * ```js
	 * {
	 *   // Example: Require a trailing slash during development
	 *   trailingSlash: 'always'
	 * }
	 * ```
	 */
	trailingSlash?: 'always' | 'never' | 'ignore';

	/**
	 * @docs
	 * @name scopedStyleStrategy
	 * @type {('where' | 'class' | 'attribute')}
	 * @default `'attribute'`
	 * @version 2.4
	 * @description
	 *
	 * Specify the strategy used for scoping styles within Astro components. Choose from:
	 *   - `'where'` 		- Use `:where` selectors, causing no specificity increase.
	 *   - `'class'` 		- Use class-based selectors, causing a +1 specificity increase.
	 *   - `'attribute'` 	- Use `data-` attributes, causing a +1 specificity increase.
	 *
	 * Using `'class'` is helpful when you want to ensure that element selectors within an Astro component override global style defaults (e.g. from a global stylesheet).
	 * Using `'where'` gives you more control over specificity, but requires that you use higher-specificity selectors, layers, and other tools to control which selectors are applied.
	 * Using `'attribute'` is useful when you are manipulating the `class` attribute of elements and need to avoid conflicts between your own styling logic and Astro's application of styles.
	 */
	scopedStyleStrategy?: 'where' | 'class' | 'attribute';

	/**
	 * @docs
	 * @name adapter
	 * @typeraw {AstroIntegration}
	 * @see output
	 * @description
	 *
	 * Deploy to your favorite server, serverless, or edge host with build adapters. Import one of our first-party adapters for [Netlify](https://docs.astro.build/en/guides/deploy/netlify/#adapter-for-ssr), [Vercel](https://docs.astro.build/en/guides/deploy/vercel/#adapter-for-ssr), and more to engage Astro SSR.
	 *
	 * [See our Server-side Rendering guide](https://docs.astro.build/en/guides/server-side-rendering/) for more on SSR, and [our deployment guides](https://docs.astro.build/en/guides/deploy/) for a complete list of hosts.
	 *
	 * ```js
	 * import netlify from '@astrojs/netlify';
	 * {
	 *   // Example: Build for Netlify serverless deployment
	 *   adapter: netlify(),
	 * }
	 * ```
	 */
	adapter?: AstroIntegration;

	/**
	 * @docs
	 * @name output
	 * @type {('static' | 'server' | 'hybrid')}
	 * @default `'static'`
	 * @see adapter
	 * @description
	 *
	 * Specifies the output target for builds.
	 *
	 * - `'static'` - Building a static site to be deploy to any static host.
	 * - `'server'` - Building an app to be deployed to a host supporting SSR (server-side rendering).
	 * - `'hybrid'` - Building a static site with a few server-side rendered pages.
	 *
	 * ```js
	 * import { defineConfig } from 'astro/config';
	 *
	 * export default defineConfig({
	 *   output: 'static'
	 * })
	 * ```
	 */
	output?: 'static' | 'server' | 'hybrid';

	/**
	 * @docs
	 * @kind heading
	 * @name Build Options
	 */
	build?: {
		/**
		 * @docs
		 * @name build.format
		 * @typeraw {('file' | 'directory')}
		 * @default `'directory'`
		 * @description
		 * Control the output file format of each page. This value may be set by an adapter for you.
		 *   - If `'file'`, Astro will generate an HTML file (ex: "/foo.html") for each page.
		 *   - If `'directory'`, Astro will generate a directory with a nested `index.html` file (ex: "/foo/index.html") for each page.
		 *
		 * ```js
		 * {
		 *   build: {
		 *     // Example: Generate `page.html` instead of `page/index.html` during build.
		 *     format: 'file'
		 *   }
		 * }
		 * ```
		 *
		 *
		 *
		 * #### Effect on Astro.url
		 * Setting `build.format` controls what `Astro.url` is set to during the build. When it is:
		 * - `directory` - The `Astro.url.pathname` will include a trailing slash to mimic folder behavior; ie `/foo/`.
		 * - `file` - The `Astro.url.pathname` will include `.html`; ie `/foo.html`.
		 *
		 * This means that when you create relative URLs using `new URL('./relative', Astro.url)`, you will get consistent behavior between dev and build.
		 *
		 * To prevent inconsistencies with trailing slash behaviour in dev, you can restrict the [`trailingSlash` option](#trailingslash) to `'always'` or `'never'` depending on your build format:
		 * - `directory` - Set `trailingSlash: 'always'`
		 * - `file` - Set `trailingSlash: 'never'`
		 */
		format?: 'file' | 'directory';
		/**
		 * @docs
		 * @name build.client
		 * @type {string}
		 * @default `'./dist/client'`
		 * @description
		 * Controls the output directory of your client-side CSS and JavaScript when `output: 'server'` or `output: 'hybrid'` only.
		 * `outDir` controls where the code is built to.
		 *
		 * This value is relative to the `outDir`.
		 *
		 * ```js
		 * {
		 *   output: 'server', // or 'hybrid'
		 *   build: {
		 *     client: './client'
		 *   }
		 * }
		 * ```
		 */
		client?: string;
		/**
		 * @docs
		 * @name build.server
		 * @type {string}
		 * @default `'./dist/server'`
		 * @description
		 * Controls the output directory of server JavaScript when building to SSR.
		 *
		 * This value is relative to the `outDir`.
		 *
		 * ```js
		 * {
		 *   build: {
		 *     server: './server'
		 *   }
		 * }
		 * ```
		 */
		server?: string;
		/**
		 * @docs
		 * @name build.assets
		 * @type {string}
		 * @default `'_astro'`
		 * @see outDir
		 * @version 2.0.0
		 * @description
		 * Specifies the directory in the build output where Astro-generated assets (bundled JS and CSS for example) should live.
		 *
		 * ```js
		 * {
		 *   build: {
		 *     assets: '_custom'
		 *   }
		 * }
		 * ```
		 */
		assets?: string;
		/**
		 * @docs
		 * @name build.assetsPrefix
		 * @type {string}
		 * @default `undefined`
		 * @version 2.2.0
		 * @description
		 * Specifies the prefix for Astro-generated asset links. This can be used if assets are served from a different domain than the current site.
		 *
		 * For example, if this is set to `https://cdn.example.com`, assets will be fetched from `https://cdn.example.com/_astro/...` (regardless of the `base` option).
		 * You would need to upload the files in `./dist/_astro/` to `https://cdn.example.com/_astro/` to serve the assets.
		 * The process varies depending on how the third-party domain is hosted.
		 * To rename the `_astro` path, specify a new directory in `build.assets`.
		 *
		 * ```js
		 * {
		 *   build: {
		 *     assetsPrefix: 'https://cdn.example.com'
		 *   }
		 * }
		 * ```
		 */
		assetsPrefix?: string;
		/**
		 * @docs
		 * @name build.serverEntry
		 * @type {string}
		 * @default `'entry.mjs'`
		 * @description
		 * Specifies the file name of the server entrypoint when building to SSR.
		 * This entrypoint is usually dependent on which host you are deploying to and
		 * will be set by your adapter for you.
		 *
		 * Note that it is recommended that this file ends with `.mjs` so that the runtime
		 * detects that the file is a JavaScript module.
		 *
		 * ```js
		 * {
		 *   build: {
		 *     serverEntry: 'main.mjs'
		 *   }
		 * }
		 * ```
		 */
		serverEntry?: string;
		/**
		 * @docs
		 * @name build.redirects
		 * @type {boolean}
		 * @default `true`
		 * @version 2.6.0
		 * @description
		 * Specifies whether redirects will be output to HTML during the build.
		 * This option only applies to `output: 'static'` mode; in SSR redirects
		 * are treated the same as all responses.
		 *
		 * This option is mostly meant to be used by adapters that have special
		 * configuration files for redirects and do not need/want HTML based redirects.
		 *
		 * ```js
		 * {
		 *   build: {
		 *     redirects: false
		 *   }
		 * }
		 * ```
		 */
		redirects?: boolean;
		/**
		 * @docs
		 * @name build.inlineStylesheets
		 * @type {('always' | 'auto' | 'never')}
		 * @default `auto`
		 * @version 2.6.0
		 * @description
		 * Control whether project styles are sent to the browser in a separate css file or inlined into `<style>` tags. Choose from the following options:
		 *  - `'always'` - project styles are inlined into `<style>` tags
		 *  - `'auto'` - only stylesheets smaller than `ViteConfig.build.assetsInlineLimit` (default: 4kb) are inlined. Otherwise, project styles are sent in external stylesheets.
		 *  - `'never'` - project styles are sent in external stylesheets
		 *
		 * ```js
		 * {
		 * 	build: {
		 *		inlineStylesheets: `never`,
		 * 	},
		 * }
		 * ```
		 */
		inlineStylesheets?: 'always' | 'auto' | 'never';
	};

	/**
	 * @docs
	 * @kind heading
	 * @name Prefetch Options
	 * @type {boolean | object}
	 * @description
	 * Enable prefetching for links on your site to provide faster page transitions.
	 * (Enabled by default on pages using the `<ViewTransitions />` router. Set `prefetch: false` to opt out of this behaviour.)
	 *
	 * This configuration automatically adds a prefetch script to every page in the project
	 * giving you access to the `data-astro-prefetch` attribute.
	 * Add this attribute to any `<a />` link on your page to enable prefetching for that page.
	 *
	 * ```html
	 * <a href="/about" data-astro-prefetch>About</a>
	 * ```
	 * Further customize the default prefetching behavior using the [`prefetch.defaultStrategy`](#prefetchdefaultstrategy) and [`prefetch.prefetchAll`](#prefetchprefetchall) options.
	 *
	 * See the [Prefetch guide](https://docs.astro.build/en/guides/prefetch/) for more information.
	 */
	prefetch?:
		| boolean
		| {
				/**
				 * @docs
				 * @name prefetch.prefetchAll
				 * @type {boolean}
				 * @description
				 * Enable prefetching for all links, including those without the `data-astro-prefetch` attribute.
				 * This value defaults to `true` when using the `<ViewTransitions />` router. Otherwise, the default value is `false`.
				 *
				 * ```js
				 * prefetch: {
				 * 	prefetchAll: true
				 * }
				 * ```
				 *
				 * When set to `true`, you can disable prefetching individually by setting `data-astro-prefetch="false"` on any individual links.
				 *
				 * ```html
				 * <a href="/about" data-astro-prefetch="false">About</a>
				 *```
				 */
				prefetchAll?: boolean;

				/**
				 * @docs
				 * @name prefetch.defaultStrategy
				 * @type {'tap' | 'hover' | 'viewport' | 'load'}
				 * @default `'hover'`
				 * @description
				 * The default prefetch strategy to use when the `data-astro-prefetch` attribute is set on a link with no value.
				 *
				 * - `'tap'`: Prefetch just before you click on the link.
				 * - `'hover'`: Prefetch when you hover over or focus on the link. (default)
				 * - `'viewport'`: Prefetch as the links enter the viewport.
				 * - `'load'`: Prefetch all links on the page after the page is loaded.
				 *
				 * You can override this default value and select a different strategy for any individual link by setting a value on the attribute.
				 *
				 * ```html
				 * <a href="/about" data-astro-prefetch="viewport">About</a>
				 * ```
				 */
				defaultStrategy?: 'tap' | 'hover' | 'viewport' | 'load';
		  };

	/**
	 * @docs
	 * @kind heading
	 * @name Server Options
	 * @description
	 *
	 * Customize the Astro dev server, used by both `astro dev` and `astro preview`.
	 *
	 * ```js
	 * {
	 *   server: { port: 1234, host: true}
	 * }
	 * ```
	 *
	 * To set different configuration based on the command run ("dev", "preview") a function can also be passed to this configuration option.
	 *
	 * ```js
	 * {
	 *   // Example: Use the function syntax to customize based on command
	 *   server: ({ command }) => ({ port: command === 'dev' ? 4321 : 4000 })
	 * }
	 * ```
	 */

	/**
	 * @docs
	 * @name server.host
	 * @type {string | boolean}
	 * @default `false`
	 * @version 0.24.0
	 * @description
	 * Set which network IP addresses the server should listen on (i.e. non-localhost IPs).
	 * - `false` - do not expose on a network IP address
	 * - `true` - listen on all addresses, including LAN and public addresses
	 * - `[custom-address]` - expose on a network IP address at `[custom-address]` (ex: `192.168.0.1`)
	 */

	/**
	 * @docs
	 * @name server.port
	 * @type {number}
	 * @default `4321`
	 * @description
	 * Set which port the server should listen on.
	 *
	 * If the given port is already in use, Astro will automatically try the next available port.
	 *
	 * ```js
	 * {
	 *   server: { port: 8080 }
	 * }
	 * ```
	 */

	/**
	 * @docs
	 * @name server.open
	 * @type {string | boolean}
	 * @default `false`
	 * @version 4.1.0
	 * @description
	 * Controls whether the dev server should open in your browser window on startup.
	 *
	 * Pass a full URL string (e.g. "http://example.com") or a pathname (e.g. "/about") to specify the URL to open.
	 *
	 * ```js
	 * {
	 *   server: { open: "/about" }
	 * }
	 * ```
	 */

	/**
	 * @docs
	 * @name server.headers
	 * @typeraw {OutgoingHttpHeaders}
	 * @default `{}`
	 * @version 1.7.0
	 * @description
	 * Set custom HTTP response headers to be sent in `astro dev` and `astro preview`.
	 */

	server?: ServerConfig | ((options: { command: 'dev' | 'preview' }) => ServerConfig);

	/**
	 * @docs
	 * @kind heading
	 * @name Image Options
	 */
	image?: {
		/**
		 * @docs
		 * @name image.endpoint
		 * @type {string}
		 * @default `undefined`
		 * @version 3.1.0
		 * @description
		 * Set the endpoint to use for image optimization in dev and SSR. Set to `undefined` to use the default endpoint.
		 *
		 * The endpoint will always be injected at `/_image`.
		 *
		 * ```js
		 * {
		 *   image: {
		 *     // Example: Use a custom image endpoint
		 *     endpoint: './src/image-endpoint.ts',
		 *   },
		 * }
		 * ```
		 */
		endpoint?: string;

		/**
		 * @docs
		 * @name image.service
		 * @type {{entrypoint: 'astro/assets/services/sharp' | 'astro/assets/services/squoosh' | string, config: Record<string, any>}}
		 * @default `{entrypoint: 'astro/assets/services/sharp', config?: {}}`
		 * @version 2.1.0
		 * @description
		 * Set which image service is used for Astro’s assets support.
		 *
		 * The value should be an object with an entrypoint for the image service to use and optionally, a config object to pass to the service.
		 *
		 * The service entrypoint can be either one of the included services, or a third-party package.
		 *
		 * ```js
		 * {
		 *   image: {
		 *     // Example: Enable the Sharp-based image service with a custom config
		 *     service: {
		 * 			 entrypoint: 'astro/assets/services/sharp',
		 * 			 config: {
		 * 				 limitInputPixels: false,
		 *       },
		 * 		 },
		 *   },
		 * }
		 * ```
		 */
		service?: ImageServiceConfig;
		/**
		 * @docs
		 * @name image.service.config.limitInputPixels
		 * @kind h4
		 * @type {number | boolean}
		 * @default `true`
		 * @version 4.1.0
		 * @description
		 *
		 * Whether or not to limit the size of images that the Sharp image service will process.
		 *
		 * Set `false` to bypass the default image size limit for the Sharp image service and process large images.
		 */

		/**
		 * @docs
		 * @name image.domains
		 * @type {string[]}
		 * @default `{domains: []}`
		 * @version 2.10.10
		 * @description
		 * Defines a list of permitted image source domains for remote image optimization. No other remote images will be optimized by Astro.
		 *
		 * This option requires an array of individual domain names as strings. Wildcards are not permitted. Instead, use [`image.remotePatterns`](#imageremotepatterns) to define a list of allowed source URL patterns.
		 *
		 * ```js
		 * // astro.config.mjs
		 * {
		 *   image: {
		 *     // Example: Allow remote image optimization from a single domain
		 *     domains: ['astro.build'],
		 *   },
		 * }
		 * ```
		 */
		domains?: string[];

		/**
		 * @docs
		 * @name image.remotePatterns
		 * @type {RemotePattern[]}
		 * @default `{remotePatterns: []}`
		 * @version 2.10.10
		 * @description
		 * Defines a list of permitted image source URL patterns for remote image optimization.
		 *
		 * `remotePatterns` can be configured with four properties:
		 * 1. protocol
		 * 2. hostname
		 * 3. port
		 * 4. pathname
		 *
		 * ```js
		 * {
		 *   image: {
		 *     // Example: allow processing all images from your aws s3 bucket
		 *     remotePatterns: [{
		 *       protocol: 'https',
		 *       hostname: '**.amazonaws.com',
		 *     }],
		 *   },
		 * }
		 * ```
		 *
		 * You can use wildcards to define the permitted `hostname` and `pathname` values as described below. Otherwise, only the exact values provided will be configured:
		 * `hostname`:
		 *   - Start with '**.' to allow all subdomains ('endsWith').
		 *   - Start with '*.' to allow only one level of subdomain.
		 *
		 * `pathname`:
		 *   - End with '/**' to allow all sub-routes ('startsWith').
		 *   - End with '/*' to allow only one level of sub-route.

		 */
		remotePatterns?: Partial<RemotePattern>[];
	};

	/**
	 * @docs
	 * @kind heading
	 * @name Dev Toolbar Options
	 */
	devToolbar?: {
		/**
		 * @docs
		 * @name devToolbar.enabled
		 * @type {boolean}
		 * @default `true`
		 * @description
		 * Whether to enable the Astro Dev Toolbar. This toolbar allows you to inspect your page islands, see helpful audits on performance and accessibility, and more.
		 *
		 * This option is scoped to the entire project, to only disable the toolbar for yourself, run `npm run astro preferences disable devToolbar`. To disable the toolbar for all your Astro projects, run `npm run astro preferences disable devToolbar --global`.
		 */
		enabled: boolean;
	};

	/**
	 * @docs
	 * @kind heading
	 * @name Markdown Options
	 */
	markdown?: {
		/**
		 * @docs
		 * @name markdown.shikiConfig
		 * @typeraw {Partial<ShikiConfig>}
		 * @description
		 * Shiki configuration options. See [the Markdown configuration docs](https://docs.astro.build/en/guides/markdown-content/#shiki-configuration) for usage.
		 */
		shikiConfig?: Partial<ShikiConfig>;

		/**
		 * @docs
		 * @name markdown.syntaxHighlight
		 * @type {'shiki' | 'prism' | false}
		 * @default `shiki`
		 * @description
		 * Which syntax highlighter to use, if any.
		 * - `shiki` - use the [Shiki](https://github.com/shikijs/shiki) highlighter
		 * - `prism` - use the [Prism](https://prismjs.com/) highlighter
		 * - `false` - do not apply syntax highlighting.
		 *
		 * ```js
		 * {
		 *   markdown: {
		 *     // Example: Switch to use prism for syntax highlighting in Markdown
		 *     syntaxHighlight: 'prism',
		 *   }
		 * }
		 * ```
		 */
		syntaxHighlight?: 'shiki' | 'prism' | false;

		/**
		 * @docs
		 * @name markdown.remarkPlugins
		 * @type {RemarkPlugins}
		 * @description
		 * Pass [remark plugins](https://github.com/remarkjs/remark) to customize how your Markdown is built. You can import and apply the plugin function (recommended), or pass the plugin name as a string.
		 *
		 * ```js
		 * import remarkToc from 'remark-toc';
		 * {
		 *   markdown: {
		 *     remarkPlugins: [remarkToc]
		 *   }
		 * }
		 * ```
		 */
		remarkPlugins?: RemarkPlugins;
		/**
		 * @docs
		 * @name markdown.rehypePlugins
		 * @type {RehypePlugins}
		 * @description
		 * Pass [rehype plugins](https://github.com/remarkjs/remark-rehype) to customize how your Markdown's output HTML is processed. You can import and apply the plugin function (recommended), or pass the plugin name as a string.
		 *
		 * ```js
		 * import { rehypeAccessibleEmojis } from 'rehype-accessible-emojis';
		 * {
		 *   markdown: {
		 *     rehypePlugins: [rehypeAccessibleEmojis]
		 *   }
		 * }
		 * ```
		 */
		rehypePlugins?: RehypePlugins;
		/**
		 * @docs
		 * @name markdown.gfm
		 * @type {boolean}
		 * @default `true`
		 * @version 2.0.0
		 * @description
		 * Astro uses [GitHub-flavored Markdown](https://github.com/remarkjs/remark-gfm) by default. To disable this, set the `gfm` flag to `false`:
		 *
		 * ```js
		 * {
		 *   markdown: {
		 *     gfm: false,
		 *   }
		 * }
		 * ```
		 */
		gfm?: boolean;
		/**
		 * @docs
		 * @name markdown.smartypants
		 * @type {boolean}
		 * @default `true`
		 * @version 2.0.0
		 * @description
		 * Astro uses the [SmartyPants formatter](https://daringfireball.net/projects/smartypants/) by default. To disable this, set the `smartypants` flag to `false`:
		 *
		 * ```js
		 * {
		 *   markdown: {
		 *     smartypants: false,
		 *   }
		 * }
		 * ```
		 */
		smartypants?: boolean;
		/**
		 * @docs
		 * @name markdown.remarkRehype
		 * @type {RemarkRehype}
		 * @description
		 * Pass options to [remark-rehype](https://github.com/remarkjs/remark-rehype#api).
		 *
		 * ```js
		 * {
		 *   markdown: {
		 *     // Example: Translate the footnotes text to another language, here are the default English values
		 *     remarkRehype: { footnoteLabel: "Footnotes", footnoteBackLabel: "Back to reference 1"},
		 *   },
		 * };
		 * ```
		 */
		remarkRehype?: RemarkRehype;
	};

	/**
	 * @docs
	 * @kind heading
	 * @name Integrations
	 * @description
	 *
	 * Extend Astro with custom integrations. Integrations are your one-stop-shop for adding framework support (like Solid.js), new features (like sitemaps), and new libraries (like Partytown).
	 *
	 * Read our [Integrations Guide](https://docs.astro.build/en/guides/integrations-guide/) for help getting started with Astro Integrations.
	 *
	 * ```js
	 * import react from '@astrojs/react';
	 * import tailwind from '@astrojs/tailwind';
	 * {
	 *   // Example: Add React + Tailwind support to Astro
	 *   integrations: [react(), tailwind()]
	 * }
	 * ```
	 */
	integrations?: Array<
		AstroIntegration | (AstroIntegration | false | undefined | null)[] | false | undefined | null
	>;

	/**
	 * @docs
	 * @kind heading
	 * @name Vite
	 * @description
	 *
	 * Pass additional configuration options to Vite. Useful when Astro doesn't support some advanced configuration that you may need.
	 *
	 * View the full `vite` configuration object documentation on [vitejs.dev](https://vitejs.dev/config/).
	 *
	 * #### Examples
	 *
	 * ```js
	 * {
	 *   vite: {
	 *     ssr: {
	 *       // Example: Force a broken package to skip SSR processing, if needed
	 *       external: ['broken-npm-package'],
	 *     }
	 *   }
	 * }
	 * ```
	 *
	 * ```js
	 * {
	 *   vite: {
	 *     // Example: Add custom vite plugins directly to your Astro project
	 *     plugins: [myPlugin()],
	 *   }
	 * }
	 * ```
	 */
	vite?: ViteUserConfig;

	/**
	 * @docs
	 * @kind heading
	 * @name i18n
	 * @type {object}
	 * @version 3.5.0
	 * @type {object}
	 * @description
	 *
	 * Configures i18n routing and allows you to specify some customization options.
	 *
	 * See our guide for more information on [internationalization in Astro](/en/guides/internationalization/)
	 */
	i18n?: {
		/**
		 * @docs
		 * @name i18n.defaultLocale
		 * @type {string}
		 * @version 3.5.0
		 * @description
		 *
		 * The default locale of your website/application. This is a required field.
		 *
		 * No particular language format or syntax is enforced, but we suggest using lower-case and hyphens as needed (e.g. "es", "pt-br") for greatest compatibility.
		 */
		defaultLocale: string;
		/**
		 * @docs
		 * @name i18n.locales
		 * @type {Locales}
		 * @version 3.5.0
		 * @description
		 *
		 * A list of all locales supported by the website, including the `defaultLocale`. This is a required field.
		 *
		 * Languages can be listed either as individual codes (e.g. `['en', 'es', 'pt-br']`) or mapped to a shared `path` of codes (e.g.  `{ path: "english", codes: ["en", "en-US"]}`). These codes will be used to determine the URL structure of your deployed site.
		 *
		 * No particular language code format or syntax is enforced, but your project folders containing your content files must match exactly the `locales` items in the list. In the case of multiple `codes` pointing to a custom URL path prefix, store your content files in a folder with the same name as the `path` configured.
		 */
		locales: Locales;

		/**
		 * @docs
		 * @name i18n.fallback
		 * @type {Record<string, string>}
		 * @version 3.5.0
		 * @description
		 *
		 * The fallback strategy when navigating to pages that do not exist (e.g. a translated page has not been created).
		 *
		 * Use this object to declare a fallback `locale` route for each language you support. If no fallback is specified, then unavailable pages will return a 404.
		 *
		 * ##### Example
		 *
		 * The following example configures your content fallback strategy to redirect unavailable pages in `/pt-br/` to their `es` version, and unavailable pages in `/fr/` to their `en` version. Unavailable `/es/` pages will return a 404.
		 *
		 * ```js
		 * export default defineConfig({
		 * 	i18n: {
		 * 		defaultLocale: "en",
		 * 		locales: ["en", "fr", "pt-br", "es"],
		 * 		fallback: {
		 * 			pt: "es",
		 * 		  fr: "en"
		 * 		}
		 * 	}
		 * })
		 * ```
		 */
		fallback?: Record<string, string>;

		/**
		 * @docs
		 * @name i18n.routing
		 * @type {Routing}
		 * @version 3.7.0
		 * @description
		 *
		 * Controls the routing strategy to determine your site URLs. Set this based on your folder/URL path configuration for your default language.
		 */
		routing?: {
			/**
			 * @docs
			 * @name i18n.routing.prefixDefaultLocale
			 * @kind h4
			 * @type {boolean}
			 * @default `false`
			 * @version 3.7.0
			 * @description
			 *
			 * When `false`, only non-default languages will display a language prefix.
			 * The `defaultLocale` will not show a language prefix and content files do not exist in a localized folder.
			 *  URLs will be of the form `example.com/[locale]/content/` for all non-default languages, but `example.com/content/` for the default locale.
			 *
			 * When `true`, all URLs will display a language prefix.
			 * URLs will be of the form `example.com/[locale]/content/` for every route, including the default language.
			 * Localized folders are used for every language, including the default.
			 */
			prefixDefaultLocale: boolean;

			/**
			 * @name i18n.routing.strategy
			 * @type {"pathname"}
			 * @default `"pathname"`
			 * @version 3.7.0
			 * @description
			 *
			 * - `"pathanme": The strategy is applied to the pathname of the URLs
			 */
			strategy: 'pathname';
		};
	};

	/**
	 * @docs
	 * @kind heading
	 * @name Legacy Flags
	 * @description
	 * To help some users migrate between versions of Astro, we occasionally introduce `legacy` flags.
	 * These flags allow you to opt in to some deprecated or otherwise outdated behavior of Astro
	 * in the latest version, so that you can continue to upgrade and take advantage of new Astro releases.
	 */
	legacy?: object;

	/**
	 * @docs
	 * @kind heading
	 * @name Experimental Flags
	 * @description
	 * Astro offers experimental flags to give users early access to new features.
	 * These flags are not guaranteed to be stable.
	 */
	experimental?: {
		/**
		 * @docs
		 * @name experimental.optimizeHoistedScript
		 * @type {boolean}
		 * @default `false`
		 * @version 2.10.4
		 * @description
		 * Prevents unused components' scripts from being included in a page unexpectedly.
		 * The optimization is best-effort and may inversely miss including the used scripts. Make sure to double-check your built pages
		 * before publishing.
		 * Enable hoisted script analysis optimization by adding the experimental flag:
		 *
		 * ```js
		 * {
		 * 	experimental: {
		 *		optimizeHoistedScript: true,
		 * 	},
		 * }
		 * ```
		 */
		optimizeHoistedScript?: boolean;

		/**
		 * @docs
		 * @name experimental.contentCollectionCache
		 * @type {boolean}
		 * @default `false`
		 * @version 3.5.0
		 * @description
		 * Enables a persistent cache for content collections when building in static mode.
		 *
		 * ```js
		 * {
		 * 	experimental: {
		 * 		contentCollectionCache: true,
		 * 	},
		 * }
		 * ```
		 */
		contentCollectionCache?: boolean;

		/**
		 * @docs
<<<<<<< HEAD
		 * @name experimental.globalRoutePriority
		 * @type {boolean}
		 * @default `false`
		 * @version 4.2.0
		 * @description
		 *
		 * Prioritizes redirects and injected routes equally alongside file-based project routes, following the same [route priority order rules](https://docs.astro.build/en/core-concepts/routing/#route-priority-order) for all routes.
		 *
		 * The following table shows which route builds certain page URLs when file-based routes, injected routes, and redirects are combined as shown below:
		 * - File-based route: `/blog/post/[pid]`
		 * - File-based route: `/[page]`
		 * - Injected route: `/blog/[...slug]`
		 * - Redirect: `/blog/tags/[tag]` -> `/[tag]`
		 * - Redirect: `/posts` -> `/blog`
		 *
		 * URLs are handled by the following routes:
		 *
		 * | Page               | Current Behavior                 | Global Routing Priority Behavior    |
		 * | ------------------ | -------------------------------- | ----------------------------------- |
		 * | `/blog/tags/astro` | Injected route `/blog/[...slug]` | Redirect to `/tags/[tag]`           |
		 * | `/blog/post/0`     | Injected route `/blog/[...slug]` | File-based route `/blog/post/[pid]` |
		 * | `/posts`           | File-based route `/[page]`       | Redirect to `/blog`                 |
		 *
		 *
		 * In the event of route collisions, where two routes of equal route priority attempt to build the same URL, Astro will log a warning identifying the conflicting routes.
		 */
		globalRoutePriority?: boolean;
=======
		 * @name experimental.clientPrerender
		 * @type {boolean}
		 * @default `false`
		 * @version: 4.2.0
		 * @description
		 * Enables pre-rendering your prefetched pages on the client in supported browsers.
		 *
		 * This feature uses the experimental [Speculation Rules Web API](https://developer.mozilla.org/en-US/docs/Web/API/Speculation_Rules_API) and overrides the default `prefetch` behavior globally to prerender links on the client.
		 * You may wish to review the [possible risks when prerendering on the client](https://developer.mozilla.org/en-US/docs/Web/API/Speculation_Rules_API#unsafe_prefetching) before enabling this feature.
		 *
		 * Enable client side prerendering in your `astro.config.mjs` along with any desired `prefetch` configuration options:
		 *
		 * ```js
		 * // astro.config.mjs
		 * {
		 *   prefetch: {
		 *     prefetchAll: true,
		 *     defaultStrategy: 'viewport',
		 *   },
		 * 	experimental: {
		 * 		clientPrerender: true,
		 * 	},
		 * }
		 * ```
		 *
		 * Continue to use the `data-astro-prefetch` attribute on any `<a />` link on your site to opt in to prefetching.
		 * Instead of appending a `<link>` tag to the head of the document or fetching the page with JavaScript, a `<script>` tag will be appended with the corresponding speculation rules.
		 *
		 * Client side prerendering requires browser support. If the Speculation Rules API is not supported, `prefetch` will fallback to the supported strategy.
		 *
		 * See the [Prefetch Guide](https://docs.astro.build/en/guides/prefetch/) for more `prefetch` options and usage.
		 */
		clientPrerender?: boolean;
>>>>>>> 165cfc15
	};
}

// NOTE(fks): We choose to keep our hand-generated AstroUserConfig interface so that
// we can add JSDoc-style documentation and link to the definition file in our repo.
// However, Zod comes with the ability to auto-generate AstroConfig from the schema
// above. If we ever get to the point where we no longer need the dedicated
// @types/config.ts file, consider replacing it with the following lines:
//
// export interface AstroUserConfig extends z.input<typeof AstroConfigSchema> {
// }

/**
 * IDs for different stages of JS script injection:
 * - "before-hydration": Imported client-side, before the hydration script runs. Processed & resolved by Vite.
 * - "head-inline": Injected into a script tag in the `<head>` of every page. Not processed or resolved by Vite.
 * - "page": Injected into the JavaScript bundle of every page. Processed & resolved by Vite.
 * - "page-ssr": Injected into the frontmatter of every Astro page. Processed & resolved by Vite.
 */
export type InjectedScriptStage = 'before-hydration' | 'head-inline' | 'page' | 'page-ssr';

/**
 * IDs for different priorities of injected routes and redirects:
 * - "normal": Merge with discovered file-based project routes, behaving the same as if the route
 *   was defined as a file in the project.
 * - "legacy": Use the old ordering of routes. Inject routes will override any file-based project route,
 *   and redirects will be overridden by any project route on conflict.
 */
export type RoutePriorityOverride = 'normal' | 'legacy';

export interface InjectedRoute {
	pattern: string;
	entrypoint: string;
	prerender?: boolean;
}

export interface ResolvedInjectedRoute extends InjectedRoute {
	resolvedEntryPoint?: URL;
}

/**
 * Resolved Astro Config
 * Config with user settings along with all defaults filled in.
 */
export interface AstroConfig extends AstroConfigType {
	// Public:
	// This is a more detailed type than zod validation gives us.
	// TypeScript still confirms zod validation matches this type.
	integrations: AstroIntegration[];
}
/**
 * An inline Astro config that takes highest priority when merging with the user config,
 * and includes inline-specific options to configure how Astro runs.
 */
export interface AstroInlineConfig extends AstroUserConfig, AstroInlineOnlyConfig {}
export interface AstroInlineOnlyConfig {
	/**
	 * A custom path to the Astro config file. If relative, it'll resolve based on the current working directory.
	 * Set to false to disable loading any config files.
	 *
	 * If this value is undefined or unset, Astro will search for an `astro.config.(js,mjs,ts)` file relative to
	 * the `root` and load the config file if found.
	 *
	 * The inline config passed in this object will take highest priority when merging with the loaded user config.
	 */
	configFile?: string | false;
	/**
	 * The mode used when building your site to generate either "development" or "production" code.
	 */
	mode?: RuntimeMode;
	/**
	 * The logging level to filter messages logged by Astro.
	 * - "debug": Log everything, including noisy debugging diagnostics.
	 * - "info": Log informational messages, warnings, and errors.
	 * - "warn": Log warnings and errors.
	 * - "error": Log errors only.
	 * - "silent": No logging.
	 *
	 * @default "info"
	 */
	logLevel?: LoggerLevel;
	/**
	 * @internal for testing only, use `logLevel` instead.
	 */
	logger?: Logger;
}

export type ContentEntryModule = {
	id: string;
	collection: string;
	slug: string;
	body: string;
	data: Record<string, unknown>;
	_internal: {
		rawData: string;
		filePath: string;
	};
};

export type DataEntryModule = {
	id: string;
	collection: string;
	data: Record<string, unknown>;
	_internal: {
		rawData: string;
		filePath: string;
	};
};

export interface ContentEntryType {
	extensions: string[];
	getEntryInfo(params: {
		fileUrl: URL;
		contents: string;
	}): GetContentEntryInfoReturnType | Promise<GetContentEntryInfoReturnType>;
	getRenderModule?(
		this: rollup.PluginContext,
		params: {
			contents: string;
			fileUrl: URL;
			viteId: string;
		}
	): rollup.LoadResult | Promise<rollup.LoadResult>;
	contentModuleTypes?: string;
	/**
	 * Handle asset propagation for rendered content to avoid bleed.
	 * Ex. MDX content can import styles and scripts, so `handlePropagation` should be true.
	 * @default true
	 */
	handlePropagation?: boolean;
}

type GetContentEntryInfoReturnType = {
	data: Record<string, unknown>;
	/**
	 * Used for error hints to point to correct line and location
	 * Should be the untouched data as read from the file,
	 * including newlines
	 */
	rawData: string;
	body: string;
	slug: string;
};

export interface DataEntryType {
	extensions: string[];
	getEntryInfo(params: {
		fileUrl: URL;
		contents: string;
	}): GetDataEntryInfoReturnType | Promise<GetDataEntryInfoReturnType>;
}

export type GetDataEntryInfoReturnType = { data: Record<string, unknown>; rawData?: string };

export interface AstroAdapterFeatures {
	/**
	 * Creates and edge function that will communiate with the Astro middleware
	 */
	edgeMiddleware: boolean;
	/**
	 * SSR only. Each route becomes its own function/file.
	 */
	functionPerRoute: boolean;
}

export interface AstroSettings {
	config: AstroConfig;
	adapter: AstroAdapter | undefined;
	preferences: AstroPreferences;
	injectedRoutes: InjectedRoute[];
	resolvedInjectedRoutes: ResolvedInjectedRoute[];
	pageExtensions: string[];
	contentEntryTypes: ContentEntryType[];
	dataEntryTypes: DataEntryType[];
	renderers: AstroRenderer[];
	scripts: {
		stage: InjectedScriptStage;
		content: string;
	}[];
	/**
	 * Map of directive name (e.g. `load`) to the directive script code
	 */
	clientDirectives: Map<string, string>;
	devToolbarApps: string[];
	middlewares: { pre: string[]; post: string[] };
	tsConfig: TSConfig | undefined;
	tsConfigPath: string | undefined;
	watchFiles: string[];
	timer: AstroTimer;
}

export type AsyncRendererComponentFn<U> = (
	Component: any,
	props: any,
	slots: Record<string, string>,
	metadata?: AstroComponentMetadata
) => Promise<U>;

/** Generic interface for a component (Astro, Svelte, React, etc.) */
export interface ComponentInstance {
	default: AstroComponentFactory;
	css?: string[];
	partial?: boolean;
	prerender?: boolean;
	getStaticPaths?: (options: GetStaticPathsOptions) => GetStaticPathsResult;
}

export interface AstroInstance {
	file: string;
	url: string | undefined;
	default: AstroComponentFactory;
}

export interface MarkdownInstance<T extends Record<string, any>> {
	frontmatter: T;
	/** Absolute file path (e.g. `/home/user/projects/.../file.md`) */
	file: string;
	/** Browser URL for files under `/src/pages` (e.g. `/en/guides/markdown-content`) */
	url: string | undefined;
	/** Component to render content in `.astro` files. Usage: `<Content />` */
	Content: AstroComponentFactory;
	/** raw Markdown file content, excluding layout HTML and YAML frontmatter */
	rawContent(): string;
	/** Markdown file compiled to HTML, excluding layout HTML */
	compiledContent(): string;
	/** List of headings (h1 -> h6) with associated metadata */
	getHeadings(): MarkdownHeading[];
	default: AstroComponentFactory;
}

type MD = MarkdownInstance<Record<string, any>>;

export type MDXInstance<T extends Record<string, any>> = Omit<
	MarkdownInstance<T>,
	'rawContent' | 'compiledContent'
>;

export interface MarkdownLayoutProps<T extends Record<string, any>> {
	frontmatter: {
		file: MarkdownInstance<T>['file'];
		url: MarkdownInstance<T>['url'];
	} & T;
	file: MarkdownInstance<T>['file'];
	url: MarkdownInstance<T>['url'];
	headings: MarkdownHeading[];
	rawContent: MarkdownInstance<T>['rawContent'];
	compiledContent: MarkdownInstance<T>['compiledContent'];
}

export type MDXLayoutProps<T extends Record<string, any>> = Omit<
	MarkdownLayoutProps<T>,
	'rawContent' | 'compiledContent'
>;

export type GetHydrateCallback = () => Promise<() => void | Promise<void>>;

/**
 * getStaticPaths() options
 *
 * [Astro Reference](https://docs.astro.build/en/reference/api-reference/#getstaticpaths)
 */
export interface GetStaticPathsOptions {
	paginate: PaginateFunction;
}

export type GetStaticPathsItem = {
	params: { [K in keyof Params]: Params[K] | number };
	props?: Props;
};
export type GetStaticPathsResult = GetStaticPathsItem[];
export type GetStaticPathsResultKeyed = GetStaticPathsResult & {
	keyed: Map<string, GetStaticPathsItem>;
};

/**
 * Return an array of pages to generate for a [dynamic route](https://docs.astro.build/en/core-concepts/routing/#dynamic-routes). (**SSG Only**)
 *
 * [Astro Reference](https://docs.astro.build/en/reference/api-reference/#getstaticpaths)
 */
export type GetStaticPaths = (
	options: GetStaticPathsOptions
) => Promise<GetStaticPathsResult> | GetStaticPathsResult;

/**
 * Infers the shape of the `params` property returned by `getStaticPaths()`.
 *
 * @example
 * ```ts
 * import type { GetStaticPaths } from 'astro';
 *
 * export const getStaticPaths = (() => {
 *   return results.map((entry) => ({
 *     params: { slug: entry.slug },
 *   }));
 * }) satisfies GetStaticPaths;
 *
 * type Params = InferGetStaticParamsType<typeof getStaticPaths>;
 * //   ^? { slug: string; }
 *
 * const { slug } = Astro.params as Params;
 * ```
 */
export type InferGetStaticParamsType<T> = T extends (
	opts?: GetStaticPathsOptions
) => infer R | Promise<infer R>
	? R extends Array<infer U>
		? U extends { params: infer P }
			? P
			: never
		: never
	: never;

/**
 * Infers the shape of the `props` property returned by `getStaticPaths()`.
 *
 * @example
 * ```ts
 * import type { GetStaticPaths } from 'astro';
 *
 * export const getStaticPaths = (() => {
 *   return results.map((entry) => ({
 *     params: { slug: entry.slug },
 *     props: {
 *       propA: true,
 *       propB: 42
 *     },
 *   }));
 * }) satisfies GetStaticPaths;
 *
 * type Props = InferGetStaticPropsType<typeof getStaticPaths>;
 * //   ^? { propA: boolean; propB: number; }
 *
 * const { propA, propB } = Astro.props;
 * ```
 */
export type InferGetStaticPropsType<T> = T extends (
	opts: GetStaticPathsOptions
) => infer R | Promise<infer R>
	? R extends Array<infer U>
		? U extends { props: infer P }
			? P
			: never
		: never
	: never;

export interface HydrateOptions {
	name: string;
	value?: string;
}

export type JSXTransformConfig = Pick<
	babel.TransformOptions,
	'presets' | 'plugins' | 'inputSourceMap'
>;

export type JSXTransformFn = (options: {
	mode: string;
	ssr: boolean;
}) => Promise<JSXTransformConfig>;

export interface ManifestData {
	routes: RouteData[];
}

export interface MarkdownParserResponse extends MarkdownRenderingResult {
	frontmatter: MD['frontmatter'];
}

/**
 * The `content` prop given to a Layout
 *
 * [Astro reference](https://docs.astro.build/en/guides/markdown-content/#markdown-layouts)
 */
export type MarkdownContent<T extends Record<string, any> = Record<string, any>> = T & {
	astro: MarkdownMetadata;
	url: string | undefined;
	file: string;
};

/**
 * paginate() Options
 *
 * [Astro reference](https://docs.astro.build/en/reference/api-reference/#paginate)
 */
export interface PaginateOptions<PaginateProps extends Props, PaginateParams extends Params> {
	/** the number of items per-page (default: `10`) */
	pageSize?: number;
	/** key: value object of page params (ex: `{ tag: 'javascript' }`) */
	params?: PaginateParams;
	/** object of props to forward to `page` result */
	props?: PaginateProps;
}

/**
 * Represents a single page of data in a paginated collection
 *
 * [Astro reference](https://docs.astro.build/en/reference/api-reference/#the-pagination-page-prop)
 */
export interface Page<T = any> {
	/** result */
	data: T[];
	/** metadata */
	/** the count of the first item on the page, starting from 0 */
	start: number;
	/** the count of the last item on the page, starting from 0 */
	end: number;
	/** total number of results */
	total: number;
	/** the current page number, starting from 1 */
	currentPage: number;
	/** number of items per page (default: 25) */
	size: number;
	/** number of last page */
	lastPage: number;
	url: {
		/** url of the current page */
		current: string;
		/** url of the previous page (if there is one) */
		prev: string | undefined;
		/** url of the next page (if there is one) */
		next: string | undefined;
	};
}

export type PaginateFunction = <
	PaginateData,
	AdditionalPaginateProps extends Props,
	AdditionalPaginateParams extends Params,
>(
	data: PaginateData[],
	args?: PaginateOptions<AdditionalPaginateProps, AdditionalPaginateParams>
) => {
	params: Simplify<
		{
			page: string | undefined;
		} & OmitIndexSignature<AdditionalPaginateParams>
	>;
	props: Simplify<
		{
			page: Page<PaginateData>;
		} & OmitIndexSignature<AdditionalPaginateProps>
	>;
}[];

export type Params = Record<string, string | undefined>;

export type SupportsKind = 'unsupported' | 'stable' | 'experimental' | 'deprecated';

export type AstroFeatureMap = {
	/**
	 * The adapter is able serve static pages
	 */
	staticOutput?: SupportsKind;
	/**
	 * The adapter is able to serve pages that are static or rendered via server
	 */
	hybridOutput?: SupportsKind;
	/**
	 * The adapter is able to serve SSR pages
	 */
	serverOutput?: SupportsKind;
	/**
	 * The adapter can emit static assets
	 */
	assets?: AstroAssetsFeature;

	/**
	 * List of features that orbit around the i18n routing
	 */
	i18n?: AstroInternationalizationFeature;
};

export interface AstroAssetsFeature {
	supportKind?: SupportsKind;
	/**
	 * Whether if this adapter deploys files in an environment that is compatible with the library `sharp`
	 */
	isSharpCompatible?: boolean;
	/**
	 * Whether if this adapter deploys files in an environment that is compatible with the library `squoosh`
	 */
	isSquooshCompatible?: boolean;
}

export interface AstroInternationalizationFeature {
	/**
	 * Whether the adapter is able to detect the language of the browser, usually using the `Accept-Language` header.
	 */
	detectBrowserLanguage?: SupportsKind;
}

export type Locales = (string | { codes: string[]; path: string })[];

export interface AstroAdapter {
	name: string;
	serverEntrypoint?: string;
	previewEntrypoint?: string;
	exports?: string[];
	args?: any;
	adapterFeatures?: AstroAdapterFeatures;
	/**
	 * List of features supported by an adapter.
	 *
	 * If the adapter is not able to handle certain configurations, Astro will throw an error.
	 */
	supportedAstroFeatures: AstroFeatureMap;
}

export type ValidRedirectStatus = 300 | 301 | 302 | 303 | 304 | 307 | 308;

// Shared types between `Astro` global and API context object
interface AstroSharedContext<
	Props extends Record<string, any> = Record<string, any>,
	RouteParams extends Record<string, string | undefined> = Record<string, string | undefined>,
> {
	/**
	 * The address (usually IP address) of the user. Used with SSR only.
	 */
	clientAddress: string;
	/**
	 * Utility for getting and setting the values of cookies.
	 */
	cookies: AstroCookies;
	/**
	 * Information about the current request. This is a standard [Request](https://developer.mozilla.org/en-US/docs/Web/API/Request) object
	 */
	request: Request;
	/**
	 * A full URL object of the request URL.
	 */
	url: URL;
	/**
	 * Route parameters for this request if this is a dynamic route.
	 */
	params: RouteParams;
	/**
	 * List of props returned for this path by `getStaticPaths` (**Static Only**).
	 */
	props: Props;
	/**
	 * Redirect to another page (**SSR Only**).
	 */
	redirect(path: string, status?: ValidRedirectStatus): Response;

	/**
	 * Object accessed via Astro middleware
	 */
	locals: App.Locals;

	/**
	 * The current locale that is computed from the `Accept-Language` header of the browser (**SSR Only**).
	 */
	preferredLocale: string | undefined;

	/**
	 * The list of locales computed from the `Accept-Language` header of the browser, sorted by quality value (**SSR Only**).
	 */

	preferredLocaleList: string[] | undefined;

	/**
	 * The current locale computed from the URL of the request. It matches the locales in `i18n.locales`, and returns `undefined` otherwise.
	 */
	currentLocale: string | undefined;
}

export interface APIContext<
	Props extends Record<string, any> = Record<string, any>,
	APIParams extends Record<string, string | undefined> = Record<string, string | undefined>,
> extends AstroSharedContext<Props, Params> {
	site: URL | undefined;
	generator: string;
	/**
	 * A full URL object of the request URL.
	 * Equivalent to: `new URL(request.url)`
	 */
	url: AstroSharedContext['url'];
	/**
	 * Parameters matching the page’s dynamic route pattern.
	 * In static builds, this will be the `params` generated by `getStaticPaths`.
	 * In SSR builds, this can be any path segments matching the dynamic route pattern.
	 *
	 * Example usage:
	 * ```ts
	 * export function getStaticPaths() {
	 *   return [
	 *     { params: { id: '0' }, props: { name: 'Sarah' } },
	 *     { params: { id: '1' }, props: { name: 'Chris' } },
	 *     { params: { id: '2' }, props: { name: 'Fuzzy' } },
	 *   ];
	 * }
	 *
	 * export async function GET({ params }) {
	 *  return {
	 * 	  body: `Hello user ${params.id}!`,
	 *  }
	 * }
	 * ```
	 *
	 * [context reference](https://docs.astro.build/en/reference/api-reference/#contextparams)
	 */
	params: AstroSharedContext<Props, APIParams>['params'];
	/**
	 * List of props passed from `getStaticPaths`. Only available to static builds.
	 *
	 * Example usage:
	 * ```ts
	 * export function getStaticPaths() {
	 *   return [
	 *     { params: { id: '0' }, props: { name: 'Sarah' } },
	 *     { params: { id: '1' }, props: { name: 'Chris' } },
	 *     { params: { id: '2' }, props: { name: 'Fuzzy' } },
	 *   ];
	 * }
	 *
	 * export function GET({ props }) {
	 *   return {
	 *     body: `Hello ${props.name}!`,
	 *   }
	 * }
	 * ```
	 *
	 * [context reference](https://docs.astro.build/en/guides/api-reference/#contextprops)
	 */
	props: AstroSharedContext<Props, APIParams>['props'];
	/**
	 * Redirect to another page. Only available in SSR builds.
	 *
	 * Example usage:
	 * ```ts
	 * // src/pages/secret.ts
	 * export function GET({ redirect }) {
	 *   return redirect('/login');
	 * }
	 * ```
	 *
	 * [context reference](https://docs.astro.build/en/guides/api-reference/#contextredirect)
	 */
	redirect: AstroSharedContext['redirect'];

	/**
	 * Object accessed via Astro middleware.
	 *
	 * Example usage:
	 *
	 * ```ts
	 * // src/middleware.ts
	 * import {defineMiddleware} from "astro:middleware";
	 *
	 * export const onRequest = defineMiddleware((context, next) => {
	 *   context.locals.greeting = "Hello!";
	 *   return next();
	 * });
	 * ```
	 * Inside a `.astro` file:
	 * ```astro
	 * ---
	 * // src/pages/index.astro
	 * const greeting = Astro.locals.greeting;
	 * ---
	 * <h1>{greeting}</h1>
	 * ```
	 */
	locals: App.Locals;

	/**
	 * Available only when `i18n` configured and in SSR.
	 *
	 * It represents the preferred locale of the user. It's computed by checking the supported locales in `i18n.locales`
	 * and locales supported by the users's browser via the header `Accept-Language`
	 *
	 * For example, given `i18n.locales` equals to `['fr', 'de']`, and the `Accept-Language` value equals to `en, de;q=0.2, fr;q=0.6`, the
	 * `Astro.preferredLanguage` will be `fr` because `en` is not supported, its [quality value] is the highest.
	 *
	 * [quality value]: https://developer.mozilla.org/en-US/docs/Glossary/Quality_values
	 */
	preferredLocale: string | undefined;

	/**
	 * Available only when `i18n` configured and in SSR.
	 *
	 * It represents the list of the preferred locales that are supported by the application. The list is sorted via [quality value].
	 *
	 * For example, given `i18n.locales` equals to `['fr', 'pt', 'de']`, and the `Accept-Language` value equals to `en, de;q=0.2, fr;q=0.6`, the
	 * `Astro.preferredLocaleList` will be equal to `['fs', 'de']` because `en` isn't supported, and `pt` isn't part of the locales contained in the
	 * header.
	 *
	 * When the `Accept-Header` is `*`, the original `i18n.locales` are returned. The value `*` means no preferences, so Astro returns all the supported locales.
	 *
	 * [quality value]: https://developer.mozilla.org/en-US/docs/Glossary/Quality_values
	 */
	preferredLocaleList: string[] | undefined;

	/**
	 * The current locale computed from the URL of the request. It matches the locales in `i18n.locales`, and returns `undefined` otherwise.
	 */
	currentLocale: string | undefined;
}

// eslint-disable-next-line @typescript-eslint/no-unused-vars
type Routing = {
	prefixDefaultLocale: boolean;
	strategy: 'pathname';
};

export type APIRoute<
	Props extends Record<string, any> = Record<string, any>,
	APIParams extends Record<string, string | undefined> = Record<string, string | undefined>,
> = (context: APIContext<Props, APIParams>) => Response | Promise<Response>;

export interface EndpointHandler {
	[method: string]: APIRoute;
}

export type Props = Record<string, unknown>;

export interface AstroRenderer {
	/** Name of the renderer. */
	name: string;
	/** Import entrypoint for the client/browser renderer. */
	clientEntrypoint?: string;
	/** Import entrypoint for the server/build/ssr renderer. */
	serverEntrypoint: string;
	/** JSX identifier (e.g. 'react' or 'solid-js') */
	jsxImportSource?: string;
	/** Babel transform options */
	jsxTransformOptions?: JSXTransformFn;
}

export interface SSRLoadedRenderer extends AstroRenderer {
	ssr: {
		check: AsyncRendererComponentFn<boolean>;
		renderToStaticMarkup: AsyncRendererComponentFn<{
			html: string;
			attrs?: Record<string, string>;
		}>;
		supportsAstroStaticSlot?: boolean;
		/**
		 * If provided, Astro will call this function and inject the returned
		 * script in the HTML before the first component handled by this renderer.
		 *
		 * This feature is needed by some renderers (in particular, by Solid). The
		 * Solid official hydration script sets up a page-level data structure.
		 * It is mainly used to transfer data between the server side render phase
		 * and the browser application state. Solid Components rendered later in
		 * the HTML may inject tiny scripts into the HTML that call into this
		 * page-level data structure.
		 */
		renderHydrationScript?: () => string;
	};
}

export type HookParameters<
	Hook extends keyof AstroIntegration['hooks'],
	Fn = AstroIntegration['hooks'][Hook],
> = Fn extends (...args: any) => any ? Parameters<Fn>[0] : never;

export interface AstroIntegration {
	/** The name of the integration. */
	name: string;
	/** The different hooks available to extend. */
	hooks: {
		'astro:config:setup'?: (options: {
			config: AstroConfig;
			command: 'dev' | 'build' | 'preview';
			isRestart: boolean;
			updateConfig: (newConfig: DeepPartial<AstroConfig>) => AstroConfig;
			addRenderer: (renderer: AstroRenderer) => void;
			addWatchFile: (path: URL | string) => void;
			injectScript: (stage: InjectedScriptStage, content: string) => void;
			injectRoute: (injectRoute: InjectedRoute) => void;
			addClientDirective: (directive: ClientDirectiveConfig) => void;
			/**
			 * @deprecated Use `addDevToolbarApp` instead.
			 * TODO: Fully remove in Astro 5.0
			 */
			addDevOverlayPlugin: (entrypoint: string) => void;
			addDevToolbarApp: (entrypoint: string) => void;
			addMiddleware: (mid: AstroIntegrationMiddleware) => void;
			logger: AstroIntegrationLogger;
			// TODO: Add support for `injectElement()` for full HTML element injection, not just scripts.
			// This may require some refactoring of `scripts`, `styles`, and `links` into something
			// more generalized. Consider the SSR use-case as well.
			// injectElement: (stage: vite.HtmlTagDescriptor, element: string) => void;
		}) => void | Promise<void>;
		'astro:config:done'?: (options: {
			config: AstroConfig;
			setAdapter: (adapter: AstroAdapter) => void;
			logger: AstroIntegrationLogger;
		}) => void | Promise<void>;
		'astro:server:setup'?: (options: {
			server: vite.ViteDevServer;
			logger: AstroIntegrationLogger;
		}) => void | Promise<void>;
		'astro:server:start'?: (options: {
			address: AddressInfo;
			logger: AstroIntegrationLogger;
		}) => void | Promise<void>;
		'astro:server:done'?: (options: { logger: AstroIntegrationLogger }) => void | Promise<void>;
		'astro:build:ssr'?: (options: {
			manifest: SerializedSSRManifest;
			/**
			 * This maps a {@link RouteData} to an {@link URL}, this URL represents
			 * the physical file you should import.
			 */
			entryPoints: Map<RouteData, URL>;
			/**
			 * File path of the emitted middleware
			 */
			middlewareEntryPoint: URL | undefined;
			logger: AstroIntegrationLogger;
		}) => void | Promise<void>;
		'astro:build:start'?: (options: { logger: AstroIntegrationLogger }) => void | Promise<void>;
		'astro:build:setup'?: (options: {
			vite: vite.InlineConfig;
			pages: Map<string, PageBuildData>;
			target: 'client' | 'server';
			updateConfig: (newConfig: vite.InlineConfig) => void;
			logger: AstroIntegrationLogger;
		}) => void | Promise<void>;
		'astro:build:generated'?: (options: {
			dir: URL;
			logger: AstroIntegrationLogger;
		}) => void | Promise<void>;
		'astro:build:done'?: (options: {
			pages: { pathname: string }[];
			dir: URL;
			routes: RouteData[];
			logger: AstroIntegrationLogger;
		}) => void | Promise<void>;
	};
}

export type MiddlewareNext = () => Promise<Response>;
export type MiddlewareHandler = (
	context: APIContext,
	next: MiddlewareNext
) => Promise<Response> | Response | Promise<void> | void;

// NOTE: when updating this file with other functions,
// remember to update `plugin-page.ts` too, to add that function as a no-op function.
export type AstroMiddlewareInstance = {
	onRequest?: MiddlewareHandler;
};

export type AstroIntegrationMiddleware = {
	order: 'pre' | 'post';
	entrypoint: string;
};

export interface AstroPluginOptions {
	settings: AstroSettings;
	logger: Logger;
}

/**
 * - page: a route that lives in the file system, usually an Astro component
 * - endpoint: a route that lives in the file system, usually a JS file that exposes endpoints methods
 * - redirect: a route points to another route that lives in the file system
 * - fallback: a route that doesn't exist in the file system that needs to be handled with other means, usually the middleware
 */
export type RouteType = 'page' | 'endpoint' | 'redirect' | 'fallback';

export interface RoutePart {
	content: string;
	dynamic: boolean;
	spread: boolean;
}

type RedirectConfig =
	| string
	| {
			status: ValidRedirectStatus;
			destination: string;
			priority?: RoutePriorityOverride;
	  };

export interface RouteData {
	route: string;
	component: string;
	generate: (data?: any) => string;
	params: string[];
	pathname?: string;
	// expose the real path name on SSG
	distURL?: URL;
	pattern: RegExp;
	segments: RoutePart[][];
	type: RouteType;
	prerender: boolean;
	redirect?: RedirectConfig;
	redirectRoute?: RouteData;
	fallbackRoutes: RouteData[];
}

export type RedirectRouteData = RouteData & {
	redirect: string;
};

export type SerializedRouteData = Omit<
	RouteData,
	'generate' | 'pattern' | 'redirectRoute' | 'fallbackRoutes'
> & {
	generate: undefined;
	pattern: string;
	redirectRoute: SerializedRouteData | undefined;
	fallbackRoutes: SerializedRouteData[];
	_meta: {
		trailingSlash: AstroConfig['trailingSlash'];
	};
};

export type RuntimeMode = 'development' | 'production';

export type SSRError = Error & vite.ErrorPayload['err'];

export interface SSRElement {
	props: Record<string, any>;
	children: string;
}

/**
 * A hint on whether the Astro runtime needs to wait on a component to render head
 * content. The meanings:
 *
 * - __none__ (default) The component does not propagation head content.
 * - __self__ The component appends head content.
 * - __in-tree__ Another component within this component's dependency tree appends head content.
 *
 * These are used within the runtime to know whether or not a component should be waited on.
 */
export type PropagationHint = 'none' | 'self' | 'in-tree';

export type SSRComponentMetadata = {
	propagation: PropagationHint;
	containsHead: boolean;
};

export interface SSRResult {
	styles: Set<SSRElement>;
	scripts: Set<SSRElement>;
	links: Set<SSRElement>;
	componentMetadata: Map<string, SSRComponentMetadata>;
	createAstro(
		Astro: AstroGlobalPartial,
		props: Record<string, any>,
		slots: Record<string, any> | null
	): AstroGlobal;
	resolve: (s: string) => Promise<string>;
	response: ResponseInit;
	renderers: SSRLoadedRenderer[];
	/**
	 * Map of directive name (e.g. `load`) to the directive script code
	 */
	clientDirectives: Map<string, string>;
	compressHTML: boolean;
	partial: boolean;
	/**
	 * Only used for logging
	 */
	pathname: string;
	cookies: AstroCookies | undefined;
	_metadata: SSRMetadata;
}

/**
 * Ephemeral and mutable state during rendering that doesn't rely
 * on external configuration
 */
export interface SSRMetadata {
	hasHydrationScript: boolean;
	/**
	 * Names of renderers that have injected their hydration scripts
	 * into the current page. For example, Solid SSR needs a hydration
	 * script in the page HTML before the first Solid component.
	 */
	rendererSpecificHydrationScripts: Set<string>;
	hasDirectives: Set<string>;
	hasRenderedHead: boolean;
	headInTree: boolean;
	extraHead: string[];
	propagators: Set<AstroComponentInstance>;
}

/* Preview server stuff */
export interface PreviewServer {
	host?: string;
	port: number;
	closed(): Promise<void>;
	stop(): Promise<void>;
}

export interface PreviewServerParams {
	outDir: URL;
	client: URL;
	serverEntrypoint: URL;
	host: string | undefined;
	port: number;
	base: string;
	logger: AstroIntegrationLogger;
}

export type CreatePreviewServer = (
	params: PreviewServerParams
) => PreviewServer | Promise<PreviewServer>;

export interface PreviewModule {
	default: CreatePreviewServer;
}

/* Client Directives */
type DirectiveHydrate = () => Promise<void>;
type DirectiveLoad = () => Promise<DirectiveHydrate>;

type DirectiveOptions = {
	/**
	 * The component displayName
	 */
	name: string;
	/**
	 * The attribute value provided
	 */
	value: string;
};

export type ClientDirective = (
	load: DirectiveLoad,
	options: DirectiveOptions,
	el: HTMLElement
) => void;

export interface ClientDirectiveConfig {
	name: string;
	entrypoint: string;
}

export interface DevToolbarApp {
	id: string;
	name: string;
	icon: Icon;
	init?(canvas: ShadowRoot, eventTarget: EventTarget): void | Promise<void>;
	beforeTogglingOff?(canvas: ShadowRoot): boolean | Promise<boolean>;
}

// TODO: Remove in Astro 5.0
export type DevOverlayPlugin = DevToolbarApp;

export type DevToolbarMetadata = Window &
	typeof globalThis & {
		__astro_dev_toolbar__: {
			root: string;
			version: string;
			debugInfo: string;
		};
	};

declare global {
	interface HTMLElementTagNameMap {
		'astro-dev-toolbar': AstroDevToolbar;
		'astro-dev-toolbar-window': DevToolbarWindow;
		'astro-dev-toolbar-app-canvas': DevToolbarCanvas;
		'astro-dev-toolbar-tooltip': DevToolbarTooltip;
		'astro-dev-toolbar-highlight': DevToolbarHighlight;
		'astro-dev-toolbar-toggle': DevToolbarToggle;
		'astro-dev-toolbar-badge': DevToolbarBadge;
		'astro-dev-toolbar-button': DevToolbarButton;
		'astro-dev-toolbar-icon': DevToolbarIcon;
		'astro-dev-toolbar-card': DevToolbarCard;

		// Deprecated names
		// TODO: Remove in Astro 5.0
		'astro-dev-overlay': AstroDevToolbar;
		'astro-dev-overlay-window': DevToolbarWindow;
		'astro-dev-overlay-plugin-canvas': DevToolbarCanvas;
		'astro-dev-overlay-tooltip': DevToolbarTooltip;
		'astro-dev-overlay-highlight': DevToolbarHighlight;
		'astro-dev-overlay-toggle': DevToolbarToggle;
		'astro-dev-overlay-badge': DevToolbarBadge;
		'astro-dev-overlay-button': DevToolbarButton;
		'astro-dev-overlay-icon': DevToolbarIcon;
		'astro-dev-overlay-card': DevToolbarCard;
	}
}<|MERGE_RESOLUTION|>--- conflicted
+++ resolved
@@ -1569,35 +1569,6 @@
 
 		/**
 		 * @docs
-<<<<<<< HEAD
-		 * @name experimental.globalRoutePriority
-		 * @type {boolean}
-		 * @default `false`
-		 * @version 4.2.0
-		 * @description
-		 *
-		 * Prioritizes redirects and injected routes equally alongside file-based project routes, following the same [route priority order rules](https://docs.astro.build/en/core-concepts/routing/#route-priority-order) for all routes.
-		 *
-		 * The following table shows which route builds certain page URLs when file-based routes, injected routes, and redirects are combined as shown below:
-		 * - File-based route: `/blog/post/[pid]`
-		 * - File-based route: `/[page]`
-		 * - Injected route: `/blog/[...slug]`
-		 * - Redirect: `/blog/tags/[tag]` -> `/[tag]`
-		 * - Redirect: `/posts` -> `/blog`
-		 *
-		 * URLs are handled by the following routes:
-		 *
-		 * | Page               | Current Behavior                 | Global Routing Priority Behavior    |
-		 * | ------------------ | -------------------------------- | ----------------------------------- |
-		 * | `/blog/tags/astro` | Injected route `/blog/[...slug]` | Redirect to `/tags/[tag]`           |
-		 * | `/blog/post/0`     | Injected route `/blog/[...slug]` | File-based route `/blog/post/[pid]` |
-		 * | `/posts`           | File-based route `/[page]`       | Redirect to `/blog`                 |
-		 *
-		 *
-		 * In the event of route collisions, where two routes of equal route priority attempt to build the same URL, Astro will log a warning identifying the conflicting routes.
-		 */
-		globalRoutePriority?: boolean;
-=======
 		 * @name experimental.clientPrerender
 		 * @type {boolean}
 		 * @default `false`
@@ -1631,7 +1602,36 @@
 		 * See the [Prefetch Guide](https://docs.astro.build/en/guides/prefetch/) for more `prefetch` options and usage.
 		 */
 		clientPrerender?: boolean;
->>>>>>> 165cfc15
+
+		/**
+		 * @docs
+		 * @name experimental.globalRoutePriority
+		 * @type {boolean}
+		 * @default `false`
+		 * @version 4.2.0
+		 * @description
+		 *
+		 * Prioritizes redirects and injected routes equally alongside file-based project routes, following the same [route priority order rules](https://docs.astro.build/en/core-concepts/routing/#route-priority-order) for all routes.
+		 *
+		 * The following table shows which route builds certain page URLs when file-based routes, injected routes, and redirects are combined as shown below:
+		 * - File-based route: `/blog/post/[pid]`
+		 * - File-based route: `/[page]`
+		 * - Injected route: `/blog/[...slug]`
+		 * - Redirect: `/blog/tags/[tag]` -> `/[tag]`
+		 * - Redirect: `/posts` -> `/blog`
+		 *
+		 * URLs are handled by the following routes:
+		 *
+		 * | Page               | Current Behavior                 | Global Routing Priority Behavior    |
+		 * | ------------------ | -------------------------------- | ----------------------------------- |
+		 * | `/blog/tags/astro` | Injected route `/blog/[...slug]` | Redirect to `/tags/[tag]`           |
+		 * | `/blog/post/0`     | Injected route `/blog/[...slug]` | File-based route `/blog/post/[pid]` |
+		 * | `/posts`           | File-based route `/[page]`       | Redirect to `/blog`                 |
+		 *
+		 *
+		 * In the event of route collisions, where two routes of equal route priority attempt to build the same URL, Astro will log a warning identifying the conflicting routes.
+		 */
+		globalRoutePriority?: boolean;
 	};
 }
 
