import type {
	MarkdownHeading,
	MarkdownMetadata,
	MarkdownRenderingResult,
	RehypePlugins,
	RemarkPlugins,
	RemarkRehype,
	ShikiConfig,
} from '@astrojs/markdown-remark';
import type * as babel from '@babel/core';
import type { OutgoingHttpHeaders } from 'http';
import type { AddressInfo } from 'net';
import type * as rollup from 'rollup';
import type { TsConfigJson } from 'tsconfig-resolver';
import type * as vite from 'vite';
import type { z } from 'zod';
import type { SerializedSSRManifest } from '../core/app/types';
import type { PageBuildData } from '../core/build/types';
import type { AstroConfigSchema } from '../core/config';
import type { AstroTimer } from '../core/config/timer';
import type { AstroCookies } from '../core/cookies';
import type { LogOptions } from '../core/logger/core';
import type { AstroComponentFactory, AstroComponentInstance } from '../runtime/server';
import type { SUPPORTED_MARKDOWN_FILE_EXTENSIONS } from './../core/constants.js';
export type {
	MarkdownHeading,
	MarkdownMetadata,
	MarkdownRenderingResult,
	RehypePlugins,
	RemarkPlugins,
	ShikiConfig,
} from '@astrojs/markdown-remark';
export type {
	ExternalImageService,
	ImageService,
	LocalImageService,
} from '../assets/services/service';
export type {
	GetImageResult,
	ImageInputFormat,
	ImageMetadata,
	ImageOutputFormat,
	ImageQuality,
	ImageQualityPreset,
	ImageTransform,
} from '../assets/types';
export type { SSRManifest } from '../core/app/types';
export type { AstroCookies } from '../core/cookies';

export interface AstroBuiltinProps {
	'client:load'?: boolean;
	'client:idle'?: boolean;
	'client:media'?: string;
	'client:visible'?: boolean;
	'client:only'?: boolean | string;
}

// Allow users to extend this for astro-jsx.d.ts
// eslint-disable-next-line @typescript-eslint/no-empty-interface
export interface AstroClientDirectives {}

export interface AstroBuiltinAttributes {
	'class:list'?:
		| Record<string, boolean>
		| Record<any, any>
		| Iterable<string>
		| Iterable<any>
		| string;
	'set:html'?: any;
	'set:text'?: any;
	'is:raw'?: boolean;
}

export interface AstroDefineVarsAttribute {
	'define:vars'?: any;
}

export interface AstroStyleAttributes {
	/** @deprecated Use `is:global` instead */
	global?: boolean;
	'is:global'?: boolean;
	'is:inline'?: boolean;
}

export interface AstroScriptAttributes {
	/** @deprecated Hoist is now the default behavior */
	hoist?: boolean;
	'is:inline'?: boolean;
}

export interface AstroComponentMetadata {
	displayName: string;
	hydrate?: 'load' | 'idle' | 'visible' | 'media' | 'only';
	hydrateArgs?: any;
	componentUrl?: string;
	componentExport?: { value: string; namespace?: boolean };
	astroStaticSlot: true;
}

/** The flags supported by the Astro CLI */
export interface CLIFlags {
	root?: string;
	site?: string;
	base?: string;
	host?: string | boolean;
	port?: number;
	config?: string;
	drafts?: boolean;
	open?: boolean;
	experimentalAssets?: boolean;
	experimentalRedirects?: boolean;
}

export interface BuildConfig {
	/**
	 * @deprecated Use config.build.client instead.
	 */
	client: URL;
	/**
	 * @deprecated Use config.build.server instead.
	 */
	server: URL;
	/**
	 * @deprecated Use config.build.serverEntry instead.
	 */
	serverEntry: string;
}

/**
 * Astro global available in all contexts in .astro files
 *
 * [Astro reference](https://docs.astro.build/reference/api-reference/#astro-global)
 */
export interface AstroGlobal<Props extends Record<string, any> = Record<string, any>>
	extends AstroGlobalPartial,
		AstroSharedContext<Props> {
	/**
	 * A full URL object of the request URL.
	 * Equivalent to: `new URL(Astro.request.url)`
	 *
	 * [Astro reference](https://docs.astro.build/en/reference/api-reference/#url)
	 */
	url: AstroSharedContext['url'];
	/** Parameters passed to a dynamic page generated using [getStaticPaths](https://docs.astro.build/en/reference/api-reference/#getstaticpaths)
	 *
	 * Example usage:
	 * ```astro
	 * ---
	 * export async function getStaticPaths() {
	 *    return [
	 *     { params: { id: '1' } },
	 *   ];
	 * }
	 *
	 * const { id } = Astro.params;
	 * ---
	 * <h1>{id}</h1>
	 * ```
	 *
	 * [Astro reference](https://docs.astro.build/en/reference/api-reference/#astroparams)
	 */
	params: AstroSharedContext['params'];
	/** List of props passed to this component
	 *
	 * A common way to get specific props is through [destructuring](https://developer.mozilla.org/en-US/docs/Web/JavaScript/Reference/Operators/Destructuring_assignment), ex:
	 * ```typescript
	 * const { name } = Astro.props
	 * ```
	 *
	 * [Astro reference](https://docs.astro.build/en/core-concepts/astro-components/#component-props)
	 */
	props: AstroSharedContext<Props>['props'];
	/** Information about the current request. This is a standard [Request](https://developer.mozilla.org/en-US/docs/Web/API/Request) object
	 *
	 * For example, to get a URL object of the current URL, you can use:
	 * ```typescript
	 * const url = new URL(Astro.request.url);
	 * ```
	 *
	 * [Astro reference](https://docs.astro.build/en/reference/api-reference/#astrorequest)
	 */
	request: Request;
	/** Information about the outgoing response. This is a standard [ResponseInit](https://developer.mozilla.org/en-US/docs/Web/API/Response/Response#init) object
	 *
	 * For example, to change the status code you can set a different status on this object:
	 * ```typescript
	 * Astro.response.status = 404;
	 * ```
	 *
	 * [Astro reference](https://docs.astro.build/en/reference/api-reference/#astroresponse)
	 */
	response: ResponseInit & {
		readonly headers: Headers;
	};
	/** Redirect to another page (**SSR Only**)
	 *
	 * Example usage:
	 * ```typescript
	 * if(!isLoggedIn) {
	 *   return Astro.redirect('/login');
	 * }
	 * ```
	 *
	 * [Astro reference](https://docs.astro.build/en/guides/server-side-rendering/#astroredirect)
	 */
	redirect: AstroSharedContext['redirect'];
	/**
	 * The <Astro.self /> element allows a component to reference itself recursively.
	 *
	 * [Astro reference](https://docs.astro.build/en/guides/api-reference/#astroself)
	 */
	self: AstroComponentFactory;
	/** Utility functions for modifying an Astro component’s slotted children
	 *
	 * [Astro reference](https://docs.astro.build/en/reference/api-reference/#astroslots)
	 */
	slots: Record<string, true | undefined> & {
		/**
		 * Check whether content for this slot name exists
		 *
		 * Example usage:
		 * ```typescript
		 *	if (Astro.slots.has('default')) {
		 *   // Do something...
		 *	}
		 * ```
		 *
		 * [Astro reference](https://docs.astro.build/en/reference/api-reference/#astroslots)
		 */
		has(slotName: string): boolean;
		/**
		 * Asynchronously renders this slot and returns a string
		 *
		 * Example usage:
		 * ```astro
		 * ---
		 * let html: string = '';
		 * if (Astro.slots.has('default')) {
		 *   html = await Astro.slots.render('default')
		 * }
		 * ---
		 * <Fragment set:html={html} />
		 * ```
		 *
		 * A second parameters can be used to pass arguments to a slotted callback
		 *
		 * Example usage:
		 * ```astro
		 * ---
		 * html = await Astro.slots.render('default', ["Hello", "World"])
		 * ---
		 * ```
		 * Each item in the array will be passed as an argument that you can use like so:
		 * ```astro
		 * <Component>
		 *		{(hello, world) => <div>{hello}, {world}!</div>}
		 * </Component>
		 * ```
		 *
		 * [Astro reference](https://docs.astro.build/en/reference/api-reference/#astroslots)
		 */
		render(slotName: string, args?: any[]): Promise<string>;
	};
}

/** Union type of supported markdown file extensions */
type MarkdowFileExtension = (typeof SUPPORTED_MARKDOWN_FILE_EXTENSIONS)[number];

export interface AstroGlobalPartial {
	/**
	 * Fetch local files into your static site setup
	 *
	 * Example usage:
	 * ```typescript
	 * const posts = await Astro.glob('../pages/post/*.md');
	 * ```
	 *
	 * [Astro reference](https://docs.astro.build/en/reference/api-reference/#astroglob)
	 */
	glob(globStr: `${any}.astro`): Promise<AstroInstance[]>;
	glob<T extends Record<string, any>>(
		globStr: `${any}${MarkdowFileExtension}`
	): Promise<MarkdownInstance<T>[]>;
	glob<T extends Record<string, any>>(globStr: `${any}.mdx`): Promise<MDXInstance<T>[]>;
	glob<T extends Record<string, any>>(globStr: string): Promise<T[]>;
	/**
	 * Returns a [URL](https://developer.mozilla.org/en-US/docs/Web/API/URL) object built from the [site](https://docs.astro.build/en/reference/configuration-reference/#site) config option
	 *
	 * [Astro reference](https://docs.astro.build/en/reference/api-reference/#astrosite)
	 */
	site: URL | undefined;
	/**
	 * Returns a string with the current version of Astro.
	 *
	 * Useful for using `<meta name="generator" content={Astro.generator} />` or crediting Astro in a site footer.
	 *
	 * [HTML Specification for `generator`](https://html.spec.whatwg.org/multipage/semantics.html#meta-generator)
	 *
	 * [Astro reference](https://docs.astro.build/en/reference/api-reference/#astrogenerator)
	 */
	generator: string;
}

type ServerConfig = {
	/**
	 * @name server.host
	 * @type {string | boolean}
	 * @default `false`
	 * @version 0.24.0
	 * @description
	 * Set which network IP addresses the dev server should listen on (i.e. 	non-localhost IPs).
	 * - `false` - do not expose on a network IP address
	 * - `true` - listen on all addresses, including LAN and public addresses
	 * - `[custom-address]` - expose on a network IP address at `[custom-address]`
	 */
	host?: string | boolean;

	/**
	 * @name server.port
	 * @type {number}
	 * @default `3000`
	 * @description
	 * Set which port the dev server should listen on.
	 *
	 * If the given port is already in use, Astro will automatically try the next available port.
	 */
	port?: number;

	/**
	 * @name server.headers
	 * @typeraw {OutgoingHttpHeaders}
	 * @default `{}`
	 * @version 1.7.0
	 * @description
	 * Set custom HTTP response headers to be sent in `astro dev` and `astro preview`.
	 */
	headers?: OutgoingHttpHeaders;
};

export interface ViteUserConfig extends vite.UserConfig {
	ssr?: vite.SSROptions;
}

export interface ImageServiceConfig {
	// eslint-disable-next-line @typescript-eslint/ban-types
	entrypoint: 'astro/assets/services/sharp' | 'astro/assets/services/squoosh' | (string & {});
	config?: Record<string, any>;
}

/**
 * Astro User Config
 * Docs: https://docs.astro.build/reference/configuration-reference/
 */
export interface AstroUserConfig {
	/**
	 * @docs
	 * @kind heading
	 * @name Top-Level Options
	 */

	/**
	 * @docs
	 * @name root
	 * @cli --root
	 * @type {string}
	 * @default `"."` (current working directory)
	 * @summary Set the project root. The project root is the directory where your Astro project (and all `src`, `public` and `package.json` files) live.
	 * @description  You should only provide this option if you run the `astro` CLI commands in a directory other than the project root directory. Usually, this option is provided via the CLI instead of the [Astro config file](https://docs.astro.build/en/guides/configuring-astro/#supported-config-file-types), since Astro needs to know your project root before it can locate your config file.
	 *
	 * If you provide a relative path (ex: `--root: './my-project'`) Astro will resolve it against your current working directory.
	 *
	 * #### Examples
	 *
	 * ```js
	 * {
	 *   root: './my-project-directory'
	 * }
	 * ```
	 * ```bash
	 * $ astro build --root ./my-project-directory
	 * ```
	 */
	root?: string;

	/**
	 * @docs
	 * @name srcDir
	 * @type {string}
	 * @default `"./src"`
	 * @description Set the directory that Astro will read your site from.
	 *
	 * The value can be either an absolute file system path or a path relative to the project root.
	 *
	 * ```js
	 * {
	 *   srcDir: './www'
	 * }
	 * ```
	 */
	srcDir?: string;

	/**
	 * @docs
	 * @name publicDir
	 * @type {string}
	 * @default `"./public"`
	 * @description
	 * Set the directory for your static assets. Files in this directory are served at `/` during dev and copied to your build directory during build. These files are always served or copied as-is, without transform or bundling.
	 *
	 * The value can be either an absolute file system path or a path relative to the project root.
	 *
	 * ```js
	 * {
	 *   publicDir: './my-custom-publicDir-directory'
	 * }
	 * ```
	 */
	publicDir?: string;

	/**
	 * @docs
	 * @name outDir
	 * @type {string}
	 * @default `"./dist"`
	 * @see build.server
	 * @description Set the directory that `astro build` writes your final build to.
	 *
	 * The value can be either an absolute file system path or a path relative to the project root.
	 *
	 * ```js
	 * {
	 *   outDir: './my-custom-build-directory'
	 * }
	 * ```
	 */
	outDir?: string;

	/**
	 * @docs
	 * @name cacheDir
	 * @type {string}
	 * @default `"./node_modules/.astro"`
	 * @description Set the directory for caching build artifacts. Files in this directory will be used in subsequent builds to speed up the build time.
	 *
	 * The value can be either an absolute file system path or a path relative to the project root.
	 *
	 * ```js
	 * {
	 *   cacheDir: './my-custom-cache-directory'
	 * }
	 * ```
	 */
	cacheDir?: string;

	/**
	 * @docs
	 * @name redirects (Experimental)
	 * @type {RedirectConfig}
	 * @default `{}`
	 * @version 2.6.0
	 * @description Specify a mapping of redirects where the key is the route to match
	 * and the value is the path to redirect to.
	 *
	 * You can redirect both static and dynamic routes, but only to the same kind of route.
	 * For example you cannot have a `'/article': '/blog/[...slug]'` redirect.
	 *
	 *
	 * ```js
	 * {
	 *   redirects: {
	 *     '/old': '/new',
	 *     '/blog/[...slug]': '/articles/[...slug]',
	 *   }
	 * }
	 * ```
	 *
	 *
	 * For statically-generated sites with no adapter installed, this will produce a client redirect using a [`<meta http-equiv="refresh">` tag](https://developer.mozilla.org/en-US/docs/Web/HTML/Element/meta#http-equiv) and does not support status codes.
	 *
	 * When using SSR or with a static adapter in `output: static`
	 * mode, status codes are supported.
	 * Astro will serve redirected GET requests with a status of `301`
	 * and use a status of `308` for any other request method.
	 *
	 * You can customize the [redirection status code](https://developer.mozilla.org/en-US/docs/Web/HTTP/Status#redirection_messages) using an object in the redirect config:
	 *
	 * ```js
	 * {
	 *   redirects: {
	 *     '/other': {
	 *       status: 302,
	 *       destination: '/place',
	 *     },
	 *   }
	 * }
	 * ```
	 */
	redirects?: RedirectConfig;

	/**
	 * @docs
	 * @name site
	 * @type {string}
	 * @description
	 * Your final, deployed URL. Astro uses this full URL to generate your sitemap and canonical URLs in your final build. It is strongly recommended that you set this configuration to get the most out of Astro.
	 *
	 * ```js
	 * {
	 *   site: 'https://www.my-site.dev'
	 * }
	 * ```
	 */
	site?: string;

	/**
	 * @docs
	 * @name compressHTML
	 * @type {boolean}
	 * @default `false`
	 * @description
	 * This is an option to minify your HTML output and reduce the size of your HTML files. When enabled, Astro removes all whitespace from your HTML, including line breaks, from `.astro` components. This occurs both in development mode and in the final build.
	 * To enable this, set the `compressHTML` flag to `true`.
	 *
	 * ```js
	 * {
	 *   compressHTML: true
	 * }
	 * ```
	 */
	compressHTML?: boolean;

	/**
	 * @docs
	 * @name base
	 * @type {string}
	 * @description
	 * The base path to deploy to. Astro will use this path as the root for your pages and assets both in development and in production build.
	 *
	 * In the example below, `astro dev` will start your server at `/docs`.
	 *
	 * ```js
	 * {
	 *   base: '/docs'
	 * }
	 * ```
	 *
	 * When using this option, all of your static asset imports and URLs should add the base as a prefix. You can access this value via `import.meta.env.BASE_URL`.
	 *
	 * ```astro
	 * <a href="/docs/about/">About</a>
	 * <img src=`${import.meta.env.BASE_URL}/image.png`>
	 * ```
	 */
	base?: string;

	/**
	 * @docs
	 * @name trailingSlash
	 * @type {('always' | 'never' | 'ignore')}
	 * @default `'ignore'`
	 * @see build.format
	 * @description
	 *
	 * Set the route matching behavior of the dev server. Choose from the following options:
	 *   - `'always'` - Only match URLs that include a trailing slash (ex: "/foo/")
	 *   - `'never'` - Never match URLs that include a trailing slash (ex: "/foo")
	 *   - `'ignore'` - Match URLs regardless of whether a trailing "/" exists
	 *
	 * Use this configuration option if your production host has strict handling of how trailing slashes work or do not work.
	 *
	 * You can also set this if you prefer to be more strict yourself, so that URLs with or without trailing slashes won't work during development.
	 *
	 * ```js
	 * {
	 *   // Example: Require a trailing slash during development
	 *   trailingSlash: 'always'
	 * }
	 * ```
	 */
	trailingSlash?: 'always' | 'never' | 'ignore';

	/**
	 * @docs
	 * @name scopedStyleStrategy
	 * @type {('where' | 'class')}
	 * @default `'where'`
	 * @version 2.4
	 * @description
	 *
	 * Specify the strategy used for scoping styles within Astro components. Choose from:
	 *   - `'where'` - Use `:where` selectors, causing no specifity increase.
	 *   - `'class'` - Use class-based selectors, causing a +1 specifity increase.
	 *
	 * Using `'class'` is helpful when you want to ensure that element selectors within an Astro component override global style defaults (e.g. from a global stylesheet).
	 * Using `'where'` gives you more control over specifity, but requires that you use higher-specifity selectors, layers, and other tools to control which selectors are applied.
	 */
	scopedStyleStrategy?: 'where' | 'class';

	/**
	 * @docs
	 * @name adapter
	 * @typeraw {AstroIntegration}
	 * @see output
	 * @description
	 *
	 * Deploy to your favorite server, serverless, or edge host with build adapters. Import one of our first-party adapters for [Netlify](https://docs.astro.build/en/guides/deploy/netlify/#adapter-for-ssredge), [Vercel](https://docs.astro.build/en/guides/deploy/vercel/#adapter-for-ssr), and more to engage Astro SSR.
	 *
	 * [See our Server-side Rendering guide](https://docs.astro.build/en/guides/server-side-rendering/) for more on SSR, and [our deployment guides](https://docs.astro.build/en/guides/deploy/) for a complete list of hosts.
	 *
	 * ```js
	 * import netlify from '@astrojs/netlify/functions';
	 * {
	 *   // Example: Build for Netlify serverless deployment
	 * 	 adapter: netlify(),
	 * }
	 * ```
	 */
	adapter?: AstroIntegration;

	/**
	 * @docs
	 * @name output
	 * @type {('static' | 'server' | 'hybrid')}
	 * @default `'static'`
	 * @see adapter
	 * @description
	 *
	 * Specifies the output target for builds.
	 *
	 * - 'static' - Building a static site to be deploy to any static host.
	 * - 'server' - Building an app to be deployed to a host supporting SSR (server-side rendering).
	 * - 'hybrid' - Building a static site with a few server-side rendered pages.
	 *
	 * ```js
	 * import { defineConfig } from 'astro/config';
	 *
	 * export default defineConfig({
	 *   output: 'static'
	 * })
	 * ```
	 */
	output?: 'static' | 'server' | 'hybrid';

	/**
	 * @docs
	 * @kind heading
	 * @name Build Options
	 */
	build?: {
		/**
		 * @docs
		 * @name build.format
		 * @typeraw {('file' | 'directory')}
		 * @default `'directory'`
		 * @description
		 * Control the output file format of each page.
		 *   - If 'file', Astro will generate an HTML file (ex: "/foo.html") for each page.
		 *   - If 'directory', Astro will generate a directory with a nested `index.html` file (ex: "/foo/index.html") for each page.
		 *
		 * ```js
		 * {
		 *   build: {
		 *     // Example: Generate `page.html` instead of `page/index.html` during build.
		 *     format: 'file'
		 *   }
		 * }
		 * ```
		 *
		 * #### Effect on Astro.url
		 * Setting `build.format` controls what `Astro.url` is set to during the build. When it is:
		 * - `directory` - The `Astro.url.pathname` will include a trailing slash to mimic folder behavior; ie `/foo/`.
		 * - `file` - The `Astro.url.pathname` will include `.html`; ie `/foo.html`.
		 *
		 * This means that when you create relative URLs using `new URL('./relative', Astro.url)`, you will get consistent behavior between dev and build.
		 */
		format?: 'file' | 'directory';
		/**
		 * @docs
		 * @name build.client
		 * @type {string}
		 * @default `'./dist/client'`
		 * @description
		 * Controls the output directory of your client-side CSS and JavaScript when `output: 'server'` or `output: 'hybrid'` only.
		 * `outDir` controls where the code is built to.
		 *
		 * This value is relative to the `outDir`.
		 *
		 * ```js
		 * {
		 *   output: 'server', // or 'hybrid'
		 *   build: {
		 *     client: './client'
		 *   }
		 * }
		 * ```
		 */
		client?: string;
		/**
		 * @docs
		 * @name build.server
		 * @type {string}
		 * @default `'./dist/server'`
		 * @description
		 * Controls the output directory of server JavaScript when building to SSR.
		 *
		 * This value is relative to the `outDir`.
		 *
		 * ```js
		 * {
		 *   build: {
		 *     server: './server'
		 *   }
		 * }
		 * ```
		 */
		server?: string;
		/**
		 * @docs
		 * @name build.assets
		 * @type {string}
		 * @default `'_astro'`
		 * @see outDir
		 * @version 2.0.0
		 * @description
		 * Specifies the directory in the build output where Astro-generated assets (bundled JS and CSS for example) should live.
		 *
		 * ```js
		 * {
		 *   build: {
		 *     assets: '_custom'
		 *   }
		 * }
		 * ```
		 */
		assets?: string;
		/**
		 * @docs
		 * @name build.assetsPrefix
		 * @type {string}
		 * @default `undefined`
		 * @version 2.2.0
		 * @description
		 * Specifies the prefix for Astro-generated asset links. This can be used if assets are served from a different domain than the current site.
		 *
		 * For example, if this is set to `https://cdn.example.com`, assets will be fetched from `https://cdn.example.com/_astro/...` (regardless of the `base` option).
		 * You would need to upload the files in `./dist/_astro/` to `https://cdn.example.com/_astro/` to serve the assets.
		 * The process varies depending on how the third-party domain is hosted.
		 * To rename the `_astro` path, specify a new directory in `build.assets`.
		 *
		 * ```js
		 * {
		 *   build: {
		 *     assetsPrefix: 'https://cdn.example.com'
		 *   }
		 * }
		 * ```
		 */
		assetsPrefix?: string;
		/**
		 * @docs
		 * @name build.serverEntry
		 * @type {string}
		 * @default `'entry.mjs'`
		 * @description
		 * Specifies the file name of the server entrypoint when building to SSR.
		 * This entrypoint is usually dependent on which host you are deploying to and
		 * will be set by your adapter for you.
		 *
		 * Note that it is recommended that this file ends with `.mjs` so that the runtime
		 * detects that the file is a JavaScript module.
		 *
		 * ```js
		 * {
		 *   build: {
		 *     serverEntry: 'main.mjs'
		 *   }
		 * }
		 * ```
		 */
		serverEntry?: string;
		/**
		 * @docs
		 * @name build.redirects
		 * @type {boolean}
		 * @default `true`
		 * @version 2.6.0
		 * @description
		 * Specifies whether redirects will be output to HTML during the build.
		 * This option only applies to `output: 'static'` mode; in SSR redirects
		 * are treated the same as all responses.
		 *
		 * This option is mostly meant to be used by adapters that have special
		 * configuration files for redirects and do not need/want HTML based redirects.
		 *
		 * ```js
		 * {
		 *   build: {
		 *     redirects: false
		 *   }
		 * }
		 * ```
		 */
		redirects?: boolean;
		/**
		 * @docs
		 * @name build.inlineStylesheets
		 * @type {('always' | 'auto' | 'never')}
		 * @default `never`
		 * @version 2.6.0
		 * @description
		 * Control whether styles are sent to the browser in a separate css file or inlined into `<style>` tags. Choose from the following options:
		 *  - `'always'` - all styles are inlined into `<style>` tags
		 *  - `'auto'` - only stylesheets smaller than `ViteConfig.build.assetsInlineLimit` (default: 4kb) are inlined. Otherwise, styles are sent in external stylesheets.
		 *  - `'never'` - all styles are sent in external stylesheets
		 *
		 * ```js
		 * {
		 * 	build: {
		 *		inlineStylesheets: `auto`,
		 * 	},
		 * }
		 * ```
		 */
		inlineStylesheets?: 'always' | 'auto' | 'never';
	};

	/**
	 * @docs
	 * @kind heading
	 * @name Server Options
	 * @description
	 *
	 * Customize the Astro dev server, used by both `astro dev` and `astro preview`.
	 *
	 * ```js
	 * {
	 *   server: { port: 1234, host: true}
	 * }
	 * ```
	 *
	 * To set different configuration based on the command run ("dev", "preview") a function can also be passed to this configuration option.
	 *
	 * ```js
	 * {
	 *   // Example: Use the function syntax to customize based on command
	 *   server: (command) => ({ port: command === 'dev' ? 3000 : 4000 })
	 * }
	 * ```
	 */

	/**
	 * @docs
	 * @name server.host
	 * @type {string | boolean}
	 * @default `false`
	 * @version 0.24.0
	 * @description
	 * Set which network IP addresses the server should listen on (i.e. non-localhost IPs).
	 * - `false` - do not expose on a network IP address
	 * - `true` - listen on all addresses, including LAN and public addresses
	 * - `[custom-address]` - expose on a network IP address at `[custom-address]` (ex: `192.168.0.1`)
	 */

	/**
	 * @docs
	 * @name server.port
	 * @type {number}
	 * @default `3000`
	 * @description
	 * Set which port the server should listen on.
	 *
	 * If the given port is already in use, Astro will automatically try the next available port.
	 *
	 * ```js
	 * {
	 *   server: { port: 8080 }
	 * }
	 * ```
	 */

	/**
	 * @docs
	 * @name server.headers
	 * @typeraw {OutgoingHttpHeaders}
	 * @default `{}`
	 * @version 1.7.0
	 * @description
	 * Set custom HTTP response headers to be sent in `astro dev` and `astro preview`.
	 */

	server?: ServerConfig | ((options: { command: 'dev' | 'preview' }) => ServerConfig);

	/**
	 * @docs
	 * @kind heading
	 * @name Image options
	 */
	image?: {
		/**
		 * @docs
		 * @name image.service (Experimental)
		 * @type {{entrypoint: 'astro/assets/services/sharp' | 'astro/assets/services/squoosh' | string, config: Record<string, any>}}
		 * @default `{entrypoint: 'astro/assets/services/squoosh', config?: {}}`
		 * @version 2.1.0
		 * @description
		 * Set which image service is used for Astro’s experimental assets support.
		 *
		 * The value should be an object with an entrypoint for the image service to use and optionally, a config object to pass to the service.
		 *
		 * The service entrypoint can be either one of the included services, or a third-party package.
		 *
		 * ```js
		 * {
		 *   image: {
		 *     // Example: Enable the Sharp-based image service
		 *     service: { entrypoint: 'astro/assets/services/sharp' },
		 *   },
		 * }
		 * ```
		 */
		service: ImageServiceConfig;
	};

	/**
	 * @docs
	 * @kind heading
	 * @name Markdown Options
	 */
	markdown?: {
		/**
		 * @docs
		 * @name markdown.drafts
		 * @type {boolean}
		 * @default `false`
		 * @description
		 * Control whether Markdown draft pages should be included in the build.
		 *
		 * A Markdown page is considered a draft if it includes `draft: true` in its frontmatter. Draft pages are always included & visible during development (`astro dev`) but by default they will not be included in your final build.
		 *
		 * ```js
		 * {
		 *   markdown: {
		 *     // Example: Include all drafts in your final build
		 *     drafts: true,
		 *   }
		 * }
		 * ```
		 */
		drafts?: boolean;

		/**
		 * @docs
		 * @name markdown.shikiConfig
		 * @typeraw {Partial<ShikiConfig>}
		 * @description
		 * Shiki configuration options. See [the Markdown configuration docs](https://docs.astro.build/en/guides/markdown-content/#shiki-configuration) for usage.
		 */
		shikiConfig?: Partial<ShikiConfig>;

		/**
		 * @docs
		 * @name markdown.syntaxHighlight
		 * @type {'shiki' | 'prism' | false}
		 * @default `shiki`
		 * @description
		 * Which syntax highlighter to use, if any.
		 * - `shiki` - use the [Shiki](https://github.com/shikijs/shiki) highlighter
		 * - `prism` - use the [Prism](https://prismjs.com/) highlighter
		 * - `false` - do not apply syntax highlighting.
		 *
		 * ```js
		 * {
		 *   markdown: {
		 *     // Example: Switch to use prism for syntax highlighting in Markdown
		 *     syntaxHighlight: 'prism',
		 *   }
		 * }
		 * ```
		 */
		syntaxHighlight?: 'shiki' | 'prism' | false;

		/**
		 * @docs
		 * @name markdown.remarkPlugins
		 * @type {RemarkPlugins}
		 * @description
		 * Pass [remark plugins](https://github.com/remarkjs/remark) to customize how your Markdown is built. You can import and apply the plugin function (recommended), or pass the plugin name as a string.
		 *
		 * ```js
		 * import remarkToc from 'remark-toc';
		 * {
		 *   markdown: {
		 *     remarkPlugins: [remarkToc]
		 *   }
		 * }
		 * ```
		 */
		remarkPlugins?: RemarkPlugins;
		/**
		 * @docs
		 * @name markdown.rehypePlugins
		 * @type {RehypePlugins}
		 * @description
		 * Pass [rehype plugins](https://github.com/remarkjs/remark-rehype) to customize how your Markdown's output HTML is processed. You can import and apply the plugin function (recommended), or pass the plugin name as a string.
		 *
		 * ```js
		 * import rehypeMinifyHtml from 'rehype-minify';
		 * {
		 *   markdown: {
		 *     rehypePlugins: [rehypeMinifyHtml]
		 *   }
		 * }
		 * ```
		 */
		rehypePlugins?: RehypePlugins;
		/**
		 * @docs
		 * @name markdown.gfm
		 * @type {boolean}
		 * @default `true`
		 * @version 2.0.0
		 * @description
		 * Astro uses [GitHub-flavored Markdown](https://github.com/remarkjs/remark-gfm) by default. To disable this, set the `gfm` flag to `false`:
		 *
		 * ```js
		 * {
		 *   markdown: {
		 *     gfm: false,
		 *   }
		 * }
		 * ```
		 */
		gfm?: boolean;
		/**
		 * @docs
		 * @name markdown.smartypants
		 * @type {boolean}
		 * @default `true`
		 * @version 2.0.0
		 * @description
		 * Astro uses the [SmartyPants formatter](https://daringfireball.net/projects/smartypants/) by default. To disable this, set the `smartypants` flag to `false`:
		 *
		 * ```js
		 * {
		 *   markdown: {
		 *     smartypants: false,
		 *   }
		 * }
		 * ```
		 */
		smartypants?: boolean;
		/**
		 * @docs
		 * @name markdown.remarkRehype
		 * @type {RemarkRehype}
		 * @description
		 * Pass options to [remark-rehype](https://github.com/remarkjs/remark-rehype#api).
		 *
		 * ```js
		 * {
		 *   markdown: {
		 *     // Example: Translate the footnotes text to another language, here are the default English values
		 *     remarkRehype: { footnoteLabel: "Footnotes", footnoteBackLabel: "Back to content"},
		 *   },
		 * };
		 * ```
		 */
		remarkRehype?: RemarkRehype;
	};

	/**
	 * @docs
	 * @kind heading
	 * @name Integrations
	 * @description
	 *
	 * Extend Astro with custom integrations. Integrations are your one-stop-shop for adding framework support (like Solid.js), new features (like sitemaps), and new libraries (like Partytown and Turbolinks).
	 *
	 * Read our [Integrations Guide](https://docs.astro.build/en/guides/integrations-guide/) for help getting started with Astro Integrations.
	 *
	 * ```js
	 * import react from '@astrojs/react';
	 * import tailwind from '@astrojs/tailwind';
	 * {
	 *   // Example: Add React + Tailwind support to Astro
	 *   integrations: [react(), tailwind()]
	 * }
	 * ```
	 */
	integrations?: Array<
		AstroIntegration | (AstroIntegration | false | undefined | null)[] | false | undefined | null
	>;

	/**
	 * @docs
	 * @kind heading
	 * @name Vite
	 * @description
	 *
	 * Pass additional configuration options to Vite. Useful when Astro doesn't support some advanced configuration that you may need.
	 *
	 * View the full `vite` configuration object documentation on [vitejs.dev](https://vitejs.dev/config/).
	 *
	 * #### Examples
	 *
	 * ```js
	 * {
	 *   vite: {
	 *     ssr: {
	 *       // Example: Force a broken package to skip SSR processing, if needed
	 *       external: ['broken-npm-package'],
	 *     }
	 *   }
	 * }
	 * ```
	 *
	 * ```js
	 * {
	 *   vite: {
	 *     // Example: Add custom vite plugins directly to your Astro project
	 *     plugins: [myPlugin()],
	 *   }
	 * }
	 * ```
	 */
	vite?: ViteUserConfig;

	/**
	 * @docs
	 * @kind heading
	 * @name Legacy Flags
	 * @description
	 * To help some users migrate between versions of Astro, we occasionally introduce `legacy` flags.
	 * These flags allow you to opt in to some deprecated or otherwise outdated behavior of Astro
	 * in the latest version, so that you can continue to upgrade and take advantage of new Astro releases.
	 */
	legacy?: object;

	/**
	 * @docs
	 * @kind heading
	 * @name Experimental Flags
	 * @description
	 * Astro offers experimental flags to give users early access to new features.
	 * These flags are not guaranteed to be stable.
	 */
	experimental?: {
		/**
		 * @docs
		 * @name experimental.assets
		 * @type {boolean}
		 * @default `false`
		 * @version 2.1.0
		 * @description
		 * Enable experimental support for optimizing and resizing images. With this enabled, a new `astro:assets` module will be exposed.
		 *
		 * To enable this feature, set `experimental.assets` to `true` in your Astro config:
		 *
		 * ```js
		 * {
		 * 	experimental: {
		 *		assets: true,
		 * 	},
		 * }
		 * ```
		 */
		assets?: boolean;

		/**
		 * @docs
<<<<<<< HEAD
		 * @name experimental.inlineStylesheets
		 * @type {('always' | 'auto' | 'never')}
		 * @default `never`
		 * @version 2.4.0
		 * @description
		 * Control whether styles are sent to the browser in a separate css file or inlined into `<style>` tags. Choose from the following options:
		 *  - `'always'` - all styles are inlined into `<style>` tags
		 *  - `'auto'` - only stylesheets smaller than `ViteConfig.build.assetsInlineLimit` (default: 4kb) are inlined. Otherwise, styles are sent in external stylesheets.
		 *  - `'never'` - all styles are sent in external stylesheets
		 *
		 * ```js
		 * {
		 * 	experimental: {
		 *		inlineStylesheets: `auto`,
		 * 	},
		 * }
		 * ```
		 */
		inlineStylesheets?: 'always' | 'auto' | 'never';

		/**
		 * @docs
		 * @name experimental.middleware
		 * @type {boolean}
		 * @default `false`
		 * @version 2.4.0
		 * @description
		 * Enable experimental support for Astro middleware.
		 *
		 * To enable this feature, set `experimental.middleware` to `true` in your Astro config:
=======
		 * @name experimental.customClientDirectives
		 * @type {boolean}
		 * @default `false`
		 * @version 2.5.0
		 * @description
		 * Allow integrations to use the [experimental `addClientDirective` API](/en/reference/integrations-reference/#addclientdirective-option) in the `astro:config:setup` hook
		 * to add custom client directives in Astro files.
		 *
		 * To enable this feature, set `experimental.customClientDirectives` to `true` in your Astro config:
>>>>>>> 4c33576a
		 *
		 * ```js
		 * {
		 * 	experimental: {
<<<<<<< HEAD
		 *		middleware: true,
		 * 	},
		 * }
		 * ```
		 */
		middleware?: boolean;
=======
		 *		customClientDirectives: true,
		 * 	},
		 * }
		 * ```
		 */
		customClientDirectives?: boolean;
>>>>>>> 4c33576a

		/**
		 * @docs
		 * @name experimental.hybridOutput
		 * @type {boolean}
		 * @default `false`
		 * @version 2.5.0
		 * @description
		 * Enable experimental support for hybrid SSR with pre-rendering enabled by default.
		 *
		 * To enable this feature, first set `experimental.hybridOutput` to `true` in your Astro config, and set `output` to `hybrid`.
		 *
		 * ```js
		 * {
		 *  output: 'hybrid',
		 * 	experimental: {
		 *		hybridOutput: true,
		 * 	},
		 * }
		 * ```
		 * Then add `export const prerender =  false` to any page or endpoint you want to opt-out of pre-rendering.
		 * ```astro
		 * ---
		 * // pages/contact.astro
		 * export const prerender = false
		 *
		 * if (Astro.request.method === 'POST') {
		 *  // handle form submission
		 * }
		 * ---
		 * <form method="POST">
		 * 	<input type="text" name="name" />
		 * 	<input type="email" name="email" />
		 * 	<button type="submit">Submit</button>
		 * </form>
		 * ```
		 */
		hybridOutput?: boolean;

		/**
		 * @docs
		 * @name experimental.redirects
		 * @type {boolean}
		 * @default `false`
		 * @version 2.6.0
		 * @description
		 * Enable experimental support for redirect configuration. With this enabled
		 * you can set redirects via the top-level `redirects` property. To enable
		 * this feature, set `experimental.redirects` to `true`.
		 *
		 * ```js
		 * {
		 * 	experimental: {
		 *		redirects: true,
		 * 	},
		 * }
		 * ```
		 */
		redirects?: boolean;
	};

	// Legacy options to be removed

	/** @deprecated - Use "integrations" instead. Run Astro to learn more about migrating. */
	renderers?: never;
	/** @deprecated `projectRoot` has been renamed to `root` */
	projectRoot?: never;
	/** @deprecated `src` has been renamed to `srcDir` */
	src?: never;
	/** @deprecated `pages` has been removed. It is no longer configurable. */
	pages?: never;
	/** @deprecated `public` has been renamed to `publicDir` */
	public?: never;
	/** @deprecated `dist` has been renamed to `outDir` */
	dist?: never;
	/** @deprecated `styleOptions` has been renamed to `style` */
	styleOptions?: never;
	/** @deprecated `markdownOptions` has been renamed to `markdown` */
	markdownOptions?: never;
	/** @deprecated `buildOptions` has been renamed to `build` */
	buildOptions?: never;
	/** @deprecated `devOptions` has been renamed to `server` */
	devOptions?: never;
}

// NOTE(fks): We choose to keep our hand-generated AstroUserConfig interface so that
// we can add JSDoc-style documentation and link to the definition file in our repo.
// However, Zod comes with the ability to auto-generate AstroConfig from the schema
// above. If we ever get to the point where we no longer need the dedicated
// @types/config.ts file, consider replacing it with the following lines:
//
// export interface AstroUserConfig extends z.input<typeof AstroConfigSchema> {
// }

/**
 * IDs for different stages of JS script injection:
 * - "before-hydration": Imported client-side, before the hydration script runs. Processed & resolved by Vite.
 * - "head-inline": Injected into a script tag in the `<head>` of every page. Not processed or resolved by Vite.
 * - "page": Injected into the JavaScript bundle of every page. Processed & resolved by Vite.
 * - "page-ssr": Injected into the frontmatter of every Astro page. Processed & resolved by Vite.
 */
export type InjectedScriptStage = 'before-hydration' | 'head-inline' | 'page' | 'page-ssr';

/**
 * Resolved Astro Config
 * Config with user settings along with all defaults filled in.
 */

export interface InjectedRoute {
	pattern: string;
	entryPoint: string;
}
export interface AstroConfig extends z.output<typeof AstroConfigSchema> {
	// Public:
	// This is a more detailed type than zod validation gives us.
	// TypeScript still confirms zod validation matches this type.
	integrations: AstroIntegration[];
}

export type ContentEntryModule = {
	id: string;
	collection: string;
	slug: string;
	body: string;
	data: Record<string, unknown>;
	_internal: {
		rawData: string;
		filePath: string;
	};
};

export type DataEntryModule = {
	id: string;
	collection: string;
	data: Record<string, unknown>;
	_internal: {
		rawData: string;
		filePath: string;
	};
};

export interface ContentEntryType {
	extensions: string[];
	getEntryInfo(params: {
		fileUrl: URL;
		contents: string;
	}): GetContentEntryInfoReturnType | Promise<GetContentEntryInfoReturnType>;
	getRenderModule?(
		this: rollup.PluginContext,
		params: {
			contents: string;
			fileUrl: URL;
			viteId: string;
		}
	): rollup.LoadResult | Promise<rollup.LoadResult>;
	contentModuleTypes?: string;
	/**
	 * Handle asset propagation for rendered content to avoid bleed.
	 * Ex. MDX content can import styles and scripts, so `handlePropagation` should be true.
	 * @default true
	 */
	handlePropagation?: boolean;
}

type GetContentEntryInfoReturnType = {
	data: Record<string, unknown>;
	/**
	 * Used for error hints to point to correct line and location
	 * Should be the untouched data as read from the file,
	 * including newlines
	 */
	rawData: string;
	body: string;
	slug: string;
};

export interface DataEntryType {
	extensions: string[];
	getEntryInfo(params: {
		fileUrl: URL;
		contents: string;
	}): GetDataEntryInfoReturnType | Promise<GetDataEntryInfoReturnType>;
}

export type GetDataEntryInfoReturnType = { data: Record<string, unknown>; rawData?: string };

export interface AstroSettings {
	config: AstroConfig;
	adapter: AstroAdapter | undefined;
	injectedRoutes: InjectedRoute[];
	pageExtensions: string[];
	contentEntryTypes: ContentEntryType[];
	dataEntryTypes: DataEntryType[];
	renderers: AstroRenderer[];
	scripts: {
		stage: InjectedScriptStage;
		content: string;
	}[];
	/**
	 * Map of directive name (e.g. `load`) to the directive script code
	 */
	clientDirectives: Map<string, string>;
	tsConfig: TsConfigJson | undefined;
	tsConfigPath: string | undefined;
	watchFiles: string[];
	forceDisableTelemetry: boolean;
	timer: AstroTimer;
}

export type AsyncRendererComponentFn<U> = (
	Component: any,
	props: any,
	slots: Record<string, string>,
	metadata?: AstroComponentMetadata
) => Promise<U>;

/** Generic interface for a component (Astro, Svelte, React, etc.) */
export interface ComponentInstance {
	default: AstroComponentFactory;
	css?: string[];
	prerender?: boolean;
	getStaticPaths?: (options: GetStaticPathsOptions) => GetStaticPathsResult;
}

export interface AstroInstance {
	file: string;
	url: string | undefined;
	default: AstroComponentFactory;
}

export interface MarkdownInstance<T extends Record<string, any>> {
	frontmatter: T;
	/** Absolute file path (e.g. `/home/user/projects/.../file.md`) */
	file: string;
	/** Browser URL for files under `/src/pages` (e.g. `/en/guides/markdown-content`) */
	url: string | undefined;
	/** Component to render content in `.astro` files. Usage: `<Content />` */
	Content: AstroComponentFactory;
	/** raw Markdown file content, excluding layout HTML and YAML frontmatter */
	rawContent(): string;
	/** Markdown file compiled to HTML, excluding layout HTML */
	compiledContent(): string;
	/** List of headings (h1 -> h6) with associated metadata */
	getHeadings(): MarkdownHeading[];
	default: AstroComponentFactory;
}

type MD = MarkdownInstance<Record<string, any>>;

export type MDXInstance<T extends Record<string, any>> = Omit<
	MarkdownInstance<T>,
	'rawContent' | 'compiledContent'
>;

export interface MarkdownLayoutProps<T extends Record<string, any>> {
	frontmatter: {
		file: MarkdownInstance<T>['file'];
		url: MarkdownInstance<T>['url'];
	} & T;
	file: MarkdownInstance<T>['file'];
	url: MarkdownInstance<T>['url'];
	headings: MarkdownHeading[];
	rawContent: MarkdownInstance<T>['rawContent'];
	compiledContent: MarkdownInstance<T>['compiledContent'];
}

export type MDXLayoutProps<T extends Record<string, any>> = Omit<
	MarkdownLayoutProps<T>,
	'rawContent' | 'compiledContent'
>;

export type GetHydrateCallback = () => Promise<() => void | Promise<void>>;

/**
 * getStaticPaths() options
 *
 * [Astro Reference](https://docs.astro.build/en/reference/api-reference/#getstaticpaths)
 */ export interface GetStaticPathsOptions {
	paginate: PaginateFunction;
	/**
	 * The RSS helper has been removed from getStaticPaths! Try the new @astrojs/rss package instead.
	 * @see https://docs.astro.build/en/guides/rss/
	 */
	rss(): never;
}

export type GetStaticPathsItem = {
	params: { [K in keyof Params]: Params[K] | number };
	props?: Props;
};
export type GetStaticPathsResult = GetStaticPathsItem[];
export type GetStaticPathsResultKeyed = GetStaticPathsResult & {
	keyed: Map<string, GetStaticPathsItem>;
};

/**
 * Return an array of pages to generate for a [dynamic route](https://docs.astro.build/en/core-concepts/routing/#dynamic-routes). (**SSG Only**)
 *
 * [Astro Reference](https://docs.astro.build/en/reference/api-reference/#getstaticpaths)
 */
export type GetStaticPaths = (
	options: GetStaticPathsOptions
) =>
	| Promise<GetStaticPathsResult | GetStaticPathsResult[]>
	| GetStaticPathsResult
	| GetStaticPathsResult[];

/**
 * Infers the shape of the `params` property returned by `getStaticPaths()`.
 *
 * @example
 * ```ts
 * import type { GetStaticPaths } from 'astro';
 *
 * export const getStaticPaths = (() => {
 *   return results.map((entry) => ({
 *     params: { slug: entry.slug },
 *   }));
 * }) satisfies GetStaticPaths;
 *
 * type Params = InferGetStaticParamsType<typeof getStaticPaths>;
 * //   ^? { slug: string; }
 *
 * const { slug } = Astro.params as Params;
 * ```
 */
export type InferGetStaticParamsType<T> = T extends () => infer R | Promise<infer R>
	? R extends Array<infer U>
		? U extends { params: infer P }
			? P
			: never
		: never
	: never;

/**
 * Infers the shape of the `props` property returned by `getStaticPaths()`.
 *
 * @example
 * ```ts
 * import type { GetStaticPaths } from 'astro';
 *
 * export const getStaticPaths = (() => {
 *   return results.map((entry) => ({
 *     params: { slug: entry.slug },
 *     props: {
 *       propA: true,
 *       propB: 42
 *     },
 *   }));
 * }) satisfies GetStaticPaths;
 *
 * type Props = InferGetStaticPropsType<typeof getStaticPaths>;
 * //   ^? { propA: boolean; propB: number; }
 *
 * const { propA, propB } = Astro.props;
 * ```
 */
export type InferGetStaticPropsType<T> = T extends () => infer R | Promise<infer R>
	? R extends Array<infer U>
		? U extends { props: infer P }
			? P
			: never
		: never
	: never;

export interface HydrateOptions {
	name: string;
	value?: string;
}

export type JSXTransformConfig = Pick<
	babel.TransformOptions,
	'presets' | 'plugins' | 'inputSourceMap'
>;

export type JSXTransformFn = (options: {
	mode: string;
	ssr: boolean;
}) => Promise<JSXTransformConfig>;

export interface ManifestData {
	routes: RouteData[];
}

export interface MarkdownParserResponse extends MarkdownRenderingResult {
	frontmatter: MD['frontmatter'];
}

/**
 * The `content` prop given to a Layout
 *
 * [Astro reference](https://docs.astro.build/en/guides/markdown-content/#markdown-layouts)
 */
export type MarkdownContent<T extends Record<string, any> = Record<string, any>> = T & {
	astro: MarkdownMetadata;
	url: string | undefined;
	file: string;
};

/**
 * paginate() Options
 *
 * [Astro reference](https://docs.astro.build/en/reference/api-reference/#paginate)
 */
export interface PaginateOptions {
	/** the number of items per-page (default: `10`) */
	pageSize?: number;
	/** key: value object of page params (ex: `{ tag: 'javascript' }`) */
	params?: Params;
	/** object of props to forward to `page` result */
	props?: Props;
}

/**
 * Represents a single page of data in a paginated collection
 *
 * [Astro reference](https://docs.astro.build/en/reference/api-reference/#the-pagination-page-prop)
 */
export interface Page<T = any> {
	/** result */
	data: T[];
	/** metadata */
	/** the count of the first item on the page, starting from 0 */
	start: number;
	/** the count of the last item on the page, starting from 0 */
	end: number;
	/** total number of results */
	total: number;
	/** the current page number, starting from 1 */
	currentPage: number;
	/** number of items per page (default: 25) */
	size: number;
	/** number of last page */
	lastPage: number;
	url: {
		/** url of the current page */
		current: string;
		/** url of the previous page (if there is one) */
		prev: string | undefined;
		/** url of the next page (if there is one) */
		next: string | undefined;
	};
}

export type PaginateFunction = (data: any[], args?: PaginateOptions) => GetStaticPathsResult;

export type Params = Record<string, string | undefined>;

export interface AstroAdapter {
	name: string;
	serverEntrypoint?: string;
	previewEntrypoint?: string;
	exports?: string[];
	args?: any;
}

type Body = string;

export type ValidRedirectStatus = 300 | 301 | 302 | 303 | 304 | 307 | 308;

// Shared types between `Astro` global and API context object
interface AstroSharedContext<Props extends Record<string, any> = Record<string, any>> {
	/**
	 * The address (usually IP address) of the user. Used with SSR only.
	 */
	clientAddress: string;
	/**
	 * Utility for getting and setting the values of cookies.
	 */
	cookies: AstroCookies;
	/**
	 * Information about the current request. This is a standard [Request](https://developer.mozilla.org/en-US/docs/Web/API/Request) object
	 */
	request: Request;
	/**
	 * A full URL object of the request URL.
	 */
	url: URL;
	/**
	 * Route parameters for this request if this is a dynamic route.
	 */
	params: Params;
	/**
	 * List of props returned for this path by `getStaticPaths` (**Static Only**).
	 */
	props: Props;
	/**
	 * Redirect to another page (**SSR Only**).
	 */
	redirect(path: string, status?: ValidRedirectStatus): Response;

	/**
	 * Object accessed via Astro middleware
	 */
	locals: App.Locals;
}

export interface APIContext<Props extends Record<string, any> = Record<string, any>>
	extends AstroSharedContext<Props> {
	site: URL | undefined;
	generator: string;
	/**
	 * A full URL object of the request URL.
	 * Equivalent to: `new URL(request.url)`
	 */
	url: AstroSharedContext['url'];
	/**
	 * Parameters matching the page’s dynamic route pattern.
	 * In static builds, this will be the `params` generated by `getStaticPaths`.
	 * In SSR builds, this can be any path segments matching the dynamic route pattern.
	 *
	 * Example usage:
	 * ```ts
	 * export function getStaticPaths() {
	 *   return [
	 *     { params: { id: '0' }, props: { name: 'Sarah' } },
	 *     { params: { id: '1' }, props: { name: 'Chris' } },
	 *     { params: { id: '2' }, props: { name: 'Fuzzy' } },
	 *   ];
	 * }
	 *
	 * export async function get({ params }) {
	 *  return {
	 * 	  body: `Hello user ${params.id}!`,
	 *  }
	 * }
	 * ```
	 *
	 * [context reference](https://docs.astro.build/en/reference/api-reference/#contextparams)
	 */
	params: AstroSharedContext['params'];
	/**
	 * List of props passed from `getStaticPaths`. Only available to static builds.
	 *
	 * Example usage:
	 * ```ts
	 * export function getStaticPaths() {
	 *   return [
	 *     { params: { id: '0' }, props: { name: 'Sarah' } },
	 *     { params: { id: '1' }, props: { name: 'Chris' } },
	 *     { params: { id: '2' }, props: { name: 'Fuzzy' } },
	 *   ];
	 * }
	 *
	 * export function get({ props }) {
	 *   return {
	 *     body: `Hello ${props.name}!`,
	 *   }
	 * }
	 * ```
	 *
	 * [context reference](https://docs.astro.build/en/guides/api-reference/#contextprops)
	 */
	props: AstroSharedContext<Props>['props'];
	/**
	 * Redirect to another page. Only available in SSR builds.
	 *
	 * Example usage:
	 * ```ts
	 * // src/pages/secret.ts
	 * export function get({ redirect }) {
	 *   return redirect('/login');
	 * }
	 * ```
	 *
	 * [context reference](https://docs.astro.build/en/guides/api-reference/#contextredirect)
	 */
	redirect: AstroSharedContext['redirect'];

	/**
	 * Object accessed via Astro middleware.
	 *
	 * Example usage:
	 *
	 * ```ts
	 * // src/middleware.ts
	 * import {defineMiddleware} from "astro/middleware";
	 *
	 * export const onRequest = defineMiddleware((context, next) => {
	 *   context.locals.greeting = "Hello!";
	 *   return next();
	 * });
	 * ```
	 * Inside a `.astro` file:
	 * ```astro
	 * ---
	 * // src/pages/index.astro
	 * const greeting = Astro.locals.greeting;
	 * ---
	 * <h1>{greeting}</h1>
	 * ```
	 */
	locals: App.Locals;
}

export type Props = Record<string, unknown>;

export interface EndpointOutput {
	body: Body;
	encoding?: BufferEncoding;
}

export type APIRoute = (
	context: APIContext
) => EndpointOutput | Response | Promise<EndpointOutput | Response>;

export interface EndpointHandler {
	[method: string]: APIRoute | ((params: Params, request: Request) => EndpointOutput | Response);
}

export interface AstroRenderer {
	/** Name of the renderer. */
	name: string;
	/** Import entrypoint for the client/browser renderer. */
	clientEntrypoint?: string;
	/** Import entrypoint for the server/build/ssr renderer. */
	serverEntrypoint: string;
	/** JSX identifier (e.g. 'react' or 'solid-js') */
	jsxImportSource?: string;
	/** Babel transform options */
	jsxTransformOptions?: JSXTransformFn;
}

export interface SSRLoadedRenderer extends AstroRenderer {
	ssr: {
		check: AsyncRendererComponentFn<boolean>;
		renderToStaticMarkup: AsyncRendererComponentFn<{
			html: string;
			attrs?: Record<string, string>;
		}>;
		supportsAstroStaticSlot?: boolean;
	};
}

export type HookParameters<
	Hook extends keyof AstroIntegration['hooks'],
	Fn = AstroIntegration['hooks'][Hook]
> = Fn extends (...args: any) => any ? Parameters<Fn>[0] : never;

export interface AstroIntegration {
	/** The name of the integration. */
	name: string;
	/** The different hooks available to extend. */
	hooks: {
		'astro:config:setup'?: (options: {
			config: AstroConfig;
			command: 'dev' | 'build' | 'preview';
			isRestart: boolean;
			updateConfig: (newConfig: Record<string, any>) => void;
			addRenderer: (renderer: AstroRenderer) => void;
			addWatchFile: (path: URL | string) => void;
			injectScript: (stage: InjectedScriptStage, content: string) => void;
			injectRoute: (injectRoute: InjectedRoute) => void;
			addClientDirective: (directive: ClientDirectiveConfig) => void;
			// TODO: Add support for `injectElement()` for full HTML element injection, not just scripts.
			// This may require some refactoring of `scripts`, `styles`, and `links` into something
			// more generalized. Consider the SSR use-case as well.
			// injectElement: (stage: vite.HtmlTagDescriptor, element: string) => void;
		}) => void | Promise<void>;
		'astro:config:done'?: (options: {
			config: AstroConfig;
			setAdapter: (adapter: AstroAdapter) => void;
		}) => void | Promise<void>;
		'astro:server:setup'?: (options: { server: vite.ViteDevServer }) => void | Promise<void>;
		'astro:server:start'?: (options: { address: AddressInfo }) => void | Promise<void>;
		'astro:server:done'?: () => void | Promise<void>;
		'astro:build:ssr'?: (options: { manifest: SerializedSSRManifest }) => void | Promise<void>;
		'astro:build:start'?: () => void | Promise<void>;
		'astro:build:setup'?: (options: {
			vite: vite.InlineConfig;
			pages: Map<string, PageBuildData>;
			target: 'client' | 'server';
			updateConfig: (newConfig: vite.InlineConfig) => void;
		}) => void | Promise<void>;
		'astro:build:generated'?: (options: { dir: URL }) => void | Promise<void>;
		'astro:build:done'?: (options: {
			pages: { pathname: string }[];
			dir: URL;
			routes: RouteData[];
		}) => void | Promise<void>;
	};
}

export type MiddlewareNext<R> = () => Promise<R>;
export type MiddlewareHandler<R> = (
	context: APIContext,
	next: MiddlewareNext<R>
) => Promise<R> | R | Promise<void> | void;

export type MiddlewareResponseHandler = MiddlewareHandler<Response>;
export type MiddlewareEndpointHandler = MiddlewareHandler<Response | EndpointOutput>;
export type MiddlewareNextResponse = MiddlewareNext<Response>;

// NOTE: when updating this file with other functions,
// remember to update `plugin-page.ts` too, to add that function as a no-op function.
export type AstroMiddlewareInstance<R> = {
	onRequest?: MiddlewareHandler<R>;
};

export interface AstroPluginOptions {
	settings: AstroSettings;
	logging: LogOptions;
}

export type RouteType = 'page' | 'endpoint' | 'redirect';

export interface RoutePart {
	content: string;
	dynamic: boolean;
	spread: boolean;
}

type RedirectConfig =
	| string
	| {
			status: ValidRedirectStatus;
			destination: string;
	  };

export interface RouteData {
	route: string;
	component: string;
	generate: (data?: any) => string;
	params: string[];
	pathname?: string;
	// expose the real path name on SSG
	distURL?: URL;
	pattern: RegExp;
	segments: RoutePart[][];
	type: RouteType;
	prerender: boolean;
	redirect?: RedirectConfig;
	redirectRoute?: RouteData;
}

export type RedirectRouteData = RouteData & {
	redirect: string;
};

export type SerializedRouteData = Omit<RouteData, 'generate' | 'pattern'> & {
	generate: undefined;
	pattern: string;
	_meta: {
		trailingSlash: AstroConfig['trailingSlash'];
	};
};

export type RuntimeMode = 'development' | 'production';

export type SSRError = Error & vite.ErrorPayload['err'];

export interface SSRElement {
	props: Record<string, any>;
	children: string;
}

export interface SSRMetadata {
	renderers: SSRLoadedRenderer[];
	pathname: string;
	hasHydrationScript: boolean;
	hasDirectives: Set<string>;
	hasRenderedHead: boolean;
	headInTree: boolean;
	clientDirectives: Map<string, string>;
}

/**
 * A hint on whether the Astro runtime needs to wait on a component to render head
 * content. The meanings:
 *
 * - __none__ (default) The component does not propagation head content.
 * - __self__ The component appends head content.
 * - __in-tree__ Another component within this component's dependency tree appends head content.
 *
 * These are used within the runtime to know whether or not a component should be waited on.
 */
export type PropagationHint = 'none' | 'self' | 'in-tree';

export type SSRComponentMetadata = {
	propagation: PropagationHint;
	containsHead: boolean;
};

export interface SSRResult {
	styles: Set<SSRElement>;
	scripts: Set<SSRElement>;
	links: Set<SSRElement>;
	componentMetadata: Map<string, SSRComponentMetadata>;
	propagators: Map<AstroComponentFactory, AstroComponentInstance>;
	extraHead: Array<string>;
	cookies: AstroCookies | undefined;
	createAstro(
		Astro: AstroGlobalPartial,
		props: Record<string, any>,
		slots: Record<string, any> | null
	): AstroGlobal;
	resolve: (s: string) => Promise<string>;
	response: ResponseInit;
	// Bits 1 = astro, 2 = jsx, 4 = slot
	// As rendering occurs these bits are manipulated to determine where content
	// is within a slot. This is used for head injection.
	scope: number;
	_metadata: SSRMetadata;
}

/* Preview server stuff */
export interface PreviewServer {
	host?: string;
	port: number;
	closed(): Promise<void>;
	stop(): Promise<void>;
}

export interface PreviewServerParams {
	outDir: URL;
	client: URL;
	serverEntrypoint: URL;
	host: string | undefined;
	port: number;
	base: string;
}

export type CreatePreviewServer = (
	params: PreviewServerParams
) => PreviewServer | Promise<PreviewServer>;

export interface PreviewModule {
	default: CreatePreviewServer;
}

/* Client Directives */
type DirectiveHydrate = () => Promise<void>;
type DirectiveLoad = () => Promise<DirectiveHydrate>;

type DirectiveOptions = {
	/**
	 * The component displayName
	 */
	name: string;
	/**
	 * The attribute value provided
	 */
	value: string;
};

export type ClientDirective = (
	load: DirectiveLoad,
	options: DirectiveOptions,
	el: HTMLElement
) => void;

export interface ClientDirectiveConfig {
	name: string;
	entrypoint: string;
}<|MERGE_RESOLUTION|>--- conflicted
+++ resolved
@@ -1168,70 +1168,6 @@
 
 		/**
 		 * @docs
-<<<<<<< HEAD
-		 * @name experimental.inlineStylesheets
-		 * @type {('always' | 'auto' | 'never')}
-		 * @default `never`
-		 * @version 2.4.0
-		 * @description
-		 * Control whether styles are sent to the browser in a separate css file or inlined into `<style>` tags. Choose from the following options:
-		 *  - `'always'` - all styles are inlined into `<style>` tags
-		 *  - `'auto'` - only stylesheets smaller than `ViteConfig.build.assetsInlineLimit` (default: 4kb) are inlined. Otherwise, styles are sent in external stylesheets.
-		 *  - `'never'` - all styles are sent in external stylesheets
-		 *
-		 * ```js
-		 * {
-		 * 	experimental: {
-		 *		inlineStylesheets: `auto`,
-		 * 	},
-		 * }
-		 * ```
-		 */
-		inlineStylesheets?: 'always' | 'auto' | 'never';
-
-		/**
-		 * @docs
-		 * @name experimental.middleware
-		 * @type {boolean}
-		 * @default `false`
-		 * @version 2.4.0
-		 * @description
-		 * Enable experimental support for Astro middleware.
-		 *
-		 * To enable this feature, set `experimental.middleware` to `true` in your Astro config:
-=======
-		 * @name experimental.customClientDirectives
-		 * @type {boolean}
-		 * @default `false`
-		 * @version 2.5.0
-		 * @description
-		 * Allow integrations to use the [experimental `addClientDirective` API](/en/reference/integrations-reference/#addclientdirective-option) in the `astro:config:setup` hook
-		 * to add custom client directives in Astro files.
-		 *
-		 * To enable this feature, set `experimental.customClientDirectives` to `true` in your Astro config:
->>>>>>> 4c33576a
-		 *
-		 * ```js
-		 * {
-		 * 	experimental: {
-<<<<<<< HEAD
-		 *		middleware: true,
-		 * 	},
-		 * }
-		 * ```
-		 */
-		middleware?: boolean;
-=======
-		 *		customClientDirectives: true,
-		 * 	},
-		 * }
-		 * ```
-		 */
-		customClientDirectives?: boolean;
->>>>>>> 4c33576a
-
-		/**
-		 * @docs
 		 * @name experimental.hybridOutput
 		 * @type {boolean}
 		 * @default `false`
