import type {
	MarkdownHeading,
	MarkdownMetadata,
	MarkdownRenderingResult,
	RehypePlugins,
	RemarkPlugins,
	RemarkRehype,
	ShikiConfig,
} from '@astrojs/markdown-remark';
import type * as babel from '@babel/core';
import type { OutgoingHttpHeaders } from 'http';
import type { AddressInfo } from 'net';
import type * as rollup from 'rollup';
import type { TsConfigJson } from 'tsconfig-resolver';
import type * as vite from 'vite';
import type { z } from 'zod';
import type { SerializedSSRManifest } from '../core/app/types';
import type { PageBuildData } from '../core/build/types';
import type { AstroConfigSchema } from '../core/config';
import type { AstroTimer } from '../core/config/timer';
import type { AstroCookies } from '../core/cookies';
import type { LogOptions } from '../core/logger/core';
import type { AstroComponentFactory, AstroComponentInstance } from '../runtime/server';
import type { SUPPORTED_MARKDOWN_FILE_EXTENSIONS } from './../core/constants.js';
export type {
	MarkdownHeading,
	MarkdownMetadata,
	MarkdownRenderingResult,
	RehypePlugins,
	RemarkPlugins,
	ShikiConfig,
} from '@astrojs/markdown-remark';
export type {
	ExternalImageService,
	ImageService,
	LocalImageService,
} from '../assets/services/service';
export type {
	GetImageResult,
	ImageInputFormat,
	ImageMetadata,
	ImageOutputFormat,
	ImageQuality,
	ImageQualityPreset,
	ImageTransform,
} from '../assets/types';
export type { SSRManifest } from '../core/app/types';
export type { AstroCookies } from '../core/cookies';

export interface AstroBuiltinProps {
	'client:load'?: boolean;
	'client:idle'?: boolean;
	'client:media'?: string;
	'client:visible'?: boolean;
	'client:only'?: boolean | string;
}

// Allow users to extend this for astro-jsx.d.ts
// eslint-disable-next-line @typescript-eslint/no-empty-interface
export interface AstroClientDirectives {}

export interface AstroBuiltinAttributes {
	'class:list'?:
		| Record<string, boolean>
		| Record<any, any>
		| Iterable<string>
		| Iterable<any>
		| string;
	'set:html'?: any;
	'set:text'?: any;
	'is:raw'?: boolean;
}

export interface AstroDefineVarsAttribute {
	'define:vars'?: any;
}

export interface AstroStyleAttributes {
	/** @deprecated Use `is:global` instead */
	global?: boolean;
	'is:global'?: boolean;
	'is:inline'?: boolean;
}

export interface AstroScriptAttributes {
	/** @deprecated Hoist is now the default behavior */
	hoist?: boolean;
	'is:inline'?: boolean;
}

export interface AstroComponentMetadata {
	displayName: string;
	hydrate?: 'load' | 'idle' | 'visible' | 'media' | 'only';
	hydrateArgs?: any;
	componentUrl?: string;
	componentExport?: { value: string; namespace?: boolean };
	astroStaticSlot: true;
}

/** The flags supported by the Astro CLI */
export interface CLIFlags {
	root?: string;
	site?: string;
	base?: string;
	host?: string | boolean;
	port?: number;
	config?: string;
	drafts?: boolean;
	open?: boolean;
	experimentalAssets?: boolean;
<<<<<<< HEAD
=======
	experimentalMiddleware?: boolean;
	experimentalRedirects?: boolean;
>>>>>>> eb459577
}

export interface BuildConfig {
	/**
	 * @deprecated Use config.build.client instead.
	 */
	client: URL;
	/**
	 * @deprecated Use config.build.server instead.
	 */
	server: URL;
	/**
	 * @deprecated Use config.build.serverEntry instead.
	 */
	serverEntry: string;
}

/**
 * Astro global available in all contexts in .astro files
 *
 * [Astro reference](https://docs.astro.build/reference/api-reference/#astro-global)
 */
export interface AstroGlobal<Props extends Record<string, any> = Record<string, any>>
	extends AstroGlobalPartial,
		AstroSharedContext<Props> {
	/**
	 * A full URL object of the request URL.
	 * Equivalent to: `new URL(Astro.request.url)`
	 *
	 * [Astro reference](https://docs.astro.build/en/reference/api-reference/#url)
	 */
	url: AstroSharedContext['url'];
	/** Parameters passed to a dynamic page generated using [getStaticPaths](https://docs.astro.build/en/reference/api-reference/#getstaticpaths)
	 *
	 * Example usage:
	 * ```astro
	 * ---
	 * export async function getStaticPaths() {
	 *    return [
	 *     { params: { id: '1' } },
	 *   ];
	 * }
	 *
	 * const { id } = Astro.params;
	 * ---
	 * <h1>{id}</h1>
	 * ```
	 *
	 * [Astro reference](https://docs.astro.build/en/reference/api-reference/#astroparams)
	 */
	params: AstroSharedContext['params'];
	/** List of props passed to this component
	 *
	 * A common way to get specific props is through [destructuring](https://developer.mozilla.org/en-US/docs/Web/JavaScript/Reference/Operators/Destructuring_assignment), ex:
	 * ```typescript
	 * const { name } = Astro.props
	 * ```
	 *
	 * [Astro reference](https://docs.astro.build/en/core-concepts/astro-components/#component-props)
	 */
	props: AstroSharedContext<Props>['props'];
	/** Information about the current request. This is a standard [Request](https://developer.mozilla.org/en-US/docs/Web/API/Request) object
	 *
	 * For example, to get a URL object of the current URL, you can use:
	 * ```typescript
	 * const url = new URL(Astro.request.url);
	 * ```
	 *
	 * [Astro reference](https://docs.astro.build/en/reference/api-reference/#astrorequest)
	 */
	request: Request;
	/** Information about the outgoing response. This is a standard [ResponseInit](https://developer.mozilla.org/en-US/docs/Web/API/Response/Response#init) object
	 *
	 * For example, to change the status code you can set a different status on this object:
	 * ```typescript
	 * Astro.response.status = 404;
	 * ```
	 *
	 * [Astro reference](https://docs.astro.build/en/reference/api-reference/#astroresponse)
	 */
	response: ResponseInit & {
		readonly headers: Headers;
	};
	/** Redirect to another page (**SSR Only**)
	 *
	 * Example usage:
	 * ```typescript
	 * if(!isLoggedIn) {
	 *   return Astro.redirect('/login');
	 * }
	 * ```
	 *
	 * [Astro reference](https://docs.astro.build/en/guides/server-side-rendering/#astroredirect)
	 */
	redirect: AstroSharedContext['redirect'];
	/**
	 * The <Astro.self /> element allows a component to reference itself recursively.
	 *
	 * [Astro reference](https://docs.astro.build/en/guides/api-reference/#astroself)
	 */
	self: AstroComponentFactory;
	/** Utility functions for modifying an Astro component’s slotted children
	 *
	 * [Astro reference](https://docs.astro.build/en/reference/api-reference/#astroslots)
	 */
	slots: Record<string, true | undefined> & {
		/**
		 * Check whether content for this slot name exists
		 *
		 * Example usage:
		 * ```typescript
		 *	if (Astro.slots.has('default')) {
		 *   // Do something...
		 *	}
		 * ```
		 *
		 * [Astro reference](https://docs.astro.build/en/reference/api-reference/#astroslots)
		 */
		has(slotName: string): boolean;
		/**
		 * Asynchronously renders this slot and returns a string
		 *
		 * Example usage:
		 * ```astro
		 * ---
		 * let html: string = '';
		 * if (Astro.slots.has('default')) {
		 *   html = await Astro.slots.render('default')
		 * }
		 * ---
		 * <Fragment set:html={html} />
		 * ```
		 *
		 * A second parameters can be used to pass arguments to a slotted callback
		 *
		 * Example usage:
		 * ```astro
		 * ---
		 * html = await Astro.slots.render('default', ["Hello", "World"])
		 * ---
		 * ```
		 * Each item in the array will be passed as an argument that you can use like so:
		 * ```astro
		 * <Component>
		 *		{(hello, world) => <div>{hello}, {world}!</div>}
		 * </Component>
		 * ```
		 *
		 * [Astro reference](https://docs.astro.build/en/reference/api-reference/#astroslots)
		 */
		render(slotName: string, args?: any[]): Promise<string>;
	};
}

/** Union type of supported markdown file extensions */
type MarkdowFileExtension = (typeof SUPPORTED_MARKDOWN_FILE_EXTENSIONS)[number];

export interface AstroGlobalPartial {
	/**
	 * Fetch local files into your static site setup
	 *
	 * Example usage:
	 * ```typescript
	 * const posts = await Astro.glob('../pages/post/*.md');
	 * ```
	 *
	 * [Astro reference](https://docs.astro.build/en/reference/api-reference/#astroglob)
	 */
	glob(globStr: `${any}.astro`): Promise<AstroInstance[]>;
	glob<T extends Record<string, any>>(
		globStr: `${any}${MarkdowFileExtension}`
	): Promise<MarkdownInstance<T>[]>;
	glob<T extends Record<string, any>>(globStr: `${any}.mdx`): Promise<MDXInstance<T>[]>;
	glob<T extends Record<string, any>>(globStr: string): Promise<T[]>;
	/**
	 * Returns a [URL](https://developer.mozilla.org/en-US/docs/Web/API/URL) object built from the [site](https://docs.astro.build/en/reference/configuration-reference/#site) config option
	 *
	 * [Astro reference](https://docs.astro.build/en/reference/api-reference/#astrosite)
	 */
	site: URL | undefined;
	/**
	 * Returns a string with the current version of Astro.
	 *
	 * Useful for using `<meta name="generator" content={Astro.generator} />` or crediting Astro in a site footer.
	 *
	 * [HTML Specification for `generator`](https://html.spec.whatwg.org/multipage/semantics.html#meta-generator)
	 *
	 * [Astro reference](https://docs.astro.build/en/reference/api-reference/#astrogenerator)
	 */
	generator: string;
}

type ServerConfig = {
	/**
	 * @name server.host
	 * @type {string | boolean}
	 * @default `false`
	 * @version 0.24.0
	 * @description
	 * Set which network IP addresses the dev server should listen on (i.e. 	non-localhost IPs).
	 * - `false` - do not expose on a network IP address
	 * - `true` - listen on all addresses, including LAN and public addresses
	 * - `[custom-address]` - expose on a network IP address at `[custom-address]`
	 */
	host?: string | boolean;

	/**
	 * @name server.port
	 * @type {number}
	 * @default `3000`
	 * @description
	 * Set which port the dev server should listen on.
	 *
	 * If the given port is already in use, Astro will automatically try the next available port.
	 */
	port?: number;

	/**
	 * @name server.headers
	 * @typeraw {OutgoingHttpHeaders}
	 * @default `{}`
	 * @version 1.7.0
	 * @description
	 * Set custom HTTP response headers to be sent in `astro dev` and `astro preview`.
	 */
	headers?: OutgoingHttpHeaders;
};

export interface ViteUserConfig extends vite.UserConfig {
	ssr?: vite.SSROptions;
}

export interface ImageServiceConfig {
	// eslint-disable-next-line @typescript-eslint/ban-types
	entrypoint: 'astro/assets/services/sharp' | 'astro/assets/services/squoosh' | (string & {});
	config?: Record<string, any>;
}

/**
 * Astro User Config
 * Docs: https://docs.astro.build/reference/configuration-reference/
 */
export interface AstroUserConfig {
	/**
	 * @docs
	 * @kind heading
	 * @name Top-Level Options
	 */

	/**
	 * @docs
	 * @name root
	 * @cli --root
	 * @type {string}
	 * @default `"."` (current working directory)
	 * @summary Set the project root. The project root is the directory where your Astro project (and all `src`, `public` and `package.json` files) live.
	 * @description  You should only provide this option if you run the `astro` CLI commands in a directory other than the project root directory. Usually, this option is provided via the CLI instead of the [Astro config file](https://docs.astro.build/en/guides/configuring-astro/#supported-config-file-types), since Astro needs to know your project root before it can locate your config file.
	 *
	 * If you provide a relative path (ex: `--root: './my-project'`) Astro will resolve it against your current working directory.
	 *
	 * #### Examples
	 *
	 * ```js
	 * {
	 *   root: './my-project-directory'
	 * }
	 * ```
	 * ```bash
	 * $ astro build --root ./my-project-directory
	 * ```
	 */
	root?: string;

	/**
	 * @docs
	 * @name srcDir
	 * @type {string}
	 * @default `"./src"`
	 * @description Set the directory that Astro will read your site from.
	 *
	 * The value can be either an absolute file system path or a path relative to the project root.
	 *
	 * ```js
	 * {
	 *   srcDir: './www'
	 * }
	 * ```
	 */
	srcDir?: string;

	/**
	 * @docs
	 * @name publicDir
	 * @type {string}
	 * @default `"./public"`
	 * @description
	 * Set the directory for your static assets. Files in this directory are served at `/` during dev and copied to your build directory during build. These files are always served or copied as-is, without transform or bundling.
	 *
	 * The value can be either an absolute file system path or a path relative to the project root.
	 *
	 * ```js
	 * {
	 *   publicDir: './my-custom-publicDir-directory'
	 * }
	 * ```
	 */
	publicDir?: string;

	/**
	 * @docs
	 * @name outDir
	 * @type {string}
	 * @default `"./dist"`
	 * @see build.server
	 * @description Set the directory that `astro build` writes your final build to.
	 *
	 * The value can be either an absolute file system path or a path relative to the project root.
	 *
	 * ```js
	 * {
	 *   outDir: './my-custom-build-directory'
	 * }
	 * ```
	 */
	outDir?: string;

	/**
	 * @docs
	 * @name cacheDir
	 * @type {string}
	 * @default `"./node_modules/.astro"`
	 * @description Set the directory for caching build artifacts. Files in this directory will be used in subsequent builds to speed up the build time.
	 *
	 * The value can be either an absolute file system path or a path relative to the project root.
	 *
	 * ```js
	 * {
	 *   cacheDir: './my-custom-cache-directory'
	 * }
	 * ```
	 */
	cacheDir?: string;

	/**
	 * @docs
	 * @name redirects (Experimental)
	 * @type {RedirectConfig}
	 * @default `{}`
	 * @version 2.6.0
	 * @description Specify a mapping of redirects where the key is the route to match
	 * and the value is the path to redirect to.
	 *
	 * You can redirect both static and dynamic routes, but only to the same kind of route.
	 * For example you cannot have a `'/article': '/blog/[...slug]'` redirect.
	 *
	 *
	 * ```js
	 * {
	 *   redirects: {
	 *     '/old': '/new',
	 *     '/blog/[...slug]': '/articles/[...slug]',
	 *   }
	 * }
	 * ```
	 *
	 *
	 * For statically-generated sites with no adapter installed, this will produce a client redirect using a [`<meta http-equiv="refresh">` tag](https://developer.mozilla.org/en-US/docs/Web/HTML/Element/meta#http-equiv) and does not support status codes.
	 *
	 * When using SSR or with a static adapter in `output: static`
	 * mode, status codes are supported.
	 * Astro will serve redirected GET requests with a status of `301`
	 * and use a status of `308` for any other request method.
	 *
	 * You can customize the [redirection status code](https://developer.mozilla.org/en-US/docs/Web/HTTP/Status#redirection_messages) using an object in the redirect config:
	 *
	 * ```js
	 * {
	 *   redirects: {
	 *     '/other': {
	 *       status: 302,
	 *       destination: '/place',
	 *     },
	 *   }
	 * }
	 * ```
	 */
	redirects?: RedirectConfig;

	/**
	 * @docs
	 * @name site
	 * @type {string}
	 * @description
	 * Your final, deployed URL. Astro uses this full URL to generate your sitemap and canonical URLs in your final build. It is strongly recommended that you set this configuration to get the most out of Astro.
	 *
	 * ```js
	 * {
	 *   site: 'https://www.my-site.dev'
	 * }
	 * ```
	 */
	site?: string;

	/**
	 * @docs
	 * @name compressHTML
	 * @type {boolean}
	 * @default `false`
	 * @description
	 * This is an option to minify your HTML output and reduce the size of your HTML files. When enabled, Astro removes all whitespace from your HTML, including line breaks, from `.astro` components. This occurs both in development mode and in the final build.
	 * To enable this, set the `compressHTML` flag to `true`.
	 *
	 * ```js
	 * {
	 *   compressHTML: true
	 * }
	 * ```
	 */
	compressHTML?: boolean;

	/**
	 * @docs
	 * @name base
	 * @type {string}
	 * @description
	 * The base path to deploy to. Astro will use this path as the root for your pages and assets both in development and in production build.
	 *
	 * In the example below, `astro dev` will start your server at `/docs`.
	 *
	 * ```js
	 * {
	 *   base: '/docs'
	 * }
	 * ```
	 *
	 * When using this option, all of your static asset imports and URLs should add the base as a prefix. You can access this value via `import.meta.env.BASE_URL`.
	 *
	 * ```astro
	 * <a href="/docs/about/">About</a>
	 * <img src=`${import.meta.env.BASE_URL}/image.png`>
	 * ```
	 */
	base?: string;

	/**
	 * @docs
	 * @name trailingSlash
	 * @type {('always' | 'never' | 'ignore')}
	 * @default `'ignore'`
	 * @see build.format
	 * @description
	 *
	 * Set the route matching behavior of the dev server. Choose from the following options:
	 *   - `'always'` - Only match URLs that include a trailing slash (ex: "/foo/")
	 *   - `'never'` - Never match URLs that include a trailing slash (ex: "/foo")
	 *   - `'ignore'` - Match URLs regardless of whether a trailing "/" exists
	 *
	 * Use this configuration option if your production host has strict handling of how trailing slashes work or do not work.
	 *
	 * You can also set this if you prefer to be more strict yourself, so that URLs with or without trailing slashes won't work during development.
	 *
	 * ```js
	 * {
	 *   // Example: Require a trailing slash during development
	 *   trailingSlash: 'always'
	 * }
	 * ```
	 */
	trailingSlash?: 'always' | 'never' | 'ignore';

	/**
	 * @docs
	 * @name scopedStyleStrategy
	 * @type {('where' | 'class')}
	 * @default `'where'`
	 * @version 2.4
	 * @description
	 *
	 * Specify the strategy used for scoping styles within Astro components. Choose from:
	 *   - `'where'` - Use `:where` selectors, causing no specifity increase.
	 *   - `'class'` - Use class-based selectors, causing a +1 specifity increase.
	 *
	 * Using `'class'` is helpful when you want to ensure that element selectors within an Astro component override global style defaults (e.g. from a global stylesheet).
	 * Using `'where'` gives you more control over specifity, but requires that you use higher-specifity selectors, layers, and other tools to control which selectors are applied.
	 */
	scopedStyleStrategy?: 'where' | 'class';

	/**
	 * @docs
	 * @name adapter
	 * @typeraw {AstroIntegration}
	 * @see output
	 * @description
	 *
	 * Deploy to your favorite server, serverless, or edge host with build adapters. Import one of our first-party adapters for [Netlify](https://docs.astro.build/en/guides/deploy/netlify/#adapter-for-ssredge), [Vercel](https://docs.astro.build/en/guides/deploy/vercel/#adapter-for-ssr), and more to engage Astro SSR.
	 *
	 * [See our Server-side Rendering guide](https://docs.astro.build/en/guides/server-side-rendering/) for more on SSR, and [our deployment guides](https://docs.astro.build/en/guides/deploy/) for a complete list of hosts.
	 *
	 * ```js
	 * import netlify from '@astrojs/netlify/functions';
	 * {
	 *   // Example: Build for Netlify serverless deployment
	 * 	 adapter: netlify(),
	 * }
	 * ```
	 */
	adapter?: AstroIntegration;

	/**
	 * @docs
	 * @name output
	 * @type {('static' | 'server' | 'hybrid')}
	 * @default `'static'`
	 * @see adapter
	 * @description
	 *
	 * Specifies the output target for builds.
	 *
	 * - 'static' - Building a static site to be deploy to any static host.
	 * - 'server' - Building an app to be deployed to a host supporting SSR (server-side rendering).
	 * - 'hybrid' - Building a static site with a few server-side rendered pages.
	 *
	 * ```js
	 * import { defineConfig } from 'astro/config';
	 *
	 * export default defineConfig({
	 *   output: 'static'
	 * })
	 * ```
	 */
	output?: 'static' | 'server' | 'hybrid';

	/**
	 * @docs
	 * @kind heading
	 * @name Build Options
	 */
	build?: {
		/**
		 * @docs
		 * @name build.format
		 * @typeraw {('file' | 'directory')}
		 * @default `'directory'`
		 * @description
		 * Control the output file format of each page.
		 *   - If 'file', Astro will generate an HTML file (ex: "/foo.html") for each page.
		 *   - If 'directory', Astro will generate a directory with a nested `index.html` file (ex: "/foo/index.html") for each page.
		 *
		 * ```js
		 * {
		 *   build: {
		 *     // Example: Generate `page.html` instead of `page/index.html` during build.
		 *     format: 'file'
		 *   }
		 * }
		 * ```
		 *
		 * #### Effect on Astro.url
		 * Setting `build.format` controls what `Astro.url` is set to during the build. When it is:
		 * - `directory` - The `Astro.url.pathname` will include a trailing slash to mimic folder behavior; ie `/foo/`.
		 * - `file` - The `Astro.url.pathname` will include `.html`; ie `/foo.html`.
		 *
		 * This means that when you create relative URLs using `new URL('./relative', Astro.url)`, you will get consistent behavior between dev and build.
		 */
		format?: 'file' | 'directory';
		/**
		 * @docs
		 * @name build.client
		 * @type {string}
		 * @default `'./dist/client'`
		 * @description
		 * Controls the output directory of your client-side CSS and JavaScript when `output: 'server'` or `output: 'hybrid'` only.
		 * `outDir` controls where the code is built to.
		 *
		 * This value is relative to the `outDir`.
		 *
		 * ```js
		 * {
		 *   output: 'server', // or 'hybrid'
		 *   build: {
		 *     client: './client'
		 *   }
		 * }
		 * ```
		 */
		client?: string;
		/**
		 * @docs
		 * @name build.server
		 * @type {string}
		 * @default `'./dist/server'`
		 * @description
		 * Controls the output directory of server JavaScript when building to SSR.
		 *
		 * This value is relative to the `outDir`.
		 *
		 * ```js
		 * {
		 *   build: {
		 *     server: './server'
		 *   }
		 * }
		 * ```
		 */
		server?: string;
		/**
		 * @docs
		 * @name build.assets
		 * @type {string}
		 * @default `'_astro'`
		 * @see outDir
		 * @version 2.0.0
		 * @description
		 * Specifies the directory in the build output where Astro-generated assets (bundled JS and CSS for example) should live.
		 *
		 * ```js
		 * {
		 *   build: {
		 *     assets: '_custom'
		 *   }
		 * }
		 * ```
		 */
		assets?: string;
		/**
		 * @docs
		 * @name build.assetsPrefix
		 * @type {string}
		 * @default `undefined`
		 * @version 2.2.0
		 * @description
		 * Specifies the prefix for Astro-generated asset links. This can be used if assets are served from a different domain than the current site.
		 *
		 * For example, if this is set to `https://cdn.example.com`, assets will be fetched from `https://cdn.example.com/_astro/...` (regardless of the `base` option).
		 * You would need to upload the files in `./dist/_astro/` to `https://cdn.example.com/_astro/` to serve the assets.
		 * The process varies depending on how the third-party domain is hosted.
		 * To rename the `_astro` path, specify a new directory in `build.assets`.
		 *
		 * ```js
		 * {
		 *   build: {
		 *     assetsPrefix: 'https://cdn.example.com'
		 *   }
		 * }
		 * ```
		 */
		assetsPrefix?: string;
		/**
		 * @docs
		 * @name build.serverEntry
		 * @type {string}
		 * @default `'entry.mjs'`
		 * @description
		 * Specifies the file name of the server entrypoint when building to SSR.
		 * This entrypoint is usually dependent on which host you are deploying to and
		 * will be set by your adapter for you.
		 *
		 * Note that it is recommended that this file ends with `.mjs` so that the runtime
		 * detects that the file is a JavaScript module.
		 *
		 * ```js
		 * {
		 *   build: {
		 *     serverEntry: 'main.mjs'
		 *   }
		 * }
		 * ```
		 */
		serverEntry?: string;
		/**
		 * @docs
		 * @name build.redirects
		 * @type {boolean}
		 * @default `true`
		 * @version 2.6.0
		 * @description
		 * Specifies whether redirects will be output to HTML during the build.
		 * This option only applies to `output: 'static'` mode; in SSR redirects
		 * are treated the same as all responses.
		 *
		 * This option is mostly meant to be used by adapters that have special
		 * configuration files for redirects and do not need/want HTML based redirects.
		 *
		 * ```js
		 * {
		 *   build: {
		 *     redirects: false
		 *   }
		 * }
		 * ```
		 */
		redirects?: boolean;
	};

	/**
	 * @docs
	 * @kind heading
	 * @name Server Options
	 * @description
	 *
	 * Customize the Astro dev server, used by both `astro dev` and `astro preview`.
	 *
	 * ```js
	 * {
	 *   server: { port: 1234, host: true}
	 * }
	 * ```
	 *
	 * To set different configuration based on the command run ("dev", "preview") a function can also be passed to this configuration option.
	 *
	 * ```js
	 * {
	 *   // Example: Use the function syntax to customize based on command
	 *   server: (command) => ({ port: command === 'dev' ? 3000 : 4000 })
	 * }
	 * ```
	 */

	/**
	 * @docs
	 * @name server.host
	 * @type {string | boolean}
	 * @default `false`
	 * @version 0.24.0
	 * @description
	 * Set which network IP addresses the server should listen on (i.e. non-localhost IPs).
	 * - `false` - do not expose on a network IP address
	 * - `true` - listen on all addresses, including LAN and public addresses
	 * - `[custom-address]` - expose on a network IP address at `[custom-address]` (ex: `192.168.0.1`)
	 */

	/**
	 * @docs
	 * @name server.port
	 * @type {number}
	 * @default `3000`
	 * @description
	 * Set which port the server should listen on.
	 *
	 * If the given port is already in use, Astro will automatically try the next available port.
	 *
	 * ```js
	 * {
	 *   server: { port: 8080 }
	 * }
	 * ```
	 */

	/**
	 * @docs
	 * @name server.headers
	 * @typeraw {OutgoingHttpHeaders}
	 * @default `{}`
	 * @version 1.7.0
	 * @description
	 * Set custom HTTP response headers to be sent in `astro dev` and `astro preview`.
	 */

	server?: ServerConfig | ((options: { command: 'dev' | 'preview' }) => ServerConfig);

	/**
	 * @docs
	 * @kind heading
	 * @name Image options
	 */
	image?: {
		/**
		 * @docs
		 * @name image.service (Experimental)
		 * @type {{entrypoint: 'astro/assets/services/sharp' | 'astro/assets/services/squoosh' | string, config: Record<string, any>}}
		 * @default `{entrypoint: 'astro/assets/services/squoosh', config?: {}}`
		 * @version 2.1.0
		 * @description
		 * Set which image service is used for Astro’s experimental assets support.
		 *
		 * The value should be an object with an entrypoint for the image service to use and optionally, a config object to pass to the service.
		 *
		 * The service entrypoint can be either one of the included services, or a third-party package.
		 *
		 * ```js
		 * {
		 *   image: {
		 *     // Example: Enable the Sharp-based image service
		 *     service: { entrypoint: 'astro/assets/services/sharp' },
		 *   },
		 * }
		 * ```
		 */
		service: ImageServiceConfig;
	};

	/**
	 * @docs
	 * @kind heading
	 * @name Markdown Options
	 */
	markdown?: {
		/**
		 * @docs
		 * @name markdown.drafts
		 * @type {boolean}
		 * @default `false`
		 * @description
		 * Control whether Markdown draft pages should be included in the build.
		 *
		 * A Markdown page is considered a draft if it includes `draft: true` in its frontmatter. Draft pages are always included & visible during development (`astro dev`) but by default they will not be included in your final build.
		 *
		 * ```js
		 * {
		 *   markdown: {
		 *     // Example: Include all drafts in your final build
		 *     drafts: true,
		 *   }
		 * }
		 * ```
		 */
		drafts?: boolean;

		/**
		 * @docs
		 * @name markdown.shikiConfig
		 * @typeraw {Partial<ShikiConfig>}
		 * @description
		 * Shiki configuration options. See [the Markdown configuration docs](https://docs.astro.build/en/guides/markdown-content/#shiki-configuration) for usage.
		 */
		shikiConfig?: Partial<ShikiConfig>;

		/**
		 * @docs
		 * @name markdown.syntaxHighlight
		 * @type {'shiki' | 'prism' | false}
		 * @default `shiki`
		 * @description
		 * Which syntax highlighter to use, if any.
		 * - `shiki` - use the [Shiki](https://github.com/shikijs/shiki) highlighter
		 * - `prism` - use the [Prism](https://prismjs.com/) highlighter
		 * - `false` - do not apply syntax highlighting.
		 *
		 * ```js
		 * {
		 *   markdown: {
		 *     // Example: Switch to use prism for syntax highlighting in Markdown
		 *     syntaxHighlight: 'prism',
		 *   }
		 * }
		 * ```
		 */
		syntaxHighlight?: 'shiki' | 'prism' | false;

		/**
		 * @docs
		 * @name markdown.remarkPlugins
		 * @type {RemarkPlugins}
		 * @description
		 * Pass [remark plugins](https://github.com/remarkjs/remark) to customize how your Markdown is built. You can import and apply the plugin function (recommended), or pass the plugin name as a string.
		 *
		 * ```js
		 * import remarkToc from 'remark-toc';
		 * {
		 *   markdown: {
		 *     remarkPlugins: [remarkToc]
		 *   }
		 * }
		 * ```
		 */
		remarkPlugins?: RemarkPlugins;
		/**
		 * @docs
		 * @name markdown.rehypePlugins
		 * @type {RehypePlugins}
		 * @description
		 * Pass [rehype plugins](https://github.com/remarkjs/remark-rehype) to customize how your Markdown's output HTML is processed. You can import and apply the plugin function (recommended), or pass the plugin name as a string.
		 *
		 * ```js
		 * import rehypeMinifyHtml from 'rehype-minify';
		 * {
		 *   markdown: {
		 *     rehypePlugins: [rehypeMinifyHtml]
		 *   }
		 * }
		 * ```
		 */
		rehypePlugins?: RehypePlugins;
		/**
		 * @docs
		 * @name markdown.gfm
		 * @type {boolean}
		 * @default `true`
		 * @version 2.0.0
		 * @description
		 * Astro uses [GitHub-flavored Markdown](https://github.com/remarkjs/remark-gfm) by default. To disable this, set the `gfm` flag to `false`:
		 *
		 * ```js
		 * {
		 *   markdown: {
		 *     gfm: false,
		 *   }
		 * }
		 * ```
		 */
		gfm?: boolean;
		/**
		 * @docs
		 * @name markdown.smartypants
		 * @type {boolean}
		 * @default `true`
		 * @version 2.0.0
		 * @description
		 * Astro uses the [SmartyPants formatter](https://daringfireball.net/projects/smartypants/) by default. To disable this, set the `smartypants` flag to `false`:
		 *
		 * ```js
		 * {
		 *   markdown: {
		 *     smartypants: false,
		 *   }
		 * }
		 * ```
		 */
		smartypants?: boolean;
		/**
		 * @docs
		 * @name markdown.remarkRehype
		 * @type {RemarkRehype}
		 * @description
		 * Pass options to [remark-rehype](https://github.com/remarkjs/remark-rehype#api).
		 *
		 * ```js
		 * {
		 *   markdown: {
		 *     // Example: Translate the footnotes text to another language, here are the default English values
		 *     remarkRehype: { footnoteLabel: "Footnotes", footnoteBackLabel: "Back to content"},
		 *   },
		 * };
		 * ```
		 */
		remarkRehype?: RemarkRehype;
	};

	/**
	 * @docs
	 * @kind heading
	 * @name Integrations
	 * @description
	 *
	 * Extend Astro with custom integrations. Integrations are your one-stop-shop for adding framework support (like Solid.js), new features (like sitemaps), and new libraries (like Partytown and Turbolinks).
	 *
	 * Read our [Integrations Guide](https://docs.astro.build/en/guides/integrations-guide/) for help getting started with Astro Integrations.
	 *
	 * ```js
	 * import react from '@astrojs/react';
	 * import tailwind from '@astrojs/tailwind';
	 * {
	 *   // Example: Add React + Tailwind support to Astro
	 *   integrations: [react(), tailwind()]
	 * }
	 * ```
	 */
	integrations?: Array<
		AstroIntegration | (AstroIntegration | false | undefined | null)[] | false | undefined | null
	>;

	/**
	 * @docs
	 * @kind heading
	 * @name Vite
	 * @description
	 *
	 * Pass additional configuration options to Vite. Useful when Astro doesn't support some advanced configuration that you may need.
	 *
	 * View the full `vite` configuration object documentation on [vitejs.dev](https://vitejs.dev/config/).
	 *
	 * #### Examples
	 *
	 * ```js
	 * {
	 *   vite: {
	 *     ssr: {
	 *       // Example: Force a broken package to skip SSR processing, if needed
	 *       external: ['broken-npm-package'],
	 *     }
	 *   }
	 * }
	 * ```
	 *
	 * ```js
	 * {
	 *   vite: {
	 *     // Example: Add custom vite plugins directly to your Astro project
	 *     plugins: [myPlugin()],
	 *   }
	 * }
	 * ```
	 */
	vite?: ViteUserConfig;

	/**
	 * @docs
	 * @kind heading
	 * @name Legacy Flags
	 * @description
	 * To help some users migrate between versions of Astro, we occasionally introduce `legacy` flags.
	 * These flags allow you to opt in to some deprecated or otherwise outdated behavior of Astro
	 * in the latest version, so that you can continue to upgrade and take advantage of new Astro releases.
	 */
	legacy?: object;

	/**
	 * @docs
	 * @kind heading
	 * @name Experimental Flags
	 * @description
	 * Astro offers experimental flags to give users early access to new features.
	 * These flags are not guaranteed to be stable.
	 */
	experimental?: {
		/**
		 * @docs
		 * @name experimental.assets
		 * @type {boolean}
		 * @default `false`
		 * @version 2.1.0
		 * @description
		 * Enable experimental support for optimizing and resizing images. With this enabled, a new `astro:assets` module will be exposed.
		 *
		 * To enable this feature, set `experimental.assets` to `true` in your Astro config:
		 *
		 * ```js
		 * {
		 * 	experimental: {
		 *		assets: true,
		 * 	},
		 * }
		 * ```
		 */
		assets?: boolean;

		/**
		 * @docs
		 * @name experimental.inlineStylesheets
		 * @type {('always' | 'auto' | 'never')}
		 * @default `never`
		 * @version 2.4.0
		 * @description
		 * Control whether styles are sent to the browser in a separate css file or inlined into `<style>` tags. Choose from the following options:
		 *  - `'always'` - all styles are inlined into `<style>` tags
		 *  - `'auto'` - only stylesheets smaller than `ViteConfig.build.assetsInlineLimit` (default: 4kb) are inlined. Otherwise, styles are sent in external stylesheets.
		 *  - `'never'` - all styles are sent in external stylesheets
		 *
		 * ```js
		 * {
		 * 	experimental: {
		 *		inlineStylesheets: `auto`,
		 * 	},
		 * }
		 * ```
		 */
		inlineStylesheets?: 'always' | 'auto' | 'never';

		/**
		 * @docs
		 * @name experimental.customClientDirectives
		 * @type {boolean}
		 * @default `false`
		 * @version 2.5.0
		 * @description
		 * Allow integrations to use the [experimental `addClientDirective` API](/en/reference/integrations-reference/#addclientdirective-option) in the `astro:config:setup` hook
		 * to add custom client directives in Astro files.
		 *
		 * To enable this feature, set `experimental.customClientDirectives` to `true` in your Astro config:
		 *
		 * ```js
		 * {
		 * 	experimental: {
		 *		customClientDirectives: true,
		 * 	},
		 * }
		 * ```
		 */
		customClientDirectives?: boolean;

		/**
		 * @docs
		 * @name experimental.hybridOutput
		 * @type {boolean}
		 * @default `false`
		 * @version 2.5.0
		 * @description
		 * Enable experimental support for hybrid SSR with pre-rendering enabled by default.
		 *
		 * To enable this feature, first set `experimental.hybridOutput` to `true` in your Astro config, and set `output` to `hybrid`.
		 *
		 * ```js
		 * {
		 *  output: 'hybrid',
		 * 	experimental: {
		 *		hybridOutput: true,
		 * 	},
		 * }
		 * ```
		 * Then add `export const prerender =  false` to any page or endpoint you want to opt-out of pre-rendering.
		 * ```astro
		 * ---
		 * // pages/contact.astro
		 * export const prerender = false
		 *
		 * if (Astro.request.method === 'POST') {
		 *  // handle form submission
		 * }
		 * ---
		 * <form method="POST">
		 * 	<input type="text" name="name" />
		 * 	<input type="email" name="email" />
		 * 	<button type="submit">Submit</button>
		 * </form>
		 * ```
		 */
		hybridOutput?: boolean;

		/**
		 * @docs
		 * @name experimental.redirects
		 * @type {boolean}
		 * @default `false`
		 * @version 2.6.0
		 * @description
		 * Enable experimental support for redirect configuration. With this enabled
		 * you can set redirects via the top-level `redirects` property. To enable
		 * this feature, set `experimental.redirects` to `true`.
		 *
		 * ```js
		 * {
		 * 	experimental: {
		 *		redirects: true,
		 * 	},
		 * }
		 * ```
		 */
		redirects?: boolean;
	};

	// Legacy options to be removed

	/** @deprecated - Use "integrations" instead. Run Astro to learn more about migrating. */
	renderers?: never;
	/** @deprecated `projectRoot` has been renamed to `root` */
	projectRoot?: never;
	/** @deprecated `src` has been renamed to `srcDir` */
	src?: never;
	/** @deprecated `pages` has been removed. It is no longer configurable. */
	pages?: never;
	/** @deprecated `public` has been renamed to `publicDir` */
	public?: never;
	/** @deprecated `dist` has been renamed to `outDir` */
	dist?: never;
	/** @deprecated `styleOptions` has been renamed to `style` */
	styleOptions?: never;
	/** @deprecated `markdownOptions` has been renamed to `markdown` */
	markdownOptions?: never;
	/** @deprecated `buildOptions` has been renamed to `build` */
	buildOptions?: never;
	/** @deprecated `devOptions` has been renamed to `server` */
	devOptions?: never;
}

// NOTE(fks): We choose to keep our hand-generated AstroUserConfig interface so that
// we can add JSDoc-style documentation and link to the definition file in our repo.
// However, Zod comes with the ability to auto-generate AstroConfig from the schema
// above. If we ever get to the point where we no longer need the dedicated
// @types/config.ts file, consider replacing it with the following lines:
//
// export interface AstroUserConfig extends z.input<typeof AstroConfigSchema> {
// }

/**
 * IDs for different stages of JS script injection:
 * - "before-hydration": Imported client-side, before the hydration script runs. Processed & resolved by Vite.
 * - "head-inline": Injected into a script tag in the `<head>` of every page. Not processed or resolved by Vite.
 * - "page": Injected into the JavaScript bundle of every page. Processed & resolved by Vite.
 * - "page-ssr": Injected into the frontmatter of every Astro page. Processed & resolved by Vite.
 */
export type InjectedScriptStage = 'before-hydration' | 'head-inline' | 'page' | 'page-ssr';

/**
 * Resolved Astro Config
 * Config with user settings along with all defaults filled in.
 */

export interface InjectedRoute {
	pattern: string;
	entryPoint: string;
}
export interface AstroConfig extends z.output<typeof AstroConfigSchema> {
	// Public:
	// This is a more detailed type than zod validation gives us.
	// TypeScript still confirms zod validation matches this type.
	integrations: AstroIntegration[];
}

export type ContentEntryModule = {
	id: string;
	collection: string;
	slug: string;
	body: string;
	data: Record<string, unknown>;
	_internal: {
		rawData: string;
		filePath: string;
	};
};

export type DataEntryModule = {
	id: string;
	collection: string;
	data: Record<string, unknown>;
	_internal: {
		rawData: string;
		filePath: string;
	};
};

export interface ContentEntryType {
	extensions: string[];
	getEntryInfo(params: {
		fileUrl: URL;
		contents: string;
	}): GetContentEntryInfoReturnType | Promise<GetContentEntryInfoReturnType>;
	getRenderModule?(
		this: rollup.PluginContext,
		params: {
			contents: string;
			fileUrl: URL;
			viteId: string;
		}
	): rollup.LoadResult | Promise<rollup.LoadResult>;
	contentModuleTypes?: string;
	/**
	 * Handle asset propagation for rendered content to avoid bleed.
	 * Ex. MDX content can import styles and scripts, so `handlePropagation` should be true.
	 * @default true
	 */
	handlePropagation?: boolean;
}

type GetContentEntryInfoReturnType = {
	data: Record<string, unknown>;
	/**
	 * Used for error hints to point to correct line and location
	 * Should be the untouched data as read from the file,
	 * including newlines
	 */
	rawData: string;
	body: string;
	slug: string;
};

export interface DataEntryType {
	extensions: string[];
	getEntryInfo(params: {
		fileUrl: URL;
		contents: string;
	}): GetDataEntryInfoReturnType | Promise<GetDataEntryInfoReturnType>;
}

export type GetDataEntryInfoReturnType = { data: Record<string, unknown>; rawData?: string };

export interface AstroSettings {
	config: AstroConfig;
	adapter: AstroAdapter | undefined;
	injectedRoutes: InjectedRoute[];
	pageExtensions: string[];
	contentEntryTypes: ContentEntryType[];
	dataEntryTypes: DataEntryType[];
	renderers: AstroRenderer[];
	scripts: {
		stage: InjectedScriptStage;
		content: string;
	}[];
	/**
	 * Map of directive name (e.g. `load`) to the directive script code
	 */
	clientDirectives: Map<string, string>;
	tsConfig: TsConfigJson | undefined;
	tsConfigPath: string | undefined;
	watchFiles: string[];
	forceDisableTelemetry: boolean;
	timer: AstroTimer;
}

export type AsyncRendererComponentFn<U> = (
	Component: any,
	props: any,
	slots: Record<string, string>,
	metadata?: AstroComponentMetadata
) => Promise<U>;

/** Generic interface for a component (Astro, Svelte, React, etc.) */
export interface ComponentInstance {
	default: AstroComponentFactory;
	css?: string[];
	prerender?: boolean;
	getStaticPaths?: (options: GetStaticPathsOptions) => GetStaticPathsResult;
}

export interface AstroInstance {
	file: string;
	url: string | undefined;
	default: AstroComponentFactory;
}

export interface MarkdownInstance<T extends Record<string, any>> {
	frontmatter: T;
	/** Absolute file path (e.g. `/home/user/projects/.../file.md`) */
	file: string;
	/** Browser URL for files under `/src/pages` (e.g. `/en/guides/markdown-content`) */
	url: string | undefined;
	/** Component to render content in `.astro` files. Usage: `<Content />` */
	Content: AstroComponentFactory;
	/** raw Markdown file content, excluding layout HTML and YAML frontmatter */
	rawContent(): string;
	/** Markdown file compiled to HTML, excluding layout HTML */
	compiledContent(): string;
	/** List of headings (h1 -> h6) with associated metadata */
	getHeadings(): MarkdownHeading[];
	default: AstroComponentFactory;
}

type MD = MarkdownInstance<Record<string, any>>;

export type MDXInstance<T extends Record<string, any>> = Omit<
	MarkdownInstance<T>,
	'rawContent' | 'compiledContent'
>;

export interface MarkdownLayoutProps<T extends Record<string, any>> {
	frontmatter: {
		file: MarkdownInstance<T>['file'];
		url: MarkdownInstance<T>['url'];
	} & T;
	file: MarkdownInstance<T>['file'];
	url: MarkdownInstance<T>['url'];
	headings: MarkdownHeading[];
	rawContent: MarkdownInstance<T>['rawContent'];
	compiledContent: MarkdownInstance<T>['compiledContent'];
}

export type MDXLayoutProps<T extends Record<string, any>> = Omit<
	MarkdownLayoutProps<T>,
	'rawContent' | 'compiledContent'
>;

export type GetHydrateCallback = () => Promise<() => void | Promise<void>>;

/**
 * getStaticPaths() options
 *
 * [Astro Reference](https://docs.astro.build/en/reference/api-reference/#getstaticpaths)
 */ export interface GetStaticPathsOptions {
	paginate: PaginateFunction;
	/**
	 * The RSS helper has been removed from getStaticPaths! Try the new @astrojs/rss package instead.
	 * @see https://docs.astro.build/en/guides/rss/
	 */
	rss(): never;
}

export type GetStaticPathsItem = {
	params: { [K in keyof Params]: Params[K] | number };
	props?: Props;
};
export type GetStaticPathsResult = GetStaticPathsItem[];
export type GetStaticPathsResultKeyed = GetStaticPathsResult & {
	keyed: Map<string, GetStaticPathsItem>;
};

/**
 * Return an array of pages to generate for a [dynamic route](https://docs.astro.build/en/core-concepts/routing/#dynamic-routes). (**SSG Only**)
 *
 * [Astro Reference](https://docs.astro.build/en/reference/api-reference/#getstaticpaths)
 */
export type GetStaticPaths = (
	options: GetStaticPathsOptions
) =>
	| Promise<GetStaticPathsResult | GetStaticPathsResult[]>
	| GetStaticPathsResult
	| GetStaticPathsResult[];

/**
 * Infers the shape of the `params` property returned by `getStaticPaths()`.
 *
 * @example
 * ```ts
 * import type { GetStaticPaths } from 'astro';
 *
 * export const getStaticPaths = (() => {
 *   return results.map((entry) => ({
 *     params: { slug: entry.slug },
 *   }));
 * }) satisfies GetStaticPaths;
 *
 * type Params = InferGetStaticParamsType<typeof getStaticPaths>;
 * //   ^? { slug: string; }
 *
 * const { slug } = Astro.params as Params;
 * ```
 */
export type InferGetStaticParamsType<T> = T extends () => infer R | Promise<infer R>
	? R extends Array<infer U>
		? U extends { params: infer P }
			? P
			: never
		: never
	: never;

/**
 * Infers the shape of the `props` property returned by `getStaticPaths()`.
 *
 * @example
 * ```ts
 * import type { GetStaticPaths } from 'astro';
 *
 * export const getStaticPaths = (() => {
 *   return results.map((entry) => ({
 *     params: { slug: entry.slug },
 *     props: {
 *       propA: true,
 *       propB: 42
 *     },
 *   }));
 * }) satisfies GetStaticPaths;
 *
 * type Props = InferGetStaticPropsType<typeof getStaticPaths>;
 * //   ^? { propA: boolean; propB: number; }
 *
 * const { propA, propB } = Astro.props;
 * ```
 */
export type InferGetStaticPropsType<T> = T extends () => infer R | Promise<infer R>
	? R extends Array<infer U>
		? U extends { props: infer P }
			? P
			: never
		: never
	: never;

export interface HydrateOptions {
	name: string;
	value?: string;
}

export type JSXTransformConfig = Pick<
	babel.TransformOptions,
	'presets' | 'plugins' | 'inputSourceMap'
>;

export type JSXTransformFn = (options: {
	mode: string;
	ssr: boolean;
}) => Promise<JSXTransformConfig>;

export interface ManifestData {
	routes: RouteData[];
}

export interface MarkdownParserResponse extends MarkdownRenderingResult {
	frontmatter: MD['frontmatter'];
}

/**
 * The `content` prop given to a Layout
 *
 * [Astro reference](https://docs.astro.build/en/guides/markdown-content/#markdown-layouts)
 */
export type MarkdownContent<T extends Record<string, any> = Record<string, any>> = T & {
	astro: MarkdownMetadata;
	url: string | undefined;
	file: string;
};

/**
 * paginate() Options
 *
 * [Astro reference](https://docs.astro.build/en/reference/api-reference/#paginate)
 */
export interface PaginateOptions {
	/** the number of items per-page (default: `10`) */
	pageSize?: number;
	/** key: value object of page params (ex: `{ tag: 'javascript' }`) */
	params?: Params;
	/** object of props to forward to `page` result */
	props?: Props;
}

/**
 * Represents a single page of data in a paginated collection
 *
 * [Astro reference](https://docs.astro.build/en/reference/api-reference/#the-pagination-page-prop)
 */
export interface Page<T = any> {
	/** result */
	data: T[];
	/** metadata */
	/** the count of the first item on the page, starting from 0 */
	start: number;
	/** the count of the last item on the page, starting from 0 */
	end: number;
	/** total number of results */
	total: number;
	/** the current page number, starting from 1 */
	currentPage: number;
	/** number of items per page (default: 25) */
	size: number;
	/** number of last page */
	lastPage: number;
	url: {
		/** url of the current page */
		current: string;
		/** url of the previous page (if there is one) */
		prev: string | undefined;
		/** url of the next page (if there is one) */
		next: string | undefined;
	};
}

export type PaginateFunction = (data: any[], args?: PaginateOptions) => GetStaticPathsResult;

export type Params = Record<string, string | undefined>;

export interface AstroAdapter {
	name: string;
	serverEntrypoint?: string;
	previewEntrypoint?: string;
	exports?: string[];
	args?: any;
}

type Body = string;

export type ValidRedirectStatus = 300 | 301 | 302 | 303 | 304 | 307 | 308;

// Shared types between `Astro` global and API context object
interface AstroSharedContext<Props extends Record<string, any> = Record<string, any>> {
	/**
	 * The address (usually IP address) of the user. Used with SSR only.
	 */
	clientAddress: string;
	/**
	 * Utility for getting and setting the values of cookies.
	 */
	cookies: AstroCookies;
	/**
	 * Information about the current request. This is a standard [Request](https://developer.mozilla.org/en-US/docs/Web/API/Request) object
	 */
	request: Request;
	/**
	 * A full URL object of the request URL.
	 */
	url: URL;
	/**
	 * Route parameters for this request if this is a dynamic route.
	 */
	params: Params;
	/**
	 * List of props returned for this path by `getStaticPaths` (**Static Only**).
	 */
	props: Props;
	/**
	 * Redirect to another page (**SSR Only**).
	 */
	redirect(path: string, status?: ValidRedirectStatus): Response;

	/**
	 * Object accessed via Astro middleware
	 */
	locals: App.Locals;
}

export interface APIContext<Props extends Record<string, any> = Record<string, any>>
	extends AstroSharedContext<Props> {
	site: URL | undefined;
	generator: string;
	/**
	 * A full URL object of the request URL.
	 * Equivalent to: `new URL(request.url)`
	 */
	url: AstroSharedContext['url'];
	/**
	 * Parameters matching the page’s dynamic route pattern.
	 * In static builds, this will be the `params` generated by `getStaticPaths`.
	 * In SSR builds, this can be any path segments matching the dynamic route pattern.
	 *
	 * Example usage:
	 * ```ts
	 * export function getStaticPaths() {
	 *   return [
	 *     { params: { id: '0' }, props: { name: 'Sarah' } },
	 *     { params: { id: '1' }, props: { name: 'Chris' } },
	 *     { params: { id: '2' }, props: { name: 'Fuzzy' } },
	 *   ];
	 * }
	 *
	 * export async function get({ params }) {
	 *  return {
	 * 	  body: `Hello user ${params.id}!`,
	 *  }
	 * }
	 * ```
	 *
	 * [context reference](https://docs.astro.build/en/reference/api-reference/#contextparams)
	 */
	params: AstroSharedContext['params'];
	/**
	 * List of props passed from `getStaticPaths`. Only available to static builds.
	 *
	 * Example usage:
	 * ```ts
	 * export function getStaticPaths() {
	 *   return [
	 *     { params: { id: '0' }, props: { name: 'Sarah' } },
	 *     { params: { id: '1' }, props: { name: 'Chris' } },
	 *     { params: { id: '2' }, props: { name: 'Fuzzy' } },
	 *   ];
	 * }
	 *
	 * export function get({ props }) {
	 *   return {
	 *     body: `Hello ${props.name}!`,
	 *   }
	 * }
	 * ```
	 *
	 * [context reference](https://docs.astro.build/en/guides/api-reference/#contextprops)
	 */
	props: AstroSharedContext<Props>['props'];
	/**
	 * Redirect to another page. Only available in SSR builds.
	 *
	 * Example usage:
	 * ```ts
	 * // src/pages/secret.ts
	 * export function get({ redirect }) {
	 *   return redirect('/login');
	 * }
	 * ```
	 *
	 * [context reference](https://docs.astro.build/en/guides/api-reference/#contextredirect)
	 */
	redirect: AstroSharedContext['redirect'];

	/**
	 * Object accessed via Astro middleware.
	 *
	 * Example usage:
	 *
	 * ```ts
	 * // src/middleware.ts
	 * import {defineMiddleware} from "astro/middleware";
	 *
	 * export const onRequest = defineMiddleware((context, next) => {
	 *   context.locals.greeting = "Hello!";
	 *   return next();
	 * });
	 * ```
	 * Inside a `.astro` file:
	 * ```astro
	 * ---
	 * // src/pages/index.astro
	 * const greeting = Astro.locals.greeting;
	 * ---
	 * <h1>{greeting}</h1>
	 * ```
	 */
	locals: App.Locals;
}

export type Props = Record<string, unknown>;

export interface EndpointOutput {
	body: Body;
	encoding?: BufferEncoding;
}

export type APIRoute = (
	context: APIContext
) => EndpointOutput | Response | Promise<EndpointOutput | Response>;

export interface EndpointHandler {
	[method: string]: APIRoute | ((params: Params, request: Request) => EndpointOutput | Response);
}

export interface AstroRenderer {
	/** Name of the renderer. */
	name: string;
	/** Import entrypoint for the client/browser renderer. */
	clientEntrypoint?: string;
	/** Import entrypoint for the server/build/ssr renderer. */
	serverEntrypoint: string;
	/** JSX identifier (e.g. 'react' or 'solid-js') */
	jsxImportSource?: string;
	/** Babel transform options */
	jsxTransformOptions?: JSXTransformFn;
}

export interface SSRLoadedRenderer extends AstroRenderer {
	ssr: {
		check: AsyncRendererComponentFn<boolean>;
		renderToStaticMarkup: AsyncRendererComponentFn<{
			html: string;
			attrs?: Record<string, string>;
		}>;
		supportsAstroStaticSlot?: boolean;
	};
}

export type HookParameters<
	Hook extends keyof AstroIntegration['hooks'],
	Fn = AstroIntegration['hooks'][Hook]
> = Fn extends (...args: any) => any ? Parameters<Fn>[0] : never;

export interface AstroIntegration {
	/** The name of the integration. */
	name: string;
	/** The different hooks available to extend. */
	hooks: {
		'astro:config:setup'?: (options: {
			config: AstroConfig;
			command: 'dev' | 'build' | 'preview';
			isRestart: boolean;
			updateConfig: (newConfig: Record<string, any>) => void;
			addRenderer: (renderer: AstroRenderer) => void;
			addWatchFile: (path: URL | string) => void;
			injectScript: (stage: InjectedScriptStage, content: string) => void;
			injectRoute: (injectRoute: InjectedRoute) => void;
			addClientDirective: (directive: ClientDirectiveConfig) => void;
			// TODO: Add support for `injectElement()` for full HTML element injection, not just scripts.
			// This may require some refactoring of `scripts`, `styles`, and `links` into something
			// more generalized. Consider the SSR use-case as well.
			// injectElement: (stage: vite.HtmlTagDescriptor, element: string) => void;
		}) => void | Promise<void>;
		'astro:config:done'?: (options: {
			config: AstroConfig;
			setAdapter: (adapter: AstroAdapter) => void;
		}) => void | Promise<void>;
		'astro:server:setup'?: (options: { server: vite.ViteDevServer }) => void | Promise<void>;
		'astro:server:start'?: (options: { address: AddressInfo }) => void | Promise<void>;
		'astro:server:done'?: () => void | Promise<void>;
		'astro:build:ssr'?: (options: { manifest: SerializedSSRManifest }) => void | Promise<void>;
		'astro:build:start'?: () => void | Promise<void>;
		'astro:build:setup'?: (options: {
			vite: vite.InlineConfig;
			pages: Map<string, PageBuildData>;
			target: 'client' | 'server';
			updateConfig: (newConfig: vite.InlineConfig) => void;
		}) => void | Promise<void>;
		'astro:build:generated'?: (options: { dir: URL }) => void | Promise<void>;
		'astro:build:done'?: (options: {
			pages: { pathname: string }[];
			dir: URL;
			routes: RouteData[];
		}) => void | Promise<void>;
	};
}

export type MiddlewareNext<R> = () => Promise<R>;
export type MiddlewareHandler<R> = (
	context: APIContext,
	next: MiddlewareNext<R>
) => Promise<R> | R | Promise<void> | void;

export type MiddlewareResponseHandler = MiddlewareHandler<Response>;
export type MiddlewareEndpointHandler = MiddlewareHandler<Response | EndpointOutput>;
export type MiddlewareNextResponse = MiddlewareNext<Response>;

// NOTE: when updating this file with other functions,
// remember to update `plugin-page.ts` too, to add that function as a no-op function.
export type AstroMiddlewareInstance<R> = {
	onRequest?: MiddlewareHandler<R>;
};

export interface AstroPluginOptions {
	settings: AstroSettings;
	logging: LogOptions;
}

export type RouteType = 'page' | 'endpoint' | 'redirect';

export interface RoutePart {
	content: string;
	dynamic: boolean;
	spread: boolean;
}

type RedirectConfig =
	| string
	| {
			status: ValidRedirectStatus;
			destination: string;
	  };

export interface RouteData {
	route: string;
	component: string;
	generate: (data?: any) => string;
	params: string[];
	pathname?: string;
	// expose the real path name on SSG
	distURL?: URL;
	pattern: RegExp;
	segments: RoutePart[][];
	type: RouteType;
	prerender: boolean;
	redirect?: RedirectConfig;
	redirectRoute?: RouteData;
}

export type RedirectRouteData = RouteData & {
	redirect: string;
};

export type SerializedRouteData = Omit<RouteData, 'generate' | 'pattern'> & {
	generate: undefined;
	pattern: string;
	_meta: {
		trailingSlash: AstroConfig['trailingSlash'];
	};
};

export type RuntimeMode = 'development' | 'production';

export type SSRError = Error & vite.ErrorPayload['err'];

export interface SSRElement {
	props: Record<string, any>;
	children: string;
}

export interface SSRMetadata {
	renderers: SSRLoadedRenderer[];
	pathname: string;
	hasHydrationScript: boolean;
	hasDirectives: Set<string>;
	hasRenderedHead: boolean;
	headInTree: boolean;
	clientDirectives: Map<string, string>;
}

/**
 * A hint on whether the Astro runtime needs to wait on a component to render head
 * content. The meanings:
 *
 * - __none__ (default) The component does not propagation head content.
 * - __self__ The component appends head content.
 * - __in-tree__ Another component within this component's dependency tree appends head content.
 *
 * These are used within the runtime to know whether or not a component should be waited on.
 */
export type PropagationHint = 'none' | 'self' | 'in-tree';

export type SSRComponentMetadata = {
	propagation: PropagationHint;
	containsHead: boolean;
};

export interface SSRResult {
	styles: Set<SSRElement>;
	scripts: Set<SSRElement>;
	links: Set<SSRElement>;
	componentMetadata: Map<string, SSRComponentMetadata>;
	propagators: Map<AstroComponentFactory, AstroComponentInstance>;
	extraHead: Array<string>;
	cookies: AstroCookies | undefined;
	createAstro(
		Astro: AstroGlobalPartial,
		props: Record<string, any>,
		slots: Record<string, any> | null
	): AstroGlobal;
	resolve: (s: string) => Promise<string>;
	response: ResponseInit;
	// Bits 1 = astro, 2 = jsx, 4 = slot
	// As rendering occurs these bits are manipulated to determine where content
	// is within a slot. This is used for head injection.
	scope: number;
	_metadata: SSRMetadata;
}

/* Preview server stuff */
export interface PreviewServer {
	host?: string;
	port: number;
	closed(): Promise<void>;
	stop(): Promise<void>;
}

export interface PreviewServerParams {
	outDir: URL;
	client: URL;
	serverEntrypoint: URL;
	host: string | undefined;
	port: number;
	base: string;
}

export type CreatePreviewServer = (
	params: PreviewServerParams
) => PreviewServer | Promise<PreviewServer>;

export interface PreviewModule {
	default: CreatePreviewServer;
}

/* Client Directives */
type DirectiveHydrate = () => Promise<void>;
type DirectiveLoad = () => Promise<DirectiveHydrate>;

type DirectiveOptions = {
	/**
	 * The component displayName
	 */
	name: string;
	/**
	 * The attribute value provided
	 */
	value: string;
};

export type ClientDirective = (
	load: DirectiveLoad,
	options: DirectiveOptions,
	el: HTMLElement
) => void;

export interface ClientDirectiveConfig {
	name: string;
	entrypoint: string;
}<|MERGE_RESOLUTION|>--- conflicted
+++ resolved
@@ -108,11 +108,7 @@
 	drafts?: boolean;
 	open?: boolean;
 	experimentalAssets?: boolean;
-<<<<<<< HEAD
-=======
-	experimentalMiddleware?: boolean;
 	experimentalRedirects?: boolean;
->>>>>>> eb459577
 }
 
 export interface BuildConfig {
