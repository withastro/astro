--- conflicted
+++ resolved
@@ -13,11 +13,8 @@
 import { normalizePath } from 'vite';
 import type { AstroSettings } from '../@types/astro';
 import { imageMetadata } from '../assets/index.js';
-<<<<<<< HEAD
 import type { ImageService } from '../assets/services/service';
-=======
 import imageSize from '../assets/vendor/image-size/index.js';
->>>>>>> f413446a
 import { AstroError, AstroErrorData, MarkdownError } from '../core/errors/index.js';
 import type { LogOptions } from '../core/logger/core.js';
 import { warn } from '../core/logger/core.js';
