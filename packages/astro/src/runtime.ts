import type { AstroConfig, PaginatedCollectionResult, CollectionRSS, CreateCollectionResult, PaginateFunction, RuntimeMode } from './@types/astro';
import type { CompileError as ICompileError } from '@astrojs/parser';

import { compile as compilePathToRegexp, match as matchPathToRegexp } from 'path-to-regexp';
import resolve from 'resolve';
import { existsSync, promises as fs } from 'fs';
import { fileURLToPath } from 'url';
import { posix as path } from 'path';
import { performance } from 'perf_hooks';
import {
  loadConfiguration,
  logger as snowpackLogger,
  NotFoundError,
  SnowpackDevServer,
  ServerRuntime as SnowpackServerRuntime,
  SnowpackConfig,
  startServer as startSnowpackServer,
} from 'snowpack';
import parser from '@astrojs/parser';
const { CompileError } = parser;
import { canonicalURL, getSrcPath, stopTimer } from './build/util.js';
import { LogOptions, debug, info, warn } from './logger.js';
import { configureSnowpackLogger } from './snowpack-logger.js';
import { searchForPage } from './search.js';
import snowpackExternals from './external.js';
import { nodeBuiltinsMap } from './node_builtins.js';
import { ConfigManager } from './config_manager.js';
import { validateCollectionModule, validateCollectionResult } from './util.js';

interface RuntimeConfig {
  astroConfig: AstroConfig;
  logging: LogOptions;
  mode: RuntimeMode;
  snowpack: SnowpackDevServer;
  snowpackRuntime: SnowpackServerRuntime;
  snowpackConfig: SnowpackConfig;
  configManager: ConfigManager;
}

// info needed for collection generation
interface CollectionInfo {
  additionalURLs: Set<string>;
  rss?: { data: any[] & CollectionRSS };
}

type LoadResultSuccess = {
  statusCode: 200;
  contents: string | Buffer;
  contentType?: string | false;
  collectionInfo?: CollectionInfo;
};
type LoadResultNotFound = { statusCode: 404; error: Error };
type LoadResultRedirect = { statusCode: 301 | 302; location: string };
type LoadResultError = { statusCode: 500 } & (
  | { type: 'parse-error'; error: ICompileError }
  | { type: 'ssr'; error: Error }
  | { type: 'not-found'; error: ICompileError }
  | { type: 'unknown'; error: Error }
);

export type LoadResult = LoadResultSuccess | LoadResultNotFound | LoadResultRedirect | LoadResultError;

// Disable snowpack from writing to stdout/err.
configureSnowpackLogger(snowpackLogger);

/** Pass a URL to Astro to resolve and build */
async function load(config: RuntimeConfig, rawPathname: string | undefined): Promise<LoadResult> {
  const { logging, snowpackRuntime, snowpack, configManager } = config;
  const { buildOptions, devOptions } = config.astroConfig;

  let origin = buildOptions.site ? new URL(buildOptions.site).origin : `http://${devOptions.hostname}:${devOptions.port}`;
  const fullurl = new URL(rawPathname || '/', origin);

  const reqPath = decodeURI(fullurl.pathname);
  info(logging, 'access', reqPath);

  const searchResult = await searchForPage(fullurl, config.astroConfig);
  if (searchResult.statusCode === 404) {
    try {
      const result = await snowpack.loadUrl(reqPath);
      if (!result) throw new Error(`Unable to load ${reqPath}`);
      // success
      return {
        statusCode: 200,
        ...result,
      };
    } catch (err) {
      // build error
      if (err.failed) {
        return { statusCode: 500, type: 'unknown', error: err };
      }

      // not found
      return { statusCode: 404, error: err };
    }
  }

  if (searchResult.statusCode === 301) {
    return { statusCode: 301, location: searchResult.pathname };
  }

  const snowpackURL = searchResult.location.snowpackURL;
  let collectionInfo: CollectionInfo | undefined;
  let pageProps = {} as Record<string, any>;

  try {
    if (configManager.needsUpdate()) {
      await configManager.update();
    }
    const mod = await snowpackRuntime.importModule(snowpackURL);
    debug(logging, 'resolve', `${reqPath} -> ${snowpackURL}`);

    // If this URL matched a collection, run the createCollection() function.
    // TODO(perf): The createCollection() function is meant to be run once, but right now
    // it re-runs on every new page load. This is especially problematic during build.
    if (path.posix.basename(searchResult.location.fileURL.pathname).startsWith('$')) {
      validateCollectionModule(mod, searchResult.pathname);
      const pageCollection: CreateCollectionResult = await mod.exports.createCollection();
      validateCollectionResult(pageCollection, searchResult.pathname);
      const { route, paths: getPaths = () => [{ params: {} }], props: getProps, paginate: isPaginated, rss: createRSS } = pageCollection;
      debug(logging, 'collection', `use route "${route}" to match request "${reqPath}"`);
      const reqToParams = matchPathToRegexp<any>(route);
      const toPath = compilePathToRegexp(route);
      const reqParams = reqToParams(reqPath);
      if (!reqParams) {
        throw new Error(`[createCollection] route pattern does not match request: "${route}". (${searchResult.pathname})`);
      }
      if (isPaginated && reqParams.params.page === '1') {
        return { statusCode: 404, error: new Error(`[createCollection] The first page of a paginated collection has no page number in the URL. (${searchResult.pathname})`) };
      }
      const pageNum = parseInt(reqParams.params.page || 1);
      const allPaths = getPaths();
      const matchedPathObject = allPaths.find((p) => toPath({ ...p.params, page: reqParams.params.page }) === reqPath);
      debug(logging, 'collection', `matched path: ${JSON.stringify(matchedPathObject)}`);
      if (!matchedPathObject) {
        throw new Error(`[createCollection] no matching path found: "${route}". (${searchResult.pathname})`);
      }
      const matchedParams = matchedPathObject.params;
      if (matchedParams.page) {
        throw new Error(`[createCollection] "page" param is reserved for pagination and handled for you by Astro. It cannot be returned by "paths()". (${searchResult.pathname})`);
      }
      let paginateUtility: PaginateFunction = () => {
        throw new Error(`[createCollection] paginate() function was called but "paginate: true" was not set. (${searchResult.pathname})`);
      };
      let lastPage: number | undefined;
      let paginateCallCount: number | undefined;
      if (isPaginated) {
        paginateCallCount = 0;
        paginateUtility = (data, args = {}) => {
          paginateCallCount!++;
          let { pageSize } = args;
          if (!pageSize) {
            pageSize = 10;
          }
          const start = pageSize === Infinity ? 0 : (pageNum - 1) * pageSize; // currentPage is 1-indexed
          const end = Math.min(start + pageSize, data.length);
          lastPage = Math.max(1, Math.ceil(data.length / pageSize));
          // The first page of any collection should generate a collectionInfo
          // metadata object. Important for the final build.
          if (pageNum === 1) {
            collectionInfo = {
              additionalURLs: new Set<string>(),
              rss: undefined,
            };
            if (createRSS) {
              collectionInfo.rss = {
                ...createRSS,
                data: [...data] as any,
              };
            }
            for (const page of [...Array(lastPage - 1).keys()]) {
              collectionInfo.additionalURLs.add(toPath({ ...matchedParams, page: page + 2 }));
            }
          }
          return {
            data: data.slice(start, end),
            start,
            end: end - 1,
            total: data.length,
            page: {
              size: pageSize,
              current: pageNum,
              last: lastPage,
            },
            url: {
              current: reqPath,
              next: pageNum === lastPage ? undefined : toPath({ ...matchedParams, page: pageNum + 1 }),
              prev: pageNum === 1 ? undefined : toPath({ ...matchedParams, page: pageNum - 1 === 1 ? undefined : pageNum - 1 }),
            },
          } as PaginatedCollectionResult;
        };
      }
      pageProps = await getProps({ params: matchedParams, paginate: paginateUtility });
      debug(logging, 'collection', `page props: ${JSON.stringify(pageProps)}`);
      if (paginateCallCount !== undefined && paginateCallCount !== 1) {
        throw new Error(
          `[createCollection] paginate() function must be called 1 time when "paginate: true". Called ${paginateCallCount} times instead. (${searchResult.pathname})`
        );
      }
      if (lastPage !== undefined && pageNum > lastPage) {
        return { statusCode: 404, error: new Error(`[createCollection] page ${pageNum} does not exist. Available pages: 1-${lastPage} (${searchResult.pathname})`) };
      }
    }

    const requestURL = new URL(fullurl.toString());

    // For first release query params are not passed to components.
    // An exception is made for dev server specific routes.
    if (reqPath !== '/500') {
      requestURL.search = '';
    }

    let html = (await mod.exports.__renderPage({
      request: {
        // params should go here when implemented
        url: requestURL,
        canonicalURL: canonicalURL(requestURL.pathname, requestURL.origin),
      },
      children: [],
      props: pageProps,
      css: Array.isArray(mod.css) ? mod.css : typeof mod.css === 'string' ? [mod.css] : [],
    })) as string;

    return {
      statusCode: 200,
      contentType: 'text/html; charset=utf-8',
      contents: html,
      collectionInfo,
    };
  } catch (err) {
    if (err.code === 'parse-error' || err instanceof SyntaxError) {
      return {
        statusCode: 500,
        type: 'parse-error',
        error: err,
      };
    }

    if (err instanceof ReferenceError && err.toString().includes('window is not defined')) {
      return {
        statusCode: 500,
        type: 'ssr',
        error: new Error(
          `[${reqPath}]
    The window object is not available during server-side rendering (SSR).
    Try using \`import.meta.env.SSR\` to write SSR-friendly code.
    https://docs.astro.build/reference/api-reference/#importmeta`
        ),
      };
    }

    if (err instanceof NotFoundError && rawPathname) {
      const fileMatch = err.toString().match(/\(([^\)]+)\)/);
      const missingFile: string | undefined = (fileMatch && fileMatch[1].replace(/^\/_astro/, '').replace(/\.proxy\.js$/, '')) || undefined;
      const distPath = path.extname(rawPathname) ? rawPathname : rawPathname.replace(/\/?$/, '/index.html');
      const srcFile = getSrcPath(distPath, { astroConfig: config.astroConfig });
      const code = existsSync(srcFile) ? await fs.readFile(srcFile, 'utf8') : '';

      // try and find the import statement within the module. this is a bit hacky, as we don’t know the line, but
      // given that we know this is for sure a “not found” error, and we know what file is erring,
      // we can make some safe assumptions about how to locate the line in question
      let start = 0;
      const segments = missingFile ? missingFile.split('/').filter((segment) => !!segment) : [];
      while (segments.length) {
        const importMatch = code.indexOf(segments.join('/'));
        if (importMatch >= 0) {
          start = importMatch;
          break;
        }
        segments.shift();
      }

      return {
        statusCode: 500,
        type: 'not-found',
        error: new CompileError({
          code,
          filename: srcFile.pathname,
          start,
          message: `Could not find${missingFile ? ` "${missingFile}"` : ' file'}`,
        }),
      };
    }

    return {
      statusCode: 500,
      type: 'unknown',
      error: err,
    };
  }
}

export interface AstroRuntime {
  runtimeConfig: RuntimeConfig;
  load: (rawPathname: string | undefined) => Promise<LoadResult>;
  shutdown: () => Promise<void>;
}

export interface RuntimeOptions {
  mode: RuntimeMode;
  logging: LogOptions;
}

interface CreateSnowpackOptions {
  mode: RuntimeMode;
  resolvePackageUrl: (pkgName: string) => Promise<string>;
}

/** Create a new Snowpack instance to power Astro */
async function createSnowpack(astroConfig: AstroConfig, options: CreateSnowpackOptions) {
  const { projectRoot, src } = astroConfig;
  const { mode, resolvePackageUrl } = options;

  const frontendPath = new URL('./frontend/', import.meta.url);
  const resolveDependency = (dep: string) => resolve.sync(dep, { basedir: fileURLToPath(projectRoot) });
  const isHmrEnabled = mode === 'development';

  // The config manager takes care of the runtime config module (that handles setting renderers, mostly)
  const configManager = new ConfigManager(astroConfig, resolvePackageUrl);

  let snowpack: SnowpackDevServer;
  let astroPluginOptions: {
    resolvePackageUrl?: (s: string) => Promise<string>;
    astroConfig: AstroConfig;
    hmrPort?: number;
    mode: RuntimeMode;
    configManager: ConfigManager;
  } = {
    astroConfig,
    mode,
    resolvePackageUrl,
    configManager,
  };

  const mountOptions = {
    ...(existsSync(astroConfig.public) ? { [fileURLToPath(astroConfig.public)]: '/' } : {}),
    [fileURLToPath(frontendPath)]: '/_astro_frontend',
    [fileURLToPath(src)]: '/_astro/src', // must be last (greediest)
  };

  // Tailwind: IDK what this does but it makes JIT work 🤷‍♂️
  if (astroConfig.devOptions.tailwindConfig) {
    (process.env as any).TAILWIND_DISABLE_TOUCH = true;
  }

  // There's probably a cleaner way to signal current mode to other steps in the build process
  (process.env as any).ASTRO_MODE = mode;

  // Make sure that Snowpack builds our renderer plugins
  const rendererInstances = await configManager.buildRendererInstances();
  const knownEntrypoints: string[] = ['astro/dist/internal/__astro_component.js', 'astro/dist/internal/element-registry.js'];
  for (const renderer of rendererInstances) {
    knownEntrypoints.push(renderer.server);
    if (renderer.client) {
      knownEntrypoints.push(renderer.client);
    }
    if (renderer.knownEntrypoints) {
      knownEntrypoints.push(...renderer.knownEntrypoints);
    }
    knownEntrypoints.push(...renderer.polyfills);
    knownEntrypoints.push(...renderer.hydrationPolyfills);
  }
  const external = snowpackExternals.concat([]);
  for (const renderer of rendererInstances) {
    if (renderer.external) {
      external.push(...renderer.external);
    }
  }
  const rendererSnowpackPlugins = rendererInstances.filter((renderer) => renderer.snowpackPlugin).map((renderer) => renderer.snowpackPlugin) as string | [string, any];

  const snowpackConfig = await loadConfiguration({
    root: fileURLToPath(projectRoot),
    mount: mountOptions,
    mode,
    plugins: [
      [fileURLToPath(new URL('../snowpack-plugin.cjs', import.meta.url)), astroPluginOptions],
      ...rendererSnowpackPlugins,
      resolveDependency('@snowpack/plugin-sass'),
      [
        resolveDependency('@snowpack/plugin-postcss'),
        {
          config: {
            plugins: {
              [resolveDependency('autoprefixer')]: {},
              ...(astroConfig.devOptions.tailwindConfig ? { [resolveDependency('tailwindcss')]: astroConfig.devOptions.tailwindConfig } : {}),
            },
          },
        },
      ],
    ],
    devOptions: {
      open: 'none',
      output: 'stream',
      port: 0,
      hmr: isHmrEnabled,
      tailwindConfig: astroConfig.devOptions.tailwindConfig,
    },
    buildOptions: {
      baseUrl: astroConfig.buildOptions.site || '/', // note: Snowpack needs this fallback
      out: astroConfig.dist,
    },
    packageOptions: {
      knownEntrypoints,
      external,
    },
  });

  const polyfillNode = (snowpackConfig.packageOptions as any).polyfillNode as boolean;
  if (!polyfillNode) {
<<<<<<< HEAD
    snowpackConfig.alias = Object.fromEntries(nodeBuiltinsMap);
=======
    snowpackConfig.alias = Object.assign({}, Object.fromEntries(nodeBuiltinsMap), snowpackConfig.alias ?? {});
>>>>>>> 91f7c89e
  }

  snowpack = await startSnowpackServer(
    {
      config: snowpackConfig,
      lockfile: null,
    },
    {
      isWatch: mode === 'development',
    }
  );
  const snowpackRuntime = snowpack.getServerRuntime();
  astroPluginOptions.configManager.snowpackRuntime = snowpackRuntime;

  return { snowpack, snowpackRuntime, snowpackConfig, configManager };
}

interface PageLocation {
  fileURL: URL;
  snowpackURL: string;
}

/** Core Astro runtime */
export async function createRuntime(astroConfig: AstroConfig, { mode, logging }: RuntimeOptions): Promise<AstroRuntime> {
  let snowpack: SnowpackDevServer;
  const timer: Record<string, number> = {};
  const resolvePackageUrl = async (pkgName: string) => snowpack.getUrlForPackage(pkgName);

  timer.backend = performance.now();
  const {
    snowpack: snowpackInstance,
    snowpackRuntime,
    snowpackConfig,
    configManager,
  } = await createSnowpack(astroConfig, {
    mode,
    resolvePackageUrl,
  });
  snowpack = snowpackInstance;
  debug(logging, 'core', `snowpack created [${stopTimer(timer.backend)}]`);

  const runtimeConfig: RuntimeConfig = {
    astroConfig,
    logging,
    mode,
    snowpack,
    snowpackRuntime,
    snowpackConfig,
    configManager,
  };

  return {
    runtimeConfig,
    load: load.bind(null, runtimeConfig),
    shutdown: () => snowpack.shutdown(),
  };
}<|MERGE_RESOLUTION|>--- conflicted
+++ resolved
@@ -407,11 +407,7 @@
 
   const polyfillNode = (snowpackConfig.packageOptions as any).polyfillNode as boolean;
   if (!polyfillNode) {
-<<<<<<< HEAD
-    snowpackConfig.alias = Object.fromEntries(nodeBuiltinsMap);
-=======
     snowpackConfig.alias = Object.assign({}, Object.fromEntries(nodeBuiltinsMap), snowpackConfig.alias ?? {});
->>>>>>> 91f7c89e
   }
 
   snowpack = await startSnowpackServer(
