import type { AstroConfig, RouteCache } from '../@types/astro';
import type { LogOptions } from '../core/logger';
import type { ViteDevServer, Plugin as VitePlugin } from '../core/vite';
import type { OutputChunk, PreRenderedChunk } from 'rollup';
import type { AllPagesData } from '../core/build/types';
import type { BuildInternals } from '../core/build/internal';
import parse5 from 'parse5';
import srcsetParse from 'srcset-parse';
import * as npath from 'path';
import { promises as fs } from 'fs';
import { getAttribute, hasAttribute, insertBefore, remove, createScript, createElement, setAttribute } from '@web/parse5-utils';
import { addRollupInput } from './add-rollup-input.js';
import { findAssets, findExternalScripts, findInlineScripts, findInlineStyles, getTextContent, getAttributes } from './extract-assets.js';
import { isBuildableImage, isBuildableLink, isHoistedScript, isInSrcDirectory, hasSrcSet } from './util.js';
import { render as ssrRender } from '../core/ssr/index.js';
import { getAstroStyleId, getAstroPageStyleId } from '../vite-plugin-build-css/index.js';
import { prependDotSlash, removeEndingForwardSlash } from '../core/path.js';

// This package isn't real ESM, so have to coerce it
const matchSrcset: typeof srcsetParse = (srcsetParse as any).default;

const PLUGIN_NAME = '@astro/rollup-plugin-build';
const ASTRO_PAGE_PREFIX = '@astro-page';
const ASTRO_SCRIPT_PREFIX = '@astro-script';

const ASTRO_EMPTY = '@astro-empty';
const STATUS_CODE_RE = /^404$/;

interface PluginOptions {
	astroConfig: AstroConfig;
	internals: BuildInternals;
	logging: LogOptions;
	allPages: AllPagesData;
	pageNames: string[];
	origin: string;
	routeCache: RouteCache;
	viteServer: ViteDevServer;
}

function relativePath(from: string, to: string): string {
	const rel = npath.posix.relative(from, to);
	return prependDotSlash(rel);
}

export function rollupPluginAstroBuildHTML(options: PluginOptions): VitePlugin {
<<<<<<< HEAD
  const { astroConfig, astroStyleMap, astroPageStyleMap, chunkToReferenceIdMap, pureCSSChunks, logging, origin, allPages, routeCache, viteServer, pageNames } = options;

  // The filepath root of the src folder
  const srcRoot = astroConfig.src.pathname;
  // The web path of the src folter
  const srcRootWeb = srcRoot.substr(astroConfig.projectRoot.pathname.length - 1);

  // A map of pages to rendered HTML
  const renderedPageMap = new Map<string, string>();

  //
  const astroScriptMap = new Map<string, string>();
  const astroPageMap = new Map<string, string>();
  const astroAssetMap = new Map<string, Promise<Buffer>>();

  const cssChunkMap = new Map<string, string[]>();

  return {
    name: PLUGIN_NAME,

    enforce: 'pre',

    async options(inputOptions) {
      const htmlInput: Set<string> = new Set();
      const assetInput: Set<string> = new Set();
      const jsInput: Set<string> = new Set();

      for (const [component, pageData] of Object.entries(allPages)) {
        const [renderers, mod] = pageData.preload;

        for (const path of mod.$$metadata.getAllHydratedComponentPaths()) {
          jsInput.add(path);
        }

        for (const pathname of pageData.paths) {
          pageNames.push(pathname.replace(/\/?$/, '/index.html').replace(/^\//, ''));
          const id = ASTRO_PAGE_PREFIX + pathname;
          const html = await ssrRender(renderers, mod, {
            astroConfig,
            filePath: new URL(`./${component}`, astroConfig.projectRoot),
            logging,
            mode: 'production',
            origin,
            pathname,
            route: pageData.route,
            routeCache,
            viteServer,
          });
          renderedPageMap.set(id, html);

          const document = parse5.parse(html, {
            sourceCodeLocationInfo: true,
          });

          const frontEndImports = [];
          for (const script of findInlineScripts(document)) {
            const astroScript = getAttribute(script, 'astro-script');
            if (astroScript) {
              const js = getTextContent(script);
              const scriptId = ASTRO_SCRIPT_PREFIX + astroScript;
              frontEndImports.push(scriptId);
              astroScriptMap.set(scriptId, js);
            }
          }

          for (const script of findExternalScripts(document)) {
            if (isHoistedScript(script)) {
              debugger;
              const astroScript = getAttribute(script, 'astro-script');
              const src = getAttribute(script, 'src');
              if (astroScript) {
                const js = `import '${src}';`;
                const scriptId = ASTRO_SCRIPT_PREFIX + astroScript;
                frontEndImports.push(scriptId);
                astroScriptMap.set(scriptId, js);
              }
            }
          }

          let styles = '';
          for (const node of findInlineStyles(document)) {
            if (hasAttribute(node, 'astro-style')) {
              styles += getTextContent(node);
            }
          }

          const assetImports = [];
          for (let node of findAssets(document)) {
            if (isBuildableLink(node, srcRoot, srcRootWeb)) {
              const href = getAttribute(node, 'href')!;
              assetImports.push(href);
            }

            if (isBuildableImage(node, srcRoot, srcRootWeb)) {
              const src = getAttribute(node, 'src');
              if (src?.startsWith(srcRoot) && !astroAssetMap.has(src)) {
                astroAssetMap.set(src, fs.readFile(new URL(`file://${src}`)));
              }
            }

            if (hasSrcSet(node)) {
              const candidates = matchSrcset(getAttribute(node, 'srcset')!);
              for (const { url } of candidates) {
                if (url.startsWith(srcRoot) && !astroAssetMap.has(url)) {
                  astroAssetMap.set(url, fs.readFile(new URL(`file://${url}`)));
                }
              }
            }
          }

          if (styles) {
            const styleId = getAstroStyleId(pathname);
            astroStyleMap.set(styleId, styles);
            // Put this at the front of imports
            assetImports.unshift(styleId);
          }

          if (frontEndImports.length) {
            htmlInput.add(id);
            const jsSource = frontEndImports.map((sid) => `import '${sid}';`).join('\n');
            astroPageMap.set(id, jsSource);
          }

          if (assetImports.length) {
            const pageStyleId = getAstroPageStyleId(pathname);
            const jsSource = assetImports.map((sid) => `import '${sid}';`).join('\n');
            astroPageStyleMap.set(pageStyleId, jsSource);
            assetInput.add(pageStyleId);
          }
        }
      }

      const allInputs = new Set([...jsInput, ...htmlInput, ...assetInput]);
      // You always need at least 1 input, so add an placeholder just so we can build HTML/CSS
      if (!allInputs.size) {
        allInputs.add(ASTRO_EMPTY);
      }
      const outOptions = addRollupInput(inputOptions, Array.from(allInputs));
      return outOptions;
    },

    async resolveId(id) {
      switch (true) {
        case astroScriptMap.has(id):
        case astroPageMap.has(id):
        case id === ASTRO_EMPTY: {
          return id;
        }
      }

      return undefined;
    },

    async load(id) {
      // Load pages
      if (astroPageMap.has(id)) {
        return astroPageMap.get(id)!;
      }
      // Load scripts
      if (astroScriptMap.has(id)) {
        return astroScriptMap.get(id)!;
      }
      // Give this module actual code so it doesnt warn about an empty chunk
      if (id === ASTRO_EMPTY) {
        return 'console.log("empty");';
      }

      return null;
    },

    outputOptions(outputOptions) {
      Object.assign(outputOptions, {
        entryFileNames(chunk: PreRenderedChunk) {
          // Removes the `@astro-page` prefix from JS chunk names.
          if (chunk.name.startsWith(ASTRO_PAGE_PREFIX)) {
            let pageName = chunk.name.substr(ASTRO_PAGE_PREFIX.length + 1);
            if (!pageName) {
              pageName = 'index';
            }
            return `assets/${pageName}.[hash].js`;
          }
          return 'assets/[name].[hash].js';
        },
      });
      return outputOptions;
    },

    async generateBundle(_options, bundle) {
      const facadeIdMap = new Map<string, string>();
      for (const [chunkId, output] of Object.entries(bundle)) {
        if (output.type === 'chunk') {
          const chunk = output as OutputChunk;
          const id = chunk.facadeModuleId;
          if (id === ASTRO_EMPTY) {
            delete bundle[chunkId];
          } else if (id) {
            facadeIdMap.set(id, chunk.fileName);
          }
        }
      }

      // Emit assets (images, etc)
      const assetIdMap = new Map<string, string>();
      for (const [assetPath, dataPromise] of astroAssetMap) {
        const referenceId = this.emitFile({
          type: 'asset',
          name: npath.basename(assetPath),
          source: await dataPromise,
        });
        assetIdMap.set(assetPath, referenceId);
      }

      // Create a mapping of chunks to dependent chunks, used to add the proper
      // link tags for CSS.
      for (const chunk of pureCSSChunks) {
        const referenceId = chunkToReferenceIdMap.get(chunk.fileName)!;
        const chunkReferenceIds = [referenceId];
        for (const imp of chunk.imports) {
          if (chunkToReferenceIdMap.has(imp)) {
            chunkReferenceIds.push(chunkToReferenceIdMap.get(imp)!);
          }
        }
        for (const [id] of Object.entries(chunk.modules)) {
          cssChunkMap.set(id, chunkReferenceIds);
        }
      }

      // Keep track of links added so we don't do so twice.
      const linkChunksAdded = new Set<string>();
      const appendStyleChunksBefore = (ref: parse5.Element, pathname: string, referenceIds: string[] | undefined, attrs: Record<string, any> = {}) => {
        let added = false;
        if (referenceIds) {
          const lastNode = ref;
          for (const referenceId of referenceIds) {
            const chunkFileName = this.getFileName(referenceId);
            const relPath = npath.posix.relative(pathname, '/' + chunkFileName);

            // This prevents added links more than once per type.
            const key = pathname + relPath + attrs.rel || 'stylesheet';
            if (!linkChunksAdded.has(key)) {
              linkChunksAdded.add(key);
              insertBefore(
                lastNode.parentNode,
                createElement('link', {
                  rel: 'stylesheet',
                  ...attrs,
                  href: relPath,
                }),
                lastNode
              );
              added = true;
            }
          }
        }
        return added;
      };

      for (const [id, html] of renderedPageMap) {
        const pathname = id.substr(ASTRO_PAGE_PREFIX.length);
        const document = parse5.parse(html, {
          sourceCodeLocationInfo: true,
        });

        if (facadeIdMap.has(id)) {
          const bundleId = facadeIdMap.get(id)!;
          const bundlePath = '/' + bundleId;

          // Update scripts
          let pageBundleAdded = false;
          for (let script of findInlineScripts(document)) {
            if (getAttribute(script, 'astro-script')) {
              if (!pageBundleAdded) {
                pageBundleAdded = true;
                const relPath = npath.posix.relative(pathname, bundlePath);
                insertBefore(
                  script.parentNode,
                  createScript({
                    type: 'module',
                    src: relPath,
                  }),
                  script
                );
              }
              remove(script);
            }
          }

          for (let script of findExternalScripts(document)) {
            if (getAttribute(script, 'astro-script')) {
              if (!pageBundleAdded) {
                pageBundleAdded = true;
                const relPath = npath.posix.relative(pathname, bundlePath);
                insertBefore(
                  script.parentNode,
                  createScript({
                    type: 'module',
                    src: relPath,
                  }),
                  script
                );
              }
              remove(script);
            }
          }
        }

        const styleId = getAstroPageStyleId(pathname);
        let pageCSSAdded = false;
        for (const node of findAssets(document)) {
          if (isBuildableLink(node, srcRoot, srcRootWeb)) {
            const rel = getAttribute(node, 'rel');
            switch (rel) {
              case 'stylesheet': {
                if (!pageCSSAdded) {
                  const attrs = Object.fromEntries(node.attrs.map((attr) => [attr.name, attr.value]));
                  delete attrs['data-astro-injected'];
                  pageCSSAdded = appendStyleChunksBefore(node, pathname, cssChunkMap.get(styleId), attrs);
                }
                remove(node);
                break;
              }
              case 'preload': {
                if (getAttribute(node, 'as') === 'style') {
                  const attrs = Object.fromEntries(node.attrs.map((attr) => [attr.name, attr.value]));
                  appendStyleChunksBefore(node, pathname, cssChunkMap.get(styleId), attrs);
                  remove(node);
                }
              }
            }
          }

          if (isBuildableImage(node, srcRoot, srcRootWeb)) {
            const src = getAttribute(node, 'src')!;
            const referenceId = assetIdMap.get(src);
            if (referenceId) {
              const fileName = this.getFileName(referenceId);
              const relPath = npath.posix.relative(pathname, '/' + fileName);
              setAttribute(node, 'src', relPath);
            }
          }

          // Could be a `source` or an `img`.
          if (hasSrcSet(node)) {
            const srcset = getAttribute(node, 'srcset')!;
            let changedSrcset = srcset;
            const urls = matchSrcset(srcset).map((c) => c.url);
            for (const url of urls) {
              if (assetIdMap.has(url)) {
                const referenceId = assetIdMap.get(url)!;
                const fileName = this.getFileName(referenceId);
                const relPath = npath.posix.relative(pathname, '/' + fileName);
                changedSrcset = changedSrcset.replace(url, relPath);
              }
            }
            // If anything changed, update it
            if (changedSrcset !== srcset) {
              setAttribute(node, 'srcset', changedSrcset);
            }
          }
        }

        // Page styles for <style> usage, if not already appended via links.
        for (const style of findInlineStyles(document)) {
          if (hasAttribute(style, 'astro-style')) {
            if (!pageCSSAdded) {
              pageCSSAdded = appendStyleChunksBefore(style, pathname, cssChunkMap.get(styleId));
            }

            remove(style);
          }
        }

        const outHTML = parse5.serialize(document);
        const name = pathname.substr(1);
        let outPath: string;

        // Output directly to 404.html rather than 400/index.html
        // Supports any other status codes, too
        if (name.match(STATUS_CODE_RE)) {
          outPath = npath.posix.join(`${name}.html`);
        } else {
          outPath = npath.posix.join(name, 'index.html');
        }

        this.emitFile({
          fileName: outPath,
          source: outHTML,
          type: 'asset',
        });
      }
    },
  };
=======
	const { astroConfig, internals, logging, origin, allPages, routeCache, viteServer, pageNames } = options;

	// The filepath root of the src folder
	const srcRoot = astroConfig.src.pathname;
	// The web path of the src folter
	const srcRootWeb = srcRoot.substr(astroConfig.projectRoot.pathname.length - 1);

	// A map of pages to rendered HTML
	const renderedPageMap = new Map<string, string>();

	//
	const astroScriptMap = new Map<string, string>();
	const astroPageMap = new Map<string, string>();
	const astroAssetMap = new Map<string, Promise<Buffer>>();

	const cssChunkMap = new Map<string, string[]>();
	const pageStyleImportOrder: string[] = [];

	return {
		name: PLUGIN_NAME,

		enforce: 'pre',

		async options(inputOptions) {
			const htmlInput: Set<string> = new Set();
			const assetInput: Set<string> = new Set();
			const jsInput: Set<string> = new Set();

			for (const [component, pageData] of Object.entries(allPages)) {
				const [renderers, mod] = pageData.preload;

				// Hydrated components are statically identified.
				for (const path of mod.$$metadata.hydratedComponentPaths()) {
					jsInput.add(path);
				}

				for (const pathname of pageData.paths) {
					pageNames.push(pathname.replace(/\/?$/, '/').replace(/^\//, ''));
					const id = ASTRO_PAGE_PREFIX + pathname;
					const html = await ssrRender(renderers, mod, {
						astroConfig,
						filePath: new URL(`./${component}`, astroConfig.projectRoot),
						logging,
						mode: 'production',
						origin,
						pathname,
						route: pageData.route,
						routeCache,
						viteServer,
					});
					renderedPageMap.set(id, html);

					const document = parse5.parse(html, {
						sourceCodeLocationInfo: true,
					});

					const frontEndImports = [];
					for (const script of findInlineScripts(document)) {
						const astroScript = getAttribute(script, 'astro-script');
						if (astroScript) {
							const js = getTextContent(script);
							const scriptId = ASTRO_SCRIPT_PREFIX + astroScript;
							frontEndImports.push(scriptId);
							astroScriptMap.set(scriptId, js);
						}
					}

					for (const script of findExternalScripts(document)) {
						if (isHoistedScript(script)) {
							const astroScript = getAttribute(script, 'astro-script');
							const src = getAttribute(script, 'src');
							if (astroScript) {
								const js = `import '${src}';`;
								const scriptId = ASTRO_SCRIPT_PREFIX + astroScript;
								frontEndImports.push(scriptId);
								astroScriptMap.set(scriptId, js);
							}
						} else if (isInSrcDirectory(script, 'src', srcRoot, srcRootWeb)) {
							const src = getAttribute(script, 'src');
							if (src) jsInput.add(src);
						}
					}

					const assetImports = [];
					const styleId = getAstroStyleId(pathname);
					let styles = 0;
					for (const node of findInlineStyles(document)) {
						if (hasAttribute(node, 'astro-style')) {
							const style = getTextContent(node) || ' '; // If an empty node, add whitespace
							const thisStyleId = `${styleId}/${++styles}.css`;
							internals.astroStyleMap.set(thisStyleId, style);
							assetImports.push(thisStyleId);
						}
					}

					for (let node of findAssets(document)) {
						if (isBuildableLink(node, srcRoot, srcRootWeb)) {
							const href = getAttribute(node, 'href')!;
							assetImports.push(href);
						}

						if (isBuildableImage(node, srcRoot, srcRootWeb)) {
							const src = getAttribute(node, 'src');
							if (src?.startsWith(srcRoot) && !astroAssetMap.has(src)) {
								astroAssetMap.set(src, fs.readFile(new URL(`file://${src}`)));
							} else if (src?.startsWith(srcRootWeb) && !astroAssetMap.has(src)) {
								const resolved = new URL('.' + src, astroConfig.projectRoot);
								astroAssetMap.set(src, fs.readFile(resolved));
							}
						}

						if (hasSrcSet(node)) {
							const candidates = matchSrcset(getAttribute(node, 'srcset')!);
							for (const { url } of candidates) {
								if (url.startsWith(srcRoot) && !astroAssetMap.has(url)) {
									astroAssetMap.set(url, fs.readFile(new URL(`file://${url}`)));
								} else if (url.startsWith(srcRootWeb) && !astroAssetMap.has(url)) {
									const resolved = new URL('.' + url, astroConfig.projectRoot);
									astroAssetMap.set(url, fs.readFile(resolved));
								}
							}
						}
					}

					if (frontEndImports.length) {
						htmlInput.add(id);
						const jsSource = frontEndImports.map((sid) => `import '${sid}';`).join('\n');
						astroPageMap.set(id, jsSource);
					}

					if (assetImports.length) {
						const pageStyleId = getAstroPageStyleId(pathname);
						const jsSource = assetImports.map((sid) => `import '${sid}';`).join('\n');
						internals.astroPageStyleMap.set(pageStyleId, jsSource);
						assetInput.add(pageStyleId);

						// preserve asset order in the order we encounter them
						for (const assetHref of assetImports) {
							if (!pageStyleImportOrder.includes(assetHref)) pageStyleImportOrder.push(assetHref);
						}
					}
				}
			}

			const allInputs = new Set([...jsInput, ...htmlInput, ...assetInput]);
			// You always need at least 1 input, so add an placeholder just so we can build HTML/CSS
			if (!allInputs.size) {
				allInputs.add(ASTRO_EMPTY);
			}
			const outOptions = addRollupInput(inputOptions, Array.from(allInputs));
			return outOptions;
		},

		async resolveId(id) {
			switch (true) {
				case astroScriptMap.has(id):
				case astroPageMap.has(id):
				case id === ASTRO_EMPTY: {
					return id;
				}
			}

			return undefined;
		},

		async load(id) {
			// Load pages
			if (astroPageMap.has(id)) {
				return astroPageMap.get(id)!;
			}
			// Load scripts
			if (astroScriptMap.has(id)) {
				return astroScriptMap.get(id)!;
			}
			// Give this module actual code so it doesnt warn about an empty chunk
			if (id === ASTRO_EMPTY) {
				return 'console.log("empty");';
			}

			return null;
		},

		outputOptions(outputOptions) {
			Object.assign(outputOptions, {
				entryFileNames(chunk: PreRenderedChunk) {
					// Removes the `@astro-page` prefix from JS chunk names.
					if (chunk.name.startsWith(ASTRO_PAGE_PREFIX)) {
						let pageName = chunk.name.substr(ASTRO_PAGE_PREFIX.length + 1);
						if (!pageName) {
							pageName = 'index';
						}
						return `assets/${pageName}.[hash].js`;
					}
					return 'assets/[name].[hash].js';
				},
			});
			return outputOptions;
		},

		async generateBundle(_options, bundle) {
			const facadeIdMap = new Map<string, string>();
			for (const [chunkId, output] of Object.entries(bundle)) {
				if (output.type === 'chunk') {
					const chunk = output as OutputChunk;
					const id = chunk.facadeModuleId;
					if (id === ASTRO_EMPTY) {
						delete bundle[chunkId];
					} else if (id) {
						facadeIdMap.set(id, chunk.fileName);
					}
				}
			}

			// Emit assets (images, etc)
			const assetIdMap = new Map<string, string>();
			for (const [assetPath, dataPromise] of astroAssetMap) {
				const referenceId = this.emitFile({
					type: 'asset',
					name: npath.basename(assetPath),
					source: await dataPromise,
				});
				assetIdMap.set(assetPath, referenceId);
			}

			// Sort CSS in order of appearance in HTML (pageStyleImportOrder)
			// This is the “global ordering” used below
			const sortedCSSChunks = [...internals.pureCSSChunks];
			sortedCSSChunks.sort((a, b) => {
				let aIndex = Math.min(
					...Object.keys(a.modules).map((id) => {
						const i = pageStyleImportOrder.findIndex((url) => id.endsWith(url));
						return i >= 0 ? i : Infinity; // if -1 is encountered (unknown order), move to the end (Infinity)
					})
				);
				let bIndex = Math.min(
					...Object.keys(b.modules).map((id) => {
						const i = pageStyleImportOrder.findIndex((url) => id.endsWith(url));
						return i >= 0 ? i : Infinity;
					})
				);
				return aIndex - bIndex;
			});
			const sortedChunkNames = sortedCSSChunks.map(({ fileName }) => fileName);

			// Create a mapping of chunks to dependent chunks, used to add the proper
			// link tags for CSS.
			for (const chunk of sortedCSSChunks) {
				const chunkModules = [chunk.fileName, ...chunk.imports];
				// For each HTML output, sort CSS in HTML order Note: here we actually
				// want -1 to be first. Since the last CSS “wins”, we want to load
				// “unknown” (-1) CSS ordering first, followed by “known” ordering at
				// the end so it takes priority
				chunkModules.sort((a, b) => sortedChunkNames.indexOf(a) - sortedChunkNames.indexOf(b));

				const referenceIDs: string[] = [];
				for (const chunkID of chunkModules) {
					const referenceID = internals.chunkToReferenceIdMap.get(chunkID);
					if (referenceID) referenceIDs.push(referenceID);
				}
				for (const id of Object.keys(chunk.modules)) {
					cssChunkMap.set(id, referenceIDs);
				}
			}

			// Keep track of links added so we don't do so twice.
			const linkChunksAdded = new Set<string>();
			const appendStyleChunksBefore = (ref: parse5.Element, pathname: string, referenceIds: string[] | undefined, attrs: Record<string, any> = {}) => {
				let added = false;
				if (referenceIds) {
					const lastNode = ref;
					for (const referenceId of referenceIds) {
						const chunkFileName = this.getFileName(referenceId);
						const relPath = relativePath(pathname, '/' + chunkFileName);

						// This prevents added links more than once per type.
						const key = pathname + relPath + attrs.rel || 'stylesheet';
						if (!linkChunksAdded.has(key)) {
							linkChunksAdded.add(key);
							insertBefore(
								lastNode.parentNode,
								createElement('link', {
									rel: 'stylesheet',
									...attrs,
									href: relPath,
								}),
								lastNode
							);
							added = true;
						}
					}
				}
				return added;
			};

			for (const [id, html] of renderedPageMap) {
				const pathname = id.substr(ASTRO_PAGE_PREFIX.length);
				const document = parse5.parse(html, {
					sourceCodeLocationInfo: true,
				});

				// This is the module for the page-level bundle which includes
				// hoisted scripts and hydrated components.
				const pageAssetId = facadeIdMap.get(id);
				const bundlePath = '/' + pageAssetId;

				// Update scripts
				let pageBundleAdded = false;

				// Update inline scripts. These could be hydrated component scripts or hoisted inline scripts
				for (let script of findInlineScripts(document)) {
					if (getAttribute(script, 'astro-script') && typeof pageAssetId === 'string') {
						if (!pageBundleAdded) {
							pageBundleAdded = true;
							const relPath = relativePath(pathname, bundlePath);
							insertBefore(
								script.parentNode,
								createScript({
									type: 'module',
									src: relPath,
								}),
								script
							);
						}
						remove(script);
					}
				}

				// Update external scripts. These could be hoisted or in the src folder.
				for (let script of findExternalScripts(document)) {
					if (getAttribute(script, 'astro-script') && typeof pageAssetId === 'string') {
						if (!pageBundleAdded) {
							pageBundleAdded = true;
							const relPath = relativePath(pathname, bundlePath);
							insertBefore(
								script.parentNode,
								createScript({
									type: 'module',
									src: relPath,
								}),
								script
							);
						}
						remove(script);
					} else if (isInSrcDirectory(script, 'src', srcRoot, srcRootWeb)) {
						let src = getAttribute(script, 'src');
						// If this is projectRoot relative, get the fullpath to match the facadeId.
						if (src?.startsWith(srcRootWeb)) {
							src = new URL('.' + src, astroConfig.projectRoot).pathname;
						}
						// On windows the facadeId doesn't start with / but does not Unix :/
						if (src && (facadeIdMap.has(src) || facadeIdMap.has(src.substr(1)))) {
							const assetRootPath = '/' + (facadeIdMap.get(src) || facadeIdMap.get(src.substr(1)));
							const relPath = relativePath(pathname, assetRootPath);
							const attrs = getAttributes(script);
							insertBefore(
								script.parentNode,
								createScript({
									...attrs,
									src: relPath,
								}),
								script
							);
							remove(script);
						}
					}
				}

				const styleId = getAstroPageStyleId(pathname);
				let pageCSSAdded = false;
				for (const node of findAssets(document)) {
					if (isBuildableLink(node, srcRoot, srcRootWeb)) {
						const rel = getAttribute(node, 'rel');
						switch (rel) {
							case 'stylesheet': {
								if (!pageCSSAdded) {
									const attrs = getAttributes(node);
									delete attrs['data-astro-injected'];
									pageCSSAdded = appendStyleChunksBefore(node, pathname, cssChunkMap.get(styleId), attrs);
								}
								remove(node);
								break;
							}
							case 'preload': {
								if (getAttribute(node, 'as') === 'style') {
									const attrs = getAttributes(node);
									appendStyleChunksBefore(node, pathname, cssChunkMap.get(styleId), attrs);
									remove(node);
								}
							}
						}
					}

					if (isBuildableImage(node, srcRoot, srcRootWeb)) {
						const src = getAttribute(node, 'src')!;
						const referenceId = assetIdMap.get(src);
						if (referenceId) {
							const fileName = this.getFileName(referenceId);
							const relPath = relativePath(pathname, '/' + fileName);
							setAttribute(node, 'src', relPath);
						}
					}

					// Could be a `source` or an `img`.
					if (hasSrcSet(node)) {
						const srcset = getAttribute(node, 'srcset')!;
						let changedSrcset = srcset;
						const urls = matchSrcset(srcset).map((c) => c.url);
						for (const url of urls) {
							if (assetIdMap.has(url)) {
								const referenceId = assetIdMap.get(url)!;
								const fileName = this.getFileName(referenceId);
								const relPath = relativePath(pathname, '/' + fileName);
								changedSrcset = changedSrcset.replace(url, relPath);
							}
						}
						// If anything changed, update it
						if (changedSrcset !== srcset) {
							setAttribute(node, 'srcset', changedSrcset);
						}
					}
				}

				// Page styles for <style> usage, if not already appended via links.
				for (const style of findInlineStyles(document)) {
					if (hasAttribute(style, 'astro-style')) {
						if (!pageCSSAdded) {
							pageCSSAdded = appendStyleChunksBefore(style, pathname, cssChunkMap.get(styleId));
						}

						remove(style);
					}
				}

				const outHTML = parse5.serialize(document);
				const name = pathname.substr(1);
				let outPath: string;

				// Output directly to 404.html rather than 400/index.html
				// Supports any other status codes, too
				if (name.match(STATUS_CODE_RE) || astroConfig.buildOptions.pageUrlFormat === 'file') {
					outPath = `${removeEndingForwardSlash(name || 'index')}.html`;
				} else {
					outPath = npath.posix.join(name, 'index.html');
				}

				this.emitFile({
					fileName: outPath,
					source: outHTML,
					type: 'asset',
				});
			}
		},
	};
>>>>>>> c70c4ea2
}<|MERGE_RESOLUTION|>--- conflicted
+++ resolved
@@ -43,400 +43,6 @@
 }
 
 export function rollupPluginAstroBuildHTML(options: PluginOptions): VitePlugin {
-<<<<<<< HEAD
-  const { astroConfig, astroStyleMap, astroPageStyleMap, chunkToReferenceIdMap, pureCSSChunks, logging, origin, allPages, routeCache, viteServer, pageNames } = options;
-
-  // The filepath root of the src folder
-  const srcRoot = astroConfig.src.pathname;
-  // The web path of the src folter
-  const srcRootWeb = srcRoot.substr(astroConfig.projectRoot.pathname.length - 1);
-
-  // A map of pages to rendered HTML
-  const renderedPageMap = new Map<string, string>();
-
-  //
-  const astroScriptMap = new Map<string, string>();
-  const astroPageMap = new Map<string, string>();
-  const astroAssetMap = new Map<string, Promise<Buffer>>();
-
-  const cssChunkMap = new Map<string, string[]>();
-
-  return {
-    name: PLUGIN_NAME,
-
-    enforce: 'pre',
-
-    async options(inputOptions) {
-      const htmlInput: Set<string> = new Set();
-      const assetInput: Set<string> = new Set();
-      const jsInput: Set<string> = new Set();
-
-      for (const [component, pageData] of Object.entries(allPages)) {
-        const [renderers, mod] = pageData.preload;
-
-        for (const path of mod.$$metadata.getAllHydratedComponentPaths()) {
-          jsInput.add(path);
-        }
-
-        for (const pathname of pageData.paths) {
-          pageNames.push(pathname.replace(/\/?$/, '/index.html').replace(/^\//, ''));
-          const id = ASTRO_PAGE_PREFIX + pathname;
-          const html = await ssrRender(renderers, mod, {
-            astroConfig,
-            filePath: new URL(`./${component}`, astroConfig.projectRoot),
-            logging,
-            mode: 'production',
-            origin,
-            pathname,
-            route: pageData.route,
-            routeCache,
-            viteServer,
-          });
-          renderedPageMap.set(id, html);
-
-          const document = parse5.parse(html, {
-            sourceCodeLocationInfo: true,
-          });
-
-          const frontEndImports = [];
-          for (const script of findInlineScripts(document)) {
-            const astroScript = getAttribute(script, 'astro-script');
-            if (astroScript) {
-              const js = getTextContent(script);
-              const scriptId = ASTRO_SCRIPT_PREFIX + astroScript;
-              frontEndImports.push(scriptId);
-              astroScriptMap.set(scriptId, js);
-            }
-          }
-
-          for (const script of findExternalScripts(document)) {
-            if (isHoistedScript(script)) {
-              debugger;
-              const astroScript = getAttribute(script, 'astro-script');
-              const src = getAttribute(script, 'src');
-              if (astroScript) {
-                const js = `import '${src}';`;
-                const scriptId = ASTRO_SCRIPT_PREFIX + astroScript;
-                frontEndImports.push(scriptId);
-                astroScriptMap.set(scriptId, js);
-              }
-            }
-          }
-
-          let styles = '';
-          for (const node of findInlineStyles(document)) {
-            if (hasAttribute(node, 'astro-style')) {
-              styles += getTextContent(node);
-            }
-          }
-
-          const assetImports = [];
-          for (let node of findAssets(document)) {
-            if (isBuildableLink(node, srcRoot, srcRootWeb)) {
-              const href = getAttribute(node, 'href')!;
-              assetImports.push(href);
-            }
-
-            if (isBuildableImage(node, srcRoot, srcRootWeb)) {
-              const src = getAttribute(node, 'src');
-              if (src?.startsWith(srcRoot) && !astroAssetMap.has(src)) {
-                astroAssetMap.set(src, fs.readFile(new URL(`file://${src}`)));
-              }
-            }
-
-            if (hasSrcSet(node)) {
-              const candidates = matchSrcset(getAttribute(node, 'srcset')!);
-              for (const { url } of candidates) {
-                if (url.startsWith(srcRoot) && !astroAssetMap.has(url)) {
-                  astroAssetMap.set(url, fs.readFile(new URL(`file://${url}`)));
-                }
-              }
-            }
-          }
-
-          if (styles) {
-            const styleId = getAstroStyleId(pathname);
-            astroStyleMap.set(styleId, styles);
-            // Put this at the front of imports
-            assetImports.unshift(styleId);
-          }
-
-          if (frontEndImports.length) {
-            htmlInput.add(id);
-            const jsSource = frontEndImports.map((sid) => `import '${sid}';`).join('\n');
-            astroPageMap.set(id, jsSource);
-          }
-
-          if (assetImports.length) {
-            const pageStyleId = getAstroPageStyleId(pathname);
-            const jsSource = assetImports.map((sid) => `import '${sid}';`).join('\n');
-            astroPageStyleMap.set(pageStyleId, jsSource);
-            assetInput.add(pageStyleId);
-          }
-        }
-      }
-
-      const allInputs = new Set([...jsInput, ...htmlInput, ...assetInput]);
-      // You always need at least 1 input, so add an placeholder just so we can build HTML/CSS
-      if (!allInputs.size) {
-        allInputs.add(ASTRO_EMPTY);
-      }
-      const outOptions = addRollupInput(inputOptions, Array.from(allInputs));
-      return outOptions;
-    },
-
-    async resolveId(id) {
-      switch (true) {
-        case astroScriptMap.has(id):
-        case astroPageMap.has(id):
-        case id === ASTRO_EMPTY: {
-          return id;
-        }
-      }
-
-      return undefined;
-    },
-
-    async load(id) {
-      // Load pages
-      if (astroPageMap.has(id)) {
-        return astroPageMap.get(id)!;
-      }
-      // Load scripts
-      if (astroScriptMap.has(id)) {
-        return astroScriptMap.get(id)!;
-      }
-      // Give this module actual code so it doesnt warn about an empty chunk
-      if (id === ASTRO_EMPTY) {
-        return 'console.log("empty");';
-      }
-
-      return null;
-    },
-
-    outputOptions(outputOptions) {
-      Object.assign(outputOptions, {
-        entryFileNames(chunk: PreRenderedChunk) {
-          // Removes the `@astro-page` prefix from JS chunk names.
-          if (chunk.name.startsWith(ASTRO_PAGE_PREFIX)) {
-            let pageName = chunk.name.substr(ASTRO_PAGE_PREFIX.length + 1);
-            if (!pageName) {
-              pageName = 'index';
-            }
-            return `assets/${pageName}.[hash].js`;
-          }
-          return 'assets/[name].[hash].js';
-        },
-      });
-      return outputOptions;
-    },
-
-    async generateBundle(_options, bundle) {
-      const facadeIdMap = new Map<string, string>();
-      for (const [chunkId, output] of Object.entries(bundle)) {
-        if (output.type === 'chunk') {
-          const chunk = output as OutputChunk;
-          const id = chunk.facadeModuleId;
-          if (id === ASTRO_EMPTY) {
-            delete bundle[chunkId];
-          } else if (id) {
-            facadeIdMap.set(id, chunk.fileName);
-          }
-        }
-      }
-
-      // Emit assets (images, etc)
-      const assetIdMap = new Map<string, string>();
-      for (const [assetPath, dataPromise] of astroAssetMap) {
-        const referenceId = this.emitFile({
-          type: 'asset',
-          name: npath.basename(assetPath),
-          source: await dataPromise,
-        });
-        assetIdMap.set(assetPath, referenceId);
-      }
-
-      // Create a mapping of chunks to dependent chunks, used to add the proper
-      // link tags for CSS.
-      for (const chunk of pureCSSChunks) {
-        const referenceId = chunkToReferenceIdMap.get(chunk.fileName)!;
-        const chunkReferenceIds = [referenceId];
-        for (const imp of chunk.imports) {
-          if (chunkToReferenceIdMap.has(imp)) {
-            chunkReferenceIds.push(chunkToReferenceIdMap.get(imp)!);
-          }
-        }
-        for (const [id] of Object.entries(chunk.modules)) {
-          cssChunkMap.set(id, chunkReferenceIds);
-        }
-      }
-
-      // Keep track of links added so we don't do so twice.
-      const linkChunksAdded = new Set<string>();
-      const appendStyleChunksBefore = (ref: parse5.Element, pathname: string, referenceIds: string[] | undefined, attrs: Record<string, any> = {}) => {
-        let added = false;
-        if (referenceIds) {
-          const lastNode = ref;
-          for (const referenceId of referenceIds) {
-            const chunkFileName = this.getFileName(referenceId);
-            const relPath = npath.posix.relative(pathname, '/' + chunkFileName);
-
-            // This prevents added links more than once per type.
-            const key = pathname + relPath + attrs.rel || 'stylesheet';
-            if (!linkChunksAdded.has(key)) {
-              linkChunksAdded.add(key);
-              insertBefore(
-                lastNode.parentNode,
-                createElement('link', {
-                  rel: 'stylesheet',
-                  ...attrs,
-                  href: relPath,
-                }),
-                lastNode
-              );
-              added = true;
-            }
-          }
-        }
-        return added;
-      };
-
-      for (const [id, html] of renderedPageMap) {
-        const pathname = id.substr(ASTRO_PAGE_PREFIX.length);
-        const document = parse5.parse(html, {
-          sourceCodeLocationInfo: true,
-        });
-
-        if (facadeIdMap.has(id)) {
-          const bundleId = facadeIdMap.get(id)!;
-          const bundlePath = '/' + bundleId;
-
-          // Update scripts
-          let pageBundleAdded = false;
-          for (let script of findInlineScripts(document)) {
-            if (getAttribute(script, 'astro-script')) {
-              if (!pageBundleAdded) {
-                pageBundleAdded = true;
-                const relPath = npath.posix.relative(pathname, bundlePath);
-                insertBefore(
-                  script.parentNode,
-                  createScript({
-                    type: 'module',
-                    src: relPath,
-                  }),
-                  script
-                );
-              }
-              remove(script);
-            }
-          }
-
-          for (let script of findExternalScripts(document)) {
-            if (getAttribute(script, 'astro-script')) {
-              if (!pageBundleAdded) {
-                pageBundleAdded = true;
-                const relPath = npath.posix.relative(pathname, bundlePath);
-                insertBefore(
-                  script.parentNode,
-                  createScript({
-                    type: 'module',
-                    src: relPath,
-                  }),
-                  script
-                );
-              }
-              remove(script);
-            }
-          }
-        }
-
-        const styleId = getAstroPageStyleId(pathname);
-        let pageCSSAdded = false;
-        for (const node of findAssets(document)) {
-          if (isBuildableLink(node, srcRoot, srcRootWeb)) {
-            const rel = getAttribute(node, 'rel');
-            switch (rel) {
-              case 'stylesheet': {
-                if (!pageCSSAdded) {
-                  const attrs = Object.fromEntries(node.attrs.map((attr) => [attr.name, attr.value]));
-                  delete attrs['data-astro-injected'];
-                  pageCSSAdded = appendStyleChunksBefore(node, pathname, cssChunkMap.get(styleId), attrs);
-                }
-                remove(node);
-                break;
-              }
-              case 'preload': {
-                if (getAttribute(node, 'as') === 'style') {
-                  const attrs = Object.fromEntries(node.attrs.map((attr) => [attr.name, attr.value]));
-                  appendStyleChunksBefore(node, pathname, cssChunkMap.get(styleId), attrs);
-                  remove(node);
-                }
-              }
-            }
-          }
-
-          if (isBuildableImage(node, srcRoot, srcRootWeb)) {
-            const src = getAttribute(node, 'src')!;
-            const referenceId = assetIdMap.get(src);
-            if (referenceId) {
-              const fileName = this.getFileName(referenceId);
-              const relPath = npath.posix.relative(pathname, '/' + fileName);
-              setAttribute(node, 'src', relPath);
-            }
-          }
-
-          // Could be a `source` or an `img`.
-          if (hasSrcSet(node)) {
-            const srcset = getAttribute(node, 'srcset')!;
-            let changedSrcset = srcset;
-            const urls = matchSrcset(srcset).map((c) => c.url);
-            for (const url of urls) {
-              if (assetIdMap.has(url)) {
-                const referenceId = assetIdMap.get(url)!;
-                const fileName = this.getFileName(referenceId);
-                const relPath = npath.posix.relative(pathname, '/' + fileName);
-                changedSrcset = changedSrcset.replace(url, relPath);
-              }
-            }
-            // If anything changed, update it
-            if (changedSrcset !== srcset) {
-              setAttribute(node, 'srcset', changedSrcset);
-            }
-          }
-        }
-
-        // Page styles for <style> usage, if not already appended via links.
-        for (const style of findInlineStyles(document)) {
-          if (hasAttribute(style, 'astro-style')) {
-            if (!pageCSSAdded) {
-              pageCSSAdded = appendStyleChunksBefore(style, pathname, cssChunkMap.get(styleId));
-            }
-
-            remove(style);
-          }
-        }
-
-        const outHTML = parse5.serialize(document);
-        const name = pathname.substr(1);
-        let outPath: string;
-
-        // Output directly to 404.html rather than 400/index.html
-        // Supports any other status codes, too
-        if (name.match(STATUS_CODE_RE)) {
-          outPath = npath.posix.join(`${name}.html`);
-        } else {
-          outPath = npath.posix.join(name, 'index.html');
-        }
-
-        this.emitFile({
-          fileName: outPath,
-          source: outHTML,
-          type: 'asset',
-        });
-      }
-    },
-  };
-=======
 	const { astroConfig, internals, logging, origin, allPages, routeCache, viteServer, pageNames } = options;
 
 	// The filepath root of the src folder
@@ -890,5 +496,4 @@
 			}
 		},
 	};
->>>>>>> c70c4ea2
 }