--- conflicted
+++ resolved
@@ -198,13 +198,9 @@
     Object.defineProperty(props, __astroContext, {
       value: {
         pageCSS: css,
-<<<<<<< HEAD
         resolve: __TopLevelAstro.resolve,
         request,
-=======
-        request,
         createAstroRootUID(seed) { return seed + astroRootUIDCounter++; },
->>>>>>> de3af1f4
       },
       writable: false,
       enumerable: false
