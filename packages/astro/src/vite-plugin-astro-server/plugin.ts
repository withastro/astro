import { AsyncLocalStorage } from 'node:async_hooks';
import { randomUUID } from 'node:crypto';
import { existsSync } from 'node:fs';
import { mkdir, readFile, writeFile } from 'node:fs/promises';
import { IncomingMessage } from 'node:http';
import { fileURLToPath } from 'node:url';
import type * as vite from 'vite';
<<<<<<< HEAD
import { isRunnableDevEnvironment, type RunnableDevEnvironment } from 'vite';
import { toFallbackType } from '../core/app/common.js';
import { toRoutingStrategy } from '../core/app/index.js';
=======
import { normalizePath } from 'vite';
import { getPackageManager } from '../cli/info/core/get-package-manager.js';
import { createDevDebugInfoProvider } from '../cli/info/infra/dev-debug-info-provider.js';
import { createProcessNodeVersionProvider } from '../cli/info/infra/process-node-version-provider.js';
import { createProcessPackageManagerUserAgentProvider } from '../cli/info/infra/process-package-manager-user-agent-provider.js';
import { createStyledDebugInfoFormatter } from '../cli/info/infra/styled-debug-info-formatter.js';
import { createBuildTimeAstroVersionProvider } from '../cli/infra/build-time-astro-version-provider.js';
import { createPassthroughTextStyler } from '../cli/infra/passthrough-text-styler.js';
import { createProcessOperatingSystemProvider } from '../cli/infra/process-operating-system-provider.js';
import { createTinyexecCommandExecutor } from '../cli/infra/tinyexec-command-executor.js';
>>>>>>> 50c528d7
import type { SSRManifest, SSRManifestCSP, SSRManifestI18n } from '../core/app/types.js';
import {
	getAlgorithm,
	getDirectives,
	getScriptHashes,
	getScriptResources,
	getStrictDynamic,
	getStyleHashes,
	getStyleResources,
	shouldTrackCspHashes,
} from '../core/csp/common.js';
import { createKey, getEnvironmentKey, hasEnvironmentKey } from '../core/encryption.js';
import { getViteErrorPayload } from '../core/errors/dev/index.js';
import { AstroError, AstroErrorData } from '../core/errors/index.js';
import { patchOverlay } from '../core/errors/overlay.js';
import type { Logger } from '../core/logger/core.js';
import { NOOP_MIDDLEWARE_FN } from '../core/middleware/noop-middleware.js';
import { createViteLoader } from '../core/module-loader/index.js';
import { SERIALIZED_MANIFEST_ID } from '../manifest/serialized.js';
import type { AstroSettings } from '../types/astro.js';
import { ASTRO_DEV_APP_ID } from '../vite-plugin-app/index.js';
import { baseMiddleware } from './base.js';
import { createController } from './controller.js';
import { recordServerError } from './error.js';
import { setRouteError } from './server-state.js';
import { trailingSlashMiddleware } from './trailing-slash.js';

interface AstroPluginOptions {
	settings: AstroSettings;
	logger: Logger;
}

export default function createVitePluginAstroServer({
	settings,
	logger,
}: AstroPluginOptions): vite.Plugin {
	let debugInfo: string | null = null;
	return {
		name: 'astro:server',
<<<<<<< HEAD
		applyToEnvironment(environment) {
			return environment.name === 'ssr';
		},
		async configureServer(viteServer) {
			// Cloudflare handles its own requests
			// TODO: let this handle non-runnable environments that don't intercept requests
			if (!isRunnableDevEnvironment(viteServer.environments.ssr)) {
				return;
			}
			const environment = viteServer.environments.ssr as RunnableDevEnvironment;
			const loader = createViteLoader(viteServer, environment);
			const { default: createAstroServerApp } = await environment.runner.import(ASTRO_DEV_APP_ID);
=======
		buildEnd() {
			debugInfo = null;
		},
		async configureServer(viteServer) {
			const loader = createViteLoader(viteServer);
			const pipeline = DevPipeline.create(routesList, {
				loader,
				logger,
				manifest,
				settings,
				async getDebugInfo() {
					if (!debugInfo) {
						// TODO: do not import from CLI. Currently the code is located under src/cli/infra
						// but some will have to be moved to src/infra
						const debugInfoProvider = createDevDebugInfoProvider({
							config: settings.config,
							astroVersionProvider: createBuildTimeAstroVersionProvider(),
							operatingSystemProvider: createProcessOperatingSystemProvider(),
							packageManager: await getPackageManager({
								packageManagerUserAgentProvider: createProcessPackageManagerUserAgentProvider(),
								commandExecutor: createTinyexecCommandExecutor(),
							}),
							nodeVersionProvider: createProcessNodeVersionProvider(),
						});
						const debugInfoFormatter = createStyledDebugInfoFormatter({
							textStyler: createPassthroughTextStyler(),
						});
						debugInfo = debugInfoFormatter.format(await debugInfoProvider.get());
					}
					return debugInfo;
				},
			});
>>>>>>> 50c528d7
			const controller = createController({ loader });
			const { handler } = await createAstroServerApp(controller, settings, loader, logger);
			const { manifest } = await environment.runner.import<{
				manifest: SSRManifest;
			}>(SERIALIZED_MANIFEST_ID);
			const localStorage = new AsyncLocalStorage();

			function handleUnhandledRejection(rejection: any) {
				const error = AstroError.is(rejection)
					? rejection
					: new AstroError({
							...AstroErrorData.UnhandledRejection,
							message: AstroErrorData.UnhandledRejection.message(rejection?.stack || rejection),
						});
				const store = localStorage.getStore();
				if (store instanceof IncomingMessage) {
					setRouteError(controller.state, store.url!, error);
				}
				const { errorWithMetadata } = recordServerError(loader, manifest, logger, error);
				setTimeout(
					async () => loader.webSocketSend(await getViteErrorPayload(errorWithMetadata)),
					200,
				);
			}

			process.on('unhandledRejection', handleUnhandledRejection);
			viteServer.httpServer?.on('close', () => {
				process.off('unhandledRejection', handleUnhandledRejection);
			});

			return () => {
				// Push this middleware to the front of the stack so that it can intercept responses.
				// fix(#6067): always inject this to ensure zombie base handling is killed after restarts
				viteServer.middlewares.stack.unshift({
					route: '',
					handle: baseMiddleware(settings, logger),
				});
				viteServer.middlewares.stack.unshift({
					route: '',
					handle: trailingSlashMiddleware(settings),
				});

				// Chrome DevTools workspace handler
				// See https://chromium.googlesource.com/devtools/devtools-frontend/+/main/docs/ecosystem/automatic_workspace_folders.md
				viteServer.middlewares.use(async function chromeDevToolsHandler(request, response, next) {
					if (request.url !== '/.well-known/appspecific/com.chrome.devtools.json') {
						return next();
					}
					if (!settings.config.experimental.chromeDevtoolsWorkspace) {
						// Return early to stop console spam
						response.writeHead(404);
						response.end();
						return;
					}

					const pluginVersion = '1.1';
					const cacheDir = settings.config.cacheDir;
					const configPath = new URL('./chrome-workspace.json', cacheDir);

					if (!existsSync(cacheDir)) {
						await mkdir(cacheDir, { recursive: true });
					}

					let config;
					try {
						config = JSON.parse(await readFile(configPath, 'utf-8'));
						// If the cached workspace config was created with a previous version of this plugin,
						// we throw an error so it gets recreated in the `catch` block below.
						if (config.version !== pluginVersion) throw new Error('Cached config is outdated.');
					} catch {
						config = {
							workspace: {
								version: pluginVersion,
								uuid: randomUUID(),
								root: fileURLToPath(settings.config.root),
							},
						};
						await writeFile(configPath, JSON.stringify(config));
					}

					response.setHeader('Content-Type', 'application/json');
					response.end(JSON.stringify(config));
					return;
				});

				// Note that this function has a name so other middleware can find it.
				viteServer.middlewares.use(async function astroDevHandler(request, response) {
					if (request.url === undefined || !request.method) {
						response.writeHead(500, 'Incomplete request');
						response.end();
						return;
					}

					localStorage.run(request, () => {
						handler(request, response);
					});
				});
			};
		},
		transform(code, id, opts = {}) {
			if (opts.ssr) return;
			if (!id.includes('vite/dist/client/client.mjs')) return;

			// Replace the Vite overlay with ours
			return patchOverlay(code);
		},
	};
}

export function createVitePluginAstroServerClient(): vite.Plugin {
	return {
		name: 'astro:server-client',
		applyToEnvironment(environment) {
			return environment.name === 'client';
		},
		transform(code, id, opts = {}) {
			if (opts.ssr) return;
			if (!id.includes('vite/dist/client/client.mjs')) return;

			// Replace the Vite overlay with ours
			return patchOverlay(code);
		}
	}
}


/**
 * It creates a `SSRManifest` from the `AstroSettings`.
 *
 * Renderers needs to be pulled out from the page module emitted during the build.
 * @param settings
 */
export async function createDevelopmentManifest(settings: AstroSettings): Promise<SSRManifest> {
	let i18nManifest: SSRManifestI18n | undefined;
	let csp: SSRManifestCSP | undefined;
	if (settings.config.i18n) {
		i18nManifest = {
			fallback: settings.config.i18n.fallback,
			strategy: toRoutingStrategy(settings.config.i18n.routing, settings.config.i18n.domains),
			defaultLocale: settings.config.i18n.defaultLocale,
			locales: settings.config.i18n.locales,
			domainLookupTable: {},
			fallbackType: toFallbackType(settings.config.i18n.routing),
			domains: settings.config.i18n.domains,
		};
	}

	if (shouldTrackCspHashes(settings.config.experimental.csp)) {
		const styleHashes = [
			...getStyleHashes(settings.config.experimental.csp),
			...settings.injectedCsp.styleHashes,
		];

		csp = {
			cspDestination: settings.adapter?.adapterFeatures?.experimentalStaticHeaders
				? 'adapter'
				: undefined,
			scriptHashes: getScriptHashes(settings.config.experimental.csp),
			scriptResources: getScriptResources(settings.config.experimental.csp),
			styleHashes,
			styleResources: getStyleResources(settings.config.experimental.csp),
			algorithm: getAlgorithm(settings.config.experimental.csp),
			directives: getDirectives(settings),
			isStrictDynamic: getStrictDynamic(settings.config.experimental.csp),
		};
	}

	return {
		rootDir: settings.config.root,
		srcDir: settings.config.srcDir,
		cacheDir: settings.config.cacheDir,
		outDir: settings.config.outDir,
		buildServerDir: settings.config.build.server,
		buildClientDir: settings.config.build.client,
		publicDir: settings.config.publicDir,
		trailingSlash: settings.config.trailingSlash,
		buildFormat: settings.config.build.format,
		compressHTML: settings.config.compressHTML,
		assetsDir: settings.config.build.assets,
		serverLike: settings.buildOutput === 'server',
		assets: new Set(),
		entryModules: {},
		routes: [],
		adapterName: settings?.adapter?.name ?? '',
		clientDirectives: settings.clientDirectives,
		renderers: [],
		base: settings.config.base,
		userAssetsBase: settings.config?.vite?.base,
		assetsPrefix: settings.config.build.assetsPrefix,
		site: settings.config.site,
		componentMetadata: new Map(),
		inlinedScripts: new Map(),
		i18n: i18nManifest,
		checkOrigin:
			(settings.config.security?.checkOrigin && settings.buildOutput === 'server') ?? false,
		key: hasEnvironmentKey() ? getEnvironmentKey() : createKey(),
		middleware() {
			return {
				onRequest: NOOP_MIDDLEWARE_FN,
			};
		},
		sessionConfig: settings.config.session,
		csp,
		devToolbar: {
			enabled:
				settings.config.devToolbar.enabled &&
				(await settings.preferences.get('devToolbar.enabled')),
			latestAstroVersion: settings.latestAstroVersion,
			debugInfoOutput: '',
		},
		logLevel: settings.logLevel,
	};
}<|MERGE_RESOLUTION|>--- conflicted
+++ resolved
@@ -5,22 +5,9 @@
 import { IncomingMessage } from 'node:http';
 import { fileURLToPath } from 'node:url';
 import type * as vite from 'vite';
-<<<<<<< HEAD
 import { isRunnableDevEnvironment, type RunnableDevEnvironment } from 'vite';
 import { toFallbackType } from '../core/app/common.js';
 import { toRoutingStrategy } from '../core/app/index.js';
-=======
-import { normalizePath } from 'vite';
-import { getPackageManager } from '../cli/info/core/get-package-manager.js';
-import { createDevDebugInfoProvider } from '../cli/info/infra/dev-debug-info-provider.js';
-import { createProcessNodeVersionProvider } from '../cli/info/infra/process-node-version-provider.js';
-import { createProcessPackageManagerUserAgentProvider } from '../cli/info/infra/process-package-manager-user-agent-provider.js';
-import { createStyledDebugInfoFormatter } from '../cli/info/infra/styled-debug-info-formatter.js';
-import { createBuildTimeAstroVersionProvider } from '../cli/infra/build-time-astro-version-provider.js';
-import { createPassthroughTextStyler } from '../cli/infra/passthrough-text-styler.js';
-import { createProcessOperatingSystemProvider } from '../cli/infra/process-operating-system-provider.js';
-import { createTinyexecCommandExecutor } from '../cli/infra/tinyexec-command-executor.js';
->>>>>>> 50c528d7
 import type { SSRManifest, SSRManifestCSP, SSRManifestI18n } from '../core/app/types.js';
 import {
 	getAlgorithm,
@@ -60,7 +47,6 @@
 	let debugInfo: string | null = null;
 	return {
 		name: 'astro:server',
-<<<<<<< HEAD
 		applyToEnvironment(environment) {
 			return environment.name === 'ssr';
 		},
@@ -73,40 +59,6 @@
 			const environment = viteServer.environments.ssr as RunnableDevEnvironment;
 			const loader = createViteLoader(viteServer, environment);
 			const { default: createAstroServerApp } = await environment.runner.import(ASTRO_DEV_APP_ID);
-=======
-		buildEnd() {
-			debugInfo = null;
-		},
-		async configureServer(viteServer) {
-			const loader = createViteLoader(viteServer);
-			const pipeline = DevPipeline.create(routesList, {
-				loader,
-				logger,
-				manifest,
-				settings,
-				async getDebugInfo() {
-					if (!debugInfo) {
-						// TODO: do not import from CLI. Currently the code is located under src/cli/infra
-						// but some will have to be moved to src/infra
-						const debugInfoProvider = createDevDebugInfoProvider({
-							config: settings.config,
-							astroVersionProvider: createBuildTimeAstroVersionProvider(),
-							operatingSystemProvider: createProcessOperatingSystemProvider(),
-							packageManager: await getPackageManager({
-								packageManagerUserAgentProvider: createProcessPackageManagerUserAgentProvider(),
-								commandExecutor: createTinyexecCommandExecutor(),
-							}),
-							nodeVersionProvider: createProcessNodeVersionProvider(),
-						});
-						const debugInfoFormatter = createStyledDebugInfoFormatter({
-							textStyler: createPassthroughTextStyler(),
-						});
-						debugInfo = debugInfoFormatter.format(await debugInfoProvider.get());
-					}
-					return debugInfo;
-				},
-			});
->>>>>>> 50c528d7
 			const controller = createController({ loader });
 			const { handler } = await createAstroServerApp(controller, settings, loader, logger);
 			const { manifest } = await environment.runner.import<{
