--- conflicted
+++ resolved
@@ -5,23 +5,11 @@
 import { IncomingMessage } from 'node:http';
 import { fileURLToPath } from 'node:url';
 import type * as vite from 'vite';
-<<<<<<< HEAD
 import { isRunnableDevEnvironment, type RunnableDevEnvironment } from 'vite';
 import { toFallbackType } from '../core/app/common.js';
 import { toRoutingStrategy } from '../core/app/index.js';
-=======
-import { normalizePath } from 'vite';
-import { getPackageManager } from '../cli/info/core/get-package-manager.js';
-import { DevDebugInfoProvider } from '../cli/info/infra/dev-debug-info-provider.js';
-import { ProcessNodeVersionProvider } from '../cli/info/infra/process-node-version-provider.js';
-import { ProcessPackageManagerUserAgentProvider } from '../cli/info/infra/process-package-manager-user-agent-provider.js';
-import { StyledDebugInfoFormatter } from '../cli/info/infra/styled-debug-info-formatter.js';
-import { BuildTimeAstroVersionProvider } from '../cli/infra/build-time-astro-version-provider.js';
-import { PassthroughTextStyler } from '../cli/infra/passthrough-text-styler.js';
-import { ProcessOperatingSystemProvider } from '../cli/infra/process-operating-system-provider.js';
-import { TinyexecCommandExecutor } from '../cli/infra/tinyexec-command-executor.js';
->>>>>>> 7d721b25
 import type { SSRManifest, SSRManifestCSP, SSRManifestI18n } from '../core/app/types.js';
+import { ASTRO_VITE_ENVIRONMENT_NAMES } from '../core/constants.js';
 import {
 	getAlgorithm,
 	getDirectives,
@@ -47,7 +35,6 @@
 import { recordServerError } from './error.js';
 import { setRouteError } from './server-state.js';
 import { trailingSlashMiddleware } from './trailing-slash.js';
-import { ASTRO_VITE_ENVIRONMENT_NAMES } from '../core/constants.js';
 
 interface AstroPluginOptions {
 	settings: AstroSettings;
@@ -64,7 +51,6 @@
 			return environment.name === ASTRO_VITE_ENVIRONMENT_NAMES.ssr;
 		},
 		async configureServer(viteServer) {
-<<<<<<< HEAD
 			// Cloudflare handles its own requests
 			// TODO: let this handle non-runnable environments that don't intercept requests
 			if (!isRunnableDevEnvironment(viteServer.environments[ASTRO_VITE_ENVIRONMENT_NAMES.ssr])) {
@@ -73,36 +59,6 @@
 			const environment = viteServer.environments[ASTRO_VITE_ENVIRONMENT_NAMES.ssr] as RunnableDevEnvironment;
 			const loader = createViteLoader(viteServer, environment);
 			const { default: createAstroServerApp } = await environment.runner.import(ASTRO_DEV_APP_ID);
-=======
-			const loader = createViteLoader(viteServer);
-			const pipeline = DevPipeline.create(routesList, {
-				loader,
-				logger,
-				manifest,
-				settings,
-				async getDebugInfo() {
-					if (!debugInfo) {
-						// TODO: do not import from CLI. Currently the code is located under src/cli/infra
-						// but some will have to be moved to src/infra
-						const debugInfoProvider = new DevDebugInfoProvider({
-							config: settings.config,
-							astroVersionProvider: new BuildTimeAstroVersionProvider(),
-							operatingSystemProvider: new ProcessOperatingSystemProvider(),
-							packageManager: await getPackageManager({
-								packageManagerUserAgentProvider: new ProcessPackageManagerUserAgentProvider(),
-								commandExecutor: new TinyexecCommandExecutor(),
-							}),
-							nodeVersionProvider: new ProcessNodeVersionProvider(),
-						});
-						const debugInfoFormatter = new StyledDebugInfoFormatter({
-							textStyler: new PassthroughTextStyler(),
-						});
-						debugInfo = debugInfoFormatter.format(await debugInfoProvider.get());
-					}
-					return debugInfo;
-				},
-			});
->>>>>>> 7d721b25
 			const controller = createController({ loader });
 			const { handler } = await createAstroServerApp(controller, settings, loader, logger);
 			const { manifest } = await environment.runner.import<{
