--- conflicted
+++ resolved
@@ -24,21 +24,14 @@
 	const { config } = settings;
 	const origin = `${moduleLoader.isHttps() ? 'https' : 'http'}://${req.headers.host}`;
 	const buildingToSSR = config.output === 'server';
-<<<<<<< HEAD
-	// Ignore `.html` extensions and `index.html` in request URLS to ensure that
-	// routing behavior matches production builds. This supports both file and directory
-	// build formats, and is necessary based on how the manifest tracks build targets.
-	const url = new URL(origin + req.url?.replace(/(index)?\.html$/, ''));
+
+	const url = new URL(origin + req.url);
 	let pathname: string;
 	if(config.trailingSlash === 'never' && !req.url) {
 		pathname = '';
 	} else {
 		pathname = decodeURI(url.pathname);
 	}
-=======
-	const url = new URL(origin + req.url);
-	const pathname = decodeURI(url.pathname);
->>>>>>> f3181b5a
 
 	// Add config.base back to url before passing it to SSR
 	url.pathname = removeTrailingForwardSlash(config.base) + url.pathname;
