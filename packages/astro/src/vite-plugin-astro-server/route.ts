import type http from 'node:http';
import type { AstroConfig, ComponentInstance, ManifestData, RouteData } from '../@types/astro.js';
import {
	DEFAULT_404_COMPONENT,
	REROUTE_DIRECTIVE_HEADER,
	clientLocalsSymbol,
} from '../core/constants.js';
import { AstroErrorData, isAstroError } from '../core/errors/index.js';
import { req } from '../core/messages.js';
import { loadMiddleware } from '../core/middleware/loadMiddleware.js';
import { RenderContext } from '../core/render-context.js';
import { type SSROptions, getProps } from '../core/render/index.js';
import { createRequest } from '../core/request.js';
import { default404Page } from '../core/routing/astro-designed-error-pages.js';
import { matchAllRoutes } from '../core/routing/index.js';
import { normalizeTheLocale } from '../i18n/index.js';
import { getSortedPreloadedMatches } from '../prerender/routing.js';
import type { DevPipeline } from './pipeline.js';
import { handle404Response, writeSSRResult, writeWebResponse } from './response.js';
import { loadEnv } from 'vite';
import { fileURLToPath } from 'node:url';

type AsyncReturnType<T extends (...args: any) => Promise<any>> = T extends (
	...args: any
) => Promise<infer R>
	? R
	: any;

export interface MatchedRoute {
	route: RouteData;
	filePath: URL;
	resolvedPathname: string;
	preloadedComponent: ComponentInstance;
	mod: ComponentInstance;
}

function isLoggedRequest(url: string) {
	return url !== '/favicon.ico';
}

function getCustom404Route(manifestData: ManifestData): RouteData | undefined {
	const route404 = /^\/404\/?$/;
	return manifestData.routes.find((r) => route404.test(r.route));
}

function getCustom500Route(manifestData: ManifestData): RouteData | undefined {
	const route500 = /^\/500\/?$/;
	return manifestData.routes.find((r) => route500.test(r.route));
}

export async function matchRoute(
	pathname: string,
	manifestData: ManifestData,
	pipeline: DevPipeline
): Promise<MatchedRoute | undefined> {
	const { config, logger, routeCache, serverLike, settings } = pipeline;
	const matches = matchAllRoutes(pathname, manifestData);

	const preloadedMatches = await getSortedPreloadedMatches({ pipeline, matches, settings });

	for await (const { preloadedComponent, route: maybeRoute, filePath } of preloadedMatches) {
		// attempt to get static paths
		// if this fails, we have a bad URL match!
		try {
			await getProps({
				mod: preloadedComponent,
				routeData: maybeRoute,
				routeCache,
				pathname: pathname,
				logger,
				serverLike,
			});
			return {
				route: maybeRoute,
				filePath,
				resolvedPathname: pathname,
				preloadedComponent,
				mod: preloadedComponent,
			};
		} catch (e) {
			// Ignore error for no matching static paths
			if (isAstroError(e) && e.title === AstroErrorData.NoMatchingStaticPathFound.title) {
				continue;
			}
			throw e;
		}
	}

	// Try without `.html` extensions or `index.html` in request URLs to mimic
	// routing behavior in production builds. This supports both file and directory
	// build formats, and is necessary based on how the manifest tracks build targets.
	const altPathname = pathname.replace(/\/index\.html$/, '/').replace(/\.html$/, '');

	if (altPathname !== pathname) {
		return await matchRoute(altPathname, manifestData, pipeline);
	}

	if (matches.length) {
		const possibleRoutes = matches.flatMap((route) => route.component);

		logger.warn(
			'router',
			`${AstroErrorData.NoMatchingStaticPathFound.message(
				pathname
			)}\n\n${AstroErrorData.NoMatchingStaticPathFound.hint(possibleRoutes)}`
		);
	}

	const custom404 = getCustom404Route(manifestData);

	if (custom404 && custom404.component === DEFAULT_404_COMPONENT) {
		const component: ComponentInstance = {
			default: default404Page,
		};
		return {
			route: custom404,
			filePath: new URL(`file://${custom404.component}`),
			resolvedPathname: pathname,
			preloadedComponent: component,
			mod: component,
		};
	}

	if (custom404) {
		const filePath = new URL(`./${custom404.component}`, config.root);
		const preloadedComponent = await pipeline.preload(custom404, filePath);

		return {
			route: custom404,
			filePath,
			resolvedPathname: pathname,
			preloadedComponent,
			mod: preloadedComponent,
		};
	}

	return undefined;
}

type HandleRoute = {
	matchedRoute: AsyncReturnType<typeof matchRoute>;
	url: URL;
	pathname: string;
	body: ArrayBuffer | undefined;
	origin: string;
	manifestData: ManifestData;
	incomingRequest: http.IncomingMessage;
	incomingResponse: http.ServerResponse;
	status?: 404 | 500;
	pipeline: DevPipeline;
};

function getCustom500Route(manifestData: ManifestData): RouteData | undefined {
	const route500 = /^\/500\/?$/;
	return manifestData.routes.find((r) => route500.test(r.route));
}

function shouldRenderCustom500(config: AstroConfig): boolean {
	return loadEnv('development', fileURLToPath(config.root), '').ASTRO_CUSTOM_500 === 'true';
}

export async function handleRoute({
	matchedRoute,
	url,
	pathname,
	status = getStatus(matchedRoute),
	body,
	origin,
	pipeline,
	manifestData,
	incomingRequest,
	incomingResponse,
}: HandleRoute): Promise<void> {
	const timeStart = performance.now();
	const { config, loader, logger } = pipeline;
	if (!matchedRoute && !config.i18n) {
		if (isLoggedRequest(pathname)) {
			logger.info(null, req({ url: pathname, method: incomingRequest.method, statusCode: 404 }));
		}
		return handle404Response(origin, incomingRequest, incomingResponse);
	}

	let request: Request;
	let renderContext: RenderContext;
	let mod: ComponentInstance | undefined = undefined;
	let options: SSROptions | undefined = undefined;
	let route: RouteData;
	const middleware = (await loadMiddleware(loader)).onRequest;
	const locals = Reflect.get(incomingRequest, clientLocalsSymbol);

	if (!matchedRoute) {
		if (config.i18n) {
			const locales = config.i18n.locales;
			const pathNameHasLocale = pathname
				.split('/')
				.filter(Boolean)
				.some((segment) => {
					let found = false;
					for (const locale of locales) {
						if (typeof locale === 'string') {
							if (normalizeTheLocale(locale) === normalizeTheLocale(segment)) {
								found = true;
								break;
							}
						} else {
							if (locale.path === segment) {
								found = true;
								break;
							}
						}
					}
					return found;
				});
			// Even when we have `config.base`, the pathname is still `/` because it gets stripped before
			if (!pathNameHasLocale && pathname !== '/') {
				return handle404Response(origin, incomingRequest, incomingResponse);
			}
		}
		request = createRequest({
			base: config.base,
			url,
			headers: incomingRequest.headers,
			logger,
			// no route found, so we assume the default for rendering the 404 page
			staticLike: config.output === 'static' || config.output === 'hybrid',
		});
		route = {
			component: '',
			generate(_data: any): string {
				return '';
			},
			params: [],
			// Disable eslint as we only want to generate an empty RegExp
			// eslint-disable-next-line prefer-regex-literals
			pattern: new RegExp(''),
			prerender: false,
			segments: [],
			type: 'fallback',
			route: '',
			fallbackRoutes: [],
			isIndex: false,
		};

		renderContext = RenderContext.create({
			pipeline: pipeline,
			pathname,
			middleware,
			request,
			routeData: route,
		});
	} else {
		const filePath: URL | undefined = matchedRoute.filePath;
		const { preloadedComponent } = matchedRoute;
		route = matchedRoute.route;
		// Allows adapters to pass in locals in dev mode.
		request = createRequest({
			base: config.base,
			url,
			headers: incomingRequest.headers,
			method: incomingRequest.method,
			body,
			logger,
			clientAddress: incomingRequest.socket.remoteAddress,
			staticLike: config.output === 'static' || route.prerender,
		});

		// Set user specified headers to response object.
		for (const [name, value] of Object.entries(config.server.headers ?? {})) {
			if (value) incomingResponse.setHeader(name, value);
		}

		options = {
			pipeline,
			filePath,
			preload: preloadedComponent,
			pathname,
			request,
			route,
		};

		mod = preloadedComponent;
		renderContext = RenderContext.create({
			locals,
			pipeline,
			pathname,
			middleware,
			request,
			routeData: route,
		});
	}

<<<<<<< HEAD
	let response: Response;
	try {
		response = await renderContext.render(mod);
	} catch (err) {
		const custom500 = getCustom500Route(manifestData);
		if (!shouldRenderCustom500(config) || !custom500) {
			throw err;
		}
		const filePath = new URL(`./${custom500.component}`, config.root);
		const preloadedComponent = await pipeline.preload(custom500, filePath);
		renderContext.props.error = err;
		response = await renderContext.render(preloadedComponent);
		status = 500;
	}
=======
	let response;
	try {
		response = await renderContext.render(mod);
	} catch (err: any) {
		const custom500 = getCustom500Route(manifestData);
		if (!custom500) {
			throw err;
		}
		// Log useful information that the custom 500 page may not display unlike the default error overlay
		logger.error('router', err.stack || err.message);
		const filePath = new URL(`./${custom500.component}`, config.root);
		const preloadedComponent = await pipeline.preload(custom500, filePath);
		response = await renderContext.render(preloadedComponent);
		status = 500;
	}

>>>>>>> 7d597506
	if (isLoggedRequest(pathname)) {
		const timeEnd = performance.now();
		logger.info(
			null,
			req({
				url: pathname,
				method: incomingRequest.method,
				statusCode: status ?? response.status,
				reqTime: timeEnd - timeStart,
			})
		);
	}
	if (response.status === 404 && response.headers.get(REROUTE_DIRECTIVE_HEADER) !== 'no') {
		const fourOhFourRoute = await matchRoute('/404', manifestData, pipeline);
		if (options && options.route !== fourOhFourRoute?.route)
			return handleRoute({
				...options,
				matchedRoute: fourOhFourRoute,
				url: new URL(pathname, url),
				status: 404,
				body,
				origin,
				pipeline,
				manifestData,
				incomingRequest,
				incomingResponse,
			});
	}

	// We remove the internally-used header before we send the response to the user agent.
	if (response.headers.has(REROUTE_DIRECTIVE_HEADER)) {
		response.headers.delete(REROUTE_DIRECTIVE_HEADER);
	}

	if (route.type === 'endpoint') {
		await writeWebResponse(incomingResponse, response);
		return;
	}
	// We are in a recursion, and it's possible that this function is called itself with a status code
	// By default, the status code passed via parameters is computed by the matched route.
	//
	// By default, we should give priority to the status code passed, although it's possible that
	// the `Response` emitted by the user is a redirect. If so, then return the returned response.
	if (response.status < 400 && response.status >= 300) {
		await writeSSRResult(request, response, incomingResponse);
		return;
	}

	// Apply the `status` override to the response object before responding.
	// Response.status is read-only, so a clone is required to override.
	if (status && response.status !== status && (status === 404 || status === 500)) {
		response = new Response(response.body, {
			status: status,
			headers: response.headers,
		});
	}
	await writeSSRResult(request, response, incomingResponse);
}

function getStatus(matchedRoute?: MatchedRoute): 404 | 500 | undefined {
	if (!matchedRoute) return 404;
	if (matchedRoute.route.route === '/404') return 404;
	if (matchedRoute.route.route === '/500') return 500;
}<|MERGE_RESOLUTION|>--- conflicted
+++ resolved
@@ -289,22 +289,6 @@
 		});
 	}
 
-<<<<<<< HEAD
-	let response: Response;
-	try {
-		response = await renderContext.render(mod);
-	} catch (err) {
-		const custom500 = getCustom500Route(manifestData);
-		if (!shouldRenderCustom500(config) || !custom500) {
-			throw err;
-		}
-		const filePath = new URL(`./${custom500.component}`, config.root);
-		const preloadedComponent = await pipeline.preload(custom500, filePath);
-		renderContext.props.error = err;
-		response = await renderContext.render(preloadedComponent);
-		status = 500;
-	}
-=======
 	let response;
 	try {
 		response = await renderContext.render(mod);
@@ -317,11 +301,11 @@
 		logger.error('router', err.stack || err.message);
 		const filePath = new URL(`./${custom500.component}`, config.root);
 		const preloadedComponent = await pipeline.preload(custom500, filePath);
+		renderContext.props.error = err;
 		response = await renderContext.render(preloadedComponent);
 		status = 500;
 	}
 
->>>>>>> 7d597506
 	if (isLoggedRequest(pathname)) {
 		const timeEnd = performance.now();
 		logger.info(
