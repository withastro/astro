--- conflicted
+++ resolved
@@ -157,20 +157,6 @@
 		if (value) res.setHeader(name, value);
 	}
 
-<<<<<<< HEAD
-	// attempt to get static paths
-	// if this fails, we have a bad URL match!
-	await getParamsAndProps({
-		mod,
-		route,
-		routeCache: env.routeCache,
-		pathname: pathname,
-		logging,
-		ssr: isServerLikeOutput(config),
-	});
-
-=======
->>>>>>> 0251e4e6
 	const options: SSROptions = {
 		env,
 		filePath,
