import mime from 'mime';
import type http from 'node:http';
import type { ComponentInstance, ManifestData, RouteData, SSRManifest } from '../@types/astro';
import { attachToResponse } from '../core/cookies/index.js';
import { call as callEndpoint } from '../core/endpoint/dev/index.js';
import { AstroErrorData, isAstroError } from '../core/errors/index.js';
import { warn } from '../core/logger/core.js';
import { loadMiddleware } from '../core/middleware/loadMiddleware.js';
import type { DevelopmentEnvironment, SSROptions } from '../core/render/dev/index';
import { preload, renderPage } from '../core/render/dev/index.js';
import { getParamsAndProps } from '../core/render/index.js';
import { createRequest } from '../core/request.js';
import { matchAllRoutes } from '../core/routing/index.js';
import { getSortedPreloadedMatches } from '../prerender/routing.js';
import { isServerLikeOutput } from '../prerender/utils.js';
import { log404 } from './common.js';
import { handle404Response, writeSSRResult, writeWebResponse } from './response.js';

const clientLocalsSymbol = Symbol.for('astro.locals');

type AsyncReturnType<T extends (...args: any) => Promise<any>> = T extends (
	...args: any
) => Promise<infer R>
	? R
	: any;

interface MatchedRoute {
	route: RouteData;
	filePath: URL;
	resolvedPathname: string;
	preloadedComponent: ComponentInstance;
	mod: ComponentInstance;
}

function getCustom404Route(manifest: ManifestData): RouteData | undefined {
	const route404 = /^\/404\/?$/;
	return manifest.routes.find((r) => route404.test(r.route));
}

export async function matchRoute(
	pathname: string,
	env: DevelopmentEnvironment,
	manifest: ManifestData
): Promise<MatchedRoute | undefined> {
	const { logging, settings, routeCache } = env;
	const matches = matchAllRoutes(pathname, manifest);
	const preloadedMatches = await getSortedPreloadedMatches({ env, matches, settings });

	for await (const { preloadedComponent, route: maybeRoute, filePath } of preloadedMatches) {
		// attempt to get static paths
		// if this fails, we have a bad URL match!
		try {
			await getParamsAndProps({
				mod: preloadedComponent,
				route: maybeRoute,
				routeCache,
				pathname: pathname,
				logging,
				ssr: isServerLikeOutput(settings.config),
			});
			return {
				route: maybeRoute,
				filePath,
				resolvedPathname: pathname,
				preloadedComponent,
				mod: preloadedComponent,
			};
		} catch (e) {
			// Ignore error for no matching static paths
			if (isAstroError(e) && e.title === AstroErrorData.NoMatchingStaticPathFound.title) {
				continue;
			}
			throw e;
		}
	}

	// Try without `.html` extensions or `index.html` in request URLs to mimic
	// routing behavior in production builds. This supports both file and directory
	// build formats, and is necessary based on how the manifest tracks build targets.
	const altPathname = pathname.replace(/(index)?\.html$/, '');
	if (altPathname !== pathname) {
		return await matchRoute(altPathname, env, manifest);
	}

	if (matches.length) {
		const possibleRoutes = matches.flatMap((route) => route.component);

		warn(
			logging,
			'getStaticPaths',
			`${AstroErrorData.NoMatchingStaticPathFound.message(
				pathname
			)}\n\n${AstroErrorData.NoMatchingStaticPathFound.hint(possibleRoutes)}`
		);
	}

	log404(logging, pathname);
	const custom404 = getCustom404Route(manifest);

	if (custom404) {
		const filePath = new URL(`./${custom404.component}`, settings.config.root);
		const preloadedComponent = await preload({ env, filePath });

		return {
			route: custom404,
			filePath,
			resolvedPathname: pathname,
			preloadedComponent,
			mod: preloadedComponent,
		};
	}

	return undefined;
}

type HandleRoute = {
	matchedRoute: AsyncReturnType<typeof matchRoute>;
	url: URL;
	pathname: string;
	body: ArrayBuffer | undefined;
	origin: string;
	env: DevelopmentEnvironment;
	manifestData: ManifestData;
	incomingRequest: http.IncomingMessage;
	incomingResponse: http.ServerResponse;
	manifest: SSRManifest;
};

export async function handleRoute({
	matchedRoute,
	url,
	pathname,
	body,
	origin,
	env,
	manifestData,
	incomingRequest,
	incomingResponse,
	manifest,
}: HandleRoute): Promise<void> {
	const { logging, settings } = env;
	if (!matchedRoute) {
		return handle404Response(origin, incomingRequest, incomingResponse);
	}

	const { config } = settings;
	const filePath: URL | undefined = matchedRoute.filePath;
	const { route, preloadedComponent } = matchedRoute;
	const buildingToSSR = isServerLikeOutput(config);

	// Headers are only available when using SSR.
	const request = createRequest({
		url,
		headers: buildingToSSR ? incomingRequest.headers : new Headers(),
		method: incomingRequest.method,
		body,
		logging,
		ssr: buildingToSSR,
		clientAddress: buildingToSSR ? incomingRequest.socket.remoteAddress : undefined,
		locals: Reflect.get(incomingRequest, clientLocalsSymbol), // Allows adapters to pass in locals in dev mode.
	});

	// Set user specified headers to response object.
	for (const [name, value] of Object.entries(config.server.headers ?? {})) {
		if (value) incomingResponse.setHeader(name, value);
	}

	const options: SSROptions = {
		env,
		filePath,
		preload: preloadedComponent,
		pathname,
		request,
		route,
	};
	const middleware = await loadMiddleware(env.loader, env.settings.config.srcDir);
	if (middleware) {
		options.middleware = middleware;
	}
	// Route successfully matched! Render it.
	if (route.type === 'endpoint') {
		const result = await callEndpoint(options);
		if (result.type === 'response') {
			if (result.response.headers.get('X-Astro-Response') === 'Not-Found') {
				const fourOhFourRoute = await matchRoute('/404', env, manifestData);
				return handleRoute({
					matchedRoute: fourOhFourRoute,
					url: new URL('/404', url),
					pathname: '/404',
					body,
					origin,
					env,
					manifestData,
					incomingRequest,
					incomingResponse,
					manifest,
				});
			}
			await writeWebResponse(incomingResponse, result.response);
		} else {
			let contentType = 'text/plain';
			// Dynamic routes don't include `route.pathname`, so synthesize a path for these (e.g. 'src/pages/[slug].svg')
			const filepath =
				route.pathname ||
				route.segments.map((segment) => segment.map((p) => p.content).join('')).join('/');
			const computedMimeType = mime.getType(filepath);
			if (computedMimeType) {
				contentType = computedMimeType;
			}
			const response = new Response(Buffer.from(result.body, result.encoding), {
				status: 200,
				headers: {
					'Content-Type': `${contentType};charset=utf-8`,
				},
			});
			attachToResponse(response, result.cookies);
			await writeWebResponse(incomingResponse, response);
		}
	} else {
		const result = await renderPage(options);
<<<<<<< HEAD
		await writeSSRResult(request, result, incomingResponse);
=======
		if (result.status === 404) {
			const fourOhFourRoute = await matchRoute('/404', env, manifestData);
			return handleRoute({
				...options,
				matchedRoute: fourOhFourRoute,
				url: new URL(pathname, url),
				body,
				origin,
				env,
				manifestData,
				incomingRequest,
				incomingResponse,
				manifest,
			});
		}
		throwIfRedirectNotAllowed(result, config);
		return await writeSSRResult(request, result, incomingResponse);
>>>>>>> d401866f
	}
}<|MERGE_RESOLUTION|>--- conflicted
+++ resolved
@@ -218,9 +218,6 @@
 		}
 	} else {
 		const result = await renderPage(options);
-<<<<<<< HEAD
-		await writeSSRResult(request, result, incomingResponse);
-=======
 		if (result.status === 404) {
 			const fourOhFourRoute = await matchRoute('/404', env, manifestData);
 			return handleRoute({
@@ -237,7 +234,6 @@
 			});
 		}
 		throwIfRedirectNotAllowed(result, config);
-		return await writeSSRResult(request, result, incomingResponse);
->>>>>>> d401866f
+		await writeSSRResult(request, result, incomingResponse);
 	}
 }