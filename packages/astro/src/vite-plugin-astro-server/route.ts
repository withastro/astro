import mime from 'mime';
import type http from 'node:http';
import type { ComponentInstance, ManifestData, RouteData, SSRManifest } from '../@types/astro';
import { attachToResponse } from '../core/cookies/index.js';
import { call as callEndpoint } from '../core/endpoint/dev/index.js';
import { AstroErrorData, isAstroError } from '../core/errors/index.js';
import { warn } from '../core/logger/core.js';
import { loadMiddleware } from '../core/middleware/loadMiddleware.js';
import type { DevelopmentEnvironment, SSROptions } from '../core/render/dev/index';
import { preload, renderPage } from '../core/render/dev/index.js';
import { getParamsAndProps } from '../core/render/index.js';
import { createRequest } from '../core/request.js';
import { matchAllRoutes } from '../core/routing/index.js';
import { getSortedPreloadedMatches } from '../prerender/routing.js';
import { isServerLikeOutput } from '../prerender/utils.js';
import { log404 } from './common.js';
import { handle404Response, writeSSRResult, writeWebResponse } from './response.js';

const clientLocalsSymbol = Symbol.for('astro.locals');

type AsyncReturnType<T extends (...args: any) => Promise<any>> = T extends (
	...args: any
) => Promise<infer R>
	? R
	: any;

export interface MatchedRoute {
	route: RouteData;
	filePath: URL;
	resolvedPathname: string;
	preloadedComponent: ComponentInstance;
	mod: ComponentInstance;
}

function getCustom404Route(manifest: ManifestData): RouteData | undefined {
	const route404 = /^\/404\/?$/;
	return manifest.routes.find((r) => route404.test(r.route));
}

export async function matchRoute(
	pathname: string,
	env: DevelopmentEnvironment,
	manifest: ManifestData
): Promise<MatchedRoute | undefined> {
	const { logging, settings, routeCache } = env;
	const matches = matchAllRoutes(pathname, manifest);
	const preloadedMatches = await getSortedPreloadedMatches({ env, matches, settings });

	for await (const { preloadedComponent, route: maybeRoute, filePath } of preloadedMatches) {
		// attempt to get static paths
		// if this fails, we have a bad URL match!
		try {
			await getParamsAndProps({
				mod: preloadedComponent,
				route: maybeRoute,
				routeCache,
				pathname: pathname,
				logging,
				ssr: isServerLikeOutput(settings.config),
			});
			return {
				route: maybeRoute,
				filePath,
				resolvedPathname: pathname,
				preloadedComponent,
				mod: preloadedComponent,
			};
		} catch (e) {
			// Ignore error for no matching static paths
			if (isAstroError(e) && e.title === AstroErrorData.NoMatchingStaticPathFound.title) {
				continue;
			}
			throw e;
		}
	}

	// Try without `.html` extensions or `index.html` in request URLs to mimic
	// routing behavior in production builds. This supports both file and directory
	// build formats, and is necessary based on how the manifest tracks build targets.
	const altPathname = pathname.replace(/(index)?\.html$/, '');
	if (altPathname !== pathname) {
		return await matchRoute(altPathname, env, manifest);
	}

	if (matches.length) {
		const possibleRoutes = matches.flatMap((route) => route.component);

		warn(
			logging,
			'getStaticPaths',
			`${AstroErrorData.NoMatchingStaticPathFound.message(
				pathname
			)}\n\n${AstroErrorData.NoMatchingStaticPathFound.hint(possibleRoutes)}`
		);
	}

	log404(logging, pathname);
	const custom404 = getCustom404Route(manifest);

	if (custom404) {
		const filePath = new URL(`./${custom404.component}`, settings.config.root);
		const preloadedComponent = await preload({ env, filePath });

		return {
			route: custom404,
			filePath,
			resolvedPathname: pathname,
			preloadedComponent,
			mod: preloadedComponent,
		};
	}

	return undefined;
}

type HandleRoute = {
	matchedRoute: AsyncReturnType<typeof matchRoute>;
	url: URL;
	pathname: string;
	body: ArrayBuffer | undefined;
	origin: string;
	env: DevelopmentEnvironment;
	manifestData: ManifestData;
	incomingRequest: http.IncomingMessage;
	incomingResponse: http.ServerResponse;
	manifest: SSRManifest;
	status?: number;
};

export async function handleRoute({
	matchedRoute,
	url,
	pathname,
	status = getStatus(matchedRoute),
	body,
	origin,
	env,
	manifestData,
	incomingRequest,
	incomingResponse,
	manifest,
}: HandleRoute): Promise<void> {
	const { logging, settings } = env;
	if (!matchedRoute) {
		return handle404Response(origin, incomingRequest, incomingResponse);
	}

	const { config } = settings;
	const filePath: URL | undefined = matchedRoute.filePath;
	const { route, preloadedComponent } = matchedRoute;
	const buildingToSSR = isServerLikeOutput(config);

	// Headers are only available when using SSR.
	const request = createRequest({
		url,
		headers: buildingToSSR ? incomingRequest.headers : new Headers(),
		method: incomingRequest.method,
		body,
		logging,
		ssr: buildingToSSR,
		clientAddress: buildingToSSR ? incomingRequest.socket.remoteAddress : undefined,
		locals: Reflect.get(incomingRequest, clientLocalsSymbol), // Allows adapters to pass in locals in dev mode.
	});

	// Set user specified headers to response object.
	for (const [name, value] of Object.entries(config.server.headers ?? {})) {
		if (value) incomingResponse.setHeader(name, value);
	}

	const options: SSROptions = {
		env,
		filePath,
		preload: preloadedComponent,
		pathname,
		request,
		route,
	};
	const middleware = await loadMiddleware(env.loader, env.settings.config.srcDir);
	if (middleware) {
		options.middleware = middleware;
	}
	// Route successfully matched! Render it.
	if (route.type === 'endpoint') {
		const result = await callEndpoint(options);
		if (result.type === 'response') {
			if (result.response.headers.get('X-Astro-Response') === 'Not-Found') {
				const fourOhFourRoute = await matchRoute('/404', env, manifestData);
				return handleRoute({
					matchedRoute: fourOhFourRoute,
					url: new URL('/404', url),
					pathname: '/404',
					status: 404,
					body,
					origin,
					env,
					manifestData,
					incomingRequest,
					incomingResponse,
					manifest,
				});
			}
			await writeWebResponse(incomingResponse, result.response);
		} else {
			let contentType = 'text/plain';
			// Dynamic routes don't include `route.pathname`, so synthesize a path for these (e.g. 'src/pages/[slug].svg')
			const filepath =
				route.pathname ||
				route.segments.map((segment) => segment.map((p) => p.content).join('')).join('/');
			const computedMimeType = mime.getType(filepath);
			if (computedMimeType) {
				contentType = computedMimeType;
			}
			const response = new Response(Buffer.from(result.body, result.encoding), {
				status: 200,
				headers: {
					'Content-Type': `${contentType};charset=utf-8`,
				},
			});
			attachToResponse(response, result.cookies);
			await writeWebResponse(incomingResponse, response);
		}
	} else {
		const result = await renderPage(options);
		if (result.status === 404) {
			const fourOhFourRoute = await matchRoute('/404', env, manifestData);
			return handleRoute({
				...options,
				matchedRoute: fourOhFourRoute,
				url: new URL(pathname, url),
				status: 404,
				body,
				origin,
				env,
				manifestData,
				incomingRequest,
				incomingResponse,
				manifest,
			});
		}
		throwIfRedirectNotAllowed(result, config);
<<<<<<< HEAD
		await writeSSRResult(request, result, incomingResponse);
=======

		let response = result;
		// Response.status is read-only, so a clone is required to override
		if (status && response.status !== status) {
			response = new Response(result.body, { ...result, status });
		}
		return await writeSSRResult(request, response, incomingResponse);
>>>>>>> 659b2b03
	}
}

function getStatus(matchedRoute?: MatchedRoute): number | undefined {
	if (!matchedRoute) return 404;
	if (matchedRoute.route.route === '/404') return 404;
	if (matchedRoute.route.route === '/500') return 500;
}<|MERGE_RESOLUTION|>--- conflicted
+++ resolved
@@ -238,17 +238,13 @@
 			});
 		}
 		throwIfRedirectNotAllowed(result, config);
-<<<<<<< HEAD
-		await writeSSRResult(request, result, incomingResponse);
-=======
 
 		let response = result;
 		// Response.status is read-only, so a clone is required to override
 		if (status && response.status !== status) {
 			response = new Response(result.body, { ...result, status });
 		}
-		return await writeSSRResult(request, response, incomingResponse);
->>>>>>> 659b2b03
+		await writeSSRResult(request, response, incomingResponse);
 	}
 }
 
