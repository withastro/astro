--- conflicted
+++ resolved
@@ -11,11 +11,7 @@
 import { AstroErrorData, isAstroError } from '../core/errors/index.js';
 import { loadMiddleware } from '../core/middleware/loadMiddleware.js';
 import {
-<<<<<<< HEAD
-=======
-	computePreferredLocale,
->>>>>>> c7bb5371
-	createRenderContext,
+	computePreferredLocale,createRenderContext,
 	getParamsAndProps,
 	type RenderContext,
 	type SSROptions,
@@ -263,14 +259,11 @@
 			filePath: options.filePath,
 		});
 
-<<<<<<< HEAD
-=======
 		let preferredLocale: undefined | string = undefined;
 		if (pipeline.getConfig().experimental.i18n) {
 			preferredLocale = computePreferredLocale(options.request);
 		}
 
->>>>>>> c7bb5371
 		renderContext = await createRenderContext({
 			request: options.request,
 			pathname: options.pathname,
@@ -281,10 +274,7 @@
 			route: options.route,
 			mod,
 			env,
-<<<<<<< HEAD
-=======
 			preferredLocale: preferredLocale,
->>>>>>> c7bb5371
 		});
 	}
 
