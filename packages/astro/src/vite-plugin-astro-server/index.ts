import type * as vite from 'vite';
import type http from 'http';
import type { AstroConfig, ManifestData } from '../@types/astro';
import type { RenderResponse, SSROptions } from '../core/render/dev/index';
import { debug, info, warn, error, LogOptions } from '../core/logger.js';
import { getParamsAndProps, GetParamsAndPropsError } from '../core/render/core.js';
import { createRouteManifest, matchRoute } from '../core/routing/index.js';
import stripAnsi from 'strip-ansi';
import { createSafeError } from '../core/util.js';
import { ssr, preload } from '../core/render/dev/index.js';
import { call as callEndpoint } from '../core/endpoint/dev/index.js';
import * as msg from '../core/messages.js';
<<<<<<< HEAD
import { createRequest } from '../core/request.js';

import notFoundTemplate, { subpathNotUsedTemplate } from '../template/4xx.js';
import serverErrorTemplate from '../template/5xx.js';
import { RouteCache } from '../core/render/route-cache.js';
=======
import notFoundTemplate, { subpathNotUsedTemplate } from '../template/4xx.js';
import serverErrorTemplate from '../template/5xx.js';
import { RouteCache } from '../core/render/route-cache.js';
import { fixViteErrorMessage } from '../core/errors.js';
>>>>>>> 7d29feac

interface AstroPluginOptions {
	config: AstroConfig;
	logging: LogOptions;
}

const BAD_VITE_MIDDLEWARE = ['viteIndexHtmlMiddleware', 'vite404Middleware', 'viteSpaFallbackMiddleware'];
function removeViteHttpMiddleware(server: vite.Connect.Server) {
	for (let i = server.stack.length - 1; i > 0; i--) {
		// @ts-expect-error using internals until https://github.com/vitejs/vite/pull/4640 is merged
		if (BAD_VITE_MIDDLEWARE.includes(server.stack[i].handle.name)) {
			server.stack.splice(i, 1);
		}
	}
}

function writeHtmlResponse(res: http.ServerResponse, statusCode: number, html: string) {
	res.writeHead(statusCode, {
		'Content-Type': 'text/html; charset=utf-8',
		'Content-Length': Buffer.byteLength(html, 'utf-8'),
	});
	res.write(html);
	res.end();
}

async function writeWebResponse(res: http.ServerResponse, webResponse: Response) {
	const { status, headers, body } = webResponse;
	res.writeHead(status, Object.fromEntries(headers.entries()));
	if (body) {
		const reader = body.getReader();
		while (true) {
			const { done, value } = await reader.read();
			if (done) break;
			if (value) {
				res.write(value);
			}
		}
	}
	res.end();
}

async function writeSSRResult(result: RenderResponse, res: http.ServerResponse, statusCode: 200 | 404) {
	if (result.type === 'response') {
		const { response } = result;
		await writeWebResponse(res, response);
		return;
	}

	const { html } = result;
	writeHtmlResponse(res, statusCode, html);
}

async function handle404Response(origin: string, config: AstroConfig, req: http.IncomingMessage, res: http.ServerResponse) {
	const site = config.buildOptions.site ? new URL(config.buildOptions.site) : undefined;
	const devRoot = site ? site.pathname : '/';
	const pathname = decodeURI(new URL(origin + req.url).pathname);
	let html = '';
	if (pathname === '/' && !pathname.startsWith(devRoot)) {
		html = subpathNotUsedTemplate(devRoot, pathname);
	} else {
		html = notFoundTemplate({ statusCode: 404, title: 'Not found', tabTitle: '404: Not Found', pathname });
	}
	writeHtmlResponse(res, 404, html);
}

async function handle500Response(viteServer: vite.ViteDevServer, origin: string, req: http.IncomingMessage, res: http.ServerResponse, err: any) {
	const pathname = decodeURI(new URL(origin + req.url).pathname);
	const html = serverErrorTemplate({
		statusCode: 500,
		title: 'Internal Error',
		tabTitle: '500: Error',
		message: stripAnsi(err.message),
		url: err.url || undefined,
		stack: stripAnsi(err.stack),
	});
	const transformedHtml = await viteServer.transformIndexHtml(pathname, html, pathname);
	writeHtmlResponse(res, 500, transformedHtml);
}

function getCustom404Route(config: AstroConfig, manifest: ManifestData) {
	const relPages = config.pages.href.replace(config.projectRoot.href, '');
	return manifest.routes.find((r) => r.component === relPages + '404.astro');
}

function log404(logging: LogOptions, pathname: string) {
	info(logging, 'serve', msg.req({ url: pathname, statusCode: 404 }));
}

/** The main logic to route dev server requests to pages in Astro. */
async function handleRequest(
	routeCache: RouteCache,
	viteServer: vite.ViteDevServer,
	logging: LogOptions,
	manifest: ManifestData,
	config: AstroConfig,
	req: http.IncomingMessage,
	res: http.ServerResponse
) {
	const reqStart = performance.now();
	const site = config.buildOptions.site ? new URL(config.buildOptions.site) : undefined;
	const devRoot = site ? site.pathname : '/';
	const origin = `${viteServer.config.server.https ? 'https' : 'http'}://${req.headers.host}`;
	const buildingToSSR = !!config._ctx.adapter?.serverEntrypoint;
	const url = new URL(origin + req.url);
	const pathname = decodeURI(url.pathname);
	const rootRelativeUrl = pathname.substring(devRoot.length - 1);
	if(!buildingToSSR) {
		// Prevent user from depending on search params when not doing SSR.
		for(const [key] of url.searchParams) {
			url.searchParams.delete(key);
		}
	}

	// Headers are only available when using SSR.
	const request = createRequest({
		url,
		headers: buildingToSSR ? req.headers : new Headers(),
		method: req.method,
		logging
	});

	try {
		if (!pathname.startsWith(devRoot)) {
			log404(logging, pathname);
			return handle404Response(origin, config, req, res);
		}
		// Attempt to match the URL to a valid page route.
		// If that fails, switch the response to a 404 response.
		let route = matchRoute(rootRelativeUrl, manifest);
		const statusCode = route ? 200 : 404;

		if (!route) {
			log404(logging, pathname);
			const custom404 = getCustom404Route(config, manifest);
			if (custom404) {
				route = custom404;
			} else {
				return handle404Response(origin, config, req, res);
			}
		}

		const filePath = new URL(`./${route.component}`, config.projectRoot);
		const preloadedComponent = await preload({ astroConfig: config, filePath, viteServer });
		const [, mod] = preloadedComponent;
		// attempt to get static paths
		// if this fails, we have a bad URL match!
		const paramsAndPropsRes = await getParamsAndProps({
			mod,
			route,
			routeCache,
			pathname: rootRelativeUrl,
			logging,
			ssr: config.buildOptions.experimentalSsr,
		});
		if (paramsAndPropsRes === GetParamsAndPropsError.NoMatchingStaticPath) {
			warn(logging, 'getStaticPaths', `Route pattern matched, but no matching static path found. (${pathname})`);
			log404(logging, pathname);
			const routeCustom404 = getCustom404Route(config, manifest);
			if (routeCustom404) {
				const filePathCustom404 = new URL(`./${routeCustom404.component}`, config.projectRoot);
				const preloadedCompCustom404 = await preload({ astroConfig: config, filePath: filePathCustom404, viteServer });
				const result = await ssr(preloadedCompCustom404, {
					astroConfig: config,
					filePath: filePathCustom404,
					logging,
					mode: 'development',
					origin,
					pathname: rootRelativeUrl,
					request,
					route: routeCustom404,
					routeCache,
					viteServer,
				});
				return await writeSSRResult(result, res, statusCode);
			} else {
				return handle404Response(origin, config, req, res);
			}
		}

		const options: SSROptions = {
			astroConfig: config,
			filePath,
			logging,
			mode: 'development',
			origin,
			pathname: rootRelativeUrl,
			route,
			routeCache,
			viteServer,
			request,
		};

		// Route successfully matched! Render it.
		if (route.type === 'endpoint') {
			const result = await callEndpoint(options);
			if (result.type === 'response') {
				await writeWebResponse(res, result.response);
			} else {
				res.writeHead(200);
				res.end(result.body);
			}
		} else {
			const result = await ssr(preloadedComponent, options);
			return await writeSSRResult(result, res, statusCode);
		}
	} catch (_err) {
		debugger;
		const err = fixViteErrorMessage(createSafeError(_err), viteServer);
		error(logging, null, msg.formatErrorMessage(err));
		handle500Response(viteServer, origin, req, res, err);
	}
}

export default function createPlugin({ config, logging }: AstroPluginOptions): vite.Plugin {
	return {
		name: 'astro:server',
		configureServer(viteServer) {
			let routeCache = new RouteCache(logging);
			let manifest: ManifestData = createRouteManifest({ config: config }, logging);
			/** rebuild the route cache + manifest, as needed. */
			function rebuildManifest(needsManifestRebuild: boolean, file: string) {
				routeCache.clearAll();
				if (needsManifestRebuild) {
					manifest = createRouteManifest({ config: config }, logging);
				}
			}
			// Rebuild route manifest on file change, if needed.
			viteServer.watcher.on('add', rebuildManifest.bind(null, true));
			viteServer.watcher.on('unlink', rebuildManifest.bind(null, true));
			viteServer.watcher.on('change', rebuildManifest.bind(null, false));
			return () => {
				removeViteHttpMiddleware(viteServer.middlewares);
				viteServer.middlewares.use(async (req, res) => {
					if (!req.url || !req.method) {
						throw new Error('Incomplete request');
					}
					handleRequest(routeCache, viteServer, logging, manifest, config, req, res);
				});
			};
		},
	};
}<|MERGE_RESOLUTION|>--- conflicted
+++ resolved
@@ -10,18 +10,11 @@
 import { ssr, preload } from '../core/render/dev/index.js';
 import { call as callEndpoint } from '../core/endpoint/dev/index.js';
 import * as msg from '../core/messages.js';
-<<<<<<< HEAD
-import { createRequest } from '../core/request.js';
-
-import notFoundTemplate, { subpathNotUsedTemplate } from '../template/4xx.js';
-import serverErrorTemplate from '../template/5xx.js';
-import { RouteCache } from '../core/render/route-cache.js';
-=======
 import notFoundTemplate, { subpathNotUsedTemplate } from '../template/4xx.js';
 import serverErrorTemplate from '../template/5xx.js';
 import { RouteCache } from '../core/render/route-cache.js';
 import { fixViteErrorMessage } from '../core/errors.js';
->>>>>>> 7d29feac
+import { createRequest } from '../core/request.js';
 
 interface AstroPluginOptions {
 	config: AstroConfig;
