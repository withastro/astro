--- conflicted
+++ resolved
@@ -12,17 +12,9 @@
 import type { APIContext } from '../types/public/context.js';
 import type { ServerDeserializedManifest } from '../types/public/index.js';
 
-<<<<<<< HEAD
-export { normalizeTheLocale, toCodes, toPaths } from '../i18n/index.js';
-
 const { trailingSlash, site, i18n, build } = config as ServerDeserializedManifest;
 const { format } = build;
 const isBuild = import.meta.env.PROD;
-=======
-const { trailingSlash, format, site, i18n, isBuild } =
-	// @ts-expect-error
-	__ASTRO_INTERNAL_I18N_CONFIG__ as I18nInternalConfig;
->>>>>>> fefbc533
 const { defaultLocale, locales, domains, fallback, routing } = i18n!;
 const base = import.meta.env.BASE_URL;
 
