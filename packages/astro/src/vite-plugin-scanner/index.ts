import { extname } from 'node:path';
import { bold } from 'kleur/colors';
import type { Plugin as VitePlugin } from 'vite';
import { normalizePath } from 'vite';
<<<<<<< HEAD
import { type Logger } from '../core/logger/core.js';
=======
import type { AstroSettings, RouteOptions } from '../@types/astro.js';
import type { Logger } from '../core/logger/core.js';
>>>>>>> 26893f9a
import { isEndpoint, isPage, isServerLikeOutput } from '../core/util.js';
import { rootRelativePath } from '../core/viteUtils.js';
import { runHookRouteSetup } from '../integrations/hooks.js';
import { getPrerenderDefault } from '../prerender/utils.js';
import type { AstroSettings } from '../types/astro.js';
import type { RouteOptions } from '../types/public/integrations.js';
import type { PageOptions } from '../vite-plugin-astro/types.js';
import { scan } from './scan.js';

export interface AstroPluginScannerOptions {
	settings: AstroSettings;
	logger: Logger;
}

const KNOWN_FILE_EXTENSIONS = ['.astro', '.js', '.ts'];

export default function astroScannerPlugin({
	settings,
	logger,
}: AstroPluginScannerOptions): VitePlugin {
	return {
		name: 'astro:scanner',
		enforce: 'post',

		async transform(this, code, id, options) {
			if (!options?.ssr) return;

			const filename = normalizePath(id);
			let fileURL: URL;
			try {
				fileURL = new URL(`file://${filename}`);
			} catch {
				// If we can't construct a valid URL, exit early
				return;
			}

			const fileIsPage = isPage(fileURL, settings);
			const fileIsEndpoint = isEndpoint(fileURL, settings);
			if (!(fileIsPage || fileIsEndpoint)) return;
			const pageOptions = await getPageOptions(code, id, fileURL, settings, logger);

			// `getStaticPaths` warning is just a string check, should be good enough for most cases
			if (
				!pageOptions.prerender &&
				isServerLikeOutput(settings.config) &&
				code.includes('getStaticPaths') &&
				// this should only be valid for `.astro`, `.js` and `.ts` files
				KNOWN_FILE_EXTENSIONS.includes(extname(filename))
			) {
				logger.warn(
					'router',
					`getStaticPaths() ignored in dynamic page ${bold(
						rootRelativePath(settings.config.root, fileURL, true),
					)}. Add \`export const prerender = true;\` to prerender the page as static HTML during the build process.`,
				);
			}

			const { meta = {} } = this.getModuleInfo(id) ?? {};
			return {
				code,
				map: null,
				meta: {
					...meta,
					astro: {
						...(meta.astro ?? { hydratedComponents: [], clientOnlyComponents: [], scripts: [] }),
						pageOptions,
					},
				},
			};
		},
	};
}

async function getPageOptions(
	code: string,
	id: string,
	fileURL: URL,
	settings: AstroSettings,
	logger: Logger,
): Promise<PageOptions> {
	// Run initial scan
	const pageOptions = await scan(code, id, settings);

	// Run integration hooks to alter page options
	const route: RouteOptions = {
		component: rootRelativePath(settings.config.root, fileURL, false),
		prerender: pageOptions.prerender,
	};
	await runHookRouteSetup({ route, settings, logger });
	pageOptions.prerender = route.prerender;

	// Fallback if unset
	if (typeof pageOptions.prerender === 'undefined') {
		pageOptions.prerender = getPrerenderDefault(settings.config);
	}

	return pageOptions;
}<|MERGE_RESOLUTION|>--- conflicted
+++ resolved
@@ -2,12 +2,7 @@
 import { bold } from 'kleur/colors';
 import type { Plugin as VitePlugin } from 'vite';
 import { normalizePath } from 'vite';
-<<<<<<< HEAD
-import { type Logger } from '../core/logger/core.js';
-=======
-import type { AstroSettings, RouteOptions } from '../@types/astro.js';
 import type { Logger } from '../core/logger/core.js';
->>>>>>> 26893f9a
 import { isEndpoint, isPage, isServerLikeOutput } from '../core/util.js';
 import { rootRelativePath } from '../core/viteUtils.js';
 import { runHookRouteSetup } from '../integrations/hooks.js';
