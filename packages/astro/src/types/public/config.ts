--- conflicted
+++ resolved
@@ -2213,7 +2213,6 @@
 		svg?: boolean;
 
 		/**
-<<<<<<< HEAD
 		 *
 		 * @name experimental.fonts
 		 * @type {FontFamily[]}
@@ -2232,22 +2231,7 @@
 		 */
 		fonts?: [TFontFamilies] extends [never] ? FontFamily[] : TFontFamilies;
 
-		/*
-		 * @name experimental.serializeConfig
-		 * @type {boolean}
-		 * @default `false`
-		 * @version 5.x
-		 * @description
-		 *
-		 * Enables the use of the experimental virtual modules `astro:config/server` and `astro:config/client`.
-		 *
-		 * These two virtual modules contain a serializable subset of the Astro configuration.
-		 */
-		serializeConfig?: boolean;
-
-		/**
-=======
->>>>>>> df3fd543
+		/**
 		 * @name experimental.headingIdCompat
 		 * @type {boolean}
 		 * @default `false`
