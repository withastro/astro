--- conflicted
+++ resolved
@@ -1650,7 +1650,6 @@
 
 		/**
 		 * @docs
-<<<<<<< HEAD
 		 * @name experimental.env
 		 * @type {object}
 		 * @default `undefined`
@@ -1790,35 +1789,6 @@
 			 */
 			validateSecrets?: boolean;
 		};
-=======
-		 * @name experimental.globalRoutePriority
-		 * @type {boolean}
-		 * @default `false`
-		 * @version 4.2.0
-		 * @description
-		 *
-		 * Prioritizes redirects and injected routes equally alongside file-based project routes, following the same [route priority order rules](https://docs.astro.build/en/guides/routing/#route-priority-order) for all routes.
-		 *
-		 * This allows more control over routing in your project by not automatically prioritizing certain types of routes, and standardizes the route priority ordering for all routes.
-		 *
-		 * The following example shows which route will build certain page URLs when file-based routes, injected routes, and redirects are combined as shown below:
-		 * - File-based route: `/blog/post/[pid]`
-		 * - File-based route: `/[page]`
-		 * - Injected route: `/blog/[...slug]`
-		 * - Redirect: `/blog/tags/[tag]` -> `/[tag]`
-		 * - Redirect: `/posts` -> `/blog`
-		 *
-		 * With `experimental.globalRoutingPriority` enabled (instead of Astro 4.0 default route priority order):
-		 *
-		 * - `/blog/tags/astro` is built by the redirect to `/tags/[tag]` (instead of the injected route `/blog/[...slug]`)
-		 * - `/blog/post/0` is built by the file-based route `/blog/post/[pid]` (instead of the injected route `/blog/[...slug]`)
-		 * - `/posts` is built by the redirect to `/blog` (instead of the file-based route `/[page]`)
-		 *
-		 *
-		 * In the event of route collisions, where two routes of equal route priority attempt to build the same URL, Astro will log a warning identifying the conflicting routes.
-		 */
-		globalRoutePriority?: boolean;
->>>>>>> ea71b90c
 
 		/**
 		 * @docs
