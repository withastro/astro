import type { OutgoingHttpHeaders } from 'node:http';
import type { RemotePattern } from '@astrojs/internal-helpers/remote';
import type {
	RehypePlugins,
	RemarkPlugins,
	RemarkRehype,
	ShikiConfig,
	SyntaxHighlightConfigType,
} from '@astrojs/markdown-remark';
import type { BuiltinDriverName, BuiltinDriverOptions, Driver, Storage } from 'unstorage';
import type { UserConfig as OriginalViteUserConfig, SSROptions as ViteSSROptions } from 'vite';
import type { AstroFontProvider, FontFamily } from '../../assets/fonts/types.js';
import type { ImageFit, ImageLayout } from '../../assets/types.js';
import type { AssetsPrefix } from '../../core/app/types.js';
import type { AstroConfigType } from '../../core/config/schemas/index.js';
import type { REDIRECT_STATUS_CODES } from '../../core/constants.js';
import type { AstroCookieSetOptions } from '../../core/cookies/cookies.js';
import type { Logger, LoggerLevel } from '../../core/logger/core.js';
import type { EnvSchema } from '../../env/schema.js';
import type { AstroIntegration } from './integrations.js';

export type Locales = (string | { codes: [string, ...string[]]; path: string })[];

export type { AstroFontProvider as FontProvider };

type NormalizeLocales<T extends Locales> = {
	[K in keyof T]: T[K] extends string
		? T[K]
		: T[K] extends { codes: Array<string> }
			? T[K]['codes'][number]
			: never;
}[number];

export interface ImageServiceConfig<T extends Record<string, any> = Record<string, any>> {
	entrypoint: 'astro/assets/services/sharp' | (string & {});
	config?: T;
}

export type RuntimeMode = 'development' | 'production';

export type ValidRedirectStatus = (typeof REDIRECT_STATUS_CODES)[number];

export type RedirectConfig =
	| string
	| {
			status: ValidRedirectStatus;
			destination: string;
	  };

export type ServerConfig = {
	/**
	 * @name server.host
	 * @type {string | boolean}
	 * @default `false`
	 * @version 0.24.0
	 * @description
	 * Set which network IP addresses the dev server should listen on (i.e. 	non-localhost IPs).
	 * - `false` - do not expose on a network IP address
	 * - `true` - listen on all addresses, including LAN and public addresses
	 * - `[custom-address]` - expose on a network IP address at `[custom-address]`
	 */
	host?: string | boolean;

	/**
	 * @name server.port
	 * @type {number}
	 * @default `4321`
	 * @description
	 * Set which port the dev server should listen on.
	 *
	 * If the given port is already in use, Astro will automatically try the next available port.
	 */
	port?: number;

	/**
	 * @name server.allowedHosts
	 * @type {string[] | true}
	 * @default `[]`
	 * @version 5.4.0
	 * @description
	 *
	 * A list of hostnames that Astro is allowed to respond to. When the value is set to `true`, any
	 * hostname is allowed.
	 *
	 * ```js
	 * {
	 *   server: {
	 *   	allowedHosts: ['staging.example.com', 'qa.example.com']
	 *   }
	 * }
	 * ```
	 */
	allowedHosts?: string[] | true;

	/**
	 * @name server.headers
	 * @typeraw {OutgoingHttpHeaders}
	 * @default `{}`
	 * @version 1.7.0
	 * @description
	 * Set custom HTTP response headers to be sent in `astro dev` and `astro preview`.
	 */
	headers?: OutgoingHttpHeaders;

	/**
	 * @name server.open
	 * @type {string | boolean}
	 * @default `false`
	 * @version 4.1.0
	 * @description
	 * Controls whether the dev server should open in your browser window on startup.
	 *
	 * Pass a full URL string (e.g. "http://example.com") or a pathname (e.g. "/about") to specify the URL to open.
	 *
	 * ```js
	 * {
	 *   server: { open: "/about" }
	 * }
	 * ```
	 */
	open?: string | boolean;
};

export type SessionDriverName = BuiltinDriverName | 'custom' | 'test';

interface CommonSessionConfig {
	/**
	 * Configures the session cookie. If set to a string, it will be used as the cookie name.
	 * Alternatively, you can pass an object with additional options.
	 */
	cookie?:
		| string
		| (Omit<AstroCookieSetOptions, 'httpOnly' | 'expires' | 'encode'> & { name?: string });

	/**
	 * Default session duration in seconds. If not set, the session will be stored until deleted, or until the cookie expires.
	 */
	ttl?: number;
}

interface BuiltinSessionConfig<TDriver extends keyof BuiltinDriverOptions>
	extends CommonSessionConfig {
	driver: TDriver;
	options?: BuiltinDriverOptions[TDriver];
}

interface CustomSessionConfig extends CommonSessionConfig {
	/** Entrypoint for a custom session driver */
	driver: string;
	options?: Record<string, unknown>;
}

interface TestSessionConfig extends CommonSessionConfig {
	driver: 'test';
	options: {
		mockStorage: Storage;
	};
}

export type SessionConfig<TDriver extends SessionDriverName> =
	TDriver extends keyof BuiltinDriverOptions
		? BuiltinSessionConfig<TDriver>
		: TDriver extends 'test'
			? TestSessionConfig
			: CustomSessionConfig;

export type ResolvedSessionConfig<TDriver extends SessionDriverName> = SessionConfig<TDriver> & {
	driverModule?: () => Promise<{ default: () => Driver }>;
};

export interface ViteUserConfig extends OriginalViteUserConfig {
	ssr?: ViteSSROptions;
}

// NOTE(fks): We choose to keep our hand-generated AstroUserConfig interface so that
// we can add JSDoc-style documentation and link to the definition file in our repo.
// However, Zod comes with the ability to auto-generate AstroConfig from the schema
// above. If we ever get to the point where we no longer need the dedicated type,
// consider replacing it with the following lines:
// export interface AstroUserConfig extends z.input<typeof AstroConfigSchema> {
// }

/**
 * Astro User Config
 * Docs: https://docs.astro.build/reference/configuration-reference/
 *
 * Generics do not follow semver and may change at any time.
 */ export interface AstroUserConfig<
	TLocales extends Locales = never,
	TSession extends SessionDriverName = never,
	TFontFamilies extends FontFamily[] = never,
> {
	/**
	 * @docs
	 * @kind heading
	 * @name Top-Level Options
	 */

	/**
	 * @docs
	 * @name site
	 * @type {string}
	 * @description
	 * Your final, deployed URL. Astro uses this full URL to generate your sitemap and canonical URLs in your final build. It is strongly recommended that you set this configuration to get the most out of Astro.
	 *
	 * ```js
	 * {
	 *   site: 'https://www.my-site.dev'
	 * }
	 * ```
	 */
	site?: string;

	/**
	 * @docs
	 * @name base
	 * @type {string}
	 * @description
	 * The base path to deploy to. Astro will use this path as the root for your pages and assets both in development and in production build.
	 *
	 * In the example below, `astro dev` will start your server at `/docs`.
	 *
	 * ```js
	 * {
	 *   base: '/docs'
	 * }
	 * ```
	 *
	 * When using this option, all of your static asset imports and URLs should add the base as a prefix. You can access this value via `import.meta.env.BASE_URL`.
	 *
	 * The value of `import.meta.env.BASE_URL` will be determined by your `trailingSlash` config, no matter what value you have set for `base`.
	 *
	 * A trailing slash is always included if `trailingSlash: "always"` is set. If `trailingSlash: "never"` is set, `BASE_URL` will not include a trailing slash, even if `base` includes one.
	 *
	 * Additionally, Astro will internally manipulate the configured value of `config.base` before making it available to integrations. The value of `config.base` as read by integrations will also be determined by your `trailingSlash` configuration in the same way.
	 *
	 * In the example below, the values of `import.meta.env.BASE_URL` and `config.base` when processed will both be `/docs`:
	 * ```js
	 * {
	 * 	 base: '/docs/',
	 * 	 trailingSlash: "never"
	 * }
	 * ```
	 *
	 * In the example below, the values of `import.meta.env.BASE_URL` and `config.base` when processed will both be `/docs/`:
	 *
	 * ```js
	 * {
	 * 	 base: '/docs',
	 * 	 trailingSlash: "always"
	 * }
	 * ```
	 */
	base?: string;

	/**
	 * @docs
	 * @name trailingSlash
	 * @type {('always' | 'never' | 'ignore')}
	 * @default `'ignore'`
	 * @see build.format
	 * @description
	 *
	 * Set the route matching behavior for trailing slashes in the dev server and on-demand rendered pages. Choose from the following options:
	 *   - `'ignore'` - Match URLs regardless of whether a trailing "/" exists. Requests for "/about" and "/about/" will both match the same route.
	 *   - `'always'` - Only match URLs that include a trailing slash (e.g: "/about/"). In production, requests for on-demand rendered URLs without a trailing slash will be redirected to the correct URL for your convenience. However, in development, they will display a warning page reminding you that you have `always` configured.
	 *   - `'never'` - Only match URLs that do not include a trailing slash (e.g: "/about"). In production, requests for on-demand rendered URLs with a trailing slash will be redirected to the correct URL for your convenience. However, in development, they will display a warning page reminding you that you have `never` configured.
	 *
	 * When redirects occur in production for GET requests, the redirect will be a 301 (permanent) redirect. For all other request methods, it will be a 308 (permanent, and preserve the request method) redirect.
	 *
	 * Trailing slashes on prerendered pages are handled by the hosting platform, and may not respect your chosen configuration.
	 * See your hosting platform's documentation for more information. You cannot use Astro [redirects](#redirects) for this use case at this point.
	 *
	 * ```js
	 * {
	 *   // Example: Require a trailing slash during development
	 *   trailingSlash: 'always'
	 * }
	 * ```
	 */
	trailingSlash?: 'always' | 'never' | 'ignore';

	/**
	 * @docs
	 * @name redirects
	 * @type {Record<string, RedirectConfig>}
	 * @default `{}`
	 * @version 2.9.0
	 * @description Specify a mapping of redirects where the key is the route to match
	 * and the value is the path to redirect to.
	 *
	 * You can redirect both static and dynamic routes, but only to the same kind of route.
	 * For example, you cannot have a `'/article': '/blog/[...slug]'` redirect.
	 *
	 *
	 * ```js
	 * export default defineConfig({
	 *   redirects: {
	 *    '/old': '/new',
	 *    '/blog/[...slug]': '/articles/[...slug]',
	 *    '/about': 'https://example.com/about',
	 *    '/news': {
	 *      status: 302,
	 *      destination: 'https://example.com/news'
	 *    },
	 *    // '/product1/', '/product1' // Note, this is not supported
	 * 	}
	 * })
	 * ```
	 *
	 *
	 * For statically-generated sites with no adapter installed, this will produce a client redirect using a [`<meta http-equiv="refresh">` tag](https://developer.mozilla.org/en-US/docs/Web/HTML/Element/meta#http-equiv) and does not support status codes.
	 *
	 * When using SSR or with a static adapter in `output: static`
	 * mode, status codes are supported.
	 * Astro will serve redirected GET requests with a status of `301`
	 * and use a status of `308` for any other request method.
	 *
	 * You can customize the [redirection status code](https://developer.mozilla.org/en-US/docs/Web/HTTP/Status#redirection_messages) using an object in the redirect config:
	 *
	 * ```js
	 * export default defineConfig({
	 *   redirects: {
	 *     '/other': {
	 *       status: 302,
	 *       destination: '/place',
	 *     },
	 *   }
	 * })
	 *
	 *
	 * ```
	 */
	redirects?: Record<string, RedirectConfig>;

	/**
	 * @docs
	 * @name output
	 * @type {('static' | 'server')}
	 * @default `'static'`
	 * @see adapter
	 * @description
	 *
	 * Specifies the output target for builds.
	 *
	 * - `'static'` - Prerender all your pages by default, outputting a completely static site if none of your pages opt out of prerendering.
	 * - `'server'` - Use server-side rendering (SSR) for all pages by default, always outputting a server-rendered site.
	 *
	 * ```js
	 * import { defineConfig } from 'astro/config';
	 *
	 * export default defineConfig({
	 *   output: 'static'
	 * })
	 * ```
	 */
	output?: 'static' | 'server';

	/**
	 * @docs
	 * @name adapter
	 * @typeraw {AstroIntegration}
	 * @see output
	 * @description
	 *
	 * Deploy to your favorite server, serverless, or edge host with build adapters. Import one of our first-party adapters ([Cloudflare](/en/guides/integrations-guide/cloudflare/), [Netlify](/en/guides/integrations-guide/netlify/), [Node.js](/en/guides/integrations-guide/node/), [Vercel](/en/guides/integrations-guide/vercel/)) or explore [community adapters](https://astro.build/integrations/2/?search=&categories%5B%5D=adapters) to enable on-demand rendering in your Astro project.
	 *
	 * See our [on-demand rendering guide](/en/guides/on-demand-rendering/) for more on Astro's server rendering options.
	 *
	 * ```js
	 * import netlify from '@astrojs/netlify';
	 * {
	 *   // Example: Build for Netlify serverless deployment
	 *   adapter: netlify(),
	 * }
	 * ```
	 */
	adapter?: AstroIntegration;

	/**
	 * @docs
	 * @name integrations
	 * @typeraw {AstroIntegration[]}
	 * @description
	 *
	 * Extend Astro with custom integrations. Integrations are your one-stop-shop for adding framework support (like Solid.js), new features (like sitemaps), and new libraries (like Partytown).
	 *
	 * Read our [Integrations Guide](https://docs.astro.build/en/guides/integrations-guide/) for help getting started with Astro Integrations.
	 *
	 * ```js
	 * import react from '@astrojs/react';
	 * import mdx from '@astrojs/mdx';
	 * {
	 *   // Example: Add React + MDX support to Astro
	 *   integrations: [react(), mdx()]
	 * }
	 * ```
	 */
	integrations?: Array<
		AstroIntegration | (AstroIntegration | false | undefined | null)[] | false | undefined | null
	>;

	/**
	 * @docs
	 * @name root
	 * @cli --root
	 * @type {string}
	 * @default `"."` (current working directory)
	 * @summary Set the project root. The project root is the directory where your Astro project (and all `src`, `public` and `package.json` files) live.
	 * @description  You should only provide this option if you run the `astro` CLI commands in a directory other than the project root directory. Usually, this option is provided via the CLI instead of the Astro config file, since Astro needs to know your project root before it can locate your config file.
	 *
	 * If you provide a relative path (ex: `--root: './my-project'`) Astro will resolve it against your current working directory.
	 *
	 * #### Examples
	 *
	 * ```js
	 * {
	 *   root: './my-project-directory'
	 * }
	 * ```
	 * ```bash
	 * $ astro build --root ./my-project-directory
	 * ```
	 */
	root?: string;

	/**
	 * @docs
	 * @name srcDir
	 * @type {string}
	 * @default `"./src"`
	 * @description Set the directory that Astro will read your site from.
	 *
	 * The value can be either an absolute file system path or a path relative to the project root.
	 *
	 * ```js
	 * {
	 *   srcDir: './www'
	 * }
	 * ```
	 */
	srcDir?: string;

	/**
	 * @docs
	 * @name publicDir
	 * @type {string}
	 * @default `"./public"`
	 * @description
	 * Set the directory for your static assets. Files in this directory are served at `/` during dev and copied to your build directory during build. These files are always served or copied as-is, without transform or bundling.
	 *
	 * The value can be either an absolute file system path or a path relative to the project root.
	 *
	 * ```js
	 * {
	 *   publicDir: './my-custom-publicDir-directory'
	 * }
	 * ```
	 */
	publicDir?: string;

	/**
	 * @docs
	 * @name outDir
	 * @type {string}
	 * @default `"./dist"`
	 * @see build.server
	 * @description Set the directory that `astro build` writes your final build to.
	 *
	 * The value can be either an absolute file system path or a path relative to the project root.
	 *
	 * ```js
	 * {
	 *   outDir: './my-custom-build-directory'
	 * }
	 * ```
	 */
	outDir?: string;

	/**
	 * @docs
	 * @name cacheDir
	 * @type {string}
	 * @default `"./node_modules/.astro"`
	 * @description Set the directory for caching build artifacts. Files in this directory will be used in subsequent builds to speed up the build time.
	 *
	 * The value can be either an absolute file system path or a path relative to the project root.
	 *
	 * ```js
	 * {
	 *   cacheDir: './my-custom-cache-directory'
	 * }
	 * ```
	 */
	cacheDir?: string;

	/**
	 * @docs
	 * @name compressHTML
	 * @type {boolean}
	 * @default `true`
	 * @description
	 *
	 * This is an option to minify your HTML output and reduce the size of your HTML files.
	 *
	 * By default, Astro removes whitespace from your HTML, including line breaks, from `.astro` components in a lossless manner.
	 * Some whitespace may be kept as needed to preserve the visual rendering of your HTML. This occurs both in development mode and in the final build.
	 *
	 * To disable HTML compression, set `compressHTML` to false.
	 *
	 * ```js
	 * {
	 *   compressHTML: false
	 * }
	 * ```
	 */
	compressHTML?: boolean;

	/**
	 * @docs
	 * @name scopedStyleStrategy
	 * @type {('where' | 'class' | 'attribute')}
	 * @default `'attribute'`
	 * @version 2.4
	 * @description
	 *
	 * Specify the strategy used for scoping styles within Astro components. Choose from:
	 *   - `'where'` 		- Use `:where` selectors, causing no specificity increase.
	 *   - `'class'` 		- Use class-based selectors, causing a +1 specificity increase.
	 *   - `'attribute'` 	- Use `data-` attributes, causing a +1 specificity increase.
	 *
	 * Using `'class'` is helpful when you want to ensure that element selectors within an Astro component override global style defaults (e.g. from a global stylesheet).
	 * Using `'where'` gives you more control over specificity, but requires that you use higher-specificity selectors, layers, and other tools to control which selectors are applied.
	 * Using `'attribute'` is useful when you are manipulating the `class` attribute of elements and need to avoid conflicts between your own styling logic and Astro's application of styles.
	 */
	scopedStyleStrategy?: 'where' | 'class' | 'attribute';

	/**
	 * @docs
	 * @name security
	 * @type {Record<"checkOrigin", boolean> | undefined}
	 * @default `{checkOrigin: true}`
	 * @version 4.9.0
	 * @description
	 *
	 * Enables security measures for an Astro website.
	 *
	 * These features only exist for pages rendered on demand (SSR) using `server` mode or pages that opt out of prerendering in `static` mode.
	 *
	 * By default, Astro will automatically check that the “origin” header
	 * matches the URL sent by each request in on-demand rendered pages. You can
	 * disable this behavior by setting `checkOrigin` to `false`:
	 *
	 * ```js
	 * // astro.config.mjs
	 * export default defineConfig({
	 *   output: "server",
	 *   security: {
	 *     checkOrigin: false
	 *   }
	 * })
	 * ```
	 */
	security?: {
		/**
		 * @docs
		 * @name security.checkOrigin
		 * @kind h4
		 * @type {boolean}
		 * @default `true`
		 * @version 4.9.0
		 * @description
		 *
		 * Performs a check that the "origin" header, automatically passed by all modern browsers, matches the URL sent by each `Request`. This is used to provide Cross-Site Request Forgery (CSRF) protection.
		 *
		 * The "origin" check is executed only for pages rendered on demand, and only for the requests `POST`, `PATCH`, `DELETE` and `PUT` with
		 * one of the following `content-type` headers: `'application/x-www-form-urlencoded'`, `'multipart/form-data'`, `'text/plain'`.
		 *
		 * If the "origin" header doesn't match the `pathname` of the request, Astro will return a 403 status code and will not render the page.
		 */

		checkOrigin?: boolean;
	};

	/**
	 * @docs
	 * @name vite
	 * @typeraw {ViteUserConfig}
	 * @description
	 *
	 * Pass additional configuration options to Vite. Useful when Astro doesn't support some advanced configuration that you may need.
	 *
	 * View the full `vite` configuration object documentation on [vite.dev](https://vite.dev/config/).
	 *
	 * #### Examples
	 *
	 * ```js
	 * {
	 *   vite: {
	 *     ssr: {
	 *       // Example: Force a broken package to skip SSR processing, if needed
	 *       external: ['broken-npm-package'],
	 *     }
	 *   }
	 * }
	 * ```
	 *
	 * ```js
	 * {
	 *   vite: {
	 *     // Example: Add custom vite plugins directly to your Astro project
	 *     plugins: [myPlugin()],
	 *   }
	 * }
	 * ```
	 */
	vite?: ViteUserConfig;

	/**
	 * @docs
	 * @kind heading
	 * @name Build Options
	 */
	build?: {
		/**
		 * @docs
		 * @name build.format
		 * @typeraw {('file' | 'directory' | 'preserve')}
		 * @default `'directory'`
		 * @description
		 * Control the output file format of each page. This value may be set by an adapter for you.
		 *   - `'file'`: Astro will generate an HTML file named for each page route. (e.g. `src/pages/about.astro` and `src/pages/about/index.astro` both build the file `/about.html`)
		 *   - `'directory'`: Astro will generate a directory with a nested `index.html` file for each page. (e.g. `src/pages/about.astro` and `src/pages/about/index.astro` both build the file `/about/index.html`)
		 *   - `'preserve'`: Astro will generate HTML files exactly as they appear in your source folder. (e.g. `src/pages/about.astro` builds `/about.html` and `src/pages/about/index.astro` builds the file `/about/index.html`)
		 *
		 * ```js
		 * {
		 *   build: {
		 *     // Example: Generate `page.html` instead of `page/index.html` during build.
		 *     format: 'file'
		 *   }
		 * }
		 * ```
		 *
		 *
		 *
		 * #### Effect on Astro.url
		 * Setting `build.format` controls what `Astro.url` is set to during the build. When it is:
		 * - `directory` - The `Astro.url.pathname` will include a trailing slash to mimic folder behavior. (e.g. `/foo/`)
		 * - `file` - The `Astro.url.pathname` will include `.html`. (e.g. `/foo.html`)
		 *
		 * This means that when you create relative URLs using `new URL('./relative', Astro.url)`, you will get consistent behavior between dev and build.
		 *
		 * To prevent inconsistencies with trailing slash behaviour in dev, you can restrict the [`trailingSlash` option](#trailingslash) to `'always'` or `'never'` depending on your build format:
		 * - `directory` - Set `trailingSlash: 'always'`
		 * - `file` - Set `trailingSlash: 'never'`
		 */
		format?: 'file' | 'directory' | 'preserve';
		/**
		 * @docs
		 * @name build.client
		 * @type {string}
		 * @default `'./client'`
		 * @description
		 * Controls the output directory of your client-side CSS and JavaScript when building a website with server-rendered pages.
		 * `outDir` controls where the code is built to.
		 *
		 * This value is relative to the `outDir`.
		 *
		 * ```js
		 * {
		 *   output: 'server',
		 *   build: {
		 *     client: './client'
		 *   }
		 * }
		 * ```
		 */
		client?: string;
		/**
		 * @docs
		 * @name build.server
		 * @type {string}
		 * @default `'./server'`
		 * @description
		 * Controls the output directory of server JavaScript when building to SSR.
		 *
		 * This value is relative to the `outDir`.
		 *
		 * ```js
		 * {
		 *   build: {
		 *     server: './server'
		 *   }
		 * }
		 * ```
		 */
		server?: string;
		/**
		 * @docs
		 * @name build.assets
		 * @type {string}
		 * @default `'_astro'`
		 * @see outDir
		 * @version 2.0.0
		 * @description
		 * Specifies the directory in the build output where Astro-generated assets (bundled JS and CSS for example) should live.
		 *
		 * ```js
		 * {
		 *   build: {
		 *     assets: '_custom'
		 *   }
		 * }
		 * ```
		 */
		assets?: string;
		/**
		 * @docs
		 * @name build.assetsPrefix
		 * @type {string | Record<string, string>}
		 * @default `undefined`
		 * @version 2.2.0
		 * @description
		 * Specifies the prefix for Astro-generated asset links. This can be used if assets are served from a different domain than the current site.
		 *
		 * This requires uploading the assets in your local `./dist/_astro` folder to a corresponding `/_astro/` folder on the remote domain.
		 * To rename the `_astro` path, specify a new directory in `build.assets`.
		 *
		 * To fetch all assets uploaded to the same domain (e.g. `https://cdn.example.com/_astro/...`), set `assetsPrefix` to the root domain as a string (regardless of your `base` configuration):
		 *
		 * ```js
		 * {
		 *   build: {
		 *     assetsPrefix: 'https://cdn.example.com'
		 *   }
		 * }
		 * ```
		 *
		 * **Added in:** `astro@4.5.0`
		 *
		 * You can also pass an object to `assetsPrefix` to specify a different domain for each file type.
		 * In this case, a `fallback` property is required and will be used by default for any other files.
		 *
		 * ```js
		 * {
		 *   build: {
		 *     assetsPrefix: {
		 *       'js': 'https://js.cdn.example.com',
		 *       'mjs': 'https://js.cdn.example.com',
		 *       'css': 'https://css.cdn.example.com',
		 *       'fallback': 'https://cdn.example.com'
		 *     }
		 *   }
		 * }
		 * ```
		 *
		 */
		assetsPrefix?: AssetsPrefix;
		/**
		 * @docs
		 * @name build.serverEntry
		 * @type {string}
		 * @default `'entry.mjs'`
		 * @description
		 * Specifies the file name of the server entrypoint when building to SSR.
		 * This entrypoint is usually dependent on which host you are deploying to and
		 * will be set by your adapter for you.
		 *
		 * Note that it is recommended that this file ends with `.mjs` so that the runtime
		 * detects that the file is a JavaScript module.
		 *
		 * ```js
		 * {
		 *   build: {
		 *     serverEntry: 'main.mjs'
		 *   }
		 * }
		 * ```
		 */
		serverEntry?: string;
		/**
		 * @docs
		 * @name build.redirects
		 * @type {boolean}
		 * @default `true`
		 * @version 2.6.0
		 * @description
		 * Specifies whether redirects will be output to HTML during the build.
		 * This option only applies to `output: 'static'` mode; in SSR redirects
		 * are treated the same as all responses.
		 *
		 * This option is mostly meant to be used by adapters that have special
		 * configuration files for redirects and do not need/want HTML based redirects.
		 *
		 * ```js
		 * {
		 *   build: {
		 *     redirects: false
		 *   }
		 * }
		 * ```
		 */
		redirects?: boolean;
		/**
		 * @docs
		 * @name build.inlineStylesheets
		 * @type {('always' | 'auto' | 'never')}
		 * @default `auto`
		 * @version 2.6.0
		 * @description
		 * Control whether project styles are sent to the browser in a separate css file or inlined into `<style>` tags. Choose from the following options:
		 *  - `'always'` - project styles are inlined into `<style>` tags
		 *  - `'auto'` - only stylesheets smaller than `ViteConfig.build.assetsInlineLimit` (default: 4kb) are inlined. Otherwise, project styles are sent in external stylesheets.
		 *  - `'never'` - project styles are sent in external stylesheets
		 *
		 * ```js
		 * {
		 * 	build: {
		 *		inlineStylesheets: `never`,
		 * 	},
		 * }
		 * ```
		 */
		inlineStylesheets?: 'always' | 'auto' | 'never';
		/**
		 * @docs
		 * @name build.concurrency
		 * @type { number }
		 * @default `1`
		 * @version 4.16.0
		 * @description
		 * The number of pages to build in parallel.
		 *
		 * **In most cases, you should not change the default value of `1`.**
		 *
		 * Use this option only when other attempts to reduce the overall rendering time (e.g. batch or cache long running tasks like fetch calls or data access) are not possible or are insufficient.
		 * If the number is set too high, page rendering may slow down due to insufficient memory resources and because JS is single-threaded.
		 *
		 * ```js
		 * {
		 *   build: {
		 *     concurrency: 2
		 *   }
		 * }
		 * ```
		 *
		 *  :::caution[Breaking changes possible]
		 *  This feature is stable and is not considered experimental. However, this feature is only intended to address difficult performance issues, and breaking changes may occur in a [minor release](https://docs.astro.build/en/upgrade-astro/#semantic-versioning) to keep this option as performant as possible. Please check the [Astro CHANGELOG](https://github.com/withastro/astro/blob/refs/heads/next/packages/astro/CHANGELOG.md) for every minor release if you are using this feature.
		 *  :::
		 */
		concurrency?: number;
	};

	/**
	 * @docs
	 * @kind heading
	 * @name Server Options
	 * @description
	 *
	 * Customize the Astro dev server, used by both `astro dev` and `astro preview`.
	 *
	 * ```js
	 * {
	 *   server: { port: 1234, host: true}
	 * }
	 * ```
	 *
	 * To set different configuration based on the command run ("dev", "preview") a function can also be passed to this configuration option.
	 *
	 * ```js
	 * {
	 *   // Example: Use the function syntax to customize based on command
	 *   server: ({ command }) => ({ port: command === 'dev' ? 4321 : 4000 })
	 * }
	 * ```
	 */

	/**
	 * @docs
	 * @name server.host
	 * @type {string | boolean}
	 * @default `false`
	 * @version 0.24.0
	 * @description
	 * Set which network IP addresses the server should listen on (i.e. non-localhost IPs).
	 * - `false` - do not expose on a network IP address
	 * - `true` - listen on all addresses, including LAN and public addresses
	 * - `[custom-address]` - expose on a network IP address at `[custom-address]` (ex: `192.168.0.1`)
	 */

	/**
	 * @docs
	 * @name server.port
	 * @type {number}
	 * @default `4321`
	 * @description
	 * Set which port the server should listen on.
	 *
	 * If the given port is already in use, Astro will automatically try the next available port.
	 *
	 * ```js
	 * {
	 *   server: { port: 8080 }
	 * }
	 * ```
	 */

	/**
	 * @docs
	 * @name server.allowedHosts
	 * @type {string[] | true}
	 * @default `[]`
	 * @version 5.4.0
	 * @description
	 *
	 * A list of hostnames that Astro is allowed to respond to. When the value is set to `true`, any
	 * hostname is allowed.
	 *
	 * ```js
	 * {
	 *   server: {
	 *   	allowedHosts: ['staging.example.com', 'qa.example.com']
	 *   }
	 * }
	 * ```
	 */

	/**
	 * @docs
	 * @name server.open
	 * @type {string | boolean}
	 * @default `false`
	 * @version 4.1.0
	 * @description
	 * Controls whether the dev server should open in your browser window on startup.
	 *
	 * Pass a full URL string (e.g. "http://example.com") or a pathname (e.g. "/about") to specify the URL to open.
	 *
	 * ```js
	 * {
	 *   server: { open: "/about" }
	 * }
	 * ```
	 */

	/**
	 * @docs
	 * @name server.headers
	 * @typeraw {OutgoingHttpHeaders}
	 * @default `{}`
	 * @version 1.7.0
	 * @description
	 * Set custom HTTP response headers to be sent in `astro dev` and `astro preview`.
	 */

	server?: ServerConfig | ((options: { command: 'dev' | 'preview' }) => ServerConfig);

	/**
	 * @docs
	 * @kind heading
	 * @version 5.7.0
	 * @name Session Options
	 * @description
	 *
	 * Configures session storage for your Astro project. This is used to store session data in a persistent way, so that it can be accessed across different requests.
	 * Some adapters may provide a default session driver, but you can override it with your own configuration.
	 *
	 * See [the sessions guide](https://docs.astro.build/en/guides/sessions/) for more information.
	 *
	 * ```js title="astro.config.mjs"
	 *   {
	 *     session: {
	 *       // The name of the Unstorage driver
	 *       driver: 'redis',
	 *       // The required options depend on the driver
	 *       options: {
	 *         url: process.env.REDIS_URL,
	 *       },
	 *       ttl: 3600, // 1 hour
	 *     }
	 *   }
	 * ```
	 */
	session?: SessionConfig<TSession>;

	/**
	 * @docs
	 * @name session.driver
	 * @type {string | undefined}
	 * @version 5.7.0
	 * @description
	 *
	 * The Unstorage driver to use for session storage.  The [Node](https://docs.astro.build/en/guides/integrations-guide/node/#sessions),
	 * [Cloudflare](https://docs.astro.build/en/guides/integrations-guide/cloudflare/#sessions), and
	 * [Netlify](/en/guides/integrations-guide/netlify/#sessions) adapters automatically configure a default driver for you,
	 * but you can specify your own if you would prefer or if you are using an adapter that does not provide one.
	 *
	 * The value is the "Driver name" from the [Unstorage driver documentation](https://unstorage.unjs.io/drivers).
	 *
	 * ```js title="astro.config.mjs" ins={4}
	 * {
	 *   adapter: vercel(),
	 *   session: {
	 *     driver: "redis",
	 *   },
	 * }
	 * ```
	 * :::note
	 * Some drivers may need extra packages to be installed. Some drivers may also require environment variables or credentials to be set. See the [Unstorage documentation](https://unstorage.unjs.io/drivers) for more information.
	 * :::
	 *
	 */

	/**
	 * @docs
	 * @name session.options
	 * @type {Record<string, unknown> | undefined}
	 * @version 5.7.0
	 * @default `{}`
	 * @description
	 *
	 * The driver-specific options to use for session storage. The options depend on the driver you are using. See the [Unstorage documentation](https://unstorage.unjs.io/drivers)
	 * for more information on the options available for each driver.
	 *
	 * ```js title="astro.config.mjs" ins={4-6}
	 * {
	 *    session: {
	 *      driver: "redis",
	 *      options: {
	 *        url: process.env.REDIS_URL
	 *      },
	 *    }
	 * }
	 * ```
	 */

	/**
	 * @docs
	 * @name session.cookie
	 * @type {string | AstroCookieSetOptions | undefined}
	 * @version 5.7.0
	 * @default `{ name: "astro-session", sameSite: "lax", httpOnly: true, secure: true }`
	 * @description
	 *
	 * The session cookie configuration. If set to a string, it will be used as the cookie name.
	 * Alternatively, you can pass an object with additional options. These will be merged with the defaults.
	 *
	 * ```js title="astro.config.mjs" ins={3-4}
	 * {
	 *  session: {
	 *    // If set to a string, it will be used as the cookie name.
	 *    cookie: "my-session-cookie",
	 *  }
	 * }
	 *
	 * ```
	 *
	 * ```js title="astro.config.mjs" ins={4-8}
	 * {
	 *  session: {
	 *    // If set to an object, it will be used as the cookie options.
	 *    cookie: {
	 *      name: "my-session-cookie",
	 *      sameSite: "lax",
	 *      secure: true,
	 *    }
	 *  }
	 * }
	 * ```
	 */

	/**
	 * @docs
	 * @name session.ttl
	 * @version 5.7.0
	 * @type {number | undefined}
	 * @default {Infinity}
	 * @description
	 *
	 * An optional default time-to-live expiration period for session values, in seconds.
	 *
	 * By default, session values persist until they are deleted or the session is destroyed, and do not automatically expire because a particular amount of time has passed.
	 * Set `session.ttl` to add a default expiration period for your session values. Passing a `ttl` option to [`session.set()`](https://docs.astro.build/en/reference/api-reference/#set) will override the global default
	 * for that individual entry.
	 *
	 * ```js title="astro.config.mjs" ins={3-4}
	 * {
	 *  session: {
	 *    // Set a default expiration period of 1 hour (3600 seconds)
	 *    ttl: 3600,
	 *  }
	 * }
	 * ```
	 * :::note
	 * Setting a value for `ttl` does not automatically delete the value from storage after the time limit has passed.
	 *
	 * Values from storage will only be deleted when there is an attempt to access them after the `ttl` period has expired. At this time, the session value will be undefined and only then will the value be deleted.
	 *
	 * Individual drivers may also support a `ttl` option that will automatically delete sessions after the specified time. See your chosen driver's documentation for more information.
	 * :::
	 */

	/**
	 * @docs
	 * @kind heading
	 * @name Dev Toolbar Options
	 */
	devToolbar?: {
		/**
		 * @docs
		 * @name devToolbar.enabled
		 * @type {boolean}
		 * @default `true`
		 * @description
		 * Whether to enable the Astro Dev Toolbar. This toolbar allows you to inspect your page islands, see helpful audits on performance and accessibility, and more.
		 *
		 * This option is scoped to the entire project, to only disable the toolbar for yourself, run `npm run astro preferences disable devToolbar`. To disable the toolbar for all your Astro projects, run `npm run astro preferences disable devToolbar --global`.
		 */
		enabled: boolean;
	};

	/**
	 * @docs
	 * @kind heading
	 * @name Prefetch Options
	 * @type {boolean | object}
	 * @description
	 * Enable prefetching for links on your site to provide faster page transitions.
	 * (Enabled by default on pages using the `<ClientRouter />` router. Set `prefetch: false` to opt out of this behaviour.)
	 *
	 * This configuration automatically adds a prefetch script to every page in the project
	 * giving you access to the `data-astro-prefetch` attribute.
	 * Add this attribute to any `<a />` link on your page to enable prefetching for that page.
	 *
	 * ```html
	 * <a href="/about" data-astro-prefetch>About</a>
	 * ```
	 * Further customize the default prefetching behavior using the [`prefetch.defaultStrategy`](#prefetchdefaultstrategy) and [`prefetch.prefetchAll`](#prefetchprefetchall) options.
	 *
	 * See the [Prefetch guide](https://docs.astro.build/en/guides/prefetch/) for more information.
	 */
	prefetch?:
		| boolean
		| {
				/**
				 * @docs
				 * @name prefetch.prefetchAll
				 * @type {boolean}
				 * @description
				 * Enable prefetching for all links, including those without the `data-astro-prefetch` attribute.
				 * This value defaults to `true` when using the `<ClientRouter />` router. Otherwise, the default value is `false`.
				 *
				 * ```js
				 * prefetch: {
				 * 	prefetchAll: true
				 * }
				 * ```
				 *
				 * When set to `true`, you can disable prefetching individually by setting `data-astro-prefetch="false"` on any individual links.
				 *
				 * ```html
				 * <a href="/about" data-astro-prefetch="false">About</a>
				 *```
				 */
				prefetchAll?: boolean;

				/**
				 * @docs
				 * @name prefetch.defaultStrategy
				 * @type {'tap' | 'hover' | 'viewport' | 'load'}
				 * @default `'hover'`
				 * @description
				 * The default prefetch strategy to use when the `data-astro-prefetch` attribute is set on a link with no value.
				 *
				 * - `'tap'`: Prefetch just before you click on the link.
				 * - `'hover'`: Prefetch when you hover over or focus on the link. (default)
				 * - `'viewport'`: Prefetch as the links enter the viewport.
				 * - `'load'`: Prefetch all links on the page after the page is loaded.
				 *
				 * You can override this default value and select a different strategy for any individual link by setting a value on the attribute.
				 *
				 * ```html
				 * <a href="/about" data-astro-prefetch="viewport">About</a>
				 * ```
				 */
				defaultStrategy?: 'tap' | 'hover' | 'viewport' | 'load';
		  };

	/**
	 * @docs
	 * @kind heading
	 * @name Image Options
	 */
	image?: {
		/**
		 * @docs
		 * @name image.endpoint
		 * @type {{route: string, entrypoint: undefined | string}}
		 * @default `{route: '/_image', entrypoint: undefined}`
		 * @version 3.1.0
		 * @description
		 * Set the endpoint to use for image optimization in dev and SSR. The `entrypoint` property can be set to `undefined` to use the default image endpoint.
		 *
		 * ```js
		 * {
		 *   image: {
		 *     // Example: Use a custom image endpoint at `/custom_endpoint`
		 *     endpoint: {
		 * 		 	route: '/custom_endpoint',
		 * 		 	entrypoint: 'src/my_endpoint.ts',
		 * 		},
		 *   },
		 * }
		 * ```
		 */
		endpoint?: {
			route: '/_image' | (string & {});
			entrypoint: undefined | string;
		};

		/**
		 * @docs
		 * @name image.service
		 * @type {{entrypoint: 'astro/assets/services/sharp' | string, config: Record<string, any>}}
		 * @default `{entrypoint: 'astro/assets/services/sharp', config?: {}}`
		 * @version 2.1.0
		 * @description
		 * Set which image service is used for Astro’s assets support.
		 *
		 * The value should be an object with an entrypoint for the image service to use and optionally, a config object to pass to the service.
		 *
		 * The service entrypoint can be either one of the included services, or a third-party package.
		 *
		 * ```js
		 * {
		 *   image: {
		 *     // Example: Enable the Sharp-based image service with a custom config
		 *     service: {
		 * 			 entrypoint: 'astro/assets/services/sharp',
		 * 			 config: {
		 * 				 limitInputPixels: false,
		 *       },
		 * 		 },
		 *   },
		 * }
		 * ```
		 */
		service?: ImageServiceConfig;
		/**
		 * @docs
		 * @name image.service.config.limitInputPixels
		 * @kind h4
		 * @type {number | boolean}
		 * @default `true`
		 * @version 4.1.0
		 * @description
		 *
		 * Whether or not to limit the size of images that the Sharp image service will process.
		 *
		 * Set `false` to bypass the default image size limit for the Sharp image service and process large images.
		 */

		/**
		 * @docs
		 * @name image.domains
		 * @type {string[]}
		 * @default `[]`
		 * @version 2.10.10
		 * @description
		 * Defines a list of permitted image source domains for remote image optimization. No other remote images will be optimized by Astro.
		 *
		 * This option requires an array of individual domain names as strings. Wildcards are not permitted. Instead, use [`image.remotePatterns`](#imageremotepatterns) to define a list of allowed source URL patterns.
		 *
		 * ```js
		 * // astro.config.mjs
		 * {
		 *   image: {
		 *     // Example: Allow remote image optimization from a single domain
		 *     domains: ['astro.build'],
		 *   },
		 * }
		 * ```
		 */
		domains?: string[];

		/**
		 * @docs
		 * @name image.remotePatterns
		 * @type {RemotePattern[]}
		 * @default `[]`
		 * @version 2.10.10
		 * @description
		 * Defines a list of permitted image source URL patterns for remote image optimization.
		 *
		 * `remotePatterns` can be configured with four properties:
		 * 1. protocol
		 * 2. hostname
		 * 3. port
		 * 4. pathname
		 *
		 * ```js
		 * {
		 *   image: {
		 *     // Example: allow processing all images from your aws s3 bucket
		 *     remotePatterns: [{
		 *       protocol: 'https',
		 *       hostname: '**.amazonaws.com',
		 *     }],
		 *   },
		 * }
		 * ```
		 *
		 * You can use wildcards to define the permitted `hostname` and `pathname` values as described below. Otherwise, only the exact values provided will be configured:
		 * `hostname`:
		 *   - Start with '**.' to allow all subdomains ('endsWith').
		 *   - Start with '*.' to allow only one level of subdomain.
		 *
		 * `pathname`:
		 *   - End with '/**' to allow all sub-routes ('startsWith').
		 *   - End with '/*' to allow only one level of sub-route.

		 */
		remotePatterns?: Partial<RemotePattern>[];

		/**
		 * @docs
		 * @name image.experimentalLayout
		 * @type {ImageLayout}
		 * @default `undefined`
		 * @description
		 * The default layout type for responsive images. Can be overridden by the `layout` prop on the image component.
		 * Requires the `experimental.responsiveImages` flag to be enabled.
		 * - `constrained` - The image will scale to fit the container, maintaining its aspect ratio, but will not exceed the specified dimensions.
		 * - `fixed` - The image will maintain its original dimensions.
		 * - `full-width` - The image will scale to fit the container, maintaining its aspect ratio.
		 */
		experimentalLayout?: ImageLayout | undefined;
		/**
		 * @docs
		 * @name image.experimentalObjectFit
		 * @type {ImageFit}
		 * @default `"cover"`
		 * @description
		 * The default object-fit value for responsive images. Can be overridden by the `fit` prop on the image component.
		 * Requires the `experimental.responsiveImages` flag to be enabled.
		 */
		experimentalObjectFit?: ImageFit;
		/**
		 * @docs
		 * @name image.experimentalObjectPosition
		 * @type {string}
		 * @default `"center"`
		 * @description
		 * The default object-position value for responsive images. Can be overridden by the `position` prop on the image component.
		 * Requires the `experimental.responsiveImages` flag to be enabled.
		 */
		experimentalObjectPosition?: string;
		/**
		 * @docs
		 * @name image.experimentalBreakpoints
		 * @type {number[]}
		 * @default `[640, 750, 828, 1080, 1280, 1668, 2048, 2560] | [640, 750, 828, 960, 1080, 1280, 1668, 1920, 2048, 2560, 3200, 3840, 4480, 5120, 6016]`
		 * @description
		 * The breakpoints used to generate responsive images. Requires the `experimental.responsiveImages` flag to be enabled. The full list is not normally used,
		 * but is filtered according to the source and output size. The defaults used depend on whether a local or remote image service is used. For remote services
		 * the more comprehensive list is used, because only the required sizes are generated. For local services, the list is shorter to reduce the number of images generated.
		 */
		experimentalBreakpoints?: number[];
		/**
		 * @docs
		 * @name experimentalDefaultStyles
		 * @type {boolean}
		 * @default `true`
		 * @description
		 * Whether to automatically add global styles to ensure that experimental images resize correctly. This is enabled by default, but can be disabled if you want to manage the styles yourself.
		 * This option is only used when the `experimental.responsiveImages` flag is enabled.
		 */
		experimentalDefaultStyles?: boolean;
	};

	/**
	 * @docs
	 * @kind heading
	 * @name Markdown Options
	 */
	markdown?: {
		/**
		 * @docs
		 * @name markdown.shikiConfig
		 * @typeraw {Partial<ShikiConfig>}
		 * @description
		 *
		 * Shiki is our default syntax highlighter. You can configure all options via the `markdown.shikiConfig` object:
		 *
		 * ```js title="astro.config.mjs"
		 * import { defineConfig } from 'astro/config';
		 *
		 * export default defineConfig({
		 *   markdown: {
		 *     shikiConfig: {
		 *       // Choose from Shiki's built-in themes (or add your own)
		 *       // https://shiki.style/themes
		 *       theme: 'dracula',
		 *       // Alternatively, provide multiple themes
		 *       // See note below for using dual light/dark themes
		 *       themes: {
		 *         light: 'github-light',
		 *         dark: 'github-dark',
		 *       },
		 *       // Disable the default colors
		 *       // https://shiki.style/guide/dual-themes#without-default-color
		 *       // (Added in v4.12.0)
		 *       defaultColor: false,
		 *       // Add custom languages
		 *       // Note: Shiki has countless langs built-in, including .astro!
		 *       // https://shiki.style/languages
		 *       langs: [],
		 *       // Add custom aliases for languages
		 *       // Map an alias to a Shiki language ID: https://shiki.style/languages#bundled-languages
		 *       // https://shiki.style/guide/load-lang#custom-language-aliases
		 *       langAlias: {
		 *         cjs: "javascript"
		 *       },
		 *       // Enable word wrap to prevent horizontal scrolling
		 *       wrap: true,
		 *       // Add custom transformers: https://shiki.style/guide/transformers
		 *       // Find common transformers: https://shiki.style/packages/transformers
		 *       transformers: [],
		 *     },
		 *   },
		 * });
		 * ```
		 *
		 * See the [code syntax highlighting guide](/en/guides/syntax-highlighting/) for usage and examples.
		 */
		shikiConfig?: Partial<ShikiConfig>;

		/**
		 * @docs
		 * @name markdown.syntaxHighlight
		 * @type {SyntaxHighlightConfig | SyntaxHighlightConfigType | false}
		 * @default `{ type: 'shiki', excludeLangs: ['math'] }`
		 * @description
		 * Which syntax highlighter to use for Markdown code blocks (\`\`\`), if any. This determines the CSS classes that Astro will apply to your Markdown code blocks.
	 	 * 
		 * - `shiki` - use the [Shiki](https://shiki.style) highlighter (`github-dark` theme configured by default)
		 * - `prism` - use the [Prism](https://prismjs.com/) highlighter and [provide your own Prism stylesheet](/en/guides/syntax-highlighting/#add-a-prism-stylesheet)
		 * - `false` - do not apply syntax highlighting.

		 * ```js
		 * {
		 *   markdown: {
		 *     // Example: Switch to use prism for syntax highlighting in Markdown
		 *     syntaxHighlight: 'prism',
		 *   }
		 * }
		 * ```
		 *
	 	 * For more control over syntax highlighting, you can instead specify a configuration object with the properties listed below.
		 */
		syntaxHighlight?:
			| {
					/**
					 * @docs
					 * @name markdown.syntaxHighlight.type
					 * @kind h4
					 * @type {'shiki' | 'prism'}
					 * @default `'shiki'`
					 * @version 5.5.0
					 * @description
					 *
					 * The default CSS classes to apply to Markdown code blocks.
					 * (If no other syntax highlighting configuration is needed, you can instead set `markdown.syntaxHighlight` directly to `shiki`, `prism`, or `false`.)
					 *
					 */
					type?: SyntaxHighlightConfigType;

					/**
					 * @docs
					 * @name markdown.syntaxHighlight.excludeLangs
					 * @kind h4
					 * @type {string[]}
					 * @default `['math']`
					 * @version 5.5.0
					 * @description
					 *
					 * An array of languages to exclude from the default syntax highlighting specified in `markdown.syntaxHighlight.type`.
					 * This can be useful when using tools that create diagrams from Markdown code blocks, such as Mermaid.js and D2.
					 *
					 * ```js title="astro.config.mjs"
					 * import { defineConfig } from 'astro/config';
					 *
					 * export default defineConfig({
					 *   markdown: {
					 *     syntaxHighlight: {
					 *       type: 'shiki',
					 *       excludeLangs: ['mermaid', 'math'],
					 *     },
					 *   },
					 * });
					 * ```
					 *
					 * */
					excludeLangs?: string[];
			  }
			| SyntaxHighlightConfigType
			| false;
		/**
		 * @docs
		 * @name markdown.remarkPlugins
		 * @type {RemarkPlugins}
		 * @description
		 * Pass [remark plugins](https://github.com/remarkjs/remark) to customize how your Markdown is built. You can import and apply the plugin function (recommended), or pass the plugin name as a string.
		 *
		 * ```js
		 * import remarkToc from 'remark-toc';
		 * {
		 *   markdown: {
		 *     remarkPlugins: [ [remarkToc, { heading: "contents"} ] ]
		 *   }
		 * }
		 * ```
		 */
		remarkPlugins?: RemarkPlugins;
		/**
		 * @docs
		 * @name markdown.rehypePlugins
		 * @type {RehypePlugins}
		 * @description
		 * Pass [rehype plugins](https://github.com/remarkjs/remark-rehype) to customize how your Markdown's output HTML is processed. You can import and apply the plugin function (recommended), or pass the plugin name as a string.
		 *
		 * ```js
		 * import { rehypeAccessibleEmojis } from 'rehype-accessible-emojis';
		 * {
		 *   markdown: {
		 *     rehypePlugins: [rehypeAccessibleEmojis]
		 *   }
		 * }
		 * ```
		 */
		rehypePlugins?: RehypePlugins;
		/**
		 * @docs
		 * @name markdown.gfm
		 * @type {boolean}
		 * @default `true`
		 * @version 2.0.0
		 * @description
		 * Astro uses [GitHub-flavored Markdown](https://github.com/remarkjs/remark-gfm) by default. To disable this, set the `gfm` flag to `false`:
		 *
		 * ```js
		 * {
		 *   markdown: {
		 *     gfm: false,
		 *   }
		 * }
		 * ```
		 */
		gfm?: boolean;
		/**
		 * @docs
		 * @name markdown.smartypants
		 * @type {boolean}
		 * @default `true`
		 * @version 2.0.0
		 * @description
		 * Astro uses the [SmartyPants formatter](https://daringfireball.net/projects/smartypants/) by default. To disable this, set the `smartypants` flag to `false`:
		 *
		 * ```js
		 * {
		 *   markdown: {
		 *     smartypants: false,
		 *   }
		 * }
		 * ```
		 */
		smartypants?: boolean;
		/**
		 * @docs
		 * @name markdown.remarkRehype
		 * @type {RemarkRehype}
		 * @description
		 * Pass options to [remark-rehype](https://github.com/remarkjs/remark-rehype#api).
		 *
		 * ```js
		 * {
		 *   markdown: {
		 *     // Example: Translate the footnotes text to another language, here are the default English values
		 *     remarkRehype: { footnoteLabel: "Footnotes", footnoteBackLabel: "Back to reference 1"},
		 *   },
		 * };
		 * ```
		 */
		remarkRehype?: RemarkRehype;
	};

	/**
	 * @docs
	 * @kind heading
	 * @name i18n
	 * @type {object}
	 * @version 3.5.0
	 * @description
	 *
	 * Configures i18n routing and allows you to specify some customization options.
	 *
	 * See our guide for more information on [internationalization in Astro](/en/guides/internationalization/)
	 */
	i18n?: {
		/**
		 * @docs
		 * @name i18n.locales
		 * @type {Locales}
		 * @version 3.5.0
		 * @description
		 *
		 * A list of all locales supported by the website. This is a required field.
		 *
		 * Languages can be listed either as individual codes (e.g. `['en', 'es', 'pt-br']`) or mapped to a shared `path` of codes (e.g.  `{ path: "english", codes: ["en", "en-US"]}`). These codes will be used to determine the URL structure of your deployed site.
		 *
		 * No particular language code format or syntax is enforced, but your project folders containing your content files must match exactly the `locales` items in the list. In the case of multiple `codes` pointing to a custom URL path prefix, store your content files in a folder with the same name as the `path` configured.
		 */
		locales: [TLocales] extends [never] ? Locales : TLocales;

		/**
		 * @docs
		 * @name i18n.defaultLocale
		 * @type {string}
		 * @version 3.5.0
		 * @description
		 *
		 * The default locale of your website/application, that is one of the specified `locales`. This is a required field.
		 *
		 * No particular language format or syntax is enforced, but we suggest using lower-case and hyphens as needed (e.g. "es", "pt-br") for greatest compatibility.
		 */
		defaultLocale: [TLocales] extends [never] ? string : NormalizeLocales<NoInfer<TLocales>>;

		/**
		 * @docs
		 * @name i18n.fallback
		 * @type {Record<string, string>}
		 * @version 3.5.0
		 * @description
		 *
		 * The fallback strategy when navigating to pages that do not exist (e.g. a translated page has not been created).
		 *
		 * Use this object to declare a fallback `locale` route for each language you support. If no fallback is specified, then unavailable pages will return a 404.
		 *
		 * ##### Example
		 *
		 * The following example configures your content fallback strategy to redirect unavailable pages in `/pt-br/` to their `es` version, and unavailable pages in `/fr/` to their `en` version. Unavailable `/es/` pages will return a 404.
		 *
		 * ```js
		 * export default defineConfig({
		 * 	i18n: {
		 * 		defaultLocale: "en",
		 * 		locales: ["en", "fr", "pt-br", "es"],
		 * 		fallback: {
		 * 			pt: "es",
		 * 		  fr: "en"
		 * 		}
		 * 	}
		 * })
		 * ```
		 */
		fallback?: [TLocales] extends [never]
			? Record<string, string>
			: {
					[Locale in NormalizeLocales<NoInfer<TLocales>>]?: Exclude<
						NormalizeLocales<NoInfer<TLocales>>,
						Locale
					>;
				};

		/**
		 * @docs
		 * @name i18n.routing
		 * @type {object | "manual"}
		 * @default `object`
		 * @version 3.7.0
		 * @description
		 *
		 * Controls the routing strategy to determine your site URLs. Set this based on your folder/URL path configuration for your default language.
		 *
		 * ```js
		 * export default defineConfig({
		 * 	i18n: {
		 * 		defaultLocale: "en",
		 * 		locales: ["en", "fr"],
		 * 		routing: {
		 * 			prefixDefaultLocale: false,
		 * 			redirectToDefaultLocale: true,
		 * 			fallbackType: "redirect",
		 * 		}
		 * 	}
		 * })
		 * ```
		 *
		 * Since 4.6.0, this option can also be set to `manual`. When this routing strategy is enabled, Astro will **disable** its i18n middleware and no other `routing` options (e.g. `prefixDefaultLocale`) may be configured. You will be responsible for writing your own routing logic, or executing Astro's i18n middleware manually alongside your own.
		 *
		 * ```js
		 * export default defineConfig({
		 * 	i18n: {
		 * 		defaultLocale: "en",
		 * 		locales: ["en", "fr"],
		 * 		routing: "manual"
		 * 	}
		 * })
		 * ```
		 *
		 */
		routing?:
			| {
					/**
					 * @docs
					 * @name i18n.routing.prefixDefaultLocale
					 * @kind h4
					 * @type {boolean}
					 * @default `false`
					 * @version 3.7.0
					 * @description
					 *
					 * When `false`, only non-default languages will display a language prefix.
					 * The `defaultLocale` will not show a language prefix and content files do not exist in a localized folder.
					 *  URLs will be of the form `example.com/[locale]/content/` for all non-default languages, but `example.com/content/` for the default locale.
					 *
					 * When `true`, all URLs will display a language prefix.
					 * URLs will be of the form `example.com/[locale]/content/` for every route, including the default language.
					 * Localized folders are used for every language, including the default.
					 *
					 * ```js
					 * export default defineConfig({
					 * 	i18n: {
					 * 		defaultLocale: "en",
					 * 		locales: ["en", "fr", "pt-br", "es"],
					 * 		routing: {
					 * 			prefixDefaultLocale: true,
					 * 		}
					 * 	}
					 * })
					 * ```
					 */
					prefixDefaultLocale?: boolean;

					/**
					 * @docs
					 * @name i18n.routing.redirectToDefaultLocale
					 * @kind h4
					 * @type {boolean}
					 * @default `true`
					 * @version 4.2.0
					 * @description
					 *
					 * Configures whether or not the home URL (`/`) generated by `src/pages/index.astro`
					 * will redirect to `/[defaultLocale]` when `prefixDefaultLocale: true` is set.
					 *
					 * Set `redirectToDefaultLocale: false` to disable this automatic redirection at the root of your site:
					 * ```js
					 * // astro.config.mjs
					 * export default defineConfig({
					 *   i18n:{
					 *     defaultLocale: "en",
					 * 		locales: ["en", "fr"],
					 *     routing: {
					 *       prefixDefaultLocale: true,
					 *       redirectToDefaultLocale: false
					 *     }
					 *   }
					 * })
					 *```
					 * */
					redirectToDefaultLocale?: boolean;

					/**
					 * @docs
					 * @name i18n.routing.fallbackType
					 * @kind h4
					 * @type {"redirect" | "rewrite"}
					 * @default `"redirect"`
					 * @version 4.15.0
					 * @description
					 *
					 * When [`i18n.fallback`](#i18nfallback) is configured to avoid showing a 404 page for missing page routes, this option controls whether to [redirect](https://docs.astro.build/en/guides/routing/#redirects) to the fallback page, or to [rewrite](https://docs.astro.build/en/guides/routing/#rewrites) the fallback page's content in place.
					 *
					 * By default, Astro's i18n routing creates pages that redirect your visitors to a new destination based on your fallback configuration. The browser will refresh and show the destination address in the URL bar.
					 *
					 * When `i18n.routing.fallback: "rewrite"` is configured, Astro will create pages that render the contents of the fallback page on the original, requested URL.
					 *
					 * With the following configuration, if you have the file `src/pages/en/about.astro` but not `src/pages/fr/about.astro`, the `astro build` command will generate `dist/fr/about.html` with the same content as the `dist/en/about.html` page.
					 * Your site visitor will see the English version of the page at `https://example.com/fr/about/` and will not be redirected.
					 *
					 * ```js
					 * //astro.config.mjs
					 * export default defineConfig({
					 * 	 i18n: {
					 *     defaultLocale: "en",
					 *     locales: ["en", "fr"],
					 *     routing: {
					 *     	prefixDefaultLocale: false,
					 *     	fallbackType: "rewrite",
					 *     },
					 *     fallback: {
					 *     	fr: "en",
					 *     }
					 *   },
					 * })
					 * ```
					 */
					fallbackType?: 'redirect' | 'rewrite';
			  }
			| 'manual';

		/**
		 * @docs
		 * @name i18n.domains
		 * @type {Record<string, string> }
		 * @default `{}`
		 * @version 4.3.0
		 * @description
		 *
		 * Configures the URL pattern of one or more supported languages to use a custom domain (or sub-domain).
		 *
		 * When a locale is mapped to a domain, a `/[locale]/` path prefix will not be used.
		 * However, localized folders within `src/pages/` are still required, including for your configured `defaultLocale`.
		 *
		 * Any other locale not configured will default to a localized path-based URL according to your `prefixDefaultLocale` strategy (e.g. `https://example.com/[locale]/blog`).
		 *
		 * ```js
		 * //astro.config.mjs
		 * export default defineConfig({
		 * 	 site: "https://example.com",
		 * 	 output: "server", // required, with no prerendered pages
		 * 	 adapter: node({
		 * 	   mode: 'standalone',
		 * 	 }),
		 * 	 i18n: {
		 *     defaultLocale: "en",
		 *     locales: ["en", "fr", "pt-br", "es"],
		 *     prefixDefaultLocale: false,
		 *     domains: {
		 *       fr: "https://fr.example.com",
		 *       es: "https://example.es"
		 *     }
		 *   },
		 * })
		 * ```
		 *
		 * Both page routes built and URLs returned by the `astro:i18n` helper functions [`getAbsoluteLocaleUrl()`](https://docs.astro.build/en/reference/modules/astro-i18n/#getabsolutelocaleurl) and [`getAbsoluteLocaleUrlList()`](https://docs.astro.build/en/reference/modules/astro-i18n/#getabsolutelocaleurllist) will use the options set in `i18n.domains`.
		 *
		 * See the [Internationalization Guide](https://docs.astro.build/en/guides/internationalization/#domains) for more details, including the limitations of this feature.
		 */
		domains?: [TLocales] extends [never]
			? Record<string, string>
			: Partial<Record<NormalizeLocales<NoInfer<TLocales>>, string>>;
	};

	/** ! WARNING: SUBJECT TO CHANGE */
	db?: Config.Database;

	/**
	 * @docs
	 * @kind heading
	 * @name env
	 * @type {object}
	 * @default `{}`
	 * @version 5.0.0
	 * @description
	 *
	 * Configuration options for type-safe environment variables.
	 *
	 * See our guide for more information on [environment variables in Astro](/en/guides/environment-variables/).
	 */
	env?: {
		/**
		 * @docs
		 * @name env.schema
		 * @type {EnvSchema}
		 * @default `{}`
		 * @version 5.0.0
		 * @description
		 *
		 * An object that uses `envField` to define the data type and properties of your environment variables: `context` (client or server), `access` (public or secret), a `default` value to use, and whether or not this environment variable is `optional` (defaults to `false`).
		 * ```js
		 * // astro.config.mjs
		 * import { defineConfig, envField } from "astro/config"
		 *
		 * export default defineConfig({
		 *   env: {
		 *     schema: {
		 *       API_URL: envField.string({ context: "client", access: "public", optional: true }),
		 *       PORT: envField.number({ context: "server", access: "public", default: 4321 }),
		 *       API_SECRET: envField.string({ context: "server", access: "secret" }),
		 *     }
		 *   }
		 * })
		 * ```
		 *
		 * `envField` supports four data types: string, number, enum, and boolean. `context` and `access` are required properties for all data types. The following shows the complete list of properties available for each data type:
		 *
		 * ```js
		 * import { envField } from "astro/config"
		 *
		 * envField.string({
		 *    // context & access
		 *    optional: true,
		 *    default: "foo",
		 *    max: 20,
		 *    min: 1,
		 *    length: 13,
		 *    url: true,
		 *    includes: "oo",
		 *    startsWith: "f",
		 *    endsWith: "o",
		 * })
		 * envField.number({
		 *    // context & access
		 *    optional: true,
		 *    default: 15,
		 *    gt: 2,
		 *    min: 1,
		 *    lt: 3,
		 *    max: 4,
		 *    int: true,
		 * })
		 * envField.boolean({
		 *    // context & access
		 *    optional: true,
		 *    default: true,
		 * })
		 * envField.enum({
		 *    // context & access
		 *    values: ['foo', 'bar', 'baz'], // required
		 *    optional: true,
		 *    default: 'baz',
		 * })
		 * ```
		 */
		schema?: EnvSchema;

		/**
		 * @docs
		 * @name env.validateSecrets
		 * @type {boolean}
		 * @default `false`
		 * @version 5.0.0
		 * @description
		 *
		 * Whether or not to validate secrets on the server when starting the dev server or running a build.
		 *
		 * By default, only public variables are validated on the server when starting the dev server or a build, and private variables are validated at runtime only. If enabled, private variables will also be checked on start. This is useful in some continuous integration (CI) pipelines to make sure all your secrets are correctly set before deploying.
		 *
		 * ```js
		 * // astro.config.mjs
		 * import { defineConfig, envField } from "astro/config"
		 *
		 * export default defineConfig({
		 *   env: {
		 *     schema: {
		 *       // ...
		 *     },
		 *     validateSecrets: true
		 *   }
		 * })
		 * ```
		 */
		validateSecrets?: boolean;
	};

	/**
	 *
	 * @kind heading
	 * @name Legacy Flags
	 * @description
	 * To help some users migrate between versions of Astro, we occasionally introduce `legacy` flags.
	 * These flags allow you to opt in to some deprecated or otherwise outdated behavior of Astro
	 * in the latest version, so that you can continue to upgrade and take advantage of new Astro releases.
	 */
	legacy?: {
		/**
		 *
		 * @name legacy.collections
		 * @type {boolean}
		 * @default `false`
		 * @version 5.0.0
		 * @description
		 * Enable legacy behavior for content collections.
		 *
		 * ```js
		 * // astro.config.mjs
		 * import { defineConfig } from 'astro/config';
		 * export default defineConfig({
		 *   legacy: {
		 *     collections: true
		 *   }
		 * });
		 * ```
		 *
		 * If enabled, `data` and `content` collections (only) are handled using the legacy content collections implementation. Collections with a `loader` (only) will continue to use the Content Layer API instead. Both kinds of collections may exist in the same project, each using their respective implementations.
		 *
		 *  The following limitations continue to exist:
		 *
		 * - Any legacy (`type: 'content'` or `type: 'data'`) collections must continue to be located in the `src/content/` directory.
		 * - These legacy collections will not be transformed to implicitly use the `glob()` loader, and will instead be handled by legacy code.
		 * - Collections using the Content Layer API (with a `loader` defined) are forbidden in `src/content/`, but may exist anywhere else in your project.
		 *
		 * When you are ready to remove this flag and migrate to the new Content Layer API for your legacy collections, you must define a collection for any directories in `src/content/` that you want to continue to use as a collection. It is sufficient to declare an empty collection, and Astro will implicitly generate an appropriate definition for your legacy collections:
		 *
		 * ```js
		 * // src/content.config.ts
		 * import { defineCollection, z } from 'astro:content';
		 *
		 * const blog = defineCollection({ })
		 *
		 * export const collections = { blog };
		 * ```
		 *
		 */
		collections?: boolean;
	};

	/**
	 *
	 * @kind heading
	 * @name Experimental Flags
	 * @description
	 * Astro offers experimental flags to give users early access to new features.
	 * These flags are not guaranteed to be stable.
	 */
	experimental?: {
		/**
		 *
		 * @name experimental.clientPrerender
		 * @type {boolean}
		 * @default `false`
		 * @version 4.2.0
		 * @description
		 * Enables pre-rendering your prefetched pages on the client in supported browsers.
		 *
		 * This feature uses the experimental [Speculation Rules Web API](https://developer.mozilla.org/en-US/docs/Web/API/Speculation_Rules_API) and enhances the default `prefetch` behavior globally to prerender links on the client.
		 * You may wish to review the [possible risks when prerendering on the client](https://developer.mozilla.org/en-US/docs/Web/API/Speculation_Rules_API#unsafe_prefetching) before enabling this feature.
		 *
		 * Enable client side prerendering in your `astro.config.mjs` along with any desired `prefetch` configuration options:
		 *
		 * ```js
		 * // astro.config.mjs
		 * {
		 *   prefetch: {
		 *     prefetchAll: true,
		 *     defaultStrategy: 'viewport',
		 *   },
		 * 	experimental: {
		 * 		clientPrerender: true,
		 * 	},
		 * }
		 * ```
		 *
		 * Continue to use the `data-astro-prefetch` attribute on any `<a />` link on your site to opt in to prefetching.
		 * Instead of appending a `<link>` tag to the head of the document or fetching the page with JavaScript, a `<script>` tag will be appended with the corresponding speculation rules.
		 *
		 * Client side prerendering requires browser support. If the Speculation Rules API is not supported, `prefetch` will fallback to the supported strategy.
		 *
		 * See the [Prefetch Guide](https://docs.astro.build/en/guides/prefetch/) for more `prefetch` options and usage.
		 */
		clientPrerender?: boolean;

		/**
		 *
		 * @name experimental.contentIntellisense
		 * @type {boolean}
		 * @default `false`
		 * @version 5.x
		 * @description
		 *
		 * Enables Intellisense features (e.g. code completion, quick hints) for your content collection entries in compatible editors.
		 *
		 * When enabled, this feature will generate and add JSON schemas to the `.astro` directory in your project. These files can be used by the Astro language server to provide Intellisense inside content files (`.md`, `.mdx`, `.mdoc`).
		 *
		 * ```js
		 * {
		 *   experimental: {
		 *     contentIntellisense: true,
		 *   },
		 * }
		 * ```
		 *
		 * To use this feature with the Astro VS Code extension, you must also enable the `astro.content-intellisense` option in your VS Code settings. For editors using the Astro language server directly, pass the `contentIntellisense: true` initialization parameter to enable this feature.
		 */
		contentIntellisense?: boolean;

		/**
		 *
		 * @name experimental.responsiveImages
		 * @type {boolean}
		 * @default `undefined`
		 * @version 5.0.0
		 * @description
		 *
		 * Enables automatic responsive images in your project.
		 *
		 * ```js title=astro.config.mjs
		 * {
		 *    experimental: {
		 * 			responsiveImages: true,
		 * 		},
		 * }
		 * ```
		 *
		 * When enabled, you can pass a `layout` props to any `<Image />` or `<Picture />` component to create a responsive image. When a layout is set, images have automatically generated `srcset` and `sizes` attributes based on the image's dimensions and the layout type. Images with `constrained` and `full-width` layouts will have styles applied to ensure they resize according to their container.
		 *
		 * ```astro title=MyComponent.astro
		 * ---
		 * import { Image, Picture } from 'astro:assets';
		 * import myImage from '../assets/my_image.png';
		 * ---
		 * <Image src={myImage} alt="A description of my image." layout='constrained' width={800} height={600} />
		 * <Picture src={myImage} alt="A description of my image." layout='full-width' formats={['avif', 'webp', 'jpeg']} />
		 * ```
		 * This `<Image />` component will generate the following HTML output:
		 * ```html title=Output
		 *
		 * 	<img
		 *		src="/_astro/my_image.hash3.webp"
		 *		srcset="/_astro/my_image.hash1.webp 640w,
		 *						/_astro/my_image.hash2.webp 750w,
		 *						/_astro/my_image.hash3.webp 800w,
		 *						/_astro/my_image.hash4.webp 828w,
		 *						/_astro/my_image.hash5.webp 1080w,
		 *						/_astro/my_image.hash6.webp 1280w,
		 *						/_astro/my_image.hash7.webp 1600w"
		 *		alt="A description of my image"
		 *		sizes="(min-width: 800px) 800px, 100vw"
		 *		loading="lazy"
		 *		decoding="async"
		 *		fetchpriority="auto"
		 *		width="800"
		 *		height="600"
		 *		style="--fit: cover; --pos: center;"
		 *		data-astro-image="constrained"
		 *  >
		 * ```
		 *
		 * The following styles are applied to ensure the images resize correctly:
		 *
		 * ```css title="Responsive Image Styles"
		 *
		 * :where([data-astro-image]) {
		 *   object-fit: var(--fit);
		 *   object-position: var(--pos);
		 * }
		 *
		 * :where([data-astro-image='full-width']) {
		 *   width: 100%;
		 * }
		 *
		 * :where([data-astro-image='constrained']) {
		 *   max-width: 100%;
		 * }
		 *
		 * ```
		 * You can enable responsive images for all `<Image />` and `<Picture />` components by setting `image.experimentalLayout` with a default value. This can be overridden by the `layout` prop on each component.
		 *
		 * **Example:**
		 * ```js title=astro.config.mjs
		 * {
		 * 		image: {
		 * 			// Used for all `<Image />` and `<Picture />` components unless overridden
		 * 			experimentalLayout: 'constrained',
		 * 		},
		 * 		experimental: {
		 * 			responsiveImages: true,
		 * 		},
		 * }
		 * ```
		 *
		 * ```astro title=MyComponent.astro
		 * ---
		 * import { Image } from 'astro:assets';
		 * import myImage from '../assets/my_image.png';
		 * ---
		 *
		 * <Image src={myImage} alt="This will use responsive layout" width={800} height={600} />
		 *
		 * <Image src={myImage} alt="This will use full-width layout" layout="full-width" />
		 *
		 * <Image src={myImage} alt="This will disable responsive images" layout="none" />
		 * ```
		 *
		 * #### Responsive image properties
		 *
		 * These are additional properties available to the `<Image />` and `<Picture />` components when responsive images are enabled:
		 *
		 * - `layout`: The layout type for the image. Can be `constrained`, `fixed`, `full-width` or `none`. Defaults to value of `image.experimentalLayout`.
		 * - `fit`: Defines how the image should be cropped if the aspect ratio is changed. Values match those of CSS `object-fit`. Defaults to `cover`, or the value of `image.experimentalObjectFit` if set.
		 * - `position`: Defines the position of the image crop if the aspect ratio is changed. Values match those of CSS `object-position`. Defaults to `center`, or the value of `image.experimentalObjectPosition` if set.
		 * - `priority`: If set, eagerly loads the image. Otherwise images will be lazy-loaded. Use this for your largest above-the-fold image. Defaults to `false`.
		 *
		 * The `widths` and `sizes` attributes are automatically generated based on the image's dimensions and the layout type, and in most cases should not be set manually. The generated `sizes` attribute for `constrained` and `full-width` images
		 * is based on the assumption that the image is displayed at close to the full width of the screen when the viewport is smaller than the image's width. If it is significantly different (e.g. if it's in a multi-column layout on small screens) you may need to adjust the `sizes` attribute manually for best results.
		 *
		 * The `densities` attribute is not compatible with responsive images and will be ignored if set.
		 */

		responsiveImages?: boolean;

		/**
		 *
		 * @name experimental.fonts
		 * @type {FontFamily[]}
		 * @version 5.7
		 * @description
		 *
		 * This experimental feature allows you to use fonts from your filesystem and various providers
		 * (eg. Google, Fontsource, Bunny...) through a unified, fully customizable and type-safe API.
		 *
		 * Web fonts can impact page performance at both load time and rendering time. This feature provides
		 * automatic [optimization](https://web.dev/learn/performance/optimize-web-fonts) by creating
		 * preload links and optimized fallbacks. This API includes opinionated defaults to keep your sites lightweight and performant (e.g. minimal font files downloaded) while allowing for extensive customization so you can opt in to greater control.
		 *
		 * For a complete overview, and to give feedback on this experimental API,
		 * see the [Fonts RFC](https://github.com/withastro/roadmap/pull/1039).
		 */
		fonts?: [TFontFamilies] extends [never] ? FontFamily[] : TFontFamilies;

		/**
		 * @name experimental.headingIdCompat
		 * @type {boolean}
		 * @default `false`
		 * @version 5.5.x
		 * @description
		 *
		 * Enables full compatibility of Markdown headings IDs with common platforms such as GitHub and npm.
		 *
		 * When enabled, IDs for headings ending with non-alphanumeric characters, e.g. `<Picture />`, will
		 * include a trailing `-`, matching standard behavior in other Markdown tooling.
		 */
		headingIdCompat?: boolean;

		/**
		 * @name experimental.preserveScriptOrder
		 * @type {boolean}
		 * @default `false`
		 * @version 5.5
		 * @description
		 *
		 * When enabled, `<script>` and `<style>` tags are rendered in the same order as they are defined.
		 *
		 * ## Example
		 *
		 * Consider the following component:
		 *
		 * ```html
		 * <p>I am a component</p>
		 * <style>
		 *   body {
		 *     background: red;
		 *   }
		 * </style>
		 * <style>
		 *   body {
		 *     background: yellow;
		 *   }
		 * </style>
		 * ```
		 *
		 * By default, it will generate a CSS style where `red` will be applied:
		 *
		 * ```css
		 * body {background:#ff0} body {background:red}
		 * ```
		 *
		 * When this new option is set to `true`, the generated CSS style will apply `yellow`:
		 *
		 * ```css
		 * body {background:red} body {background:#ff0}
		 * ```
		 *
		 */
		preserveScriptOrder?: boolean;

		/**
<<<<<<< HEAD
		 * @name experimental.liveContentLoaders
		 * @type {boolean}
		 * @default `false`
		 * @version 5.7
		 * @description
		 * Enables the use of live content loaders.
		 *
		 */
		liveContentLoaders?: boolean;
=======
		 * @name experimental.liveContentCollections
		 * @type {boolean}
		 * @default `false`
		 * @version 5.x
		 * @description
		 * Enables the use of live content collections.
		 *
		 */
		liveContentCollections?: boolean;
>>>>>>> c05382f1
	};
}

/**
 * Resolved Astro Config
 *
 * Config with user settings along with all defaults filled in.
 */
export interface AstroConfig extends AstroConfigType {
	// Public:
	// This is a more detailed type than zod validation gives us.
	// TypeScript still confirms zod validation matches this type.
	integrations: AstroIntegration[];
}
/**
 * An inline Astro config that takes highest priority when merging with the user config,
 * and includes inline-specific options to configure how Astro runs.
 */
export interface AstroInlineConfig extends AstroUserConfig, AstroInlineOnlyConfig {}
export interface AstroInlineOnlyConfig {
	/**
	 * A custom path to the Astro config file. If relative, it'll resolve based on the current working directory.
	 * Set to false to disable loading any config files.
	 *
	 * If this value is undefined or unset, Astro will search for an `astro.config.(js,mjs,ts)` file relative to
	 * the `root` and load the config file if found.
	 *
	 * The inline config passed in this object will take the highest priority when merging with the loaded user config.
	 */
	configFile?: string | false;
	/**
	 * The mode used when developing or building your site. It's passed to Vite that affects the value of `import.meta.env.MODE`
	 * and how `.env` files are loaded, which also affects the values of `astro:env`. See the
	 * [environment variables documentation](https://docs.astro.build/en/guides/environment-variables/) for more details.
	 *
	 * To output a development-based build, you can run `astro build` with the `--devOutput` flag.
	 *
	 * @default "development" for `astro dev`, "production" for `astro build`
	 */
	mode?: string;
	/**
	 * The logging level to filter messages logged by Astro.
	 * - "debug": Log everything, including noisy debugging diagnostics.
	 * - "info": Log informational messages, warnings, and errors.
	 * - "warn": Log warnings and errors.
	 * - "error": Log errors only.
	 * - "silent": No logging.
	 *
	 * @default "info"
	 */
	logLevel?: LoggerLevel;
	/**
	 * Clear the content layer cache, forcing a rebuild of all content entries.
	 */
	force?: boolean;
	/**
	 * @internal for testing only, use `logLevel` instead.
	 */
	logger?: Logger;
}

// HACK! astro:db augment this type that is used in the config
declare global {
	// eslint-disable-next-line @typescript-eslint/no-namespace
	namespace Config {
		type Database = Record<string, any>;
	}
}<|MERGE_RESOLUTION|>--- conflicted
+++ resolved
@@ -2279,17 +2279,6 @@
 		preserveScriptOrder?: boolean;
 
 		/**
-<<<<<<< HEAD
-		 * @name experimental.liveContentLoaders
-		 * @type {boolean}
-		 * @default `false`
-		 * @version 5.7
-		 * @description
-		 * Enables the use of live content loaders.
-		 *
-		 */
-		liveContentLoaders?: boolean;
-=======
 		 * @name experimental.liveContentCollections
 		 * @type {boolean}
 		 * @default `false`
@@ -2299,7 +2288,6 @@
 		 *
 		 */
 		liveContentCollections?: boolean;
->>>>>>> c05382f1
 	};
 }
 
