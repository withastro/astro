--- conflicted
+++ resolved
@@ -206,13 +206,7 @@
 	};
 }
 
-<<<<<<< HEAD
-/** Union type of supported markdown file extensions */
-type MarkdownFileExtension = (typeof SUPPORTED_MARKDOWN_FILE_EXTENSIONS)[number];
-
 /** @deprecated */
-=======
->>>>>>> eea321b1
 export interface AstroGlobalPartial {
 	/**
 	 * Returns a [URL](https://developer.mozilla.org/en-US/docs/Web/API/URL) object built from the [site](https://docs.astro.build/en/reference/configuration-reference/#site) config option
