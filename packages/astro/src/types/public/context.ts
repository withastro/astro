<<<<<<< HEAD
import type { z } from 'zod/v3';
import type {
	ActionAccept,
	ActionClient,
	ActionReturnType,
} from '../../actions/runtime/virtual/server.js';
=======
import type { z } from 'zod';
import type { ActionAccept, ActionClient, ActionReturnType } from '../../actions/runtime/server.js';
>>>>>>> 23f28016
import type { AstroCookies } from '../../core/cookies/cookies.js';
import type { CspDirective, CspHash } from '../../core/csp/config.js';
import type { AstroSession } from '../../core/session.js';
import type { AstroComponentFactory } from '../../runtime/server/index.js';
import type { Params, RewritePayload } from './common.js';
import type { ValidRedirectStatus } from './config.js';

/**
 * Astro global available in all contexts in .astro files
 *
 * [Astro reference](https://docs.astro.build/reference/api-reference/#astro-global)
 */
export interface AstroGlobal<
	Props extends Record<string, any> = Record<string, any>,
	Self = AstroComponentFactory,
	// eslint-disable-next-line @typescript-eslint/no-shadow
	Params extends Record<string, string | undefined> = Record<string, string | undefined>,
> extends AstroSharedContext<Props, Params> {
	/**
	 * Returns a [URL](https://developer.mozilla.org/en-US/docs/Web/API/URL) object built from the [site](https://docs.astro.build/en/reference/configuration-reference/#site) config option
	 *
	 * [Astro reference](https://docs.astro.build/en/reference/api-reference/#astrosite)
	 */
	site: URL | undefined;
	/**
	 * Returns a string with the current version of Astro.
	 *
	 * Useful for using `<meta name="generator" content={Astro.generator} />` or crediting Astro in a site footer.
	 *
	 * [HTML Specification for `generator`](https://html.spec.whatwg.org/multipage/semantics.html#meta-generator)
	 *
	 * [Astro reference](https://docs.astro.build/en/reference/api-reference/#astrogenerator)
	 */
	generator: string;
	/**
	 * A full URL object of the request URL.
	 * Equivalent to: `new URL(Astro.request.url)`
	 *
	 * [Astro reference](https://docs.astro.build/en/reference/api-reference/#url)
	 */
	url: AstroSharedContext['url'];
	/** Parameters passed to a dynamic page generated using [getStaticPaths](https://docs.astro.build/en/reference/api-reference/#getstaticpaths)
	 *
	 * Example usage:
	 * ```astro
	 * ---
	 * export async function getStaticPaths() {
	 *    return [
	 *     { params: { id: '1' } },
	 *   ];
	 * }
	 *
	 * const { id } = Astro.params;
	 * ---
	 * <h1>{id}</h1>
	 * ```
	 *
	 * [Astro reference](https://docs.astro.build/en/reference/api-reference/#astroparams)
	 */
	params: AstroSharedContext<Props, Params>['params'];
	/** List of props passed to this component
	 *
	 * A common way to get specific props is through [destructuring](https://developer.mozilla.org/en-US/docs/Web/JavaScript/Reference/Operators/Destructuring_assignment), ex:
	 * ```typescript
	 * const { name } = Astro.props
	 * ```
	 *
	 * [Astro reference](https://docs.astro.build/en/basics/astro-components/#component-props)
	 */
	props: AstroSharedContext<Props, Params>['props'];
	/** Information about the current request. This is a standard [Request](https://developer.mozilla.org/en-US/docs/Web/API/Request) object
	 *
	 * For example, to get a URL object of the current URL, you can use:
	 * ```typescript
	 * const url = new URL(Astro.request.url);
	 * ```
	 *
	 * [Astro reference](https://docs.astro.build/en/reference/api-reference/#astrorequest)
	 */
	request: Request;
	/** Information about the outgoing response. This is a standard [ResponseInit](https://developer.mozilla.org/en-US/docs/Web/API/Response/Response#init) object
	 *
	 * For example, to change the status code you can set a different status on this object:
	 * ```typescript
	 * Astro.response.status = 404;
	 * ```
	 *
	 * [Astro reference](https://docs.astro.build/en/reference/api-reference/#astroresponse)
	 */
	response: ResponseInit & {
		readonly headers: Headers;
	};
	/**
	 * Get an action result on the server when using a form POST.
	 * Expects the action function as a parameter.
	 * Returns a type-safe result with the action data when
	 * a matching POST request is received
	 * and `undefined` otherwise.
	 *
	 * Example usage:
	 *
	 * ```typescript
	 * import { actions } from 'astro:actions';
	 *
	 * const result = await Astro.getActionResult(actions.myAction);
	 * ```
	 */
	getActionResult: AstroSharedContext['getActionResult'];
	/**
	 * Call an Action directly from an Astro page or API endpoint.
	 * Expects the action function as the first parameter,
	 * and the type-safe action input as the second parameter.
	 * Returns a Promise with the action result.
	 *
	 * Example usage:
	 *
	 * ```typescript
	 * import { actions } from 'astro:actions';
	 *
	 * const result = await Astro.callAction(actions.getPost, { postId: 'test' });
	 * ```
	 */
	callAction: AstroSharedContext['callAction'];
	/** Redirect to another page
	 *
	 * Example usage:
	 * ```typescript
	 * if(!isLoggedIn) {
	 *   return Astro.redirect('/login');
	 * }
	 * ```
	 *
	 * [Astro reference](https://docs.astro.build/en/reference/api-reference/#astroredirect)
	 */
	redirect: AstroSharedContext['redirect'];
	/**
	 * It rewrites to another page. As opposed to redirects, the URL won't change, and Astro will render the HTML emitted
	 * by the rewritten URL passed as argument.
	 *
	 * ## Example
	 *
	 * ```js
	 * if (pageIsNotEnabled) {
	 * 	return Astro.rewrite('/fallback-page')
	 * }
	 * ```
	 */
	rewrite: AstroSharedContext['rewrite'];

	/**
	 * The route currently rendered. It's stripped of the `srcDir` and the `pages` folder, and it doesn't contain the extension.
	 *
	 * ## Example
	 * - The value when rendering `src/pages/index.astro` will be `/`.
	 * - The value when rendering `src/pages/blog/[slug].astro` will be `/blog/[slug]`.
	 * - The value when rendering `src/pages/[...path].astro` will be `/[...path]`.
	 */
	routePattern: string;
	/**
	 * The <Astro.self /> element allows a component to reference itself recursively.
	 *
	 * [Astro reference](https://docs.astro.build/en/reference/api-reference/#astroself)
	 */
	self: Self;
	/** Utility functions for modifying an Astro component’s slotted children
	 *
	 * [Astro reference](https://docs.astro.build/en/reference/api-reference/#astroslots)
	 */
	slots: Record<string, true | undefined> & {
		/**
		 * Check whether content for this slot name exists
		 *
		 * Example usage:
		 * ```typescript
		 *	if (Astro.slots.has('default')) {
		 *   // Do something...
		 *	}
		 * ```
		 *
		 * [Astro reference](https://docs.astro.build/en/reference/api-reference/#astroslots)
		 */
		has(slotName: string): boolean;
		/**
		 * Asynchronously renders this slot and returns a string
		 *
		 * Example usage:
		 * ```astro
		 * ---
		 * let html: string = '';
		 * if (Astro.slots.has('default')) {
		 *   html = await Astro.slots.render('default')
		 * }
		 * ---
		 * <Fragment set:html={html} />
		 * ```
		 *
		 * A second parameter can be used to pass arguments to a slotted callback
		 *
		 * Example usage:
		 * ```astro
		 * ---
		 * html = await Astro.slots.render('default', ["Hello", "World"])
		 * ---
		 * ```
		 * Each item in the array will be passed as an argument that you can use like so:
		 * ```astro
		 * <Component>
		 *		{(hello, world) => <div>{hello}, {world}!</div>}
		 * </Component>
		 * ```
		 *
		 * [Astro reference](https://docs.astro.build/en/reference/api-reference/#astroslots)
		 */
		render(slotName: string, args?: any[]): Promise<string>;
	};
}

// Shared types between `Astro` global and API context object
interface AstroSharedContext<
	Props extends Record<string, any> = Record<string, any>,
	RouteParams extends Record<string, string | undefined> = Record<string, string | undefined>,
> {
	/**
	 * The address (usually IP address) of the user.
	 *
	 * Throws an error if used within a static site, or within a prerendered page.
	 */
	clientAddress: string;
	/**
	 * Utility for getting and setting the values of cookies.
	 */
	cookies: AstroCookies;
	/**
	 * Utility for handling sessions.
	 */
	session?: AstroSession;
	/**
	 * Information about the current request. This is a standard [Request](https://developer.mozilla.org/en-US/docs/Web/API/Request) object
	 */
	request: Request;
	/**
	 * A full URL object of the request URL.
	 */
	url: URL;
	/**
	 * The origin pathname of the request URL.
	 * Useful to track the original URL before rewrites were applied.
	 */
	originPathname: string;
	/**
	 * Get action result on the server when using a form POST.
	 */
	getActionResult: <
		TAccept extends ActionAccept,
		TInputSchema extends z.ZodType,
		TAction extends ActionClient<unknown, TAccept, TInputSchema>,
	>(
		action: TAction,
	) => ActionReturnType<TAction> | undefined;
	/**
	 * Call action handler from the server.
	 */
	callAction: <
		TAccept extends ActionAccept,
		TInputSchema extends z.ZodType,
		TOutput,
		TAction extends
			| ActionClient<TOutput, TAccept, TInputSchema>
			| ActionClient<TOutput, TAccept, TInputSchema>['orThrow'],
	>(
		action: TAction,
		input: Parameters<TAction>[0],
	) => Promise<ActionReturnType<TAction>>;
	/**
	 * Route parameters for this request if this is a dynamic route.
	 */
	params: RouteParams;
	/**
	 * List of props returned for this path by `getStaticPaths` (**Static Only**).
	 */
	props: Props;
	/**
	 * Redirect to another page (**SSR Only**).
	 */
	redirect(path: string, status?: ValidRedirectStatus): Response;

	/**
	 * It rewrites to another page. As opposed to redirects, the URL won't change, and Astro will render the HTML emitted
	 * by the rerouted URL passed as argument.
	 *
	 * ## Example
	 *
	 * ```js
	 * if (pageIsNotEnabled) {
	 * 	return Astro.rewrite('/fallback-page')
	 * }
	 * ```
	 */
	rewrite(rewritePayload: RewritePayload): Promise<Response>;

	/**
	 * Object accessed via Astro middleware
	 */
	locals: App.Locals;

	/**
	 * The current locale that is computed from the `Accept-Language` header of the browser (**SSR Only**).
	 */
	preferredLocale: string | undefined;

	/**
	 * The list of locales computed from the `Accept-Language` header of the browser, sorted by quality value (**SSR Only**).
	 */

	preferredLocaleList: string[] | undefined;

	/**
	 * The current locale computed from the URL of the request. It matches the locales in `i18n.locales`, and returns `undefined` otherwise.
	 */
	currentLocale: string | undefined;

	/**
	 * Whether the current route is prerendered or not.
	 */
	isPrerendered: boolean;

	/**
	 * It exposes utilities to control CSP headers
	 */
	csp: AstroSharedContextCsp;
}

export type AstroSharedContextCsp = {
	/**
	 * It adds a specific CSP directive to the route being rendered.
	 *
	 * ## Example
	 *
	 * ```js
	 * ctx.insertDirective("default-src 'self' 'unsafe-inline' https://example.com")
	 * ```
	 */
	insertDirective: (directive: CspDirective) => void;

	/**
	 * It set the resource for the directive `style-src` in the route being rendered. It overrides Astro's default.
	 *
	 * ## Example
	 *
	 * ```js
	 * ctx.insertStyleResource("https://styles.cdn.example.com/")
	 * ```
	 */
	insertStyleResource: (payload: string) => void;

	/**
	 * Insert a single style hash to the route being rendered.
	 *
	 * ## Example
	 *
	 * ```js
	 * ctx.insertStyleHash("sha256-1234567890abcdef1234567890")
	 * ```
	 */
	insertStyleHash: (hash: CspHash) => void;

	/**
	 * It set the resource for the directive `script-src` in the route being rendered.
	 *
	 * ## Example
	 *
	 * ```js
	 * ctx.insertScriptResource("https://scripts.cdn.example.com/")
	 * ```
	 */
	insertScriptResource: (resource: string) => void;

	/**
	 * Insert a single script hash to the route being rendered.
	 *
	 * ## Example
	 *
	 * ```js
	 * ctx.insertScriptHash("sha256-1234567890abcdef1234567890")
	 * ```
	 */
	insertScriptHash: (hash: CspHash) => void;
};

/**
 * The `APIContext` is the object made available to endpoints and middleware.
 * It is a subset of the `Astro` global object available in pages.
 *
 * [Reference](https://docs.astro.build/en/reference/api-reference/#endpoint-context)
 */
export interface APIContext<
	Props extends Record<string, any> = Record<string, any>,
	APIParams extends Record<string, string | undefined> = Record<string, string | undefined>,
> extends AstroSharedContext<Props, Params> {
	/**
	 * The site provided in the astro config, parsed as an instance of `URL`, without base.
	 * `undefined` if the site is not provided in the config.
	 */
	site: URL | undefined;
	/**
	 * A human-readable string representing the Astro version used to create the project.
	 * For example, `"Astro v1.1.1"`.
	 */
	generator: string;
	/**
	 * The url of the current request, parsed as an instance of `URL`.
	 *
	 * Equivalent to:
	 * ```ts
	 * new URL(context.request.url)
	 * ```
	 */
	url: AstroSharedContext['url'];
	/**
	 * Parameters matching the page’s dynamic route pattern.
	 * In static builds, this will be the `params` generated by `getStaticPaths`.
	 * In SSR builds, this can be any path segments matching the dynamic route pattern.
	 *
	 * Example usage:
	 * ```ts
	 * import type { APIContext } from "astro"
	 *
	 * export function getStaticPaths() {
	 *   return [
	 *     { params: { id: '0' }, props: { name: 'Sarah' } },
	 *     { params: { id: '1' }, props: { name: 'Chris' } },
	 *     { params: { id: '2' }, props: { name: 'Fuzzy' } },
	 *   ];
	 * }
	 *
	 * export async function GET({ params }: APIContext) {
	 *   return new Response(`Hello user ${params.id}!`)
	 * }
	 * ```
	 *
	 * [Reference](https://docs.astro.build/en/reference/api-reference/#contextparams)
	 */
	params: AstroSharedContext<Props, APIParams>['params'];
	/**
	 * List of props passed from `getStaticPaths`. Only available to static builds.
	 *
	 * Example usage:
	 * ```ts
	 * import type { APIContext } from "astro"
	 *
	 * export function getStaticPaths() {
	 *   return [
	 *     { params: { id: '0' }, props: { name: 'Sarah' } },
	 *     { params: { id: '1' }, props: { name: 'Chris' } },
	 *     { params: { id: '2' }, props: { name: 'Fuzzy' } },
	 *   ];
	 * }
	 *
	 * export function GET({ props }: APIContext): Response {
	 *   return new Response(`Hello ${props.name}!`);
	 * }
	 * ```
	 *
	 * [Reference](https://docs.astro.build/en/reference/api-reference/#contextprops)
	 */
	props: AstroSharedContext<Props, APIParams>['props'];
	/**
	 * Create a response that redirects to another page.
	 *
	 * Example usage:
	 * ```ts
	 * // src/pages/secret.ts
	 * export function GET({ redirect }) {
	 *   return redirect('/login');
	 * }
	 * ```
	 *
	 * [Reference](https://docs.astro.build/en/guides/api-reference/#contextredirect)
	 */
	redirect: AstroSharedContext['redirect'];

	/**
	 * It reroutes to another page. As opposed to redirects, the URL won't change, and Astro will render the HTML emitted
	 * by the rerouted URL passed as argument.
	 *
	 * ## Example
	 *
	 * ```ts
	 * // src/pages/secret.ts
	 * export function GET(ctx) {
	 *   return ctx.rewrite(new URL("../"), ctx.url);
	 * }
	 * ```
	 */
	rewrite: AstroSharedContext['rewrite'];

	/**
	 * An object that middlewares can use to store extra information related to the request.
	 *
	 * It will be made available to pages as `Astro.locals`, and to endpoints as `context.locals`.
	 *
	 * Example usage:
	 *
	 * ```ts
	 * // src/middleware.ts
	 * import { defineMiddleware } from "astro:middleware";
	 *
	 * export const onRequest = defineMiddleware((context, next) => {
	 *   context.locals.greeting = "Hello!";
	 *   return next();
	 * });
	 * ```
	 * Inside a `.astro` file:
	 * ```astro
	 * ---
	 * // src/pages/index.astro
	 * const greeting = Astro.locals.greeting;
	 * ---
	 * <h1>{greeting}</h1>
	 * ```
	 *
	 * [Reference](https://docs.astro.build/en/reference/api-reference/#contextlocals)
	 */
	locals: App.Locals;

	/**
	 * Available only when `i18n` configured and in SSR.
	 *
	 * It represents the preferred locale of the user. It's computed by checking the supported locales in `i18n.locales`
	 * and locales supported by the users's browser via the header `Accept-Language`
	 *
	 * For example, given `i18n.locales` equals to `['fr', 'de']`, and the `Accept-Language` value equals to `en, de;q=0.2, fr;q=0.6`, the
	 * `Astro.preferredLanguage` will be `fr` because `en` is not supported, its [quality value] is the highest.
	 *
	 * [quality value]: https://developer.mozilla.org/en-US/docs/Glossary/Quality_values
	 */
	preferredLocale: string | undefined;

	/**
	 * Available only when `i18n` configured and in SSR.
	 *
	 * It represents the list of the preferred locales that are supported by the application. The list is sorted via [quality value].
	 *
	 * For example, given `i18n.locales` equals to `['fr', 'pt', 'de']`, and the `Accept-Language` value equals to `en, de;q=0.2, fr;q=0.6`, the
	 * `Astro.preferredLocaleList` will be equal to `['fs', 'de']` because `en` isn't supported, and `pt` isn't part of the locales contained in the
	 * header.
	 *
	 * When the `Accept-Header` is `*`, the original `i18n.locales` are returned. The value `*` means no preferences, so Astro returns all the supported locales.
	 *
	 * [quality value]: https://developer.mozilla.org/en-US/docs/Glossary/Quality_values
	 */
	preferredLocaleList: string[] | undefined;

	/**
	 * The current locale computed from the URL of the request. It matches the locales in `i18n.locales`, and returns `undefined` otherwise.
	 */
	currentLocale: string | undefined;

	/**
	 * The route currently rendered. It's stripped of the `srcDir` and the `pages` folder, and it doesn't contain the extension.
	 *
	 * ## Example
	 * - The value when rendering `src/pages/index.astro` will be `/`.
	 * - The value when rendering `src/pages/blog/[slug].astro` will be `/blog/[slug]`.
	 * - The value when rendering `src/pages/[...path].astro` will be `/[...path]`.
	 */
	routePattern: string;
}<|MERGE_RESOLUTION|>--- conflicted
+++ resolved
@@ -1,14 +1,5 @@
-<<<<<<< HEAD
 import type { z } from 'zod/v3';
-import type {
-	ActionAccept,
-	ActionClient,
-	ActionReturnType,
-} from '../../actions/runtime/virtual/server.js';
-=======
-import type { z } from 'zod';
 import type { ActionAccept, ActionClient, ActionReturnType } from '../../actions/runtime/server.js';
->>>>>>> 23f28016
 import type { AstroCookies } from '../../core/cookies/cookies.js';
 import type { CspDirective, CspHash } from '../../core/csp/config.js';
 import type { AstroSession } from '../../core/session.js';
