--- conflicted
+++ resolved
@@ -256,21 +256,40 @@
 	} & Partial<Record<string, unknown>>;
 }
 
-<<<<<<< HEAD
-/**
- * A smaller version of the {@link RouteData} that is used in the integrations.
- * @deprecated Use {@link IntegrationResolvedRoute}
- */
-export type IntegrationRouteData = Omit<
-	RouteData,
-	'isIndex' | 'fallbackRoutes' | 'redirectRoute' | 'origin'
-> & {
+export type RouteToHeaders = Map<string, HeaderPayload>;
+
+export type HeaderPayload = {
+	headers: Headers;
+	route: IntegrationResolvedRoute;
+};
+
+export interface IntegrationResolvedRoute
+	extends Pick<RouteData, 'params' | 'pathname' | 'segments' | 'type' | 'redirect' | 'origin'> {
+	/**
+	 * {@link RouteData.route}
+	 */
+	pattern: RouteData['route'];
+
+	/**
+	 * {@link RouteData.pattern}
+	 */
+	patternRegex: RouteData['pattern'];
+
+	/**
+	 * {@link RouteData.component}
+	 */
+	entrypoint: RouteData['component'];
+
+	/**
+	 * {@link RouteData.prerender}
+	 */
+	isPrerendered: RouteData['prerender'];
+
 	/**
 	 * {@link RouteData.redirectRoute}
 	 */
-	redirectRoute?: IntegrationRouteData;
-
-	// Required for backwards compatibility
+	redirectRoute?: IntegrationResolvedRoute;
+
 	/**
 	 * @param {any} data The optional parameters of the route
 	 *
@@ -286,57 +305,4 @@
 	 * ```
 	 */
 	generate: (data?: any) => string;
-};
-
-=======
->>>>>>> 23f28016
-export type RouteToHeaders = Map<string, HeaderPayload>;
-
-export type HeaderPayload = {
-	headers: Headers;
-	route: IntegrationResolvedRoute;
-};
-
-export interface IntegrationResolvedRoute
-	extends Pick<RouteData, 'params' | 'pathname' | 'segments' | 'type' | 'redirect' | 'origin'> {
-	/**
-	 * {@link RouteData.route}
-	 */
-	pattern: RouteData['route'];
-
-	/**
-	 * {@link RouteData.pattern}
-	 */
-	patternRegex: RouteData['pattern'];
-
-	/**
-	 * {@link RouteData.component}
-	 */
-	entrypoint: RouteData['component'];
-
-	/**
-	 * {@link RouteData.prerender}
-	 */
-	isPrerendered: RouteData['prerender'];
-
-	/**
-	 * {@link RouteData.redirectRoute}
-	 */
-	redirectRoute?: IntegrationResolvedRoute;
-
-	/**
-	 * @param {any} data The optional parameters of the route
-	 *
-	 * @description
-	 * A function that accepts a list of params, interpolates them with the route pattern, and returns the path name of the route.
-	 *
-	 * ## Example
-	 *
-	 * For a route such as `/blog/[...id].astro`, the `generate` function would return something like this:
-	 *
-	 * ```js
-	 * console.log(generate({ id: 'presentation' })) // will log `/blog/presentation`
-	 * ```
-	 */
-	generate: (data?: any) => string;
 }