--- conflicted
+++ resolved
@@ -1,10 +1,6 @@
 import type http from 'node:http';
-<<<<<<< HEAD
-import { manifest } from '../core/app/runtime/manifest.js';
-=======
 import { manifest } from 'virtual:astro:manifest';
 import { routes } from 'virtual:astro:routes';
->>>>>>> 0834318e
 import type { RouteInfo } from '../core/app/types.js';
 import { Logger } from '../core/logger/core.js';
 import { nodeLogDestination } from '../core/logger/node.js';
@@ -22,11 +18,7 @@
 		dest: nodeLogDestination,
 		level: 'info',
 	});
-<<<<<<< HEAD
-	const routesList: RoutesList = { routes: manifest.routes.map((r: RouteInfo) => r.routeData) };
-=======
 	const routesList: RoutesList = { routes: routes.map((r: RouteInfo) => r.routeData) };
->>>>>>> 0834318e
 
 	const app = await AstroServerApp.create(manifest, routesList, logger, loader, settings);
 	return {
