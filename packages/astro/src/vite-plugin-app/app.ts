import type http from 'node:http';
import { prependForwardSlash, removeTrailingForwardSlash } from '@astrojs/internal-helpers/path';
import { BaseApp, type RenderErrorOptions } from '../core/app/index.js';
import { shouldAppendForwardSlash } from '../core/build/util.js';
import { clientLocalsSymbol } from '../core/constants.js';
import {
	MiddlewareNoDataOrNextCalled,
	MiddlewareNotAResponse,
	NoMatchingStaticPathFound,
} from '../core/errors/errors-data.js';
import { type AstroError, createSafeError, isAstroError } from '../core/errors/index.js';
import type { Logger } from '../core/logger/core.js';
import type { ModuleLoader } from '../core/module-loader/index.js';
import { getProps } from '../core/render/index.js';
import type { CreateRenderContext, RenderContext } from '../core/render-context.js';
import { createRequest } from '../core/request.js';
<<<<<<< HEAD
import { redirectTemplate } from '../core/routing/3xx.js';
import { matchAllRoutes, routeIsRedirect } from '../core/routing/index.js';
import { isRoute404, isRoute500 } from '../core/routing/match.js';
import { PERSIST_SYMBOL } from '../core/session/runtime.js';
=======
import { matchAllRoutes } from '../core/routing/index.js';
>>>>>>> 31074fc8
import { getSortedPreloadedMatches } from '../prerender/routing.js';
import type { AstroSettings, RoutesList } from '../types/astro.js';
import type { RouteData, SSRManifest } from '../types/public/index.js';
import type { DevServerController } from '../vite-plugin-astro-server/controller.js';
import { recordServerError } from '../vite-plugin-astro-server/error.js';
import { runWithErrorHandling } from '../vite-plugin-astro-server/index.js';
import { handle500Response, writeSSRResult } from '../vite-plugin-astro-server/response.js';
import { RunnablePipeline } from './pipeline.js';
import { getCustom404Route, getCustom500Route } from '../core/routing/helpers.js';

export class AstroServerApp extends BaseApp<RunnablePipeline> {
	settings: AstroSettings;
	logger: Logger;
	loader: ModuleLoader;
	manifestData: RoutesList;
	currentRenderContext: RenderContext | undefined = undefined;
	resolvedPathname: string | undefined = undefined;
	constructor(
		manifest: SSRManifest,
		streaming = true,
		logger: Logger,
		manifestData: RoutesList,
		loader: ModuleLoader,
		settings: AstroSettings,
		getDebugInfo: () => Promise<string>,
	) {
		super(manifest, streaming, settings, logger, loader, manifestData, getDebugInfo);
		this.settings = settings;
		this.logger = logger;
		this.loader = loader;
		this.manifestData = manifestData;
	}

	static async create(
		manifest: SSRManifest,
		routesList: RoutesList,
		logger: Logger,
		loader: ModuleLoader,
		settings: AstroSettings,
		getDebugInfo: () => Promise<string>,
	): Promise<AstroServerApp> {
		return new AstroServerApp(manifest, true, logger, routesList, loader, settings, getDebugInfo);
	}

	createPipeline(
		_streaming: boolean,
		manifest: SSRManifest,
		settings: AstroSettings,
		logger: Logger,
		loader: ModuleLoader,
		manifestData: RoutesList,
		getDebugInfo: () => Promise<string>,
	): RunnablePipeline {
		return RunnablePipeline.create(manifestData, {
			loader,
			logger,
			manifest,
			settings,
			getDebugInfo,
		});
	}

	async createRenderContext(payload: CreateRenderContext): Promise<RenderContext> {
		this.currentRenderContext = await super.createRenderContext({
			...payload,
			pathname: this.resolvedPathname ?? payload.pathname,
		});
		return this.currentRenderContext;
	}

	public async handleRequest({
		controller,
		incomingRequest,
		incomingResponse,
		isHttps,
	}: HandleRequest): Promise<void> {
		const origin = `${isHttps ? 'https' : 'http'}://${
			incomingRequest.headers[':authority'] ?? incomingRequest.headers.host
		}`;

		const url = new URL(origin + incomingRequest.url);
		let pathname: string;
		if (this.manifest.trailingSlash === 'never' && !incomingRequest.url) {
			pathname = '';
		} else {
			// We already have a middleware that checks if there's an incoming URL that has invalid URI, so it's safe
			// to not handle the error: packages/astro/src/vite-plugin-astro-server/base.ts
			pathname = decodeURI(url.pathname);
		}

		// Add config.base back to url before passing it to SSR
		url.pathname = removeTrailingForwardSlash(this.manifest.base) + url.pathname;
		if (
			url.pathname.endsWith('/') &&
			!shouldAppendForwardSlash(this.manifest.trailingSlash, this.manifest.buildFormat)
		) {
			url.pathname = url.pathname.slice(0, -1);
		}

		let body: BodyInit | undefined = undefined;
		if (!(incomingRequest.method === 'GET' || incomingRequest.method === 'HEAD')) {
			let bytes: Uint8Array[] = [];
			await new Promise((resolve) => {
				incomingRequest.on('data', (part) => {
					bytes.push(part);
				});
				incomingRequest.on('end', resolve);
			});
			body = Buffer.concat(bytes);
		}

		const self = this;
		await runWithErrorHandling({
			controller,
			pathname,
			async run() {
				const matchedRoute = await matchRoute(
					pathname,
					self.manifestData,
					self.pipeline,
					self.manifest,
				);
				if (!matchedRoute) {
					// This should never happen, because ensure404Route will add a 404 route if none exists.
					throw new Error('No route matched, and default 404 route was not found.');
				}

				self.resolvedPathname = matchedRoute.resolvedPathname;

				const request = createRequest({
					url,
					headers: incomingRequest.headers,
					method: incomingRequest.method,
					body,
					logger: self.logger,
					isPrerendered: matchedRoute?.route.prerender,
					routePattern: matchedRoute?.route.component,
				});

				// This is required for adapters to set locals in dev mode. They use a dev server middleware to inject locals to the `http.IncomingRequest` object.
				const locals = Reflect.get(incomingRequest, clientLocalsSymbol);

				// Set user specified headers to response object.
				for (const [name, value] of Object.entries(self.settings.config.server.headers ?? {})) {
					if (value) incomingResponse.setHeader(name, value);
				}
				const clientAddress = incomingRequest.socket.remoteAddress;

				const response = await self.render(request, {
					locals,
					routeData: matchedRoute.route,
					clientAddress,
				});

				await writeSSRResult(request, response, incomingResponse);
			},
			onError(_err) {
				const error = createSafeError(_err);
				if (self.loader) {
					const { errorWithMetadata } = recordServerError(
						self.loader,
						self.manifest,
						self.logger,
						error,
					);
					handle500Response(self.loader, incomingResponse, errorWithMetadata);
				}
				return error;
			},
		});
	}

	match(request: Request, _allowPrerenderedRoutes: boolean): RouteData | undefined {
		const url = new URL(request.url);
		// ignore requests matching public assets
		if (this.manifest.assets.has(url.pathname)) return undefined;
		let pathname = prependForwardSlash(this.removeBase(url.pathname));

		return this.manifestData.routes.find((route) => {
			return (
				route.pattern.test(pathname) ||
				route.fallbackRoutes.some((fallbackRoute) => fallbackRoute.pattern.test(pathname))
			);
		});
	}

	async renderError(
		request: Request,
		{ locals, skipMiddleware = false, error, clientAddress, status }: RenderErrorOptions,
	): Promise<Response> {
		// we always throw when we have Astro errors around the middleware
		if (
			isAstroError(error) &&
			[MiddlewareNoDataOrNextCalled.name, MiddlewareNotAResponse.name].includes(error.name)
		) {
			throw error;
		}

		const renderRoute = async (routeData: RouteData) => {
			try {
				const preloadedComponent = await this.pipeline.getComponentByRoute(routeData);
				const renderContext = await this.createRenderContext({
					locals,
					pipeline: this.pipeline,
					pathname: this.getPathnameFromRequest(request),
					skipMiddleware,
					request,
					routeData,
					clientAddress,
					status,
					shouldInjectCspMetaTags: false,
				});
				renderContext.props.error = error;
				const response = await renderContext.render(preloadedComponent);

				if (error) {
					// Log useful information that the custom 500 page may not display unlike the default error overlay
					this.logger.error('router', (error as AstroError).stack || (error as AstroError).message);
				}

				return response;
			} catch (_err) {
				if (skipMiddleware === false) {
					return this.renderError(request, {
						clientAddress: undefined,
						prerenderedErrorPageFetch: fetch,
						status: 500,
						skipMiddleware: true,
						error: _err,
					});
				}
				// If even skipping the middleware isn't enough to prevent the error, show the dev overlay
				throw _err;
			}
		};

		if (status === 404) {
			const custom404 = getCustom404Route(this.manifestData);
			if (custom404) {
				return renderRoute(custom404);
			}
		}

		const custom500 = getCustom500Route(this.manifestData);

		// Show dev overlay
		if (!custom500) {
			throw error;
		} else {
			return renderRoute(custom500);
		}
	}
}

type HandleRequest = {
	controller: DevServerController;
	incomingRequest: http.IncomingMessage;
	incomingResponse: http.ServerResponse;
	isHttps: boolean;
};

interface MatchedRoute {
	route: RouteData;
	filePath: URL;
	resolvedPathname: string;
}

async function matchRoute(
	pathname: string,
	routesList: RoutesList,
	pipeline: RunnablePipeline,
	manifest: SSRManifest,
): Promise<MatchedRoute | undefined> {
	const { logger, routeCache } = pipeline;
	const matches = matchAllRoutes(pathname, routesList);

	const preloadedMatches = await getSortedPreloadedMatches({
		pipeline,
		matches,
		manifest,
	});

	for await (const { route: maybeRoute, filePath } of preloadedMatches) {
		// attempt to get static paths
		// if this fails, we have a bad URL match!
		try {
			await getProps({
				mod: await pipeline.preload(maybeRoute, filePath),
				routeData: maybeRoute,
				routeCache,
				pathname: pathname,
				logger,
				serverLike: pipeline.manifest.serverLike,
				base: manifest.base,
				trailingSlash: manifest.trailingSlash,
			});
			return {
				route: maybeRoute,
				filePath,
				resolvedPathname: pathname,
			};
		} catch (e) {
			// Ignore error for no matching static paths
			if (isAstroError(e) && e.title === NoMatchingStaticPathFound.title) {
				continue;
			}
			throw e;
		}
	}

	// Try without `.html` extensions or `index.html` in request URLs to mimic
	// routing behavior in production builds. This supports both file and directory
	// build formats, and is necessary based on how the manifest tracks build targets.
	const altPathname = pathname.replace(/\/index\.html$/, '/').replace(/\.html$/, '');

	if (altPathname !== pathname) {
		return await matchRoute(altPathname, routesList, pipeline, manifest);
	}

	if (matches.length) {
		const possibleRoutes = matches.flatMap((route) => route.component);

		logger.warn(
			'router',
			`${NoMatchingStaticPathFound.message(
				pathname,
			)}\n\n${NoMatchingStaticPathFound.hint(possibleRoutes)}`,
		);
	}

	const custom404 = getCustom404Route(routesList);

	if (custom404) {
		const filePath = new URL(`./${custom404.component}`, manifest.rootDir);

		return {
			route: custom404,
			filePath,
			resolvedPathname: pathname,
		};
	}

	return undefined;
}<|MERGE_RESOLUTION|>--- conflicted
+++ resolved
@@ -14,14 +14,7 @@
 import { getProps } from '../core/render/index.js';
 import type { CreateRenderContext, RenderContext } from '../core/render-context.js';
 import { createRequest } from '../core/request.js';
-<<<<<<< HEAD
-import { redirectTemplate } from '../core/routing/3xx.js';
-import { matchAllRoutes, routeIsRedirect } from '../core/routing/index.js';
-import { isRoute404, isRoute500 } from '../core/routing/match.js';
-import { PERSIST_SYMBOL } from '../core/session/runtime.js';
-=======
 import { matchAllRoutes } from '../core/routing/index.js';
->>>>>>> 31074fc8
 import { getSortedPreloadedMatches } from '../prerender/routing.js';
 import type { AstroSettings, RoutesList } from '../types/astro.js';
 import type { RouteData, SSRManifest } from '../types/public/index.js';
