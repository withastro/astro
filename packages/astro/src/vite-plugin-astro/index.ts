import type { HydratedComponent } from '@astrojs/compiler/types';
import type { SourceDescription } from 'rollup';
import type * as vite from 'vite';
import { defaultClientConditions, defaultServerConditions, normalizePath } from 'vite';
import type { Logger } from '../core/logger/core.js';
import type { AstroSettings } from '../types/astro.js';
import type { AstroConfig } from '../types/public/config.js';
import { hasSpecialQueries, normalizeFilename } from '../vite-plugin-utils/index.js';
import { type CompileAstroResult, compileAstro } from './compile.js';
import { handleHotUpdate } from './hmr.js';
import { parseAstroRequest } from './query.js';
import type { PluginMetadata as AstroPluginMetadata, CompileMetadata } from './types.js';
import { loadId } from './utils.js';
import { ASTRO_VITE_ENVIRONMENT_NAMES } from '../core/constants.js';

export { getAstroMetadata } from './metadata.js';
export type { AstroPluginMetadata };

interface AstroPluginOptions {
	settings: AstroSettings;
	logger: Logger;
}

const astroFileToCompileMetadataWeakMap = new WeakMap<AstroConfig, Map<string, CompileMetadata>>();

/** Transform .astro files for Vite */
export default function astro({ settings, logger }: AstroPluginOptions): vite.Plugin[] {
	const { config } = settings;
	let server: vite.ViteDevServer | undefined;
	let compile: (code: string, filename: string) => Promise<CompileAstroResult>;
	// Each Astro file has its own compile metadata so that its scripts and styles virtual module
	// can retrieve their code from here.
	// NOTE: We need to initialize a map here and in `buildStart` because our unit tests don't
	// call `buildStart` (test bug)
	let astroFileToCompileMetadata = new Map<string, CompileMetadata>();

	// Variables for determining if an id starts with /src...
	const srcRootWeb = config.srcDir.pathname.slice(config.root.pathname.length - 1);
	const isBrowserPath = (path: string) => path.startsWith(srcRootWeb) && srcRootWeb !== '/';
	const notAstroComponent = (component: HydratedComponent) =>
		!component.resolvedPath.endsWith('.astro');

	const prePlugin: vite.Plugin = {
		name: 'astro:build',
		enforce: 'pre', // run transforms before other plugins can
		async configEnvironment(name, viteConfig, opts) {
			viteConfig.resolve ??= {};
			// Emulate Vite default fallback for `resolve.conditions` if not set
			if (viteConfig.resolve.conditions == null) {
				if (viteConfig.consumer === 'client' || name === 'client' || opts.isSsrTargetWebworker) {
					viteConfig.resolve.conditions = [...defaultClientConditions];
				} else {
					viteConfig.resolve.conditions = [...defaultServerConditions];
				}
			}
			viteConfig.resolve.conditions.push('astro');
		},
		async configResolved(viteConfig) {
			const toolbarEnabled = await settings.preferences.get('devToolbar.enabled');
			// Initialize `compile` function to simplify usage later
			compile = (code, filename) => {
				return compileAstro({
					compileProps: {
						astroConfig: config,
						viteConfig,
						toolbarEnabled,
						filename,
						source: code,
					},
					astroFileToCompileMetadata,
					logger,
				});
			};
		},
		configureServer(_server) {
			server = _server;
			// Make sure deleted files are removed from the compile metadata to save memory
			server.watcher.on('unlink', (filename) => {
				astroFileToCompileMetadata.delete(filename);
			});
		},
		buildStart() {
			astroFileToCompileMetadata = new Map();

			// Share the `astroFileToCompileMetadata` across the same Astro config as Astro performs
			// multiple builds and its hoisted scripts analyzer requires the compile metadata from
			// previous builds. Ideally this should not be needed when we refactor hoisted scripts analysis.
			if (astroFileToCompileMetadataWeakMap.has(config)) {
				astroFileToCompileMetadata = astroFileToCompileMetadataWeakMap.get(config)!;
			} else {
				astroFileToCompileMetadataWeakMap.set(config, astroFileToCompileMetadata);
			}
		},
		async load(id, opts) {
			const parsedId = parseAstroRequest(id);
			const query = parsedId.query;
			if (!query.astro) {
				return null;
			}

			// Astro scripts and styles virtual module code comes from the main Astro compilation
			// through the metadata from `astroFileToCompileMetadata`. It should always exist as Astro
			// modules are compiled first, then its virtual modules.
			const filename = normalizePath(normalizeFilename(parsedId.filename, config.root));
			let compileMetadata = astroFileToCompileMetadata.get(filename);
			if (!compileMetadata) {
				// If `compileMetadata` doesn't exist in dev, that means the virtual module may have been invalidated.
				// We try to re-compile the main Astro module (`filename`) first before retrieving the metadata again.
				if (server) {
					const code = await loadId(server.pluginContainer, filename);
					// `compile` should re-set `filename` in `astroFileToCompileMetadata`
					if (code != null) await compile(code, filename);
				}

				compileMetadata = astroFileToCompileMetadata.get(filename);
			}
			// If the metadata still doesn't exist, that means the virtual modules are somehow compiled first,
			// throw an error and we should investigate it.
			if (!compileMetadata) {
				throw new Error(
					`No cached compile metadata found for "${id}". The main Astro module "${filename}" should have ` +
						`compiled and filled the metadata first, before its virtual modules can be requested.`,
				);
			}

			switch (query.type) {
				case 'style': {
					if (typeof query.index === 'undefined') {
						throw new Error(`Requests for Astro CSS must include an index.`);
					}

					const result = compileMetadata.css[query.index];
					if (!result) {
						throw new Error(`No Astro CSS at index ${query.index}`);
					}

					// Register dependencies from preprocessing this style
					result.dependencies?.forEach((dep) => this.addWatchFile(dep));

					return {
						code: result.code,
						// `vite.cssScopeTo` is a Vite feature that allows this CSS to be treeshaken
						// if the Astro component's default export is not used
						meta: result.isGlobal
							? undefined
							: {
									vite: {
										cssScopeTo: [filename, 'default'],
									},
								},
					};
				}
				case 'script': {
					if (typeof query.index === 'undefined') {
						throw new Error(`Requests for scripts must include an index`);
					}
					// SSR script only exists to make them appear in the module graph.
					if (opts?.ssr) {
						return {
							code: `/* client script, empty in SSR: ${id} */`,
						};
					}

					const script = compileMetadata.scripts[query.index];
					if (!script) {
						throw new Error(`No script at index ${query.index}`);
					}

					if (script.type === 'external') {
						const src = script.src;
						if (src.startsWith('/') && !isBrowserPath(src)) {
							const publicDir = config.publicDir.pathname.replace(/\/$/, '').split('/').pop() + '/';
							throw new Error(
								`\n\n<script src="${src}"> references an asset in the "${publicDir}" directory. Please add the "is:inline" directive to keep this asset from being bundled.\n\nFile: ${id}`,
							);
						}
					}

					const result: SourceDescription = {
						code: '',
						meta: {
							vite: {
								lang: 'ts',
							},
						},
					};

					switch (script.type) {
						case 'inline': {
							const { code, map } = script;
							result.code = appendSourceMap(code, map);
							break;
						}
						case 'external': {
							const { src } = script;
							result.code = `import "${src}"`;
							break;
						}
					}

					return result;
				}
				case 'custom':
				case 'template':
				case undefined:
				default:
					return null;
			}
		},
		async transform(source, id) {
			if (hasSpecialQueries(id)) return;

			const parsedId = parseAstroRequest(id);
			// ignore astro file sub-requests, e.g. Foo.astro?astro&type=script&index=0&lang.ts
			if (!parsedId.filename.endsWith('.astro') || parsedId.query.astro) {
				// Special edge case handling for Vite 6 beta, the style dependencies need to be registered here take affect
				// TODO: Remove this when Vite fixes it (https://github.com/vitejs/vite/pull/18103)
				if (this.environment.name === ASTRO_VITE_ENVIRONMENT_NAMES.client) {
					const astroFilename = normalizePath(normalizeFilename(parsedId.filename, config.root));
					const compileMetadata = astroFileToCompileMetadata.get(astroFilename);
					if (compileMetadata && parsedId.query.type === 'style' && parsedId.query.index != null) {
						const result = compileMetadata.css[parsedId.query.index];

						// Register dependencies from preprocessing this style
						result.dependencies?.forEach((dep) => this.addWatchFile(dep));
					}
				}

				return;
			}

			const filename = normalizePath(parsedId.filename);

			// If an Astro component is imported in code used on the client, we return an empty
			// module so that Vite doesn’t bundle the server-side Astro code for the client.
<<<<<<< HEAD
			if (this.environment.name === ASTRO_VITE_ENVIRONMENT_NAMES.client) {
=======
			if (
				!options?.ssr &&
				// Workaround to allow tests run with Vitest in a “client” environment to still render
				// Astro components. See https://github.com/withastro/astro/issues/14883
				// TODO: In a future major we should remove this and require people test Astro rendering in
				// an SSR test environment, which more closely matches the real-world Vite environment.
				!process.env.VITEST
			) {
>>>>>>> 7d721b25
				return {
					code: `export default import.meta.env.DEV
									? () => {
											throw new Error(
												'Astro components cannot be used in the browser.\\nTried to render "${filename}".'
											);
										}
									: {};`,
					meta: { vite: { lang: 'ts' } },
				};
			}

			const transformResult = await compile(source, filename);

			const astroMetadata: AstroPluginMetadata['astro'] = {
				// Remove Astro components that have been mistakenly given client directives
				// We'll warn the user about this later, but for now we'll prevent them from breaking the build
				clientOnlyComponents: transformResult.clientOnlyComponents.filter(notAstroComponent),
				hydratedComponents: transformResult.hydratedComponents.filter(notAstroComponent),
				serverComponents: transformResult.serverComponents,
				scripts: transformResult.scripts,
				containsHead: transformResult.containsHead,
				propagation: transformResult.propagation ? 'self' : 'none',
				pageOptions: {},
			};

			return {
				code: transformResult.code,
				map: transformResult.map,
				meta: {
					astro: astroMetadata,
					vite: {
						// Setting this vite metadata to `ts` causes Vite to resolve .js
						// extensions to .ts files.
						lang: 'ts',
					},
				},
			};
		},
		async handleHotUpdate(ctx) {
			return handleHotUpdate(ctx, { logger, astroFileToCompileMetadata });
		},
	};

	const normalPlugin: vite.Plugin = {
		name: 'astro:build:normal',
		resolveId(id) {
			// If Vite resolver can't resolve the Astro request, it's likely a virtual Astro file, fallback here instead
			const parsedId = parseAstroRequest(id);
			if (parsedId.query.astro) {
				return id;
			}
		},
	};

	return [prePlugin, normalPlugin];
}

function appendSourceMap(content: string, map?: string) {
	if (!map) return content;
	// The \n here is on purpose inside a template literal because otherwise, in the final built version of this file, the comment would
	// start on its own line, and some tools will think it's actually the sourcemap of this file, not of generated code.
	return `${content}${'\n//#'} sourceMappingURL=data:application/json;charset=utf-8;base64,${Buffer.from(
		map,
	).toString('base64')}`;
}<|MERGE_RESOLUTION|>--- conflicted
+++ resolved
@@ -2,6 +2,7 @@
 import type { SourceDescription } from 'rollup';
 import type * as vite from 'vite';
 import { defaultClientConditions, defaultServerConditions, normalizePath } from 'vite';
+import { ASTRO_VITE_ENVIRONMENT_NAMES } from '../core/constants.js';
 import type { Logger } from '../core/logger/core.js';
 import type { AstroSettings } from '../types/astro.js';
 import type { AstroConfig } from '../types/public/config.js';
@@ -11,7 +12,6 @@
 import { parseAstroRequest } from './query.js';
 import type { PluginMetadata as AstroPluginMetadata, CompileMetadata } from './types.js';
 import { loadId } from './utils.js';
-import { ASTRO_VITE_ENVIRONMENT_NAMES } from '../core/constants.js';
 
 export { getAstroMetadata } from './metadata.js';
 export type { AstroPluginMetadata };
@@ -233,18 +233,7 @@
 
 			// If an Astro component is imported in code used on the client, we return an empty
 			// module so that Vite doesn’t bundle the server-side Astro code for the client.
-<<<<<<< HEAD
 			if (this.environment.name === ASTRO_VITE_ENVIRONMENT_NAMES.client) {
-=======
-			if (
-				!options?.ssr &&
-				// Workaround to allow tests run with Vitest in a “client” environment to still render
-				// Astro components. See https://github.com/withastro/astro/issues/14883
-				// TODO: In a future major we should remove this and require people test Astro rendering in
-				// an SSR test environment, which more closely matches the real-world Vite environment.
-				!process.env.VITEST
-			) {
->>>>>>> 7d721b25
 				return {
 					code: `export default import.meta.env.DEV
 									? () => {
