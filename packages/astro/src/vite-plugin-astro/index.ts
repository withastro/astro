import type { HydratedComponent } from '@astrojs/compiler/types';
import type { SourceDescription } from 'rollup';
import type * as vite from 'vite';
import { defaultClientConditions, defaultServerConditions, normalizePath } from 'vite';
import { ASTRO_VITE_ENVIRONMENT_NAMES } from '../core/constants.js';
import type { Logger } from '../core/logger/core.js';
import type { AstroSettings } from '../types/astro.js';
import type { AstroConfig } from '../types/public/config.js';
import { hasSpecialQueries, normalizeFilename } from '../vite-plugin-utils/index.js';
import { type CompileAstroResult, compileAstro } from './compile.js';
import { handleHotUpdate } from './hmr.js';
import { parseAstroRequest } from './query.js';
import type { PluginMetadata as AstroPluginMetadata, CompileMetadata } from './types.js';
import { loadId } from './utils.js';
import { isAstroServerEnvironment } from '../environments.js';

export { getAstroMetadata } from './metadata.js';
export type { AstroPluginMetadata };

interface AstroPluginOptions {
	settings: AstroSettings;
	logger: Logger;
}

const astroFileToCompileMetadataWeakMap = new WeakMap<AstroConfig, Map<string, CompileMetadata>>();

/** Transform .astro files for Vite */
export default function astro({ settings, logger }: AstroPluginOptions): vite.Plugin[] {
	const { config } = settings;
	let server: vite.ViteDevServer | undefined;
	let compile: (code: string, filename: string) => Promise<CompileAstroResult>;
	// Each Astro file has its own compile metadata so that its scripts and styles virtual module
	// can retrieve their code from here.
	// NOTE: We need to initialize a map here and in `buildStart` because our unit tests don't
	// call `buildStart` (test bug)
	let astroFileToCompileMetadata = new Map<string, CompileMetadata>();

	// Variables for determining if an id starts with /src...
	const srcRootWeb = config.srcDir.pathname.slice(config.root.pathname.length - 1);
	const isBrowserPath = (path: string) => path.startsWith(srcRootWeb) && srcRootWeb !== '/';
	const notAstroComponent = (component: HydratedComponent) =>
		!component.resolvedPath.endsWith('.astro');

	const prePlugin: vite.Plugin = {
		name: 'astro:build',
		enforce: 'pre', // run transforms before other plugins can
		async configEnvironment(name, viteConfig, opts) {
			viteConfig.resolve ??= {};
			// Emulate Vite default fallback for `resolve.conditions` if not set
			if (viteConfig.resolve.conditions == null) {
				if (viteConfig.consumer === 'client' || name === 'client' || opts.isSsrTargetWebworker) {
					viteConfig.resolve.conditions = [...defaultClientConditions];
				} else {
					viteConfig.resolve.conditions = [...defaultServerConditions];
				}
			}
			viteConfig.resolve.conditions.push('astro');
		},
		async configResolved(viteConfig) {
			const toolbarEnabled = await settings.preferences.get('devToolbar.enabled');
			// Initialize `compile` function to simplify usage later
			compile = (code, filename) => {
				return compileAstro({
					compileProps: {
						astroConfig: config,
						viteConfig,
						toolbarEnabled,
						filename,
						source: code,
					},
					astroFileToCompileMetadata,
					logger,
				});
			};
		},
		configureServer(_server) {
			server = _server;
			// Make sure deleted files are removed from the compile metadata to save memory
			server.watcher.on('unlink', (filename) => {
				astroFileToCompileMetadata.delete(filename);
			});
		},
		buildStart() {
			astroFileToCompileMetadata = new Map();

			// Share the `astroFileToCompileMetadata` across the same Astro config as Astro performs
			// multiple builds and its hoisted scripts analyzer requires the compile metadata from
			// previous builds. Ideally this should not be needed when we refactor hoisted scripts analysis.
			if (astroFileToCompileMetadataWeakMap.has(config)) {
				astroFileToCompileMetadata = astroFileToCompileMetadataWeakMap.get(config)!;
			} else {
				astroFileToCompileMetadataWeakMap.set(config, astroFileToCompileMetadata);
			}
		},
<<<<<<< HEAD
		load: {
			filter: {
				id: /(?:\?|&)astro(?:&|=|$)/,
			},
			async handler(id, opts) {
				const parsedId = parseAstroRequest(id);
				const query = parsedId.query;
=======
		async load(id) {
			const parsedId = parseAstroRequest(id);
			const query = parsedId.query;
			if (!query.astro) {
				return null;
			}
>>>>>>> 7fe2310a

				// Astro scripts and styles virtual module code comes from the main Astro compilation
				// through the metadata from `astroFileToCompileMetadata`. It should always exist as Astro
				// modules are compiled first, then its virtual modules.
				const filename = normalizePath(normalizeFilename(parsedId.filename, config.root));
				let compileMetadata = astroFileToCompileMetadata.get(filename);
				if (!compileMetadata) {
					// If `compileMetadata` doesn't exist in dev, that means the virtual module may have been invalidated.
					// We try to re-compile the main Astro module (`filename`) first before retrieving the metadata again.
					if (server) {
						const code = await loadId(server.pluginContainer, filename);
						// `compile` should re-set `filename` in `astroFileToCompileMetadata`
						if (code != null) await compile(code, filename);
					}

					compileMetadata = astroFileToCompileMetadata.get(filename);
				}
				// If the metadata still doesn't exist, that means the virtual modules are somehow compiled first,
				// throw an error and we should investigate it.
				if (!compileMetadata) {
					throw new Error(
						`No cached compile metadata found for "${id}". The main Astro module "${filename}" should have ` +
							`compiled and filled the metadata first, before its virtual modules can be requested.`,
					);
				}

				switch (query.type) {
					case 'style': {
						if (typeof query.index === 'undefined') {
							throw new Error(`Requests for Astro CSS must include an index.`);
						}

						const result = compileMetadata.css[query.index];
						if (!result) {
							throw new Error(`No Astro CSS at index ${query.index}`);
						}

						// Register dependencies from preprocessing this style
						result.dependencies?.forEach((dep) => this.addWatchFile(dep));

<<<<<<< HEAD
=======
					return {
						code: result.code,
						// `vite.cssScopeTo` is a Vite feature that allows this CSS to be treeshaken
						// if the Astro component's default export is not used
						meta: result.isGlobal
							? undefined
							: {
									vite: {
										cssScopeTo: [filename, 'default'],
									},
								},
					};
				}
				case 'script': {
					if (typeof query.index === 'undefined') {
						throw new Error(`Requests for scripts must include an index`);
					}
					// SSR script only exists to make them appear in the module graph.
					if (isAstroServerEnvironment(this.environment)) {
>>>>>>> 7fe2310a
						return {
							code: result.code,
							// `vite.cssScopeTo` is a Vite feature that allows this CSS to be treeshaken
							// if the Astro component's default export is not used
							meta: result.isGlobal
								? undefined
								: {
										vite: {
											cssScopeTo: [filename, 'default'],
										},
									},
						};
					}
					case 'script': {
						if (typeof query.index === 'undefined') {
							throw new Error(`Requests for scripts must include an index`);
						}
						// SSR script only exists to make them appear in the module graph.
						if (opts?.ssr) {
							return {
								code: `/* client script, empty in SSR: ${id} */`,
							};
						}

						const script = compileMetadata.scripts[query.index];
						if (!script) {
							throw new Error(`No script at index ${query.index}`);
						}

						if (script.type === 'external') {
							const src = script.src;
							if (src.startsWith('/') && !isBrowserPath(src)) {
								const publicDir =
									config.publicDir.pathname.replace(/\/$/, '').split('/').pop() + '/';
								throw new Error(
									`\n\n<script src="${src}"> references an asset in the "${publicDir}" directory. Please add the "is:inline" directive to keep this asset from being bundled.\n\nFile: ${id}`,
								);
							}
						}

						const result: SourceDescription = {
							code: '',
							meta: {
								vite: {
									lang: 'ts',
								},
							},
						};

						switch (script.type) {
							case 'inline': {
								const { code, map } = script;
								result.code = appendSourceMap(code, map);
								break;
							}
							case 'external': {
								const { src } = script;
								result.code = `import "${src}"`;
								break;
							}
						}

						return result;
					}
					case 'custom':
					case 'template':
					case undefined:
					default:
						return null;
				}
			},
		},
		async transform(source, id) {
			if (hasSpecialQueries(id)) return;

			const parsedId = parseAstroRequest(id);
			// ignore astro file sub-requests, e.g. Foo.astro?astro&type=script&index=0&lang.ts
			if (!parsedId.filename.endsWith('.astro') || parsedId.query.astro) {
				// Special edge case handling for Vite 6 beta, the style dependencies need to be registered here take affect
				// TODO: Remove this when Vite fixes it (https://github.com/vitejs/vite/pull/18103)
				if (this.environment.name === ASTRO_VITE_ENVIRONMENT_NAMES.client) {
					const astroFilename = normalizePath(normalizeFilename(parsedId.filename, config.root));
					const compileMetadata = astroFileToCompileMetadata.get(astroFilename);
					if (compileMetadata && parsedId.query.type === 'style' && parsedId.query.index != null) {
						const result = compileMetadata.css[parsedId.query.index];

						// Register dependencies from preprocessing this style
						result.dependencies?.forEach((dep) => this.addWatchFile(dep));
					}
				}

				return;
			}

			const filename = normalizePath(parsedId.filename);

			// If an Astro component is imported in code used on the client, we return an empty
			// module so that Vite doesn’t bundle the server-side Astro code for the client.
			if (this.environment.name === ASTRO_VITE_ENVIRONMENT_NAMES.client) {
				return {
					code: `export default import.meta.env.DEV
									? () => {
											throw new Error(
												'Astro components cannot be used in the browser.\\nTried to render "${filename}".'
											);
										}
									: {};`,
					meta: { vite: { lang: 'ts' } },
				};
			}

			const transformResult = await compile(source, filename);

			const astroMetadata: AstroPluginMetadata['astro'] = {
				// Remove Astro components that have been mistakenly given client directives
				// We'll warn the user about this later, but for now we'll prevent them from breaking the build
				clientOnlyComponents: transformResult.clientOnlyComponents.filter(notAstroComponent),
				hydratedComponents: transformResult.hydratedComponents.filter(notAstroComponent),
				serverComponents: transformResult.serverComponents,
				scripts: transformResult.scripts,
				containsHead: transformResult.containsHead,
				propagation: transformResult.propagation ? 'self' : 'none',
				pageOptions: {},
			};

			return {
				code: transformResult.code,
				map: transformResult.map,
				meta: {
					astro: astroMetadata,
					vite: {
						// Setting this vite metadata to `ts` causes Vite to resolve .js
						// extensions to .ts files.
						lang: 'ts',
					},
				},
			};
		},
		async handleHotUpdate(ctx) {
			return handleHotUpdate(ctx, { logger, astroFileToCompileMetadata });
		},
	};

	const normalPlugin: vite.Plugin = {
		name: 'astro:build:normal',
		// If Vite resolver can't resolve the Astro request, it's likely a virtual Astro file, fallback here instead
		resolveId: {
			filter: {
				id: /(?:\?|&)astro(?:&|=|$)/,
			},
			handler(id) {
				return id;
			},
		},
	};

	return [prePlugin, normalPlugin];
}

function appendSourceMap(content: string, map?: string) {
	if (!map) return content;
	// The \n here is on purpose inside a template literal because otherwise, in the final built version of this file, the comment would
	// start on its own line, and some tools will think it's actually the sourcemap of this file, not of generated code.
	return `${content}${'\n//#'} sourceMappingURL=data:application/json;charset=utf-8;base64,${Buffer.from(
		map,
	).toString('base64')}`;
}<|MERGE_RESOLUTION|>--- conflicted
+++ resolved
@@ -4,6 +4,7 @@
 import { defaultClientConditions, defaultServerConditions, normalizePath } from 'vite';
 import { ASTRO_VITE_ENVIRONMENT_NAMES } from '../core/constants.js';
 import type { Logger } from '../core/logger/core.js';
+import { isAstroServerEnvironment } from '../environments.js';
 import type { AstroSettings } from '../types/astro.js';
 import type { AstroConfig } from '../types/public/config.js';
 import { hasSpecialQueries, normalizeFilename } from '../vite-plugin-utils/index.js';
@@ -12,7 +13,6 @@
 import { parseAstroRequest } from './query.js';
 import type { PluginMetadata as AstroPluginMetadata, CompileMetadata } from './types.js';
 import { loadId } from './utils.js';
-import { isAstroServerEnvironment } from '../environments.js';
 
 export { getAstroMetadata } from './metadata.js';
 export type { AstroPluginMetadata };
@@ -92,22 +92,13 @@
 				astroFileToCompileMetadataWeakMap.set(config, astroFileToCompileMetadata);
 			}
 		},
-<<<<<<< HEAD
 		load: {
 			filter: {
 				id: /(?:\?|&)astro(?:&|=|$)/,
 			},
-			async handler(id, opts) {
+			async handler(id) {
 				const parsedId = parseAstroRequest(id);
 				const query = parsedId.query;
-=======
-		async load(id) {
-			const parsedId = parseAstroRequest(id);
-			const query = parsedId.query;
-			if (!query.astro) {
-				return null;
-			}
->>>>>>> 7fe2310a
 
 				// Astro scripts and styles virtual module code comes from the main Astro compilation
 				// through the metadata from `astroFileToCompileMetadata`. It should always exist as Astro
@@ -148,28 +139,6 @@
 						// Register dependencies from preprocessing this style
 						result.dependencies?.forEach((dep) => this.addWatchFile(dep));
 
-<<<<<<< HEAD
-=======
-					return {
-						code: result.code,
-						// `vite.cssScopeTo` is a Vite feature that allows this CSS to be treeshaken
-						// if the Astro component's default export is not used
-						meta: result.isGlobal
-							? undefined
-							: {
-									vite: {
-										cssScopeTo: [filename, 'default'],
-									},
-								},
-					};
-				}
-				case 'script': {
-					if (typeof query.index === 'undefined') {
-						throw new Error(`Requests for scripts must include an index`);
-					}
-					// SSR script only exists to make them appear in the module graph.
-					if (isAstroServerEnvironment(this.environment)) {
->>>>>>> 7fe2310a
 						return {
 							code: result.code,
 							// `vite.cssScopeTo` is a Vite feature that allows this CSS to be treeshaken
@@ -188,7 +157,7 @@
 							throw new Error(`Requests for scripts must include an index`);
 						}
 						// SSR script only exists to make them appear in the module graph.
-						if (opts?.ssr) {
+						if (isAstroServerEnvironment(this.environment)) {
 							return {
 								code: `/* client script, empty in SSR: ${id} */`,
 							};
