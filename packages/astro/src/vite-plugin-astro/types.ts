--- conflicted
+++ resolved
@@ -1,9 +1,6 @@
 import type { HoistedScript, TransformResult } from '@astrojs/compiler';
 import type { PropagationHint } from '../@types/astro.js';
-<<<<<<< HEAD
-=======
 
->>>>>>> bcc504da
 export interface PageOptions {
 	prerender?: boolean;
 }
