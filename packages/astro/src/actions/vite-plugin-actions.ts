--- conflicted
+++ resolved
@@ -29,13 +29,6 @@
 	return {
 		name: '@astro/plugin-actions-build',
 
-<<<<<<< HEAD
-=======
-		options(options) {
-			return addRollupInput(options, [ACTIONS_ENTRYPOINT_VIRTUAL_MODULE_ID]);
-		},
-
->>>>>>> 0834318e
 		writeBundle(_, bundle) {
 			for (const [chunkName, chunk] of Object.entries(bundle)) {
 				if (
