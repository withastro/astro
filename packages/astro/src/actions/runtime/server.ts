import { stringify as devalueStringify } from 'devalue';
import { z } from 'zod';
import type { Pipeline } from '../../core/base-pipeline.js';
import { shouldAppendForwardSlash } from '../../core/build/util.js';
import { pipelineSymbol, REDIRECT_STATUS_CODES } from '../../core/constants.js';
import { AstroError } from '../../core/errors/errors.js';
import {
	ActionCalledFromServerError,
	ActionNotFoundError,
	ActionsReturnedInvalidDataError,
} from '../../core/errors/errors-data.js';
import { removeTrailingForwardSlash } from '../../core/path.js';
import type { APIContext } from '../../types/public/index.js';
import { ACTION_QUERY_PARAMS, ACTION_RPC_ROUTE_PATTERN } from '../consts.js';
import {
	ActionError,
	ActionInputError,
	actionResultErrorStack,
	deserializeActionResult,
<<<<<<< HEAD
} from './client.js';
import type {
	ActionAccept,
	ActionAPIContext,
	ActionClient,
	ActionHandler,
	ActionsLocals,
	MaybePromise,
	SafeResult,
	SerializedActionResult,
} from './types.js';
=======
	type SafeResult,
	type SerializedActionResult,
	serializeActionResult,
} from './shared.js';
import type { Locals } from './utils.js';
import {
	ACTION_API_CONTEXT_SYMBOL,
	type ActionAPIContext,
	type ErrorInferenceObject,
	formContentTypes,
	hasContentType,
	isActionAPIContext,
	type MaybePromise,
} from './utils.js';

export * from './shared.js';

export type ActionAccept = 'form' | 'json';

export type ActionHandler<TInputSchema, TOutput> = TInputSchema extends z.ZodType
	? (input: z.infer<TInputSchema>, context: ActionAPIContext) => MaybePromise<TOutput>
	: (input: any, context: ActionAPIContext) => MaybePromise<TOutput>;

export type ActionReturnType<T extends ActionHandler<any, any>> = Awaited<ReturnType<T>>;

export type InferKey = '__internalInfer';

/**
 * Infers the type of an action's input based on its Zod schema
 *
 * @see https://docs.astro.build/en/reference/modules/astro-actions/#actioninputschema
 */
export type ActionInputSchema<T extends ActionClient<any, any, any>> = T extends {
	[key in InferKey]: any;
}
	? T[InferKey]
	: never;

export type ActionClient<
	TOutput,
	TAccept extends ActionAccept | undefined,
	TInputSchema extends z.ZodType | undefined,
> = TInputSchema extends z.ZodType
	? ((
			input: TAccept extends 'form' ? FormData : z.input<TInputSchema>,
		) => Promise<
			SafeResult<
				z.input<TInputSchema> extends ErrorInferenceObject
					? z.input<TInputSchema>
					: ErrorInferenceObject,
				Awaited<TOutput>
			>
		>) & {
			queryString: string;
			orThrow: (
				input: TAccept extends 'form' ? FormData : z.input<TInputSchema>,
			) => Promise<Awaited<TOutput>>;
		} & {
			[key in InferKey]: TInputSchema;
		}
	: ((input?: any) => Promise<SafeResult<never, Awaited<TOutput>>>) & {
			orThrow: (input?: any) => Promise<Awaited<TOutput>>;
		};
>>>>>>> 7d721b25

export function defineAction<
	TOutput,
	TAccept extends ActionAccept | undefined = undefined,
	TInputSchema extends z.ZodType | undefined = TAccept extends 'form'
		? // If `input` is omitted, default to `FormData` for forms and `any` for JSON.
			z.ZodType<FormData>
		: undefined,
>({
	accept,
	input: inputSchema,
	handler,
}: {
	input?: TInputSchema;
	accept?: TAccept;
	handler: ActionHandler<TInputSchema, TOutput>;
}): ActionClient<TOutput, TAccept, TInputSchema> & string {
	const serverHandler =
		accept === 'form'
			? getFormServerHandler(handler, inputSchema)
			: getJsonServerHandler(handler, inputSchema);

	async function safeServerHandler(this: ActionAPIContext, unparsedInput: unknown) {
		// The ActionAPIContext should always contain the `params` property
		if (typeof this === 'function' || !isActionAPIContext(this)) {
			throw new AstroError(ActionCalledFromServerError);
		}
		return callSafely(() => serverHandler(unparsedInput, this));
	}

	Object.assign(safeServerHandler, {
		orThrow(this: ActionAPIContext, unparsedInput: unknown) {
			if (typeof this === 'function') {
				throw new AstroError(ActionCalledFromServerError);
			}
			return serverHandler(unparsedInput, this);
		},
	});

	return safeServerHandler as ActionClient<TOutput, TAccept, TInputSchema> & string;
}

function getFormServerHandler<TOutput, TInputSchema extends z.ZodType>(
	handler: ActionHandler<TInputSchema, TOutput>,
	inputSchema?: TInputSchema,
) {
	return async (unparsedInput: unknown, context: ActionAPIContext): Promise<Awaited<TOutput>> => {
		if (!(unparsedInput instanceof FormData)) {
			throw new ActionError({
				code: 'UNSUPPORTED_MEDIA_TYPE',
				message: 'This action only accepts FormData.',
			});
		}

		if (!inputSchema) return await handler(unparsedInput, context);

		const baseSchema = unwrapBaseObjectSchema(inputSchema, unparsedInput);
		const parsed = await inputSchema.safeParseAsync(
			baseSchema instanceof z.ZodObject
				? formDataToObject(unparsedInput, baseSchema)
				: unparsedInput,
		);
		if (!parsed.success) {
			throw new ActionInputError(parsed.error.issues);
		}
		return await handler(parsed.data, context);
	};
}

function getJsonServerHandler<TOutput, TInputSchema extends z.ZodType>(
	handler: ActionHandler<TInputSchema, TOutput>,
	inputSchema?: TInputSchema,
) {
	return async (unparsedInput: unknown, context: ActionAPIContext): Promise<Awaited<TOutput>> => {
		if (unparsedInput instanceof FormData) {
			throw new ActionError({
				code: 'UNSUPPORTED_MEDIA_TYPE',
				message: 'This action only accepts JSON.',
			});
		}

		if (!inputSchema) return await handler(unparsedInput, context);
		const parsed = await inputSchema.safeParseAsync(unparsedInput);
		if (!parsed.success) {
			throw new ActionInputError(parsed.error.issues);
		}
		return await handler(parsed.data, context);
	};
}

interface AstroActionContext {
	/** Information about an incoming action request. */
	action?: {
		/** Whether an action was called using an RPC function or by using an HTML form action. */
		calledFrom: 'rpc' | 'form';
		/** The name of the action. Useful to track the source of an action result during a redirect. */
		name: string;
		/** Programmatically call the action to get the result. */
		handler: () => Promise<SafeResult<any, any>>;
	};
	/**
	 * Manually set the action result accessed via `getActionResult()`.
	 * Calling this function from middleware will disable Astro's own action result handling.
	 */
	setActionResult(actionName: string, actionResult: SerializedActionResult): void;
	/**
	 * Serialize an action result to stored in a cookie or session.
	 * Also used to pass a result to Astro templates via `setActionResult()`.
	 */
	serializeActionResult: typeof serializeActionResult;
	/**
	 * Deserialize an action result to access data and error objects.
	 */
	deserializeActionResult: typeof deserializeActionResult;
}

/**
 * Access information about Action requests from middleware.
 */
export function getActionContext(context: APIContext): AstroActionContext {
	const callerInfo = getCallerInfo(context);

	// Prevents action results from being handled on a rewrite.
	// Also prevents our *own* fallback middleware from running
	// if the user's middleware has already handled the result.
	const actionResultAlreadySet = Boolean((context.locals as ActionsLocals)._actionPayload);

	let action: AstroActionContext['action'] = undefined;

	if (callerInfo && context.request.method === 'POST' && !actionResultAlreadySet) {
		action = {
			calledFrom: callerInfo.from,
			name: callerInfo.name,
			handler: async () => {
				const pipeline: Pipeline = Reflect.get(context, pipelineSymbol);
				const callerInfoName = shouldAppendForwardSlash(
					pipeline.manifest.trailingSlash,
					pipeline.manifest.buildFormat,
				)
					? removeTrailingForwardSlash(callerInfo.name)
					: callerInfo.name;

				let baseAction;
				try {
					baseAction = await pipeline.getAction(callerInfoName);
				} catch (error) {
					// Check if this is an ActionNotFoundError by comparing the name property
					// We use this approach instead of instanceof because the error might be
					// a different instance of the AstroError class depending on the environment
					if (
						error instanceof Error &&
						'name' in error &&
						typeof error.name === 'string' &&
						error.name === ActionNotFoundError.name
					) {
						return { data: undefined, error: new ActionError({ code: 'NOT_FOUND' }) };
					}
					throw error;
				}

				let input;
				try {
					input = await parseRequestBody(context.request);
				} catch (e) {
					if (e instanceof TypeError) {
						return { data: undefined, error: new ActionError({ code: 'UNSUPPORTED_MEDIA_TYPE' }) };
					}
					throw e;
				}

				const omitKeys = ['props', 'getActionResult', 'callAction', 'redirect'];

				// Clones the context, preserving accessors and methods but omitting
				// the properties that are not needed in the action handler.
				const actionAPIContext = Object.create(
					Object.getPrototypeOf(context),
					Object.fromEntries(
						Object.entries(Object.getOwnPropertyDescriptors(context)).filter(
							([key]) => !omitKeys.includes(key),
						),
					),
				);

				Reflect.set(actionAPIContext, ACTION_API_CONTEXT_SYMBOL, true);
				const handler = baseAction.bind(actionAPIContext satisfies ActionAPIContext);
				return handler(input);
			},
		};
	}

	function setActionResult(actionName: string, actionResult: SerializedActionResult) {
		(context.locals as ActionsLocals)._actionPayload = {
			actionResult,
			actionName,
		};
	}
	return {
		action,
		setActionResult,
		serializeActionResult,
		deserializeActionResult,
	};
}

function getCallerInfo(ctx: APIContext) {
	if (ctx.routePattern === ACTION_RPC_ROUTE_PATTERN) {
		return { from: 'rpc', name: ctx.url.pathname.replace(/^.*\/_actions\//, '') } as const;
	}
	const queryParam = ctx.url.searchParams.get(ACTION_QUERY_PARAMS.actionName);
	if (queryParam) {
		return { from: 'form', name: queryParam } as const;
	}
	return undefined;
}

async function parseRequestBody(request: Request) {
	const contentType = request.headers.get('content-type');
	const contentLength = request.headers.get('Content-Length');

	if (!contentType) return undefined;
	if (hasContentType(contentType, formContentTypes)) {
		return await request.clone().formData();
	}
	if (hasContentType(contentType, ['application/json'])) {
		return contentLength === '0' ? undefined : await request.clone().json();
	}
	throw new TypeError('Unsupported content type');
}

export const ACTION_API_CONTEXT_SYMBOL = Symbol.for('astro.actionAPIContext');

const formContentTypes = ['application/x-www-form-urlencoded', 'multipart/form-data'];

function hasContentType(contentType: string, expected: string[]) {
	// Split off parameters like charset or boundary
	// https://developer.mozilla.org/en-US/docs/Web/HTTP/Headers/Content-Type#content-type_in_html_forms
	const type = contentType.split(';')[0].toLowerCase();

	return expected.some((t) => type === t);
}

function isActionAPIContext(ctx: ActionAPIContext): boolean {
	const symbol = Reflect.get(ctx, ACTION_API_CONTEXT_SYMBOL);
	return symbol === true;
}

/** Transform form data to an object based on a Zod schema. */
export function formDataToObject<T extends z.AnyZodObject>(
	formData: FormData,
	schema: T,
): Record<string, unknown> {
	const obj: Record<string, unknown> =
		schema._def.unknownKeys === 'passthrough' ? Object.fromEntries(formData.entries()) : {};
	for (const [key, baseValidator] of Object.entries(schema.shape)) {
		let validator = baseValidator;

		while (
			validator instanceof z.ZodOptional ||
			validator instanceof z.ZodNullable ||
			validator instanceof z.ZodDefault
		) {
			// use default value when key is undefined
			if (validator instanceof z.ZodDefault && !formData.has(key)) {
				obj[key] = validator._def.defaultValue();
			}
			validator = validator._def.innerType;
		}

		if (!formData.has(key) && key in obj) {
			// continue loop if form input is not found and default value is set
			continue;
		} else if (validator instanceof z.ZodBoolean) {
			const val = formData.get(key);
			obj[key] = val === 'true' ? true : val === 'false' ? false : formData.has(key);
		} else if (validator instanceof z.ZodArray) {
			obj[key] = handleFormDataGetAll(key, formData, validator);
		} else {
			obj[key] = handleFormDataGet(key, formData, validator, baseValidator);
		}
	}
	return obj;
}

function handleFormDataGetAll(
	key: string,
	formData: FormData,
	validator: z.ZodArray<z.ZodUnknown>,
) {
	const entries = Array.from(formData.getAll(key));
	const elementValidator = validator._def.type;
	if (elementValidator instanceof z.ZodNumber) {
		return entries.map(Number);
	} else if (elementValidator instanceof z.ZodBoolean) {
		return entries.map(Boolean);
	}
	return entries;
}

function handleFormDataGet(
	key: string,
	formData: FormData,
	validator: unknown,
	baseValidator: unknown,
) {
	const value = formData.get(key);
	if (!value) {
		return baseValidator instanceof z.ZodOptional ? undefined : null;
	}
	return validator instanceof z.ZodNumber ? Number(value) : value;
}

function unwrapBaseObjectSchema(schema: z.ZodType, unparsedInput: FormData) {
	while (schema instanceof z.ZodEffects || schema instanceof z.ZodPipeline) {
		if (schema instanceof z.ZodEffects) {
			schema = schema._def.schema;
		}
		if (schema instanceof z.ZodPipeline) {
			schema = schema._def.in;
		}
	}
	if (schema instanceof z.ZodDiscriminatedUnion) {
		const typeKey = schema._def.discriminator;
		const typeValue = unparsedInput.get(typeKey);
		if (typeof typeValue !== 'string') return schema;

		const objSchema = schema._def.optionsMap.get(typeValue);
		if (!objSchema) return schema;

		return objSchema;
	}
	return schema;
}

async function callSafely<TOutput>(
	handler: () => MaybePromise<TOutput>,
): Promise<SafeResult<z.ZodType, TOutput>> {
	try {
		const data = await handler();
		return { data, error: undefined };
	} catch (e) {
		if (e instanceof ActionError) {
			return { data: undefined, error: e };
		}
		return {
			data: undefined,
			error: new ActionError({
				message: e instanceof Error ? e.message : 'Unknown error',
				code: 'INTERNAL_SERVER_ERROR',
			}),
		};
	}
}

export function serializeActionResult(res: SafeResult<any, any>): SerializedActionResult {
	if (res.error) {
		if (import.meta.env?.DEV) {
			actionResultErrorStack.set(res.error.stack);
		}

		let body: Record<string, any>;
		if (res.error instanceof ActionInputError) {
			body = {
				type: res.error.type,
				issues: res.error.issues,
				fields: res.error.fields,
			};
		} else {
			body = {
				...res.error,
				message: res.error.message,
			};
		}

		return {
			type: 'error',
			status: res.error.status,
			contentType: 'application/json',
			body: JSON.stringify(body),
		};
	}
	if (res.data === undefined) {
		return {
			type: 'empty',
			status: 204,
		};
	}
	let body;
	try {
		body = devalueStringify(res.data, {
			// Add support for URL objects
			URL: (value) => value instanceof URL && value.href,
		});
	} catch (e) {
		let hint = ActionsReturnedInvalidDataError.hint;
		if (res.data instanceof Response) {
			hint = REDIRECT_STATUS_CODES.includes(res.data.status as any)
				? 'If you need to redirect when the action succeeds, trigger a redirect where the action is called. See the Actions guide for server and client redirect examples: https://docs.astro.build/en/guides/actions.'
				: 'If you need to return a Response object, try using a server endpoint instead. See https://docs.astro.build/en/guides/endpoints/#server-endpoints-api-routes';
		}
		throw new AstroError({
			...ActionsReturnedInvalidDataError,
			message: ActionsReturnedInvalidDataError.message(String(e)),
			hint,
		});
	}
	return {
		type: 'data',
		status: 200,
		contentType: 'application/json+devalue',
		body,
	};
}<|MERGE_RESOLUTION|>--- conflicted
+++ resolved
@@ -3,12 +3,12 @@
 import type { Pipeline } from '../../core/base-pipeline.js';
 import { shouldAppendForwardSlash } from '../../core/build/util.js';
 import { pipelineSymbol, REDIRECT_STATUS_CODES } from '../../core/constants.js';
-import { AstroError } from '../../core/errors/errors.js';
 import {
 	ActionCalledFromServerError,
 	ActionNotFoundError,
 	ActionsReturnedInvalidDataError,
 } from '../../core/errors/errors-data.js';
+import { AstroError } from '../../core/errors/errors.js';
 import { removeTrailingForwardSlash } from '../../core/path.js';
 import type { APIContext } from '../../types/public/index.js';
 import { ACTION_QUERY_PARAMS, ACTION_RPC_ROUTE_PATTERN } from '../consts.js';
@@ -17,7 +17,6 @@
 	ActionInputError,
 	actionResultErrorStack,
 	deserializeActionResult,
-<<<<<<< HEAD
 } from './client.js';
 import type {
 	ActionAccept,
@@ -29,71 +28,6 @@
 	SafeResult,
 	SerializedActionResult,
 } from './types.js';
-=======
-	type SafeResult,
-	type SerializedActionResult,
-	serializeActionResult,
-} from './shared.js';
-import type { Locals } from './utils.js';
-import {
-	ACTION_API_CONTEXT_SYMBOL,
-	type ActionAPIContext,
-	type ErrorInferenceObject,
-	formContentTypes,
-	hasContentType,
-	isActionAPIContext,
-	type MaybePromise,
-} from './utils.js';
-
-export * from './shared.js';
-
-export type ActionAccept = 'form' | 'json';
-
-export type ActionHandler<TInputSchema, TOutput> = TInputSchema extends z.ZodType
-	? (input: z.infer<TInputSchema>, context: ActionAPIContext) => MaybePromise<TOutput>
-	: (input: any, context: ActionAPIContext) => MaybePromise<TOutput>;
-
-export type ActionReturnType<T extends ActionHandler<any, any>> = Awaited<ReturnType<T>>;
-
-export type InferKey = '__internalInfer';
-
-/**
- * Infers the type of an action's input based on its Zod schema
- *
- * @see https://docs.astro.build/en/reference/modules/astro-actions/#actioninputschema
- */
-export type ActionInputSchema<T extends ActionClient<any, any, any>> = T extends {
-	[key in InferKey]: any;
-}
-	? T[InferKey]
-	: never;
-
-export type ActionClient<
-	TOutput,
-	TAccept extends ActionAccept | undefined,
-	TInputSchema extends z.ZodType | undefined,
-> = TInputSchema extends z.ZodType
-	? ((
-			input: TAccept extends 'form' ? FormData : z.input<TInputSchema>,
-		) => Promise<
-			SafeResult<
-				z.input<TInputSchema> extends ErrorInferenceObject
-					? z.input<TInputSchema>
-					: ErrorInferenceObject,
-				Awaited<TOutput>
-			>
-		>) & {
-			queryString: string;
-			orThrow: (
-				input: TAccept extends 'form' ? FormData : z.input<TInputSchema>,
-			) => Promise<Awaited<TOutput>>;
-		} & {
-			[key in InferKey]: TInputSchema;
-		}
-	: ((input?: any) => Promise<SafeResult<never, Awaited<TOutput>>>) & {
-			orThrow: (input?: any) => Promise<Awaited<TOutput>>;
-		};
->>>>>>> 7d721b25
 
 export function defineAction<
 	TOutput,
