--- conflicted
+++ resolved
@@ -43,14 +43,11 @@
 	{}
 );
 
-<<<<<<< HEAD
 export type ErrorInferenceObject = Record<string, any>;
 
 // T is used for error inference with SafeInput -> isInputError.
 // See: https://github.com/withastro/astro/pull/11173/files#r1622767246
 // eslint-disable-next-line @typescript-eslint/no-unused-vars
-=======
->>>>>>> 536209aa
 export class ActionError<T extends ErrorInferenceObject = ErrorInferenceObject> extends Error {
 	type = 'AstroActionError';
 	code: ActionErrorCode = 'INTERNAL_SERVER_ERROR';
@@ -93,15 +90,11 @@
 }
 
 export function isInputError<T extends ErrorInferenceObject>(
-<<<<<<< HEAD
-	error?: ActionError
-=======
 	error?: ActionError<T>
 ): error is ActionInputError<T>;
 export function isInputError(error?: unknown): error is ActionInputError<ErrorInferenceObject>;
 export function isInputError<T extends ErrorInferenceObject>(
 	error?: unknown | ActionError<T>
->>>>>>> 536209aa
 ): error is ActionInputError<T> {
 	return error instanceof ActionInputError;
 }
