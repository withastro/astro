import fsMod from 'node:fs';
import type { Plugin as VitePlugin } from 'vite';
import type { AstroIntegration, AstroSettings } from '../@types/astro.js';
import { ActionsWithoutServerOutputError } from '../core/errors/errors-data.js';
import { AstroError } from '../core/errors/errors.js';
import { isServerLikeOutput, viteID } from '../core/util.js';
import {
	ACTIONS_TYPES_FILE,
	NOOP_ACTIONS,
	RESOLVED_VIRTUAL_INTERNAL_MODULE_ID,
	RESOLVED_VIRTUAL_MODULE_ID,
	VIRTUAL_INTERNAL_MODULE_ID,
	VIRTUAL_MODULE_ID,
} from './consts.js';

export default function astroActions({
	fs = fsMod,
	settings,
}: {
	fs?: typeof fsMod;
	settings: AstroSettings;
}): AstroIntegration {
	return {
		name: VIRTUAL_MODULE_ID,
		hooks: {
			async 'astro:config:setup'(params) {
				if (!isServerLikeOutput(params.config)) {
					const error = new AstroError(ActionsWithoutServerOutputError);
					error.stack = undefined;
					throw error;
				}

<<<<<<< HEAD
=======
				const stringifiedActionsImport = JSON.stringify(
					viteID(new URL('./actions', params.config.srcDir)),
				);
>>>>>>> 6b99523c
				params.updateConfig({
					vite: {
						plugins: [vitePluginUserActions({ settings }), vitePluginActions(fs)],
					},
				});

				params.injectRoute({
					pattern: '/_actions/[...path]',
					entrypoint: 'astro/actions/runtime/route.js',
					prerender: false,
				});

				params.addMiddleware({
					entrypoint: 'astro/actions/runtime/middleware.js',
					order: 'post',
				});
			},
			'astro:config:done': (params) => {
				const stringifiedActionsImport = JSON.stringify(
					viteID(new URL('./actions', params.config.srcDir))
				);
				settings.injectedTypes.push({
					filename: ACTIONS_TYPES_FILE,
					content: `declare module "astro:actions" {
	type Actions = typeof import(${stringifiedActionsImport})["server"];

	export const actions: Actions;
}`,
				});
			},
		},
	};
}

/**
 * This plugin is responsible to load the known file `actions/index.js` / `actions.js`
 * If the file doesn't exist, it returns an empty object.
 * @param settings
 */
export function vitePluginUserActions({ settings }: { settings: AstroSettings }): VitePlugin {
	let resolvedActionsId: string;
	return {
		name: '@astro/plugin-actions',
		async resolveId(id) {
			if (id === NOOP_ACTIONS) {
				return NOOP_ACTIONS;
			}
			if (id === VIRTUAL_INTERNAL_MODULE_ID) {
				const resolvedModule = await this.resolve(
					`${decodeURI(new URL('actions', settings.config.srcDir).pathname)}`,
				);

				if (!resolvedModule) {
					return NOOP_ACTIONS;
				}
				resolvedActionsId = resolvedModule.id;
				return RESOLVED_VIRTUAL_INTERNAL_MODULE_ID;
			}
		},

		load(id) {
			if (id === NOOP_ACTIONS) {
				return 'export const server = {}';
			} else if (id === RESOLVED_VIRTUAL_INTERNAL_MODULE_ID) {
				return `export { server } from '${resolvedActionsId}';`;
			}
		},
	};
}

const vitePluginActions = (fs: typeof fsMod): VitePlugin => ({
	name: VIRTUAL_MODULE_ID,
	enforce: 'pre',
	resolveId(id) {
		if (id === VIRTUAL_MODULE_ID) {
			return RESOLVED_VIRTUAL_MODULE_ID;
		}
	},
	async load(id, opts) {
		if (id !== RESOLVED_VIRTUAL_MODULE_ID) return;

		let code = await fs.promises.readFile(
			new URL('../../templates/actions.mjs', import.meta.url),
			'utf-8',
		);
		if (opts?.ssr) {
			code += `\nexport * from 'astro/actions/runtime/virtual/server.js';`;
		} else {
			code += `\nexport * from 'astro/actions/runtime/virtual/client.js';`;
		}
		return code;
	},
});<|MERGE_RESOLUTION|>--- conflicted
+++ resolved
@@ -30,12 +30,6 @@
 					throw error;
 				}
 
-<<<<<<< HEAD
-=======
-				const stringifiedActionsImport = JSON.stringify(
-					viteID(new URL('./actions', params.config.srcDir)),
-				);
->>>>>>> 6b99523c
 				params.updateConfig({
 					vite: {
 						plugins: [vitePluginUserActions({ settings }), vitePluginActions(fs)],
