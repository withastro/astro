--- conflicted
+++ resolved
@@ -25,22 +25,7 @@
 	red,
 	underline,
 	yellow,
-<<<<<<< HEAD
-} from 'kleur/colors';
-import { detect, resolveCommand } from 'package-manager-detector';
-import type { ResolvedServerUrls } from 'vite';
-import type { ZodError } from 'zod';
-import { getDocsForError, renderErrorMarkdown } from './errors/dev/runtime.js';
-import {
-	AstroError,
-	AstroUserError,
-	CompilerError,
-	type ErrorWithMetadata,
-} from './errors/index.js';
-import { padMultilineString } from './util.js';
-=======
 } = colors;
->>>>>>> fefbc533
 
 /**
  * Prestyled messages for the CLI. Used by astro CLI commands.
