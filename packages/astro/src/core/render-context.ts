--- conflicted
+++ resolved
@@ -176,25 +176,10 @@
 	}
 
 	async createResult(mod: ComponentInstance) {
-<<<<<<< HEAD
-		const { cookies, locals, params, pathname, pipeline, request, routeData, status } = this;
-		const {
-			adapterName,
-			clientDirectives,
-			inlinedScripts,
+		const { cookies, pathname, pipeline, routeData, status } = this;
+		const { clientDirectives, inlinedScripts,
 			compressHTML,
-			i18n,
-			manifest,
-			logger,
-			renderers,
-			resolve,
-			site,
-			serverLike,
-		} = pipeline;
-=======
-		const { cookies, pathname, pipeline, routeData, status } = this;
-		const { clientDirectives, compressHTML, manifest, renderers, resolve } = pipeline;
->>>>>>> 2013e70b
+			manifest, renderers, resolve } = pipeline;
 		const { links, scripts, styles } = await pipeline.headElements(routeData);
 		const componentMetadata =
 			(await pipeline.componentMetadata(routeData)) ?? manifest.componentMetadata;
