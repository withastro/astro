--- conflicted
+++ resolved
@@ -101,24 +101,10 @@
 	 */
 	async render(
 		componentInstance: ComponentInstance | undefined,
-		slots: Record<string, any> = {},
-		props: Record<string, any> = {}
+		slots: Record<string, any> = {}
 	): Promise<Response> {
 		const { cookies, middleware, pathname, pipeline } = this;
 		const { logger, routeCache, serverLike, streaming } = pipeline;
-<<<<<<< HEAD
-		Object.assign(
-			props,
-			await getProps({
-				mod: componentInstance,
-				routeData: this.routeData,
-				routeCache,
-				pathname,
-				logger,
-				serverLike,
-			})
-		);
-=======
 		const props =
 			Object.keys(this.props).length > 0
 				? this.props
@@ -130,7 +116,6 @@
 						logger,
 						serverLike,
 					});
->>>>>>> 0a6ab6f5
 		const apiContext = this.createAPIContext(props);
 
 		this.counter++;
