--- conflicted
+++ resolved
@@ -27,13 +27,8 @@
 	site?: string;
 	props: Record<string, any>;
 	adapterName?: string;
-<<<<<<< HEAD
-	locales: string[] | undefined;
+	locales: Locales | undefined;
 	routingStrategy: RoutingStrategy;
-=======
-	locales: Locales | undefined;
-	routingStrategy: 'prefix-always' | 'prefix-other-locales' | undefined;
->>>>>>> 8c9fe009
 	defaultLocale: string | undefined;
 };
 
