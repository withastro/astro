--- conflicted
+++ resolved
@@ -1,4 +1,4 @@
-<<<<<<< HEAD
+import type { APIContext, EndpointHandler, MiddlewareHandler, Params } from '../../@types/astro.js';
 import mime from 'mime';
 import type {
 	APIContext,
@@ -9,9 +9,6 @@
 	MiddlewareHandler,
 	Params,
 } from '../../@types/astro.js';
-=======
-import type { APIContext, EndpointHandler, MiddlewareHandler, Params } from '../../@types/astro.js';
->>>>>>> 7b74ec4b
 import { renderEndpoint } from '../../runtime/server/index.js';
 import { ASTRO_VERSION } from '../constants.js';
 import { AstroCookies, attachCookiesToResponse } from '../cookies/index.js';
