import type { RehypePlugin, RemarkPlugin } from '@astrojs/markdown-remark';
import type * as Postcss from 'postcss';
import type { ILanguageRegistration, IThemeRegistration, Theme } from 'shiki';
<<<<<<< HEAD
import type { RemarkPlugin, RehypePlugin } from '@astrojs/markdown-remark';
import type { Options as RemarkRehype } from 'mdast-util-to-hast';
=======
import type { Arguments as Flags } from 'yargs-parser';
import type { AstroConfig, AstroUserConfig, CLIFlags, ViteUserConfig } from '../@types/astro';
>>>>>>> 5ac0f784

import load, { ProloadError, resolve } from '@proload/core';
import loadTypeScript from '@proload/plugin-tsm';
import * as colors from 'kleur/colors';
import path from 'path';
import postcssrc from 'postcss-load-config';
import { BUNDLED_THEMES } from 'shiki';
import { fileURLToPath, pathToFileURL } from 'url';
import { mergeConfig as mergeViteConfig } from 'vite';
import { z } from 'zod';
import { appendForwardSlash, prependForwardSlash, trimSlashes } from './path.js';
import { arraify, isObject } from './util.js';

load.use([loadTypeScript]);

interface PostCSSConfigResult {
	options: Postcss.ProcessOptions;
	plugins: Postcss.Plugin[];
}

const ASTRO_CONFIG_DEFAULTS: AstroUserConfig & any = {
	root: '.',
	srcDir: './src',
	publicDir: './public',
	outDir: './dist',
	base: '/',
	trailingSlash: 'ignore',
	build: { format: 'directory' },
	server: {
		host: false,
		port: 3000,
		streaming: true,
	},
	style: { postcss: { options: {}, plugins: [] } },
	integrations: [],
	markdown: {
		drafts: false,
		syntaxHighlight: 'shiki',
		shikiConfig: {
			langs: [],
			theme: 'github-dark',
			wrap: false,
		},
		remarkPlugins: [],
		rehypePlugins: [],
	},
	vite: {},
	experimental: {
		ssr: false,
		integrations: false,
	},
};

async function resolvePostcssConfig(inlineOptions: any, root: URL): Promise<PostCSSConfigResult> {
	if (isObject(inlineOptions)) {
		const options = { ...inlineOptions };
		delete options.plugins;
		return {
			options,
			plugins: inlineOptions.plugins || [],
		};
	}
	const searchPath = typeof inlineOptions === 'string' ? inlineOptions : fileURLToPath(root);
	try {
		// @ts-ignore
		return await postcssrc({}, searchPath);
	} catch (err: any) {
		if (!/No PostCSS Config found/.test(err.message)) {
			throw err;
		}
		return {
			options: {},
			plugins: [],
		};
	}
}

export const LEGACY_ASTRO_CONFIG_KEYS = new Set([
	'projectRoot',
	'src',
	'pages',
	'public',
	'dist',
	'styleOptions',
	'markdownOptions',
	'buildOptions',
	'devOptions',
	'experimentalIntegrations',
]);

export const AstroConfigSchema = z.object({
	adapter: z.object({ name: z.string(), hooks: z.object({}).passthrough().default({}) }).optional(),
	root: z
		.string()
		.optional()
		.default(ASTRO_CONFIG_DEFAULTS.root)
		.transform((val) => new URL(val)),
	srcDir: z
		.string()
		.optional()
		.default(ASTRO_CONFIG_DEFAULTS.srcDir)
		.transform((val) => new URL(val)),
	publicDir: z
		.string()
		.optional()
		.default(ASTRO_CONFIG_DEFAULTS.publicDir)
		.transform((val) => new URL(val)),
	outDir: z
		.string()
		.optional()
		.default(ASTRO_CONFIG_DEFAULTS.outDir)
		.transform((val) => new URL(val)),
	site: z
		.string()
		.url()
		.optional()
		.transform((val) => (val ? appendForwardSlash(val) : val))
		.refine((val) => !val || new URL(val).pathname.length <= 1, {
			message:
				'"site" must be a valid URL origin (ex: "https://example.com") but cannot contain a URL path (ex: "https://example.com/blog"). Use "base" to configure your deployed URL path',
		}),
	base: z
		.string()
		.optional()
		.default(ASTRO_CONFIG_DEFAULTS.base)
		.transform((val) => prependForwardSlash(appendForwardSlash(trimSlashes(val)))),
	trailingSlash: z
		.union([z.literal('always'), z.literal('never'), z.literal('ignore')])
		.optional()
		.default(ASTRO_CONFIG_DEFAULTS.trailingSlash),
	build: z
		.object({
			format: z
				.union([z.literal('file'), z.literal('directory')])
				.optional()
				.default(ASTRO_CONFIG_DEFAULTS.build.format),
		})
		.optional()
		.default({}),
	server: z.preprocess(
		// preprocess
		// NOTE: Uses the "error" command here because this is overwritten by the
		// individualized schema parser with the correct command.
		(val) => (typeof val === 'function' ? val({ command: 'error' }) : val),
		// validate
		z
			.object({
				host: z
					.union([z.string(), z.boolean()])
					.optional()
					.default(ASTRO_CONFIG_DEFAULTS.server.host),
				port: z.number().optional().default(ASTRO_CONFIG_DEFAULTS.server.port),
			})
			.optional()
			.default({})
	),
	integrations: z.preprocess(
		// preprocess
		(val) => (Array.isArray(val) ? val.flat(Infinity).filter(Boolean) : val),
		// validate
		z
			.array(z.object({ name: z.string(), hooks: z.object({}).passthrough().default({}) }))
			.default(ASTRO_CONFIG_DEFAULTS.integrations)
	),
	style: z
		.object({
			postcss: z
				.object({
					options: z.any(),
					plugins: z.array(z.any()),
				})
				.optional()
				.default(ASTRO_CONFIG_DEFAULTS.style.postcss),
		})
		.optional()
		.default({}),
	markdown: z
		.object({
			// NOTE: "mdx" allows us to parse/compile Astro components in markdown.
			// TODO: This should probably be updated to something more like "md" | "astro"
			mode: z.enum(['md', 'mdx']).default('mdx'),
			drafts: z.boolean().default(false),
			syntaxHighlight: z
				.union([z.literal('shiki'), z.literal('prism'), z.literal(false)])
				.default(ASTRO_CONFIG_DEFAULTS.markdown.syntaxHighlight),
			shikiConfig: z
				.object({
					langs: z.custom<ILanguageRegistration>().array().default([]),
					theme: z
						.enum(BUNDLED_THEMES as [Theme, ...Theme[]])
						.or(z.custom<IThemeRegistration>())
						.default(ASTRO_CONFIG_DEFAULTS.markdown.shikiConfig.theme),
					wrap: z.boolean().or(z.null()).default(ASTRO_CONFIG_DEFAULTS.markdown.shikiConfig.wrap),
				})
				.default({}),
			remarkPlugins: z
				.union([
					z.string(),
					z.tuple([z.string(), z.any()]),
					z.custom<RemarkPlugin>((data) => typeof data === 'function'),
					z.tuple([z.custom<RemarkPlugin>((data) => typeof data === 'function'), z.any()]),
				])
				.array()
				.default(ASTRO_CONFIG_DEFAULTS.markdown.remarkPlugins),
			rehypePlugins: z
				.union([
					z.string(),
					z.tuple([z.string(), z.any()]),
					z.custom<RehypePlugin>((data) => typeof data === 'function'),
					z.tuple([z.custom<RehypePlugin>((data) => typeof data === 'function'), z.any()]),
				])
				.array()
<<<<<<< HEAD
				.default([]),
      remarkRehype: z.custom<RemarkRehype>().optional().default({}),
=======
				.default(ASTRO_CONFIG_DEFAULTS.markdown.rehypePlugins),
>>>>>>> 5ac0f784
		})
		.default({}),
	vite: z
		.custom<ViteUserConfig>((data) => data instanceof Object && !Array.isArray(data))
		.default(ASTRO_CONFIG_DEFAULTS.vite),
	experimental: z
		.object({
			ssr: z.boolean().optional().default(ASTRO_CONFIG_DEFAULTS.experimental.ssr),
			integrations: z.boolean().optional().default(ASTRO_CONFIG_DEFAULTS.experimental.integrations),
		})
		.optional()
		.default({}),
});

/** Turn raw config values into normalized values */
export async function validateConfig(
	userConfig: any,
	root: string,
	cmd: string
): Promise<AstroConfig> {
	const fileProtocolRoot = pathToFileURL(root + path.sep);
	// Manual deprecation checks
	/* eslint-disable no-console */
	if (userConfig.hasOwnProperty('renderers')) {
		console.error('Astro "renderers" are now "integrations"!');
		console.error('Update your configuration and install new dependencies:');
		try {
			const rendererKeywords = userConfig.renderers.map((r: string) =>
				r.replace('@astrojs/renderer-', '')
			);
			const rendererImports = rendererKeywords
				.map((r: string) => `  import ${r} from '@astrojs/${r === 'solid' ? 'solid-js' : r}';`)
				.join('\n');
			const rendererIntegrations = rendererKeywords.map((r: string) => `    ${r}(),`).join('\n');
			console.error('');
			console.error(colors.dim('  // astro.config.js'));
			if (rendererImports.length > 0) {
				console.error(colors.green(rendererImports));
			}
			console.error('');
			console.error(colors.dim('  // ...'));
			if (rendererIntegrations.length > 0) {
				console.error(colors.green('  integrations: ['));
				console.error(colors.green(rendererIntegrations));
				console.error(colors.green('  ],'));
			} else {
				console.error(colors.green('  integrations: [],'));
			}
			console.error('');
		} catch (err) {
			// We tried, better to just exit.
		}
		process.exit(1);
	}

	let legacyConfigKey: string | undefined;
	for (const key of Object.keys(userConfig)) {
		if (LEGACY_ASTRO_CONFIG_KEYS.has(key)) {
			legacyConfigKey = key;
			break;
		}
	}
	if (legacyConfigKey) {
		throw new Error(
			`Legacy configuration detected: "${legacyConfigKey}".\nPlease update your configuration to the new format!\nSee https://astro.build/config for more information.`
		);
	}
	/* eslint-enable no-console */

	// We need to extend the global schema to add transforms that are relative to root.
	// This is type checked against the global schema to make sure we still match.
	const AstroConfigRelativeSchema = AstroConfigSchema.extend({
		root: z
			.string()
			.default(ASTRO_CONFIG_DEFAULTS.root)
			.transform((val) => new URL(appendForwardSlash(val), fileProtocolRoot)),
		srcDir: z
			.string()
			.default(ASTRO_CONFIG_DEFAULTS.srcDir)
			.transform((val) => new URL(appendForwardSlash(val), fileProtocolRoot)),
		publicDir: z
			.string()
			.default(ASTRO_CONFIG_DEFAULTS.publicDir)
			.transform((val) => new URL(appendForwardSlash(val), fileProtocolRoot)),
		outDir: z
			.string()
			.default(ASTRO_CONFIG_DEFAULTS.outDir)
			.transform((val) => new URL(appendForwardSlash(val), fileProtocolRoot)),
		server: z.preprocess(
			// preprocess
			(val) =>
				typeof val === 'function' ? val({ command: cmd === 'dev' ? 'dev' : 'preview' }) : val,
			// validate
			z
				.object({
					host: z
						.union([z.string(), z.boolean()])
						.optional()
						.default(ASTRO_CONFIG_DEFAULTS.server.host),
					port: z.number().optional().default(ASTRO_CONFIG_DEFAULTS.server.port),
					streaming: z.boolean().optional().default(true),
				})
				.optional()
				.default({})
		),
		style: z
			.object({
				postcss: z.preprocess(
					(val) => resolvePostcssConfig(val, fileProtocolRoot),
					z
						.object({
							options: z.any(),
							plugins: z.array(z.any()),
						})
						.optional()
						.default(ASTRO_CONFIG_DEFAULTS.style.postcss)
				),
			})
			.optional()
			.default({}),
	});
	// First-Pass Validation
	const result = {
		...(await AstroConfigRelativeSchema.parseAsync(userConfig)),
		_ctx: {
			pageExtensions: ['.astro', '.md'],
			scripts: [],
			renderers: [],
			injectedRoutes: [],
			adapter: undefined,
		},
	};
	if (result.integrations.find((integration) => integration.name === '@astrojs/mdx')) {
		// Enable default JSX integration. It needs to come first, so unshift rather than push!
		const { default: jsxRenderer } = await import('../jsx/renderer.js');
		(result._ctx.renderers as any[]).unshift(jsxRenderer);
	}

	// Final-Pass Validation (perform checks that require the full config object)
	if (
		!result.experimental?.integrations &&
		!result.integrations.every((int) => int.name.startsWith('@astrojs/'))
	) {
		throw new Error(
			[
				`Astro integrations are still experimental.`,
				``,
				`Only official "@astrojs/*" integrations are currently supported.`,
				`To enable 3rd-party integrations, use the "--experimental-integrations" flag.`,
				`Breaking changes may occur in this API before Astro v1.0 is released.`,
				``,
			].join('\n')
		);
	}
	// If successful, return the result as a verified AstroConfig object.
	return result;
}

/** Convert the generic "yargs" flag object into our own, custom TypeScript object. */
function resolveFlags(flags: Partial<Flags>): CLIFlags {
	return {
		root: typeof flags.root === 'string' ? flags.root : undefined,
		site: typeof flags.site === 'string' ? flags.site : undefined,
		port: typeof flags.port === 'number' ? flags.port : undefined,
		config: typeof flags.config === 'string' ? flags.config : undefined,
		host:
			typeof flags.host === 'string' || typeof flags.host === 'boolean' ? flags.host : undefined,
		experimentalSsr: typeof flags.experimentalSsr === 'boolean' ? flags.experimentalSsr : undefined,
		experimentalIntegrations:
			typeof flags.experimentalIntegrations === 'boolean'
				? flags.experimentalIntegrations
				: undefined,
		drafts: typeof flags.drafts === 'boolean' ? flags.drafts : false,
	};
}

/** Merge CLI flags & user config object (CLI flags take priority) */
function mergeCLIFlags(astroConfig: AstroUserConfig, flags: CLIFlags, cmd: string) {
	astroConfig.server = astroConfig.server || {};
	astroConfig.experimental = astroConfig.experimental || {};
	astroConfig.markdown = astroConfig.markdown || {};
	if (typeof flags.site === 'string') astroConfig.site = flags.site;
	if (typeof flags.experimentalSsr === 'boolean')
		astroConfig.experimental.ssr = flags.experimentalSsr;
	if (typeof flags.experimentalIntegrations === 'boolean')
		astroConfig.experimental.integrations = flags.experimentalIntegrations;
	if (typeof flags.drafts === 'boolean') astroConfig.markdown.drafts = flags.drafts;
	if (typeof flags.port === 'number') {
		// @ts-expect-error astroConfig.server may be a function, but TS doesn't like attaching properties to a function.
		// TODO: Come back here and refactor to remove this expected error.
		astroConfig.server.port = flags.port;
	}
	if (typeof flags.host === 'string' || typeof flags.host === 'boolean') {
		// @ts-expect-error astroConfig.server may be a function, but TS doesn't like attaching properties to a function.
		// TODO: Come back here and refactor to remove this expected error.
		astroConfig.server.host = flags.host;
	}
	return astroConfig;
}

interface LoadConfigOptions {
	cwd?: string;
	flags?: Flags;
	cmd: string;
	validate?: boolean;
}

/**
 * Resolve the file URL of the user's `astro.config.js|cjs|mjs|ts` file
 * Note: currently the same as loadConfig but only returns the `filePath`
 * instead of the resolved config
 */
export async function resolveConfigURL(
	configOptions: Pick<LoadConfigOptions, 'cwd' | 'flags'>
): Promise<URL | undefined> {
	const root = configOptions.cwd ? path.resolve(configOptions.cwd) : process.cwd();
	const flags = resolveFlags(configOptions.flags || {});
	let userConfigPath: string | undefined;

	if (flags?.config) {
		userConfigPath = /^\.*\//.test(flags.config) ? flags.config : `./${flags.config}`;
		userConfigPath = fileURLToPath(new URL(userConfigPath, `file://${root}/`));
	}
	// Resolve config file path using Proload
	// If `userConfigPath` is `undefined`, Proload will search for `astro.config.[cm]?[jt]s`
	const configPath = await resolve('astro', {
		mustExist: false,
		cwd: root,
		filePath: userConfigPath,
	});
	if (configPath) {
		return pathToFileURL(configPath);
	}
}

interface OpenConfigResult {
	userConfig: AstroUserConfig;
	astroConfig: AstroConfig;
	flags: CLIFlags;
	root: string;
}

/** Load a configuration file, returning both the userConfig and astroConfig */
export async function openConfig(configOptions: LoadConfigOptions): Promise<OpenConfigResult> {
	const root = configOptions.cwd ? path.resolve(configOptions.cwd) : process.cwd();
	const flags = resolveFlags(configOptions.flags || {});
	let userConfig: AstroUserConfig = {};
	let userConfigPath: string | undefined;

	if (flags?.config) {
		userConfigPath = /^\.*\//.test(flags.config) ? flags.config : `./${flags.config}`;
		userConfigPath = fileURLToPath(
			new URL(userConfigPath, appendForwardSlash(pathToFileURL(root).toString()))
		);
	}

	// Automatically load config file using Proload
	// If `userConfigPath` is `undefined`, Proload will search for `astro.config.[cm]?[jt]s`
	let config;
	try {
		config = await load('astro', {
			mustExist: !!userConfigPath,
			cwd: root,
			filePath: userConfigPath,
		});
	} catch (err) {
		if (err instanceof ProloadError && flags.config) {
			throw new Error(`Unable to resolve --config "${flags.config}"! Does the file exist?`);
		}
		throw err;
	}
	if (config) {
		userConfig = config.value;
	}
	const astroConfig = await resolveConfig(userConfig, root, flags, configOptions.cmd);

	return {
		astroConfig,
		userConfig,
		flags,
		root,
	};
}

/**
 * Attempt to load an `astro.config.mjs` file
 * @deprecated
 */
export async function loadConfig(configOptions: LoadConfigOptions): Promise<AstroConfig> {
	const root = configOptions.cwd ? path.resolve(configOptions.cwd) : process.cwd();
	const flags = resolveFlags(configOptions.flags || {});
	let userConfig: AstroUserConfig = {};
	let userConfigPath: string | undefined;

	if (flags?.config) {
		userConfigPath = /^\.*\//.test(flags.config) ? flags.config : `./${flags.config}`;
		userConfigPath = fileURLToPath(
			new URL(userConfigPath, appendForwardSlash(pathToFileURL(root).toString()))
		);
	}

	// Automatically load config file using Proload
	// If `userConfigPath` is `undefined`, Proload will search for `astro.config.[cm]?[jt]s`
	let config;
	try {
		config = await load('astro', {
			mustExist: !!userConfigPath,
			cwd: root,
			filePath: userConfigPath,
		});
	} catch (err) {
		if (err instanceof ProloadError && flags.config) {
			throw new Error(`Unable to resolve --config "${flags.config}"! Does the file exist?`);
		}
		throw err;
	}
	if (config) {
		userConfig = config.value;
	}
	return resolveConfig(userConfig, root, flags, configOptions.cmd);
}

/** Attempt to resolve an Astro configuration object. Normalize, validate, and return. */
export async function resolveConfig(
	userConfig: AstroUserConfig,
	root: string,
	flags: CLIFlags = {},
	cmd: string
): Promise<AstroConfig> {
	const mergedConfig = mergeCLIFlags(userConfig, flags, cmd);
	const validatedConfig = await validateConfig(mergedConfig, root, cmd);

	return validatedConfig;
}

function mergeConfigRecursively(
	defaults: Record<string, any>,
	overrides: Record<string, any>,
	rootPath: string
) {
	const merged: Record<string, any> = { ...defaults };
	for (const key in overrides) {
		const value = overrides[key];
		if (value == null) {
			continue;
		}

		const existing = merged[key];

		if (existing == null) {
			merged[key] = value;
			continue;
		}

		// fields that require special handling:
		if (key === 'vite' && rootPath === '') {
			merged[key] = mergeViteConfig(existing, value);
			continue;
		}

		if (Array.isArray(existing) || Array.isArray(value)) {
			merged[key] = [...arraify(existing ?? []), ...arraify(value ?? [])];
			continue;
		}
		if (isObject(existing) && isObject(value)) {
			merged[key] = mergeConfigRecursively(existing, value, rootPath ? `${rootPath}.${key}` : key);
			continue;
		}

		merged[key] = value;
	}
	return merged;
}

export function mergeConfig(
	defaults: Record<string, any>,
	overrides: Record<string, any>,
	isRoot = true
): Record<string, any> {
	return mergeConfigRecursively(defaults, overrides, isRoot ? '' : '.');
}<|MERGE_RESOLUTION|>--- conflicted
+++ resolved
@@ -1,13 +1,8 @@
-import type { RehypePlugin, RemarkPlugin } from '@astrojs/markdown-remark';
+import type { RehypePlugin, RemarkPlugin, RemarkRehype } from '@astrojs/markdown-remark';
 import type * as Postcss from 'postcss';
 import type { ILanguageRegistration, IThemeRegistration, Theme } from 'shiki';
-<<<<<<< HEAD
-import type { RemarkPlugin, RehypePlugin } from '@astrojs/markdown-remark';
-import type { Options as RemarkRehype } from 'mdast-util-to-hast';
-=======
 import type { Arguments as Flags } from 'yargs-parser';
 import type { AstroConfig, AstroUserConfig, CLIFlags, ViteUserConfig } from '../@types/astro';
->>>>>>> 5ac0f784
 
 import load, { ProloadError, resolve } from '@proload/core';
 import loadTypeScript from '@proload/plugin-tsm';
@@ -53,6 +48,7 @@
 		},
 		remarkPlugins: [],
 		rehypePlugins: [],
+    remarkRehype: {},
 	},
 	vite: {},
 	experimental: {
@@ -220,12 +216,11 @@
 					z.tuple([z.custom<RehypePlugin>((data) => typeof data === 'function'), z.any()]),
 				])
 				.array()
-<<<<<<< HEAD
-				.default([]),
-      remarkRehype: z.custom<RemarkRehype>().optional().default({}),
-=======
 				.default(ASTRO_CONFIG_DEFAULTS.markdown.rehypePlugins),
->>>>>>> 5ac0f784
+      remarkRehype: z
+        .custom<RemarkRehype>((data) => data instanceof Object && !Array.isArray(data))
+        .optional()
+        .default(ASTRO_CONFIG_DEFAULTS.markdown.remarkRehype),
 		})
 		.default({}),
 	vite: z
