import type { AstroConfig, AstroUserConfig, CLIFlags } from '../@types/astro';
import type { Arguments as Flags } from 'yargs-parser';
import type * as Postcss from 'postcss';

import { astroMarkdownOptions } from '@astrojs/markdown-remark';
import * as colors from 'kleur/colors';
import path from 'path';
import { pathToFileURL, fileURLToPath } from 'url';
import { mergeConfig as mergeViteConfig } from 'vite';
import { z } from 'zod';
import load, { ProloadError } from '@proload/core';
import loadTypeScript from '@proload/plugin-tsm';
import postcssrc from 'postcss-load-config';
import { arraify, isObject } from './util.js';
import { appendForwardSlash, trimSlashes } from './path.js';

// These two imports make astroMarkdownOptions work
// If you remove them, TypeScript throws an error similar to this:
// `The inferred type of 'AstroConfigSchema' cannot be named without a reference to '../../../markdown/remark/node_modules/@types/unist'. This is likely not portable. A type annotation is necessary`
import type {} from 'shiki';
import type {} from 'unist';

load.use([loadTypeScript]);

interface PostCSSConfigResult {
	options: Postcss.ProcessOptions;
	plugins: Postcss.Plugin[];
}

async function resolvePostcssConfig(inlineOptions: any, root: URL): Promise<PostCSSConfigResult> {
	if (isObject(inlineOptions)) {
		const options = { ...inlineOptions };
		delete options.plugins;
		return {
			options,
			plugins: inlineOptions.plugins || [],
		};
	}
	const searchPath = typeof inlineOptions === 'string' ? inlineOptions : fileURLToPath(root);
	try {
		// @ts-ignore
		return await postcssrc({}, searchPath);
	} catch (err: any) {
		if (!/No PostCSS Config found/.test(err.message)) {
			throw err;
		}
		return {
			options: {},
			plugins: [],
		};
	}
}

export const LEGACY_ASTRO_CONFIG_KEYS = new Set([
	'projectRoot',
	'src',
	'pages',
	'public',
	'dist',
	'styleOptions',
	'markdownOptions',
	'buildOptions',
	'devOptions',
	'experimentalIntegrations',
]);

export const AstroConfigSchema = z.object({
	adapter: z.object({ name: z.string(), hooks: z.object({}).passthrough().default({}) }).optional(),
	root: z
		.string()
		.optional()
		.default('.')
		.transform((val) => new URL(val)),
	srcDir: z
		.string()
		.optional()
		.default('./src')
		.transform((val) => new URL(val)),
	publicDir: z
		.string()
		.optional()
		.default('./public')
		.transform((val) => new URL(val)),
	outDir: z
		.string()
		.optional()
		.default('./dist')
		.transform((val) => new URL(val)),
	site: z
		.string()
		.url()
		.optional()
		.transform((val) => (val ? appendForwardSlash(val) : val))
		.refine((val) => !val || new URL(val).pathname.length <= 1, {
			message:
				'"site" must be a valid URL origin (ex: "https://example.com") but cannot contain a URL path (ex: "https://example.com/blog"). Use "base" to configure your deployed URL path',
		}),
	base: z
		.string()
		.optional()
		.default('./')
		.transform((val) => (val ? appendForwardSlash(trimSlashes(val)) : val)),
	trailingSlash: z
		.union([z.literal('always'), z.literal('never'), z.literal('ignore')])
		.optional()
		.default('ignore'),
	build: z
		.object({
			format: z
				.union([z.literal('file'), z.literal('directory')])
				.optional()
				.default('directory'),
		})
		.optional()
		.default({}),
	server: z.preprocess(
		// preprocess
		// NOTE: Uses the "error" command here because this is overwritten by the
		// individualized schema parser with the correct command.
		(val) => (typeof val === 'function' ? val({ command: 'error' }) : val),
		// validate
		z
			.object({
				host: z.union([z.string(), z.boolean()]).optional().default(false),
				port: z.number().optional().default(3000),
			})
			.optional()
			.default({})
	),
	integrations: z.preprocess(
		// preprocess
		(val) => (Array.isArray(val) ? val.flat(Infinity).filter(Boolean) : val),
		// validate
		z
			.array(z.object({ name: z.string(), hooks: z.object({}).passthrough().default({}) }))
			.default([])
	),
	style: z
		.object({
			postcss: z
				.object({
					options: z.any(),
					plugins: z.array(z.any()),
				})
				.optional()
				.default({ options: {}, plugins: [] }),
		})
		.optional()
		.default({}),
<<<<<<< HEAD
	markdown: astroMarkdownOptions.default({}),
=======
	markdown: z
		.object({
			drafts: z.boolean().optional().default(false),
			mode: z
				.union([z.literal('md'), z.literal('mdx')])
				.optional()
				// NOTE: "mdx" allows us to parse/compile Astro components in markdown.
				// TODO: This should probably be updated to something more like "md" | "astro"
				.default('mdx'),
			syntaxHighlight: z
				.union([z.literal('shiki'), z.literal('prism'), z.literal(false)])
				.optional()
				.default('shiki'),
			// TODO: add better type checking
			shikiConfig: z.any().optional().default({}),
			remarkPlugins: z.array(z.any()).optional().default([]),
			rehypePlugins: z.array(z.any()).optional().default([]),
		})
		.passthrough()
		.optional()
		.default({}),
>>>>>>> ce0c54ae
	vite: z.any().optional().default({}),
	experimental: z
		.object({
			ssr: z.boolean().optional().default(false),
			integrations: z.boolean().optional().default(false),
		})
		.optional()
		.default({}),
});

/** Turn raw config values into normalized values */
export async function validateConfig(
	userConfig: any,
	root: string,
	cmd: string
): Promise<AstroConfig> {
	const fileProtocolRoot = pathToFileURL(root + path.sep);
	// Manual deprecation checks
	/* eslint-disable no-console */
	if (userConfig.hasOwnProperty('renderers')) {
		console.error('Astro "renderers" are now "integrations"!');
		console.error('Update your configuration and install new dependencies:');
		try {
			const rendererKeywords = userConfig.renderers.map((r: string) =>
				r.replace('@astrojs/renderer-', '')
			);
			const rendererImports = rendererKeywords
				.map((r: string) => `  import ${r} from '@astrojs/${r === 'solid' ? 'solid-js' : r}';`)
				.join('\n');
			const rendererIntegrations = rendererKeywords.map((r: string) => `    ${r}(),`).join('\n');
			console.error('');
			console.error(colors.dim('  // astro.config.js'));
			if (rendererImports.length > 0) {
				console.error(colors.green(rendererImports));
			}
			console.error('');
			console.error(colors.dim('  // ...'));
			if (rendererIntegrations.length > 0) {
				console.error(colors.green('  integrations: ['));
				console.error(colors.green(rendererIntegrations));
				console.error(colors.green('  ],'));
			} else {
				console.error(colors.green('  integrations: [],'));
			}
			console.error('');
		} catch (err) {
			// We tried, better to just exit.
		}
		process.exit(1);
	}

	let oldConfig = false;
	for (const key of Object.keys(userConfig)) {
		if (LEGACY_ASTRO_CONFIG_KEYS.has(key)) {
			oldConfig = true;
			break;
		}
	}
	if (oldConfig) {
		throw new Error(
			`Legacy configuration detected. Please update your configuration to the new format!\nSee https://astro.build/config for more information.`
		);
	}
	/* eslint-enable no-console */

	// We need to extend the global schema to add transforms that are relative to root.
	// This is type checked against the global schema to make sure we still match.
	const AstroConfigRelativeSchema = AstroConfigSchema.extend({
		root: z
			.string()
			.default('.')
			.transform((val) => new URL(appendForwardSlash(val), fileProtocolRoot)),
		srcDir: z
			.string()
			.default('./src')
			.transform((val) => new URL(appendForwardSlash(val), fileProtocolRoot)),
		publicDir: z
			.string()
			.default('./public')
			.transform((val) => new URL(appendForwardSlash(val), fileProtocolRoot)),
		outDir: z
			.string()
			.default('./dist')
			.transform((val) => new URL(appendForwardSlash(val), fileProtocolRoot)),
		server: z.preprocess(
			// preprocess
			(val) =>
				typeof val === 'function' ? val({ command: cmd === 'dev' ? 'dev' : 'preview' }) : val,
			// validate
			z
				.object({
					host: z.union([z.string(), z.boolean()]).optional().default(false),
					port: z.number().optional().default(3000),
				})
				.optional()
				.default({})
		),
		style: z
			.object({
				postcss: z.preprocess(
					(val) => resolvePostcssConfig(val, fileProtocolRoot),
					z
						.object({
							options: z.any(),
							plugins: z.array(z.any()),
						})
						.optional()
						.default({ options: {}, plugins: [] })
				),
			})
			.optional()
			.default({}),
	});
	// First-Pass Validation
	const result = {
		...(await AstroConfigRelativeSchema.parseAsync(userConfig)),
		_ctx: { scripts: [], renderers: [], adapter: undefined },
	};
	// Final-Pass Validation (perform checks that require the full config object)
	if (
		!result.experimental?.integrations &&
		!result.integrations.every((int) => int.name.startsWith('@astrojs/'))
	) {
		throw new Error(
			[
				`Astro integrations are still experimental.`,
				``,
				`Only official "@astrojs/*" integrations are currently supported.`,
				`To enable 3rd-party integrations, use the "--experimental-integrations" flag.`,
				`Breaking changes may occur in this API before Astro v1.0 is released.`,
				``,
			].join('\n')
		);
	}
	// If successful, return the result as a verified AstroConfig object.
	return result;
}

/** Convert the generic "yargs" flag object into our own, custom TypeScript object. */
function resolveFlags(flags: Partial<Flags>): CLIFlags {
	return {
		root: typeof flags.root === 'string' ? flags.root : undefined,
		site: typeof flags.site === 'string' ? flags.site : undefined,
		port: typeof flags.port === 'number' ? flags.port : undefined,
		config: typeof flags.config === 'string' ? flags.config : undefined,
		host:
			typeof flags.host === 'string' || typeof flags.host === 'boolean' ? flags.host : undefined,
		experimentalSsr: typeof flags.experimentalSsr === 'boolean' ? flags.experimentalSsr : false,
		experimentalIntegrations:
			typeof flags.experimentalIntegrations === 'boolean' ? flags.experimentalIntegrations : false,
		drafts: typeof flags.drafts === 'boolean' ? flags.drafts : false,
	};
}

/** Merge CLI flags & user config object (CLI flags take priority) */
function mergeCLIFlags(astroConfig: AstroUserConfig, flags: CLIFlags, cmd: string) {
	astroConfig.server = astroConfig.server || {};
	astroConfig.experimental = astroConfig.experimental || {};
	astroConfig.markdown = astroConfig.markdown || {};
	if (typeof flags.site === 'string') astroConfig.site = flags.site;
	if (typeof flags.experimentalSsr === 'boolean')
		astroConfig.experimental.ssr = flags.experimentalSsr;
	if (typeof flags.experimentalIntegrations === 'boolean')
		astroConfig.experimental.integrations = flags.experimentalIntegrations;
	if (typeof flags.drafts === 'boolean') astroConfig.markdown.drafts = flags.drafts;
	if (typeof flags.port === 'number') {
		// @ts-expect-error astroConfig.server may be a function, but TS doesn't like attaching properties to a function.
		// TODO: Come back here and refactor to remove this expected error.
		astroConfig.server.port = flags.port;
	}
	if (typeof flags.host === 'string' || typeof flags.host === 'boolean') {
		// @ts-expect-error astroConfig.server may be a function, but TS doesn't like attaching properties to a function.
		// TODO: Come back here and refactor to remove this expected error.
		astroConfig.server.host = flags.host;
	}
	return astroConfig;
}

interface LoadConfigOptions {
	cwd?: string;
	flags?: Flags;
	cmd: string;
	validate?: boolean;
}

/**
 * Resolve the file URL of the user's `astro.config.js|cjs|mjs|ts` file
 * Note: currently the same as loadConfig but only returns the `filePath`
 * instead of the resolved config
 */
export async function resolveConfigURL(
	configOptions: Pick<LoadConfigOptions, 'cwd' | 'flags'>
): Promise<URL | undefined> {
	const root = configOptions.cwd ? path.resolve(configOptions.cwd) : process.cwd();
	const flags = resolveFlags(configOptions.flags || {});
	let userConfigPath: string | undefined;

	if (flags?.config) {
		userConfigPath = /^\.*\//.test(flags.config) ? flags.config : `./${flags.config}`;
		userConfigPath = fileURLToPath(new URL(userConfigPath, `file://${root}/`));
	}
	// Automatically load config file using Proload
	// If `userConfigPath` is `undefined`, Proload will search for `astro.config.[cm]?[jt]s`
	const config = await load('astro', { mustExist: false, cwd: root, filePath: userConfigPath });
	if (config) {
		return pathToFileURL(config.filePath);
	}
}

/** Attempt to load an `astro.config.mjs` file */
export async function loadConfig(configOptions: LoadConfigOptions): Promise<AstroConfig> {
	const root = configOptions.cwd ? path.resolve(configOptions.cwd) : process.cwd();
	const flags = resolveFlags(configOptions.flags || {});
	let userConfig: AstroUserConfig = {};
	let userConfigPath: string | undefined;

	if (flags?.config) {
		userConfigPath = /^\.*\//.test(flags.config) ? flags.config : `./${flags.config}`;
		userConfigPath = fileURLToPath(
			new URL(userConfigPath, appendForwardSlash(pathToFileURL(root).toString()))
		);
	}

	// Automatically load config file using Proload
	// If `userConfigPath` is `undefined`, Proload will search for `astro.config.[cm]?[jt]s`
	let config;
	try {
		config = await load('astro', {
			mustExist: !!userConfigPath,
			cwd: root,
			filePath: userConfigPath,
		});
	} catch (err) {
		if (err instanceof ProloadError && flags.config) {
			throw new Error(`Unable to resolve --config "${flags.config}"! Does the file exist?`);
		}
		throw err;
	}
	if (config) {
		userConfig = config.value;
	}
	return resolveConfig(userConfig, root, flags, configOptions.cmd);
}

/** Attempt to resolve an Astro configuration object. Normalize, validate, and return. */
export async function resolveConfig(
	userConfig: AstroUserConfig,
	root: string,
	flags: CLIFlags = {},
	cmd: string
): Promise<AstroConfig> {
	const mergedConfig = mergeCLIFlags(userConfig, flags, cmd);
	const validatedConfig = await validateConfig(mergedConfig, root, cmd);

	return validatedConfig;
}

function mergeConfigRecursively(
	defaults: Record<string, any>,
	overrides: Record<string, any>,
	rootPath: string
) {
	const merged: Record<string, any> = { ...defaults };
	for (const key in overrides) {
		const value = overrides[key];
		if (value == null) {
			continue;
		}

		const existing = merged[key];

		if (existing == null) {
			merged[key] = value;
			continue;
		}

		// fields that require special handling:
		if (key === 'vite' && rootPath === '') {
			merged[key] = mergeViteConfig(existing, value);
			continue;
		}

		if (Array.isArray(existing) || Array.isArray(value)) {
			merged[key] = [...arraify(existing ?? []), ...arraify(value ?? [])];
			continue;
		}
		if (isObject(existing) && isObject(value)) {
			merged[key] = mergeConfigRecursively(existing, value, rootPath ? `${rootPath}.${key}` : key);
			continue;
		}

		merged[key] = value;
	}
	return merged;
}

export function mergeConfig(
	defaults: Record<string, any>,
	overrides: Record<string, any>,
	isRoot = true
): Record<string, any> {
	return mergeConfigRecursively(defaults, overrides, isRoot ? '' : '.');
}<|MERGE_RESOLUTION|>--- conflicted
+++ resolved
@@ -147,31 +147,7 @@
 		})
 		.optional()
 		.default({}),
-<<<<<<< HEAD
 	markdown: astroMarkdownOptions.default({}),
-=======
-	markdown: z
-		.object({
-			drafts: z.boolean().optional().default(false),
-			mode: z
-				.union([z.literal('md'), z.literal('mdx')])
-				.optional()
-				// NOTE: "mdx" allows us to parse/compile Astro components in markdown.
-				// TODO: This should probably be updated to something more like "md" | "astro"
-				.default('mdx'),
-			syntaxHighlight: z
-				.union([z.literal('shiki'), z.literal('prism'), z.literal(false)])
-				.optional()
-				.default('shiki'),
-			// TODO: add better type checking
-			shikiConfig: z.any().optional().default({}),
-			remarkPlugins: z.array(z.any()).optional().default([]),
-			rehypePlugins: z.array(z.any()).optional().default([]),
-		})
-		.passthrough()
-		.optional()
-		.default({}),
->>>>>>> ce0c54ae
 	vite: z.any().optional().default({}),
 	experimental: z
 		.object({
