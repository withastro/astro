import type { AstroTelemetry } from '@astrojs/telemetry';
import type { AddressInfo } from 'net';
import type { AstroSettings } from '../../@types/astro';
import type { LogOptions } from '../logger/core';

import fs from 'fs';
import http from 'http';
import { performance } from 'perf_hooks';
import sirv from 'sirv';
import { fileURLToPath } from 'url';
import { notFoundTemplate, subpathNotUsedTemplate } from '../../template/4xx.js';
import { error, info } from '../logger/core.js';
import * as msg from '../messages.js';
import { getResolvedHostForHttpServer } from './util.js';

interface PreviewOptions {
	logging: LogOptions;
	telemetry: AstroTelemetry;
}

export interface PreviewServer {
	host?: string;
	port: number;
	server: http.Server;
	closed(): Promise<void>;
	stop(): Promise<void>;
}

const HAS_FILE_EXTENSION_REGEXP = /^.*\.[^\\]+$/;

/** The primary dev action */
export default async function preview(
	settings: AstroSettings,
	{ logging }: PreviewOptions
): Promise<PreviewServer> {
	if (settings.config.output === 'server') {
		throw new Error(
			`[preview] 'output: server' not supported. Use your deploy platform's preview command directly instead, if one exists. (ex: 'netlify dev', 'vercel dev', 'wrangler', etc.)`
		);
	}
	const startServerTime = performance.now();
	const defaultOrigin = 'http://localhost';
	const trailingSlash = settings.config.trailingSlash;
	/** Base request URL. */
	let baseURL = new URL(settings.config.base, new URL(settings.config.site || '/', defaultOrigin));
	const staticFileServer = sirv(fileURLToPath(settings.config.outDir), {
		dev: true,
		etag: true,
		maxAge: 0,
	});
	// Create the preview server, send static files out of the `dist/` directory.
	const server = http.createServer((req, res) => {
		const requestURL = new URL(req.url as string, defaultOrigin);

		// respond 404 to requests outside the base request directory
		if (!requestURL.pathname.startsWith(baseURL.pathname)) {
			res.statusCode = 404;
			res.end(subpathNotUsedTemplate(baseURL.pathname, requestURL.pathname));
			return;
		}

		/** Relative request path. */
		const pathname = requestURL.pathname.slice(baseURL.pathname.length - 1);

		const isRoot = pathname === '/';
		const hasTrailingSlash = isRoot || pathname.endsWith('/');

		function sendError(message: string) {
			res.statusCode = 404;
			res.end(notFoundTemplate(pathname, message));
		}

		switch (true) {
			case hasTrailingSlash && trailingSlash == 'never' && !isRoot:
				sendError('Not Found (trailingSlash is set to "never")');
				return;
			case !hasTrailingSlash &&
				trailingSlash == 'always' &&
				!isRoot &&
				!HAS_FILE_EXTENSION_REGEXP.test(pathname):
				sendError('Not Found (trailingSlash is set to "always")');
				return;
			default: {
				// HACK: rewrite req.url so that sirv finds the file
				req.url = '/' + req.url?.replace(baseURL.pathname, '');
				staticFileServer(req, res, () => {
					const errorPagePath = fileURLToPath(settings.config.outDir + '/404.html');
					if (fs.existsSync(errorPagePath)) {
						res.statusCode = 404;
						res.setHeader('Content-Type', 'text/html;charset=utf-8');
						res.end(fs.readFileSync(errorPagePath));
					} else {
						staticFileServer(req, res, () => {
							sendError('Not Found');
						});
					}
				});
				return;
			}
		}
	});

	let { port } = settings.config.server;
	const host = getResolvedHostForHttpServer(settings.config.server.host);

	let httpServer: http.Server;

	/** Expose dev server to `port` */
	function startServer(timerStart: number): Promise<void> {
		let showedPortTakenMsg = false;
		let showedListenMsg = false;
		return new Promise<void>((resolve, reject) => {
			const listen = () => {
				httpServer = server.listen(port, host, async () => {
					if (!showedListenMsg) {
						const resolvedUrls = msg.resolveServerUrls({
							address: server.address() as AddressInfo,
							host: config.server.host,
							https: false,
						});
						info(
							logging,
							null,
							msg.serverStart({
								startupTime: performance.now() - timerStart,
<<<<<<< HEAD
								resolvedUrls,
								host: config.server.host,
=======
								config: settings.config,
								devServerAddressInfo,
								https: false,
>>>>>>> 1c36b0ec
								site: baseURL,
							})
						);
					}
					showedListenMsg = true;
					resolve();
				});
				httpServer?.on('error', onError);
			};

			const onError = (err: NodeJS.ErrnoException) => {
				if (err.code && err.code === 'EADDRINUSE') {
					if (!showedPortTakenMsg) {
						info(logging, 'astro', msg.portInUse({ port }));
						showedPortTakenMsg = true; // only print this once
					}
					port++;
					return listen(); // retry
				} else {
					error(logging, 'astro', err.stack || err.message);
					httpServer?.removeListener('error', onError);
					reject(err); // reject
				}
			};

			listen();
		});
	}

	// Start listening on `hostname:port`.
	await startServer(startServerTime);

	// Resolves once the server is closed
	function closed() {
		return new Promise<void>((resolve, reject) => {
			httpServer!.addListener('close', resolve);
			httpServer!.addListener('error', reject);
		});
	}

	return {
		host,
		port,
		closed,
		server: httpServer!,
		stop: async () => {
			await new Promise((resolve, reject) => {
				httpServer.close((err) => (err ? reject(err) : resolve(undefined)));
			});
		},
	};
}<|MERGE_RESOLUTION|>--- conflicted
+++ resolved
@@ -123,14 +123,8 @@
 							null,
 							msg.serverStart({
 								startupTime: performance.now() - timerStart,
-<<<<<<< HEAD
 								resolvedUrls,
-								host: config.server.host,
-=======
-								config: settings.config,
-								devServerAddressInfo,
-								https: false,
->>>>>>> 1c36b0ec
+								host: settings.config.server.host,
 								site: baseURL,
 							})
 						);
