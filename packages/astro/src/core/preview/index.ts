--- conflicted
+++ resolved
@@ -13,12 +13,7 @@
 import { ensureProcessNodeEnv } from '../util.js';
 import createStaticPreviewServer from './static-preview-server.js';
 import { getResolvedHostForHttpServer } from './util.js';
-<<<<<<< HEAD
-import { ensureProcessNodeEnv } from '../util.js';
-import { apply as applyPolyfills } from '../polyfill.js';
 import { ensureCodegenDirExists } from '../../config/types.js';
-=======
->>>>>>> 08cdd091
 
 /**
  * Starts a local server to serve your static dist/ directory. This command is useful for previewing
