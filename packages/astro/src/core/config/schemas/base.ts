import type { OutgoingHttpHeaders } from 'node:http';
import type {
	ShikiConfig,
	RehypePlugin as _RehypePlugin,
	RemarkPlugin as _RemarkPlugin,
	RemarkRehype as _RemarkRehype,
} from '@astrojs/markdown-remark';
import { markdownConfigDefaults, syntaxHighlightDefaults } from '@astrojs/markdown-remark';
import { type BuiltinTheme, bundledThemes } from 'shiki';
import { z } from 'zod';
import { localFontFamilySchema, remoteFontFamilySchema } from '../../../assets/fonts/config.js';
import { EnvSchema } from '../../../env/schema.js';
import type { AstroUserConfig, ViteUserConfig } from '../../../types/public/config.js';
import { allowedDirectivesSchema, cspAlgorithmSchema, cspHashSchema } from '../../csp/config.js';

// The below types are required boilerplate to workaround a Zod issue since v3.21.2. Since that version,
// Zod's compiled TypeScript would "simplify" certain values to their base representation, causing references
// to transitive dependencies that Astro don't depend on (e.g. `mdast-util-to-hast` or `remark-rehype`). For example:
//
// ```ts
// // input
// type Foo = { bar: string };
// export const value: Foo;
//
// // output
// export const value: { bar: string }; // <-- `Foo` is gone
// ```
//
// The types below will "complexify" the types so that TypeScript would not simplify them. This way it will
// reference the complex type directly, instead of referencing non-existent transitive dependencies.
//
// Also, make sure to not index the complexified type, as it would return a simplified value type, which goes
// back to the issue again. The complexified type should be the base representation that we want to expose.

/** @lintignore */
// eslint-disable-next-line @typescript-eslint/no-empty-object-type
export interface ComplexifyUnionObj {}

type ComplexifyWithUnion<T> = T & ComplexifyUnionObj;
type ComplexifyWithOmit<T> = Omit<T, '__nonExistent'>;

type ShikiLang = ComplexifyWithUnion<NonNullable<ShikiConfig['langs']>[number]>;
type ShikiTheme = ComplexifyWithUnion<NonNullable<ShikiConfig['theme']>>;
type ShikiTransformer = ComplexifyWithUnion<NonNullable<ShikiConfig['transformers']>[number]>;
type RehypePlugin = ComplexifyWithUnion<_RehypePlugin>;
type RemarkPlugin = ComplexifyWithUnion<_RemarkPlugin>;
/** @lintignore */
export type RemarkRehype = ComplexifyWithOmit<_RemarkRehype>;

export const ASTRO_CONFIG_DEFAULTS = {
	root: '.',
	srcDir: './src',
	publicDir: './public',
	outDir: './dist',
	cacheDir: './node_modules/.astro',
	base: '/',
	trailingSlash: 'ignore',
	build: {
		format: 'directory',
		client: './client/',
		server: './server/',
		assets: '_astro',
		serverEntry: 'entry.mjs',
		redirects: true,
		inlineStylesheets: 'auto',
		concurrency: 1,
	},
	image: {
		endpoint: { entrypoint: undefined, route: '/_image' },
		service: { entrypoint: 'astro/assets/services/sharp', config: {} },
		experimentalDefaultStyles: true,
	},
	devToolbar: {
		enabled: true,
	},
	compressHTML: true,
	server: {
		host: false,
		port: 4321,
		open: false,
		allowedHosts: [],
	},
	integrations: [],
	markdown: markdownConfigDefaults,
	vite: {},
	legacy: {
		collections: false,
	},
	redirects: {},
	security: {
		checkOrigin: true,
	},
	env: {
		schema: {},
		validateSecrets: false,
	},
	session: undefined,
	experimental: {
		clientPrerender: false,
		contentIntellisense: false,
		responsiveImages: false,
		headingIdCompat: false,
		preserveScriptOrder: false,
<<<<<<< HEAD
		liveContentCollections: false,
=======
		csp: false,
>>>>>>> 761abb61
	},
} satisfies AstroUserConfig & { server: { open: boolean } };

const highlighterTypesSchema = z
	.union([z.literal('shiki'), z.literal('prism')])
	.default(syntaxHighlightDefaults.type);

export const AstroConfigSchema = z.object({
	root: z
		.string()
		.optional()
		.default(ASTRO_CONFIG_DEFAULTS.root)
		.transform((val) => new URL(val)),
	srcDir: z
		.string()
		.optional()
		.default(ASTRO_CONFIG_DEFAULTS.srcDir)
		.transform((val) => new URL(val)),
	publicDir: z
		.string()
		.optional()
		.default(ASTRO_CONFIG_DEFAULTS.publicDir)
		.transform((val) => new URL(val)),
	outDir: z
		.string()
		.optional()
		.default(ASTRO_CONFIG_DEFAULTS.outDir)
		.transform((val) => new URL(val)),
	cacheDir: z
		.string()
		.optional()
		.default(ASTRO_CONFIG_DEFAULTS.cacheDir)
		.transform((val) => new URL(val)),
	site: z.string().url().optional(),
	compressHTML: z.boolean().optional().default(ASTRO_CONFIG_DEFAULTS.compressHTML),
	base: z.string().optional().default(ASTRO_CONFIG_DEFAULTS.base),
	trailingSlash: z
		.union([z.literal('always'), z.literal('never'), z.literal('ignore')])
		.optional()
		.default(ASTRO_CONFIG_DEFAULTS.trailingSlash),
	output: z
		.union([z.literal('static'), z.literal('server')])
		.optional()
		.default('static'),
	scopedStyleStrategy: z
		.union([z.literal('where'), z.literal('class'), z.literal('attribute')])
		.optional()
		.default('attribute'),
	adapter: z.object({ name: z.string(), hooks: z.object({}).passthrough().default({}) }).optional(),
	integrations: z.preprocess(
		// preprocess
		(val) => (Array.isArray(val) ? val.flat(Infinity).filter(Boolean) : val),
		// validate
		z
			.array(z.object({ name: z.string(), hooks: z.object({}).passthrough().default({}) }))
			.default(ASTRO_CONFIG_DEFAULTS.integrations),
	),
	build: z
		.object({
			format: z
				.union([z.literal('file'), z.literal('directory'), z.literal('preserve')])
				.optional()
				.default(ASTRO_CONFIG_DEFAULTS.build.format),
			client: z
				.string()
				.optional()
				.default(ASTRO_CONFIG_DEFAULTS.build.client)
				.transform((val) => new URL(val)),
			server: z
				.string()
				.optional()
				.default(ASTRO_CONFIG_DEFAULTS.build.server)
				.transform((val) => new URL(val)),
			assets: z.string().optional().default(ASTRO_CONFIG_DEFAULTS.build.assets),
			assetsPrefix: z
				.string()
				.optional()
				.or(z.object({ fallback: z.string() }).and(z.record(z.string())).optional()),
			serverEntry: z.string().optional().default(ASTRO_CONFIG_DEFAULTS.build.serverEntry),
			redirects: z.boolean().optional().default(ASTRO_CONFIG_DEFAULTS.build.redirects),
			inlineStylesheets: z
				.enum(['always', 'auto', 'never'])
				.optional()
				.default(ASTRO_CONFIG_DEFAULTS.build.inlineStylesheets),
			concurrency: z.number().min(1).optional().default(ASTRO_CONFIG_DEFAULTS.build.concurrency),
		})
		.default({}),
	server: z.preprocess(
		// preprocess
		// NOTE: Uses the "error" command here because this is overwritten by the
		// individualized schema parser with the correct command.
		(val) => (typeof val === 'function' ? val({ command: 'error' }) : val),
		// validate
		z
			.object({
				open: z
					.union([z.string(), z.boolean()])
					.optional()
					.default(ASTRO_CONFIG_DEFAULTS.server.open),
				host: z
					.union([z.string(), z.boolean()])
					.optional()
					.default(ASTRO_CONFIG_DEFAULTS.server.host),
				port: z.number().optional().default(ASTRO_CONFIG_DEFAULTS.server.port),
				headers: z.custom<OutgoingHttpHeaders>().optional(),
				allowedHosts: z
					.union([z.array(z.string()), z.literal(true)])
					.optional()
					.default(ASTRO_CONFIG_DEFAULTS.server.allowedHosts),
			})
			.default({}),
	),
	redirects: z
		.record(
			z.string(),
			z.union([
				z.string(),
				z.object({
					status: z.union([
						z.literal(300),
						z.literal(301),
						z.literal(302),
						z.literal(303),
						z.literal(304),
						z.literal(307),
						z.literal(308),
					]),
					destination: z.string(),
				}),
			]),
		)
		.default(ASTRO_CONFIG_DEFAULTS.redirects),
	prefetch: z
		.union([
			z.boolean(),
			z.object({
				prefetchAll: z.boolean().optional(),
				defaultStrategy: z.enum(['tap', 'hover', 'viewport', 'load']).optional(),
			}),
		])
		.optional(),
	image: z
		.object({
			endpoint: z
				.object({
					route: z
						.literal('/_image')
						.or(z.string())
						.default(ASTRO_CONFIG_DEFAULTS.image.endpoint.route),
					entrypoint: z.string().optional(),
				})
				.default(ASTRO_CONFIG_DEFAULTS.image.endpoint),
			service: z
				.object({
					entrypoint: z
						.union([z.literal('astro/assets/services/sharp'), z.string()])
						.default(ASTRO_CONFIG_DEFAULTS.image.service.entrypoint),
					config: z.record(z.any()).default({}),
				})
				.default(ASTRO_CONFIG_DEFAULTS.image.service),
			domains: z.array(z.string()).default([]),
			remotePatterns: z
				.array(
					z.object({
						protocol: z.string().optional(),
						hostname: z.string().optional(),
						port: z.string().optional(),
						pathname: z.string().optional(),
					}),
				)
				.default([]),
			experimentalLayout: z.enum(['constrained', 'fixed', 'full-width', 'none']).optional(),
			experimentalObjectFit: z.string().optional(),
			experimentalObjectPosition: z.string().optional(),
			experimentalBreakpoints: z.array(z.number()).optional(),
			experimentalDefaultStyles: z
				.boolean()
				.default(ASTRO_CONFIG_DEFAULTS.image.experimentalDefaultStyles),
		})
		.default(ASTRO_CONFIG_DEFAULTS.image),
	devToolbar: z
		.object({
			enabled: z.boolean().default(ASTRO_CONFIG_DEFAULTS.devToolbar.enabled),
		})
		.default(ASTRO_CONFIG_DEFAULTS.devToolbar),
	markdown: z
		.object({
			syntaxHighlight: z
				.union([
					z
						.object({
							type: highlighterTypesSchema,
							excludeLangs: z
								.array(z.string())
								.optional()
								.default(syntaxHighlightDefaults.excludeLangs),
						})
						.default(syntaxHighlightDefaults),
					highlighterTypesSchema,
					z.literal(false),
				])
				.default(ASTRO_CONFIG_DEFAULTS.markdown.syntaxHighlight),
			shikiConfig: z
				.object({
					langs: z
						.custom<ShikiLang>()
						.array()
						.transform((langs) => {
							for (const lang of langs) {
								// shiki 1.0 compat
								if (typeof lang === 'object') {
									// `id` renamed to `name` (always override)
									if ((lang as any).id) {
										lang.name = (lang as any).id;
									}
									// `grammar` flattened to lang itself
									if ((lang as any).grammar) {
										Object.assign(lang, (lang as any).grammar);
									}
								}
							}
							return langs;
						})
						.default([]),
					langAlias: z
						.record(z.string(), z.string())
						.optional()
						.default(ASTRO_CONFIG_DEFAULTS.markdown.shikiConfig.langAlias!),
					theme: z
						.enum(Object.keys(bundledThemes) as [BuiltinTheme, ...BuiltinTheme[]])
						.or(z.custom<ShikiTheme>())
						.default(ASTRO_CONFIG_DEFAULTS.markdown.shikiConfig.theme!),
					themes: z
						.record(
							z
								.enum(Object.keys(bundledThemes) as [BuiltinTheme, ...BuiltinTheme[]])
								.or(z.custom<ShikiTheme>()),
						)
						.default(ASTRO_CONFIG_DEFAULTS.markdown.shikiConfig.themes!),
					defaultColor: z
						.union([z.literal('light'), z.literal('dark'), z.string(), z.literal(false)])
						.optional(),
					wrap: z.boolean().or(z.null()).default(ASTRO_CONFIG_DEFAULTS.markdown.shikiConfig.wrap!),
					transformers: z
						.custom<ShikiTransformer>()
						.array()
						.default(ASTRO_CONFIG_DEFAULTS.markdown.shikiConfig.transformers!),
				})
				.default({}),
			remarkPlugins: z
				.union([
					z.string(),
					z.tuple([z.string(), z.any()]),
					z.custom<RemarkPlugin>((data) => typeof data === 'function'),
					z.tuple([z.custom<RemarkPlugin>((data) => typeof data === 'function'), z.any()]),
				])
				.array()
				.default(ASTRO_CONFIG_DEFAULTS.markdown.remarkPlugins),
			rehypePlugins: z
				.union([
					z.string(),
					z.tuple([z.string(), z.any()]),
					z.custom<RehypePlugin>((data) => typeof data === 'function'),
					z.tuple([z.custom<RehypePlugin>((data) => typeof data === 'function'), z.any()]),
				])
				.array()
				.default(ASTRO_CONFIG_DEFAULTS.markdown.rehypePlugins),
			remarkRehype: z
				.custom<RemarkRehype>((data) => data instanceof Object && !Array.isArray(data))
				.default(ASTRO_CONFIG_DEFAULTS.markdown.remarkRehype),
			gfm: z.boolean().default(ASTRO_CONFIG_DEFAULTS.markdown.gfm),
			smartypants: z.boolean().default(ASTRO_CONFIG_DEFAULTS.markdown.smartypants),
		})
		.default({}),
	vite: z
		.custom<ViteUserConfig>((data) => data instanceof Object && !Array.isArray(data))
		.default(ASTRO_CONFIG_DEFAULTS.vite),
	i18n: z.optional(
		z
			.object({
				defaultLocale: z.string(),
				locales: z.array(
					z.union([
						z.string(),
						z.object({
							path: z.string(),
							codes: z.string().array().nonempty(),
						}),
					]),
				),
				domains: z
					.record(
						z.string(),
						z
							.string()
							.url(
								"The domain value must be a valid URL, and it has to start with 'https' or 'http'.",
							),
					)
					.optional(),
				fallback: z.record(z.string(), z.string()).optional(),
				routing: z
					.literal('manual')
					.or(
						z.object({
							prefixDefaultLocale: z.boolean().optional().default(false),
							// TODO: Astro 6.0 change to false
							redirectToDefaultLocale: z.boolean().optional().default(true),
							fallbackType: z.enum(['redirect', 'rewrite']).optional().default('redirect'),
						}),
					)
					.optional()
					.default({}),
			})
			.optional(),
	),
	security: z
		.object({
			checkOrigin: z.boolean().default(ASTRO_CONFIG_DEFAULTS.security.checkOrigin),
		})
		.optional()
		.default(ASTRO_CONFIG_DEFAULTS.security),
	env: z
		.object({
			schema: EnvSchema.optional().default(ASTRO_CONFIG_DEFAULTS.env.schema),
			validateSecrets: z.boolean().optional().default(ASTRO_CONFIG_DEFAULTS.env.validateSecrets),
		})
		.strict()
		.optional()
		.default(ASTRO_CONFIG_DEFAULTS.env),
	session: z
		.object({
			driver: z.string(),
			options: z.record(z.any()).optional(),
			cookie: z
				.object({
					name: z.string().optional(),
					domain: z.string().optional(),
					path: z.string().optional(),
					maxAge: z.number().optional(),
					sameSite: z.union([z.enum(['strict', 'lax', 'none']), z.boolean()]).optional(),
					secure: z.boolean().optional(),
				})
				.or(z.string())
				.transform((val) => {
					if (typeof val === 'string') {
						return { name: val };
					}
					return val;
				})
				.optional(),
			ttl: z.number().optional(),
		})
		.optional(),
	experimental: z
		.object({
			clientPrerender: z
				.boolean()
				.optional()
				.default(ASTRO_CONFIG_DEFAULTS.experimental.clientPrerender),
			contentIntellisense: z
				.boolean()
				.optional()
				.default(ASTRO_CONFIG_DEFAULTS.experimental.contentIntellisense),
			responsiveImages: z
				.boolean()
				.optional()
				.default(ASTRO_CONFIG_DEFAULTS.experimental.responsiveImages),
			headingIdCompat: z
				.boolean()
				.optional()
				.default(ASTRO_CONFIG_DEFAULTS.experimental.headingIdCompat),
			preserveScriptOrder: z
				.boolean()
				.optional()
				.default(ASTRO_CONFIG_DEFAULTS.experimental.preserveScriptOrder),
			fonts: z.array(z.union([localFontFamilySchema, remoteFontFamilySchema])).optional(),
<<<<<<< HEAD
			liveContentCollections: z
				.boolean()
				.optional()
				.default(ASTRO_CONFIG_DEFAULTS.experimental.liveContentCollections),
=======
			csp: z
				.union([
					z.boolean().optional().default(ASTRO_CONFIG_DEFAULTS.experimental.csp),
					z.object({
						algorithm: cspAlgorithmSchema,
						directives: z.array(allowedDirectivesSchema).optional(),
						styleDirective: z
							.object({
								resources: z.array(z.string()).optional(),
								hashes: z.array(cspHashSchema).optional(),
							})
							.optional(),
						scriptDirective: z
							.object({
								resources: z.array(z.string()).optional(),
								hashes: z.array(cspHashSchema).optional(),
								strictDynamic: z.boolean().optional(),
							})
							.optional(),
					}),
				])
				.optional()
				.default(ASTRO_CONFIG_DEFAULTS.experimental.csp),
>>>>>>> 761abb61
		})
		.strict(
			`Invalid or outdated experimental feature.\nCheck for incorrect spelling or outdated Astro version.\nSee https://docs.astro.build/en/reference/experimental-flags/ for a list of all current experiments.`,
		)
		.default({}),
	legacy: z
		.object({
			collections: z.boolean().optional().default(ASTRO_CONFIG_DEFAULTS.legacy.collections),
		})
		.default({}),
});

export type AstroConfigType = z.infer<typeof AstroConfigSchema>;<|MERGE_RESOLUTION|>--- conflicted
+++ resolved
@@ -101,11 +101,8 @@
 		responsiveImages: false,
 		headingIdCompat: false,
 		preserveScriptOrder: false,
-<<<<<<< HEAD
 		liveContentCollections: false,
-=======
 		csp: false,
->>>>>>> 761abb61
 	},
 } satisfies AstroUserConfig & { server: { open: boolean } };
 
@@ -483,12 +480,10 @@
 				.optional()
 				.default(ASTRO_CONFIG_DEFAULTS.experimental.preserveScriptOrder),
 			fonts: z.array(z.union([localFontFamilySchema, remoteFontFamilySchema])).optional(),
-<<<<<<< HEAD
 			liveContentCollections: z
 				.boolean()
 				.optional()
 				.default(ASTRO_CONFIG_DEFAULTS.experimental.liveContentCollections),
-=======
 			csp: z
 				.union([
 					z.boolean().optional().default(ASTRO_CONFIG_DEFAULTS.experimental.csp),
@@ -512,7 +507,6 @@
 				])
 				.optional()
 				.default(ASTRO_CONFIG_DEFAULTS.experimental.csp),
->>>>>>> 761abb61
 		})
 		.strict(
 			`Invalid or outdated experimental feature.\nCheck for incorrect spelling or outdated Astro version.\nSee https://docs.astro.build/en/reference/experimental-flags/ for a list of all current experiments.`,
