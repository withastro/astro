import type { OutgoingHttpHeaders } from 'node:http';
import type {
	ShikiConfig,
	RehypePlugin as _RehypePlugin,
	RemarkPlugin as _RemarkPlugin,
	RemarkRehype as _RemarkRehype,
} from '@astrojs/markdown-remark';
import { markdownConfigDefaults, syntaxHighlightDefaults } from '@astrojs/markdown-remark';
import { type BuiltinTheme, bundledThemes } from 'shiki';
import { z } from 'zod';
import { EnvSchema } from '../../../env/schema.js';
import type { AstroUserConfig, ViteUserConfig } from '../../../types/public/config.js';

// The below types are required boilerplate to workaround a Zod issue since v3.21.2. Since that version,
// Zod's compiled TypeScript would "simplify" certain values to their base representation, causing references
// to transitive dependencies that Astro don't depend on (e.g. `mdast-util-to-hast` or `remark-rehype`). For example:
//
// ```ts
// // input
// type Foo = { bar: string };
// export const value: Foo;
//
// // output
// export const value: { bar: string }; // <-- `Foo` is gone
// ```
//
// The types below will "complexify" the types so that TypeScript would not simplify them. This way it will
// reference the complex type directly, instead of referencing non-existent transitive dependencies.
//
// Also, make sure to not index the complexified type, as it would return a simplified value type, which goes
// back to the issue again. The complexified type should be the base representation that we want to expose.

// eslint-disable-next-line @typescript-eslint/no-empty-object-type
export interface ComplexifyUnionObj {}

type ComplexifyWithUnion<T> = T & ComplexifyUnionObj;
type ComplexifyWithOmit<T> = Omit<T, '__nonExistent'>;

type ShikiLang = ComplexifyWithUnion<NonNullable<ShikiConfig['langs']>[number]>;
type ShikiTheme = ComplexifyWithUnion<NonNullable<ShikiConfig['theme']>>;
type ShikiTransformer = ComplexifyWithUnion<NonNullable<ShikiConfig['transformers']>[number]>;
type RehypePlugin = ComplexifyWithUnion<_RehypePlugin>;
type RemarkPlugin = ComplexifyWithUnion<_RemarkPlugin>;
export type RemarkRehype = ComplexifyWithOmit<_RemarkRehype>;

export const ASTRO_CONFIG_DEFAULTS = {
	root: '.',
	srcDir: './src',
	publicDir: './public',
	outDir: './dist',
	cacheDir: './node_modules/.astro',
	base: '/',
	trailingSlash: 'ignore',
	build: {
		format: 'directory',
		client: './client/',
		server: './server/',
		assets: '_astro',
		serverEntry: 'entry.mjs',
		redirects: true,
		inlineStylesheets: 'auto',
		concurrency: 1,
	},
	image: {
		endpoint: { entrypoint: undefined, route: '/_image' },
		service: { entrypoint: 'astro/assets/services/sharp', config: {} },
	},
	devToolbar: {
		enabled: true,
	},
	compressHTML: true,
	server: {
		host: false,
		port: 4321,
		open: false,
		allowedHosts: [],
	},
	integrations: [],
	markdown: markdownConfigDefaults,
	vite: {},
	legacy: {
		collections: false,
	},
	redirects: {},
	security: {
		checkOrigin: true,
	},
	env: {
		schema: {},
		validateSecrets: false,
	},
	session: undefined,
	experimental: {
		clientPrerender: false,
		contentIntellisense: false,
		responsiveImages: false,
		svg: false,
<<<<<<< HEAD
		session: false,
=======
		serializeConfig: false,
>>>>>>> 3903068d
		headingIdCompat: false,
		preserveScriptOrder: false,
	},
} satisfies AstroUserConfig & { server: { open: boolean } };

const highlighterTypesSchema = z
	.union([z.literal('shiki'), z.literal('prism')])
	.default(syntaxHighlightDefaults.type);

export const AstroConfigSchema = z.object({
	root: z
		.string()
		.optional()
		.default(ASTRO_CONFIG_DEFAULTS.root)
		.transform((val) => new URL(val)),
	srcDir: z
		.string()
		.optional()
		.default(ASTRO_CONFIG_DEFAULTS.srcDir)
		.transform((val) => new URL(val)),
	publicDir: z
		.string()
		.optional()
		.default(ASTRO_CONFIG_DEFAULTS.publicDir)
		.transform((val) => new URL(val)),
	outDir: z
		.string()
		.optional()
		.default(ASTRO_CONFIG_DEFAULTS.outDir)
		.transform((val) => new URL(val)),
	cacheDir: z
		.string()
		.optional()
		.default(ASTRO_CONFIG_DEFAULTS.cacheDir)
		.transform((val) => new URL(val)),
	site: z.string().url().optional(),
	compressHTML: z.boolean().optional().default(ASTRO_CONFIG_DEFAULTS.compressHTML),
	base: z.string().optional().default(ASTRO_CONFIG_DEFAULTS.base),
	trailingSlash: z
		.union([z.literal('always'), z.literal('never'), z.literal('ignore')])
		.optional()
		.default(ASTRO_CONFIG_DEFAULTS.trailingSlash),
	output: z
		.union([z.literal('static'), z.literal('server')])
		.optional()
		.default('static'),
	scopedStyleStrategy: z
		.union([z.literal('where'), z.literal('class'), z.literal('attribute')])
		.optional()
		.default('attribute'),
	adapter: z.object({ name: z.string(), hooks: z.object({}).passthrough().default({}) }).optional(),
	integrations: z.preprocess(
		// preprocess
		(val) => (Array.isArray(val) ? val.flat(Infinity).filter(Boolean) : val),
		// validate
		z
			.array(z.object({ name: z.string(), hooks: z.object({}).passthrough().default({}) }))
			.default(ASTRO_CONFIG_DEFAULTS.integrations),
	),
	build: z
		.object({
			format: z
				.union([z.literal('file'), z.literal('directory'), z.literal('preserve')])
				.optional()
				.default(ASTRO_CONFIG_DEFAULTS.build.format),
			client: z
				.string()
				.optional()
				.default(ASTRO_CONFIG_DEFAULTS.build.client)
				.transform((val) => new URL(val)),
			server: z
				.string()
				.optional()
				.default(ASTRO_CONFIG_DEFAULTS.build.server)
				.transform((val) => new URL(val)),
			assets: z.string().optional().default(ASTRO_CONFIG_DEFAULTS.build.assets),
			assetsPrefix: z
				.string()
				.optional()
				.or(z.object({ fallback: z.string() }).and(z.record(z.string())).optional()),
			serverEntry: z.string().optional().default(ASTRO_CONFIG_DEFAULTS.build.serverEntry),
			redirects: z.boolean().optional().default(ASTRO_CONFIG_DEFAULTS.build.redirects),
			inlineStylesheets: z
				.enum(['always', 'auto', 'never'])
				.optional()
				.default(ASTRO_CONFIG_DEFAULTS.build.inlineStylesheets),
			concurrency: z.number().min(1).optional().default(ASTRO_CONFIG_DEFAULTS.build.concurrency),
		})
		.default({}),
	server: z.preprocess(
		// preprocess
		// NOTE: Uses the "error" command here because this is overwritten by the
		// individualized schema parser with the correct command.
		(val) => (typeof val === 'function' ? val({ command: 'error' }) : val),
		// validate
		z
			.object({
				open: z
					.union([z.string(), z.boolean()])
					.optional()
					.default(ASTRO_CONFIG_DEFAULTS.server.open),
				host: z
					.union([z.string(), z.boolean()])
					.optional()
					.default(ASTRO_CONFIG_DEFAULTS.server.host),
				port: z.number().optional().default(ASTRO_CONFIG_DEFAULTS.server.port),
				headers: z.custom<OutgoingHttpHeaders>().optional(),
				allowedHosts: z
					.union([z.array(z.string()), z.literal(true)])
					.optional()
					.default(ASTRO_CONFIG_DEFAULTS.server.allowedHosts),
			})
			.default({}),
	),
	redirects: z
		.record(
			z.string(),
			z.union([
				z.string(),
				z.object({
					status: z.union([
						z.literal(300),
						z.literal(301),
						z.literal(302),
						z.literal(303),
						z.literal(304),
						z.literal(307),
						z.literal(308),
					]),
					destination: z.string(),
				}),
			]),
		)
		.default(ASTRO_CONFIG_DEFAULTS.redirects),
	prefetch: z
		.union([
			z.boolean(),
			z.object({
				prefetchAll: z.boolean().optional(),
				defaultStrategy: z.enum(['tap', 'hover', 'viewport', 'load']).optional(),
			}),
		])
		.optional(),
	image: z
		.object({
			endpoint: z
				.object({
					route: z
						.literal('/_image')
						.or(z.string())
						.default(ASTRO_CONFIG_DEFAULTS.image.endpoint.route),
					entrypoint: z.string().optional(),
				})
				.default(ASTRO_CONFIG_DEFAULTS.image.endpoint),
			service: z
				.object({
					entrypoint: z
						.union([z.literal('astro/assets/services/sharp'), z.string()])
						.default(ASTRO_CONFIG_DEFAULTS.image.service.entrypoint),
					config: z.record(z.any()).default({}),
				})
				.default(ASTRO_CONFIG_DEFAULTS.image.service),
			domains: z.array(z.string()).default([]),
			remotePatterns: z
				.array(
					z.object({
						protocol: z.string().optional(),
						hostname: z.string().optional(),
						port: z.string().optional(),
						pathname: z.string().optional(),
					}),
				)
				.default([]),
			experimentalLayout: z.enum(['responsive', 'fixed', 'full-width', 'none']).optional(),
			experimentalObjectFit: z.string().optional(),
			experimentalObjectPosition: z.string().optional(),
			experimentalBreakpoints: z.array(z.number()).optional(),
		})
		.default(ASTRO_CONFIG_DEFAULTS.image),
	devToolbar: z
		.object({
			enabled: z.boolean().default(ASTRO_CONFIG_DEFAULTS.devToolbar.enabled),
		})
		.default(ASTRO_CONFIG_DEFAULTS.devToolbar),
	markdown: z
		.object({
			syntaxHighlight: z
				.union([
					z
						.object({
							type: highlighterTypesSchema,
							excludeLangs: z
								.array(z.string())
								.optional()
								.default(syntaxHighlightDefaults.excludeLangs),
						})
						.default(syntaxHighlightDefaults),
					highlighterTypesSchema,
					z.literal(false),
				])
				.default(ASTRO_CONFIG_DEFAULTS.markdown.syntaxHighlight),
			shikiConfig: z
				.object({
					langs: z
						.custom<ShikiLang>()
						.array()
						.transform((langs) => {
							for (const lang of langs) {
								// shiki 1.0 compat
								if (typeof lang === 'object') {
									// `id` renamed to `name` (always override)
									if ((lang as any).id) {
										lang.name = (lang as any).id;
									}
									// `grammar` flattened to lang itself
									if ((lang as any).grammar) {
										Object.assign(lang, (lang as any).grammar);
									}
								}
							}
							return langs;
						})
						.default([]),
					langAlias: z
						.record(z.string(), z.string())
						.optional()
						.default(ASTRO_CONFIG_DEFAULTS.markdown.shikiConfig.langAlias!),
					theme: z
						.enum(Object.keys(bundledThemes) as [BuiltinTheme, ...BuiltinTheme[]])
						.or(z.custom<ShikiTheme>())
						.default(ASTRO_CONFIG_DEFAULTS.markdown.shikiConfig.theme!),
					themes: z
						.record(
							z
								.enum(Object.keys(bundledThemes) as [BuiltinTheme, ...BuiltinTheme[]])
								.or(z.custom<ShikiTheme>()),
						)
						.default(ASTRO_CONFIG_DEFAULTS.markdown.shikiConfig.themes!),
					defaultColor: z
						.union([z.literal('light'), z.literal('dark'), z.string(), z.literal(false)])
						.optional(),
					wrap: z.boolean().or(z.null()).default(ASTRO_CONFIG_DEFAULTS.markdown.shikiConfig.wrap!),
					transformers: z
						.custom<ShikiTransformer>()
						.array()
						.default(ASTRO_CONFIG_DEFAULTS.markdown.shikiConfig.transformers!),
				})
				.default({}),
			remarkPlugins: z
				.union([
					z.string(),
					z.tuple([z.string(), z.any()]),
					z.custom<RemarkPlugin>((data) => typeof data === 'function'),
					z.tuple([z.custom<RemarkPlugin>((data) => typeof data === 'function'), z.any()]),
				])
				.array()
				.default(ASTRO_CONFIG_DEFAULTS.markdown.remarkPlugins),
			rehypePlugins: z
				.union([
					z.string(),
					z.tuple([z.string(), z.any()]),
					z.custom<RehypePlugin>((data) => typeof data === 'function'),
					z.tuple([z.custom<RehypePlugin>((data) => typeof data === 'function'), z.any()]),
				])
				.array()
				.default(ASTRO_CONFIG_DEFAULTS.markdown.rehypePlugins),
			remarkRehype: z
				.custom<RemarkRehype>((data) => data instanceof Object && !Array.isArray(data))
				.default(ASTRO_CONFIG_DEFAULTS.markdown.remarkRehype),
			gfm: z.boolean().default(ASTRO_CONFIG_DEFAULTS.markdown.gfm),
			smartypants: z.boolean().default(ASTRO_CONFIG_DEFAULTS.markdown.smartypants),
		})
		.default({}),
	vite: z
		.custom<ViteUserConfig>((data) => data instanceof Object && !Array.isArray(data))
		.default(ASTRO_CONFIG_DEFAULTS.vite),
	i18n: z.optional(
		z
			.object({
				defaultLocale: z.string(),
				locales: z.array(
					z.union([
						z.string(),
						z.object({
							path: z.string(),
							codes: z.string().array().nonempty(),
						}),
					]),
				),
				domains: z
					.record(
						z.string(),
						z
							.string()
							.url(
								"The domain value must be a valid URL, and it has to start with 'https' or 'http'.",
							),
					)
					.optional(),
				fallback: z.record(z.string(), z.string()).optional(),
				routing: z
					.literal('manual')
					.or(
						z.object({
							prefixDefaultLocale: z.boolean().optional().default(false),
							// TODO: Astro 6.0 change to false
							redirectToDefaultLocale: z.boolean().optional().default(true),
							fallbackType: z.enum(['redirect', 'rewrite']).optional().default('redirect'),
						}),
					)
					.optional()
					.default({}),
			})
			.optional(),
	),
	security: z
		.object({
			checkOrigin: z.boolean().default(ASTRO_CONFIG_DEFAULTS.security.checkOrigin),
		})
		.optional()
		.default(ASTRO_CONFIG_DEFAULTS.security),
	env: z
		.object({
			schema: EnvSchema.optional().default(ASTRO_CONFIG_DEFAULTS.env.schema),
			validateSecrets: z.boolean().optional().default(ASTRO_CONFIG_DEFAULTS.env.validateSecrets),
		})
		.strict()
		.optional()
		.default(ASTRO_CONFIG_DEFAULTS.env),
	session: z
		.object({
			driver: z.string(),
			options: z.record(z.any()).optional(),
			cookie: z
				.object({
					name: z.string().optional(),
					domain: z.string().optional(),
					path: z.string().optional(),
					maxAge: z.number().optional(),
					sameSite: z.union([z.enum(['strict', 'lax', 'none']), z.boolean()]).optional(),
					secure: z.boolean().optional(),
				})
				.or(z.string())
				.transform((val) => {
					if (typeof val === 'string') {
						return { name: val };
					}
					return val;
				})
				.optional(),
			ttl: z.number().optional(),
		})
		.optional(),
	experimental: z
		.object({
			clientPrerender: z
				.boolean()
				.optional()
				.default(ASTRO_CONFIG_DEFAULTS.experimental.clientPrerender),
			contentIntellisense: z
				.boolean()
				.optional()
				.default(ASTRO_CONFIG_DEFAULTS.experimental.contentIntellisense),
			responsiveImages: z
				.boolean()
				.optional()
				.default(ASTRO_CONFIG_DEFAULTS.experimental.responsiveImages),
			svg: z.boolean().optional().default(ASTRO_CONFIG_DEFAULTS.experimental.svg),
			headingIdCompat: z
				.boolean()
				.optional()
				.default(ASTRO_CONFIG_DEFAULTS.experimental.headingIdCompat),
			preserveScriptOrder: z
				.boolean()
				.optional()
				.default(ASTRO_CONFIG_DEFAULTS.experimental.preserveScriptOrder),
		})
		.strict(
			`Invalid or outdated experimental feature.\nCheck for incorrect spelling or outdated Astro version.\nSee https://docs.astro.build/en/reference/experimental-flags/ for a list of all current experiments.`,
		)
		.default({}),
	legacy: z
		.object({
			collections: z.boolean().optional().default(ASTRO_CONFIG_DEFAULTS.legacy.collections),
		})
		.default({}),
});

export type AstroConfigType = z.infer<typeof AstroConfigSchema>;<|MERGE_RESOLUTION|>--- conflicted
+++ resolved
@@ -95,11 +95,6 @@
 		contentIntellisense: false,
 		responsiveImages: false,
 		svg: false,
-<<<<<<< HEAD
-		session: false,
-=======
-		serializeConfig: false,
->>>>>>> 3903068d
 		headingIdCompat: false,
 		preserveScriptOrder: false,
 	},
