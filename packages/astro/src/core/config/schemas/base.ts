import type { OutgoingHttpHeaders } from 'node:http';
import type {
	RehypePlugin as _RehypePlugin,
	RemarkPlugin as _RemarkPlugin,
	RemarkRehype as _RemarkRehype,
	ShikiConfig,
} from '@astrojs/markdown-remark';
import { markdownConfigDefaults, syntaxHighlightDefaults } from '@astrojs/markdown-remark';
import { type BuiltinTheme, bundledThemes } from 'shiki';
import type { Config as SvgoConfig } from 'svgo';
import * as z from 'zod/v4';
import { localFontFamilySchema, remoteFontFamilySchema } from '../../../assets/fonts/config.js';
import { EnvSchema } from '../../../env/schema.js';
import type { AstroUserConfig, ViteUserConfig } from '../../../types/public/config.js';
import { allowedDirectivesSchema, cspAlgorithmSchema, cspHashSchema } from '../../csp/config.js';
import { SessionSchema } from '../../session/config.js';

// The below types are required boilerplate to workaround a Zod issue since v3.21.2. Since that version,
// Zod's compiled TypeScript would "simplify" certain values to their base representation, causing references
// to transitive dependencies that Astro don't depend on (e.g. `mdast-util-to-hast` or `remark-rehype`). For example:
//
// ```ts
// // input
// type Foo = { bar: string };
// export const value: Foo;
//
// // output
// export const value: { bar: string }; // <-- `Foo` is gone
// ```
//
// The types below will "complexify" the types so that TypeScript would not simplify them. This way it will
// reference the complex type directly, instead of referencing non-existent transitive dependencies.
//
// Also, make sure to not index the complexified type, as it would return a simplified value type, which goes
// back to the issue again. The complexified type should be the base representation that we want to expose.

/** @lintignore */
// eslint-disable-next-line @typescript-eslint/no-empty-object-type
export interface ComplexifyUnionObj {}

type ComplexifyWithUnion<T> = T & ComplexifyUnionObj;
type ComplexifyWithOmit<T> = Omit<T, '__nonExistent'>;

type ShikiLang = ComplexifyWithUnion<NonNullable<ShikiConfig['langs']>[number]>;
type ShikiTheme = ComplexifyWithUnion<NonNullable<ShikiConfig['theme']>>;
type ShikiTransformer = ComplexifyWithUnion<NonNullable<ShikiConfig['transformers']>[number]>;
type RehypePlugin = ComplexifyWithUnion<_RehypePlugin>;
type RemarkPlugin = ComplexifyWithUnion<_RemarkPlugin>;
/** @lintignore */
export type RemarkRehype = ComplexifyWithOmit<_RemarkRehype>;

export const ASTRO_CONFIG_DEFAULTS = {
	root: '.',
	srcDir: './src',
	publicDir: './public',
	outDir: './dist',
	cacheDir: './node_modules/.astro',
	base: '/',
	trailingSlash: 'ignore',
	build: {
		format: 'directory',
		client: './client/',
		server: './server/',
		assets: '_astro',
		serverEntry: 'entry.mjs',
		redirects: true,
		inlineStylesheets: 'auto',
		concurrency: 1,
	},
	image: {
		endpoint: { entrypoint: undefined, route: '/_image' },
		service: { entrypoint: 'astro/assets/services/sharp', config: {} },
		responsiveStyles: false,
	},
	devToolbar: {
		enabled: true,
	},
	compressHTML: true,
	server: {
		host: false,
		port: 4321,
		open: false,
		allowedHosts: [],
	},
	integrations: [],
	markdown: markdownConfigDefaults,
	vite: {},
	legacy: {},
	redirects: {},
	security: {
		checkOrigin: true,
		allowedDomains: [],
		csp: false,
	},
	env: {
		schema: {},
		validateSecrets: false,
	},
	prerenderConflictBehavior: 'warn',
	experimental: {
		clientPrerender: false,
		contentIntellisense: false,
		chromeDevtoolsWorkspace: false,
		svgo: false,
	},
} satisfies AstroUserConfig & { server: { open: boolean } };

const highlighterTypesSchema = z
	.union([z.literal('shiki'), z.literal('prism')])
	.default(syntaxHighlightDefaults.type);

export const AstroConfigSchema = z.object({
	root: z
		.string()
		.optional()
		.default(ASTRO_CONFIG_DEFAULTS.root)
		.transform((val) => new URL(val)),
	srcDir: z
		.string()
		.optional()
		.default(ASTRO_CONFIG_DEFAULTS.srcDir)
		.transform((val) => new URL(val)),
	publicDir: z
		.string()
		.optional()
		.default(ASTRO_CONFIG_DEFAULTS.publicDir)
		.transform((val) => new URL(val)),
	outDir: z
		.string()
		.optional()
		.default(ASTRO_CONFIG_DEFAULTS.outDir)
		.transform((val) => new URL(val)),
	cacheDir: z
		.string()
		.optional()
		.default(ASTRO_CONFIG_DEFAULTS.cacheDir)
		.transform((val) => new URL(val)),
	site: z.string().url().optional(),
	compressHTML: z.boolean().optional().default(ASTRO_CONFIG_DEFAULTS.compressHTML),
	base: z.string().optional().default(ASTRO_CONFIG_DEFAULTS.base),
	trailingSlash: z
		.union([z.literal('always'), z.literal('never'), z.literal('ignore')])
		.optional()
		.default(ASTRO_CONFIG_DEFAULTS.trailingSlash),
	output: z
		.union([z.literal('static'), z.literal('server'), z.literal('hybrid')])
		.optional()
		.default('static')
		.refine((val): val is 'static' | 'server' => val !== 'hybrid', {
			message:
				'The `output: "hybrid"` option has been removed. Use `output: "static"` (the default) instead, which now behaves the same way.',
		}),
	scopedStyleStrategy: z
		.union([z.literal('where'), z.literal('class'), z.literal('attribute')])
		.optional()
		.default('attribute'),
	adapter: z.object({ name: z.string(), hooks: z.object({}).passthrough().default({}) }).optional(),
	integrations: z.preprocess(
		// preprocess
		(val) => (Array.isArray(val) ? val.flat(Infinity).filter(Boolean) : val),
		// validate
		z
			.array(z.object({ name: z.string(), hooks: z.object({}).passthrough().default({}) }))
			.default(ASTRO_CONFIG_DEFAULTS.integrations),
	),
	build: z
		.object({
			format: z
				.union([z.literal('file'), z.literal('directory'), z.literal('preserve')])
				.optional()
				.default(ASTRO_CONFIG_DEFAULTS.build.format),
			client: z
				.string()
				.optional()
				.default(ASTRO_CONFIG_DEFAULTS.build.client)
				.transform((val) => new URL(val)),
			server: z
				.string()
				.optional()
				.default(ASTRO_CONFIG_DEFAULTS.build.server)
				.transform((val) => new URL(val)),
			assets: z.string().optional().default(ASTRO_CONFIG_DEFAULTS.build.assets),
			assetsPrefix: z
				.string()
				.optional()
				.or(z.object({ fallback: z.string() }).and(z.record(z.string(), z.string())))
				.optional(),
			serverEntry: z.string().optional().default(ASTRO_CONFIG_DEFAULTS.build.serverEntry),
			redirects: z.boolean().optional().default(ASTRO_CONFIG_DEFAULTS.build.redirects),
			inlineStylesheets: z
				.enum(['always', 'auto', 'never'])
				.optional()
				.default(ASTRO_CONFIG_DEFAULTS.build.inlineStylesheets),
			concurrency: z.number().min(1).optional().default(ASTRO_CONFIG_DEFAULTS.build.concurrency),
		})
		.prefault({}),
	server: z.preprocess(
		// preprocess
		// NOTE: Uses the "error" command here because this is overwritten by the
		// individualized schema parser with the correct command.
		(val) => (typeof val === 'function' ? val({ command: 'error' }) : val),
		// validate
		z
			.object({
				open: z
					.union([z.string(), z.boolean()])
					.optional()
					.default(ASTRO_CONFIG_DEFAULTS.server.open),
				host: z
					.union([z.string(), z.boolean()])
					.optional()
					.default(ASTRO_CONFIG_DEFAULTS.server.host),
				port: z.number().optional().default(ASTRO_CONFIG_DEFAULTS.server.port),
				headers: z.custom<OutgoingHttpHeaders>().optional(),
				allowedHosts: z
					.union([z.array(z.string()), z.literal(true)])
					.optional()
					.default(ASTRO_CONFIG_DEFAULTS.server.allowedHosts),
			})
			.prefault({}),
	),
	redirects: z
		.record(
			z.string(),
			z.union([
				z.string(),
				z.object({
					status: z.union([
						z.literal(300),
						z.literal(301),
						z.literal(302),
						z.literal(303),
						z.literal(304),
						z.literal(307),
						z.literal(308),
					]),
					destination: z.string(),
				}),
			]),
		)
		.default(ASTRO_CONFIG_DEFAULTS.redirects),
	prefetch: z
		.union([
			z.boolean(),
			z.object({
				prefetchAll: z.boolean().optional(),
				defaultStrategy: z.enum(['tap', 'hover', 'viewport', 'load']).optional(),
			}),
		])
		.optional(),
	image: z
		.object({
			endpoint: z
				.object({
					route: z
						.literal('/_image')
						.or(z.string())
						.default(ASTRO_CONFIG_DEFAULTS.image.endpoint.route),
					entrypoint: z.string().optional(),
				})
				.default(ASTRO_CONFIG_DEFAULTS.image.endpoint),
			service: z
				.object({
					entrypoint: z
						.union([z.literal('astro/assets/services/sharp'), z.string()])
						.default(ASTRO_CONFIG_DEFAULTS.image.service.entrypoint),
					config: z.record(z.string(), z.any()).default({}),
				})
				.default(ASTRO_CONFIG_DEFAULTS.image.service),
			domains: z.array(z.string()).default([]),
			remotePatterns: z
				.array(
					z.object({
						protocol: z.string().optional(),
						hostname: z.string().optional(),
						port: z.string().optional(),
						pathname: z.string().optional(),
					}),
				)
				.default([]),
			layout: z.enum(['constrained', 'fixed', 'full-width', 'none']).optional(),
			objectFit: z.string().optional(),
			objectPosition: z.string().optional(),
			breakpoints: z.array(z.number()).optional(),
			responsiveStyles: z.boolean().default(ASTRO_CONFIG_DEFAULTS.image.responsiveStyles),
		})
		.prefault(ASTRO_CONFIG_DEFAULTS.image),
	devToolbar: z
		.object({
			enabled: z.boolean().default(ASTRO_CONFIG_DEFAULTS.devToolbar.enabled),
		})
		.default(ASTRO_CONFIG_DEFAULTS.devToolbar),
	markdown: z
		.object({
			syntaxHighlight: z
				.union([
					z
						.object({
							type: highlighterTypesSchema,
							excludeLangs: z.array(z.string()).optional(),
						})
						.default(syntaxHighlightDefaults),
					highlighterTypesSchema,
					z.literal(false),
				])
				.default(ASTRO_CONFIG_DEFAULTS.markdown.syntaxHighlight),
			shikiConfig: z
				.object({
					langs: z
						.custom<ShikiLang>()
						.array()
						.transform((langs) => {
							for (const lang of langs) {
								// shiki 1.0 compat
								if (typeof lang === 'object') {
									// `id` renamed to `name` (always override)
									if ((lang as any).id) {
										lang.name = (lang as any).id;
									}
									// `grammar` flattened to lang itself
									if ((lang as any).grammar) {
										Object.assign(lang, (lang as any).grammar);
									}
								}
							}
							return langs;
						})
						.default([]),
					langAlias: z
						.record(z.string(), z.string())
						.optional()
						.default(ASTRO_CONFIG_DEFAULTS.markdown.shikiConfig.langAlias!),
					theme: z
						.enum(Object.keys(bundledThemes) as [BuiltinTheme, ...BuiltinTheme[]])
						.or(z.custom<ShikiTheme>())
						.default(ASTRO_CONFIG_DEFAULTS.markdown.shikiConfig.theme!),
					themes: z
						.record(
							z.string(),
							z
								.enum(Object.keys(bundledThemes) as [BuiltinTheme, ...BuiltinTheme[]])
								.or(z.custom<ShikiTheme>()),
						)
						.optional()
						.default(ASTRO_CONFIG_DEFAULTS.markdown.shikiConfig.themes!),
					defaultColor: z
						.union([z.literal('light'), z.literal('dark'), z.string(), z.literal(false)])
						.optional(),
					wrap: z.boolean().or(z.null()).default(ASTRO_CONFIG_DEFAULTS.markdown.shikiConfig.wrap!),
					transformers: z
						.custom<ShikiTransformer>()
						.array()
						.default(ASTRO_CONFIG_DEFAULTS.markdown.shikiConfig.transformers!),
				})
				.prefault({}),
			remarkPlugins: z
				.union([
					z.string(),
					z.tuple([z.string(), z.any()]),
					z.custom<RemarkPlugin>((data) => typeof data === 'function'),
					z.tuple([z.custom<RemarkPlugin>((data) => typeof data === 'function'), z.any()]),
				])
				.array()
				.default(ASTRO_CONFIG_DEFAULTS.markdown.remarkPlugins),
			rehypePlugins: z
				.union([
					z.string(),
					z.tuple([z.string(), z.any()]),
					z.custom<RehypePlugin>((data) => typeof data === 'function'),
					z.tuple([z.custom<RehypePlugin>((data) => typeof data === 'function'), z.any()]),
				])
				.array()
				.default(ASTRO_CONFIG_DEFAULTS.markdown.rehypePlugins),
			remarkRehype: z
				.custom<RemarkRehype>((data) => data instanceof Object && !Array.isArray(data))
				.default(ASTRO_CONFIG_DEFAULTS.markdown.remarkRehype),
			gfm: z.boolean().default(ASTRO_CONFIG_DEFAULTS.markdown.gfm),
			smartypants: z.boolean().default(ASTRO_CONFIG_DEFAULTS.markdown.smartypants),
		})
		.prefault({}),
	vite: z
		.custom<ViteUserConfig>((data) => data instanceof Object && !Array.isArray(data))
		.default(ASTRO_CONFIG_DEFAULTS.vite),
	i18n: z.optional(
		z
			.object({
				defaultLocale: z.string(),
				locales: z.array(
					z.union([
						z.string(),
						z.object({
							path: z.string(),
							codes: z.tuple([z.string()], z.string()),
						}),
					]),
				),
				domains: z
					.record(
						z.string(),
						z
							.string()
							.url(
								"The domain value must be a valid URL, and it has to start with 'https' or 'http'.",
							),
					)
					.optional(),
				fallback: z.record(z.string(), z.string()).optional(),
				routing: z
					.literal('manual')
					.or(
						z.object({
							prefixDefaultLocale: z.boolean().optional().default(false),
							redirectToDefaultLocale: z.boolean().optional().default(false),
							fallbackType: z.enum(['redirect', 'rewrite']).optional().default('redirect'),
						}),
					)
					.optional()
					.prefault({}),
			})
			.optional(),
	),
	security: z
		.object({
			checkOrigin: z.boolean().default(ASTRO_CONFIG_DEFAULTS.security.checkOrigin),
			allowedDomains: z
				.array(
					z.object({
						hostname: z.string().optional(),
						protocol: z.string().optional(),
						port: z.string().optional(),
					}),
				)
				.optional()
				.default(ASTRO_CONFIG_DEFAULTS.security.allowedDomains),
			csp: z
				.union([
					z.boolean().optional().default(ASTRO_CONFIG_DEFAULTS.security.csp),
					z.object({
						algorithm: cspAlgorithmSchema,
						directives: z.array(allowedDirectivesSchema).optional(),
						styleDirective: z
							.object({
								resources: z.array(z.string()).optional(),
								hashes: z.array(cspHashSchema).optional(),
							})
							.optional(),
						scriptDirective: z
							.object({
								resources: z.array(z.string()).optional(),
								hashes: z.array(cspHashSchema).optional(),
								strictDynamic: z.boolean().optional(),
							})
							.optional(),
					}),
				])
				.optional()
				.default(ASTRO_CONFIG_DEFAULTS.security.csp),
		})
		.optional()
		.default(ASTRO_CONFIG_DEFAULTS.security),
	env: z
		.object({
			schema: EnvSchema.optional().default(ASTRO_CONFIG_DEFAULTS.env.schema),
			validateSecrets: z.boolean().optional().default(ASTRO_CONFIG_DEFAULTS.env.validateSecrets),
		})
		.strict()
		.optional()
		.default(ASTRO_CONFIG_DEFAULTS.env),
<<<<<<< HEAD
	session: SessionSchema.optional(),
=======
	session: z
		.object({
			driver: z.string().optional(),
			options: z.record(z.string(), z.any()).optional(),
			cookie: z
				.object({
					name: z.string().optional(),
					domain: z.string().optional(),
					path: z.string().optional(),
					maxAge: z.number().optional(),
					sameSite: z.union([z.enum(['strict', 'lax', 'none']), z.boolean()]).optional(),
					secure: z.boolean().optional(),
				})
				.or(z.string())
				.transform((val) => {
					if (typeof val === 'string') {
						return { name: val };
					}
					return val;
				})
				.optional(),
			ttl: z.number().optional(),
		})
		.optional(),
>>>>>>> cffc3f05
	prerenderConflictBehavior: z
		.enum(['error', 'warn', 'ignore'])
		.optional()
		.default(ASTRO_CONFIG_DEFAULTS.prerenderConflictBehavior),
	experimental: z
		.strictObject({
			clientPrerender: z
				.boolean()
				.optional()
				.default(ASTRO_CONFIG_DEFAULTS.experimental.clientPrerender),
			contentIntellisense: z
				.boolean()
				.optional()
				.default(ASTRO_CONFIG_DEFAULTS.experimental.contentIntellisense),
			fonts: z.array(z.union([localFontFamilySchema, remoteFontFamilySchema])).optional(),
			chromeDevtoolsWorkspace: z
				.boolean()
				.optional()
				.default(ASTRO_CONFIG_DEFAULTS.experimental.chromeDevtoolsWorkspace),
			svgo: z
				.union([z.boolean(), z.custom<SvgoConfig>((value) => value && typeof value === 'object')])
				.optional()
				.default(ASTRO_CONFIG_DEFAULTS.experimental.svgo),
		})
		.prefault({}),
	legacy: z.object({}).default({}),
});

export type AstroConfigType = z.infer<typeof AstroConfigSchema>;<|MERGE_RESOLUTION|>--- conflicted
+++ resolved
@@ -466,34 +466,7 @@
 		.strict()
 		.optional()
 		.default(ASTRO_CONFIG_DEFAULTS.env),
-<<<<<<< HEAD
 	session: SessionSchema.optional(),
-=======
-	session: z
-		.object({
-			driver: z.string().optional(),
-			options: z.record(z.string(), z.any()).optional(),
-			cookie: z
-				.object({
-					name: z.string().optional(),
-					domain: z.string().optional(),
-					path: z.string().optional(),
-					maxAge: z.number().optional(),
-					sameSite: z.union([z.enum(['strict', 'lax', 'none']), z.boolean()]).optional(),
-					secure: z.boolean().optional(),
-				})
-				.or(z.string())
-				.transform((val) => {
-					if (typeof val === 'string') {
-						return { name: val };
-					}
-					return val;
-				})
-				.optional(),
-			ttl: z.number().optional(),
-		})
-		.optional(),
->>>>>>> cffc3f05
 	prerenderConflictBehavior: z
 		.enum(['error', 'warn', 'ignore'])
 		.optional()
