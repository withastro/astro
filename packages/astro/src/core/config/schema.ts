--- conflicted
+++ resolved
@@ -591,7 +591,6 @@
 					}
 					return svgConfig;
 				}),
-<<<<<<< HEAD
 			fonts: z
 				.object({
 					providers: z
@@ -639,12 +638,10 @@
 						}
 					}
 				}),
-=======
 			serializeConfig: z
 				.boolean()
 				.optional()
 				.default(ASTRO_CONFIG_DEFAULTS.experimental.serializeConfig),
->>>>>>> f6b78394
 		})
 		.strict(
 			`Invalid or outdated experimental feature.\nCheck for incorrect spelling or outdated Astro version.\nSee https://docs.astro.build/en/reference/experimental-flags/ for a list of all current experiments.`,
