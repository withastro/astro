import type {
	ShikiConfig,
	RehypePlugin as _RehypePlugin,
	RemarkPlugin as _RemarkPlugin,
	RemarkRehype as _RemarkRehype,
} from '@astrojs/markdown-remark';
import { markdownConfigDefaults } from '@astrojs/markdown-remark';
import { type BuiltinTheme, bundledThemes } from 'shiki';

import type { OutgoingHttpHeaders } from 'node:http';
import path from 'node:path';
import { fileURLToPath, pathToFileURL } from 'node:url';
import { z } from 'zod';
import { EnvSchema } from '../../env/schema.js';
import type { AstroUserConfig, ViteUserConfig } from '../../types/public/config.js';
import { appendForwardSlash, prependForwardSlash, removeTrailingForwardSlash } from '../path.js';

// The below types are required boilerplate to workaround a Zod issue since v3.21.2. Since that version,
// Zod's compiled TypeScript would "simplify" certain values to their base representation, causing references
// to transitive dependencies that Astro don't depend on (e.g. `mdast-util-to-hast` or `remark-rehype`). For example:
//
// ```ts
// // input
// type Foo = { bar: string };
// export const value: Foo;
//
// // output
// export const value: { bar: string }; // <-- `Foo` is gone
// ```
//
// The types below will "complexify" the types so that TypeScript would not simplify them. This way it will
// reference the complex type directly, instead of referencing non-existent transitive dependencies.
//
// Also, make sure to not index the complexified type, as it would return a simplified value type, which goes
// back to the issue again. The complexified type should be the base representation that we want to expose.

// eslint-disable-next-line @typescript-eslint/no-empty-object-type
interface ComplexifyUnionObj {}

type ComplexifyWithUnion<T> = T & ComplexifyUnionObj;
type ComplexifyWithOmit<T> = Omit<T, '__nonExistent'>;

type ShikiLang = ComplexifyWithUnion<NonNullable<ShikiConfig['langs']>[number]>;
type ShikiTheme = ComplexifyWithUnion<NonNullable<ShikiConfig['theme']>>;
type ShikiTransformer = ComplexifyWithUnion<NonNullable<ShikiConfig['transformers']>[number]>;
type RehypePlugin = ComplexifyWithUnion<_RehypePlugin>;
type RemarkPlugin = ComplexifyWithUnion<_RemarkPlugin>;
type RemarkRehype = ComplexifyWithOmit<_RemarkRehype>;

export const ASTRO_CONFIG_DEFAULTS = {
	root: '.',
	srcDir: './src',
	publicDir: './public',
	outDir: './dist',
	cacheDir: './node_modules/.astro',
	base: '/',
	trailingSlash: 'ignore',
	build: {
		format: 'directory',
		client: './client/',
		server: './server/',
		assets: '_astro',
		serverEntry: 'entry.mjs',
		redirects: true,
		inlineStylesheets: 'auto',
		concurrency: 1,
	},
	image: {
		endpoint: { entrypoint: undefined, route: '/_image' },
		service: { entrypoint: 'astro/assets/services/sharp', config: {} },
	},
	devToolbar: {
		enabled: true,
	},
	compressHTML: true,
	server: {
		host: false,
		port: 4321,
		open: false,
	},
	integrations: [],
	markdown: markdownConfigDefaults,
	vite: {},
	legacy: {
		collections: false,
	},
	redirects: {},
	security: {
		checkOrigin: true,
	},
	env: {
		schema: {},
		validateSecrets: false,
	},
	experimental: {
		clientPrerender: false,
		contentIntellisense: false,
<<<<<<< HEAD
		svg: {
			mode: 'inline',
		},
=======
		responsiveImages: false,
>>>>>>> e246dc52
	},
} satisfies AstroUserConfig & { server: { open: boolean } };

export const AstroConfigSchema = z.object({
	root: z
		.string()
		.optional()
		.default(ASTRO_CONFIG_DEFAULTS.root)
		.transform((val) => new URL(val)),
	srcDir: z
		.string()
		.optional()
		.default(ASTRO_CONFIG_DEFAULTS.srcDir)
		.transform((val) => new URL(val)),
	publicDir: z
		.string()
		.optional()
		.default(ASTRO_CONFIG_DEFAULTS.publicDir)
		.transform((val) => new URL(val)),
	outDir: z
		.string()
		.optional()
		.default(ASTRO_CONFIG_DEFAULTS.outDir)
		.transform((val) => new URL(val)),
	cacheDir: z
		.string()
		.optional()
		.default(ASTRO_CONFIG_DEFAULTS.cacheDir)
		.transform((val) => new URL(val)),
	site: z.string().url().optional(),
	compressHTML: z.boolean().optional().default(ASTRO_CONFIG_DEFAULTS.compressHTML),
	base: z.string().optional().default(ASTRO_CONFIG_DEFAULTS.base),
	trailingSlash: z
		.union([z.literal('always'), z.literal('never'), z.literal('ignore')])
		.optional()
		.default(ASTRO_CONFIG_DEFAULTS.trailingSlash),
	output: z
		.union([z.literal('static'), z.literal('server')])
		.optional()
		.default('static'),
	scopedStyleStrategy: z
		.union([z.literal('where'), z.literal('class'), z.literal('attribute')])
		.optional()
		.default('attribute'),
	adapter: z.object({ name: z.string(), hooks: z.object({}).passthrough().default({}) }).optional(),
	integrations: z.preprocess(
		// preprocess
		(val) => (Array.isArray(val) ? val.flat(Infinity).filter(Boolean) : val),
		// validate
		z
			.array(z.object({ name: z.string(), hooks: z.object({}).passthrough().default({}) }))
			.default(ASTRO_CONFIG_DEFAULTS.integrations),
	),
	build: z
		.object({
			format: z
				.union([z.literal('file'), z.literal('directory'), z.literal('preserve')])
				.optional()
				.default(ASTRO_CONFIG_DEFAULTS.build.format),
			client: z
				.string()
				.optional()
				.default(ASTRO_CONFIG_DEFAULTS.build.client)
				.transform((val) => new URL(val)),
			server: z
				.string()
				.optional()
				.default(ASTRO_CONFIG_DEFAULTS.build.server)
				.transform((val) => new URL(val)),
			assets: z.string().optional().default(ASTRO_CONFIG_DEFAULTS.build.assets),
			assetsPrefix: z
				.string()
				.optional()
				.or(z.object({ fallback: z.string() }).and(z.record(z.string())).optional())
				.refine(
					(value) => {
						if (value && typeof value !== 'string') {
							if (!value.fallback) {
								return false;
							}
						}
						return true;
					},
					{
						message: 'The `fallback` is mandatory when defining the option as an object.',
					},
				),
			serverEntry: z.string().optional().default(ASTRO_CONFIG_DEFAULTS.build.serverEntry),
			redirects: z.boolean().optional().default(ASTRO_CONFIG_DEFAULTS.build.redirects),
			inlineStylesheets: z
				.enum(['always', 'auto', 'never'])
				.optional()
				.default(ASTRO_CONFIG_DEFAULTS.build.inlineStylesheets),
			concurrency: z.number().min(1).optional().default(ASTRO_CONFIG_DEFAULTS.build.concurrency),
		})
		.default({}),
	server: z.preprocess(
		// preprocess
		// NOTE: Uses the "error" command here because this is overwritten by the
		// individualized schema parser with the correct command.
		(val) => (typeof val === 'function' ? val({ command: 'error' }) : val),
		// validate
		z
			.object({
				open: z
					.union([z.string(), z.boolean()])
					.optional()
					.default(ASTRO_CONFIG_DEFAULTS.server.open),
				host: z
					.union([z.string(), z.boolean()])
					.optional()
					.default(ASTRO_CONFIG_DEFAULTS.server.host),
				port: z.number().optional().default(ASTRO_CONFIG_DEFAULTS.server.port),
				headers: z.custom<OutgoingHttpHeaders>().optional(),
			})
			.default({}),
	),
	redirects: z
		.record(
			z.string(),
			z.union([
				z.string(),
				z.object({
					status: z.union([
						z.literal(300),
						z.literal(301),
						z.literal(302),
						z.literal(303),
						z.literal(304),
						z.literal(307),
						z.literal(308),
					]),
					destination: z.string(),
				}),
			]),
		)
		.default(ASTRO_CONFIG_DEFAULTS.redirects),
	prefetch: z
		.union([
			z.boolean(),
			z.object({
				prefetchAll: z.boolean().optional(),
				defaultStrategy: z.enum(['tap', 'hover', 'viewport', 'load']).optional(),
			}),
		])
		.optional(),
	image: z
		.object({
			endpoint: z
				.object({
					route: z
						.literal('/_image')
						.or(z.string())
						.default(ASTRO_CONFIG_DEFAULTS.image.endpoint.route),
					entrypoint: z.string().optional(),
				})
				.default(ASTRO_CONFIG_DEFAULTS.image.endpoint),
			service: z
				.object({
					entrypoint: z
						.union([z.literal('astro/assets/services/sharp'), z.string()])
						.default(ASTRO_CONFIG_DEFAULTS.image.service.entrypoint),
					config: z.record(z.any()).default({}),
				})
				.default(ASTRO_CONFIG_DEFAULTS.image.service),
			domains: z.array(z.string()).default([]),
			remotePatterns: z
				.array(
					z.object({
						protocol: z.string().optional(),
						hostname: z
							.string()
							.refine(
								(val) => !val.includes('*') || val.startsWith('*.') || val.startsWith('**.'),
								{
									message: 'wildcards can only be placed at the beginning of the hostname',
								},
							)
							.optional(),
						port: z.string().optional(),
						pathname: z
							.string()
							.refine((val) => !val.includes('*') || val.endsWith('/*') || val.endsWith('/**'), {
								message: 'wildcards can only be placed at the end of a pathname',
							})
							.optional(),
					}),
				)
				.default([]),
			experimentalLayout: z.enum(['responsive', 'fixed', 'full-width', 'none']).optional(),
			experimentalObjectFit: z.string().optional(),
			experimentalObjectPosition: z.string().optional(),
			experimentalBreakpoints: z.array(z.number()).optional(),
		})
		.default(ASTRO_CONFIG_DEFAULTS.image),
	devToolbar: z
		.object({
			enabled: z.boolean().default(ASTRO_CONFIG_DEFAULTS.devToolbar.enabled),
		})
		.default(ASTRO_CONFIG_DEFAULTS.devToolbar),
	markdown: z
		.object({
			syntaxHighlight: z
				.union([z.literal('shiki'), z.literal('prism'), z.literal(false)])
				.default(ASTRO_CONFIG_DEFAULTS.markdown.syntaxHighlight),
			shikiConfig: z
				.object({
					langs: z
						.custom<ShikiLang>()
						.array()
						.transform((langs) => {
							for (const lang of langs) {
								// shiki 1.0 compat
								if (typeof lang === 'object') {
									// `id` renamed to `name` (always override)
									if ((lang as any).id) {
										lang.name = (lang as any).id;
									}
									// `grammar` flattened to lang itself
									if ((lang as any).grammar) {
										Object.assign(lang, (lang as any).grammar);
									}
								}
							}
							return langs;
						})
						.default([]),
					langAlias: z
						.record(z.string(), z.string())
						.optional()
						.default(ASTRO_CONFIG_DEFAULTS.markdown.shikiConfig.langAlias!),
					theme: z
						.enum(Object.keys(bundledThemes) as [BuiltinTheme, ...BuiltinTheme[]])
						.or(z.custom<ShikiTheme>())
						.default(ASTRO_CONFIG_DEFAULTS.markdown.shikiConfig.theme!),
					themes: z
						.record(
							z
								.enum(Object.keys(bundledThemes) as [BuiltinTheme, ...BuiltinTheme[]])
								.or(z.custom<ShikiTheme>()),
						)
						.default(ASTRO_CONFIG_DEFAULTS.markdown.shikiConfig.themes!),
					defaultColor: z
						.union([z.literal('light'), z.literal('dark'), z.string(), z.literal(false)])
						.optional(),
					wrap: z.boolean().or(z.null()).default(ASTRO_CONFIG_DEFAULTS.markdown.shikiConfig.wrap!),
					transformers: z
						.custom<ShikiTransformer>()
						.array()
						.default(ASTRO_CONFIG_DEFAULTS.markdown.shikiConfig.transformers!),
				})
				.default({}),
			remarkPlugins: z
				.union([
					z.string(),
					z.tuple([z.string(), z.any()]),
					z.custom<RemarkPlugin>((data) => typeof data === 'function'),
					z.tuple([z.custom<RemarkPlugin>((data) => typeof data === 'function'), z.any()]),
				])
				.array()
				.default(ASTRO_CONFIG_DEFAULTS.markdown.remarkPlugins),
			rehypePlugins: z
				.union([
					z.string(),
					z.tuple([z.string(), z.any()]),
					z.custom<RehypePlugin>((data) => typeof data === 'function'),
					z.tuple([z.custom<RehypePlugin>((data) => typeof data === 'function'), z.any()]),
				])
				.array()
				.default(ASTRO_CONFIG_DEFAULTS.markdown.rehypePlugins),
			remarkRehype: z
				.custom<RemarkRehype>((data) => data instanceof Object && !Array.isArray(data))
				.default(ASTRO_CONFIG_DEFAULTS.markdown.remarkRehype),
			gfm: z.boolean().default(ASTRO_CONFIG_DEFAULTS.markdown.gfm),
			smartypants: z.boolean().default(ASTRO_CONFIG_DEFAULTS.markdown.smartypants),
		})
		.default({}),
	vite: z
		.custom<ViteUserConfig>((data) => data instanceof Object && !Array.isArray(data))
		.default(ASTRO_CONFIG_DEFAULTS.vite),
	i18n: z.optional(
		z
			.object({
				defaultLocale: z.string(),
				locales: z.array(
					z.union([
						z.string(),
						z.object({
							path: z.string(),
							codes: z.string().array().nonempty(),
						}),
					]),
				),
				domains: z
					.record(
						z.string(),
						z
							.string()
							.url(
								"The domain value must be a valid URL, and it has to start with 'https' or 'http'.",
							),
					)
					.optional(),
				fallback: z.record(z.string(), z.string()).optional(),
				routing: z
					.literal('manual')
					.or(
						z
							.object({
								prefixDefaultLocale: z.boolean().optional().default(false),
								redirectToDefaultLocale: z.boolean().optional().default(true),
								fallbackType: z.enum(['redirect', 'rewrite']).optional().default('redirect'),
							})
							.refine(
								({ prefixDefaultLocale, redirectToDefaultLocale }) => {
									return !(prefixDefaultLocale === false && redirectToDefaultLocale === false);
								},
								{
									message:
										'The option `i18n.redirectToDefaultLocale` is only useful when the `i18n.prefixDefaultLocale` is set to `true`. Remove the option `i18n.redirectToDefaultLocale`, or change its value to `true`.',
								},
							),
					)
					.optional()
					.default({}),
			})
			.optional()
			.superRefine((i18n, ctx) => {
				if (i18n) {
					const { defaultLocale, locales: _locales, fallback, domains } = i18n;
					const locales = _locales.map((locale) => {
						if (typeof locale === 'string') {
							return locale;
						} else {
							return locale.path;
						}
					});
					if (!locales.includes(defaultLocale)) {
						ctx.addIssue({
							code: z.ZodIssueCode.custom,
							message: `The default locale \`${defaultLocale}\` is not present in the \`i18n.locales\` array.`,
						});
					}
					if (fallback) {
						for (const [fallbackFrom, fallbackTo] of Object.entries(fallback)) {
							if (!locales.includes(fallbackFrom)) {
								ctx.addIssue({
									code: z.ZodIssueCode.custom,
									message: `The locale \`${fallbackFrom}\` key in the \`i18n.fallback\` record doesn't exist in the \`i18n.locales\` array.`,
								});
							}

							if (fallbackFrom === defaultLocale) {
								ctx.addIssue({
									code: z.ZodIssueCode.custom,
									message: `You can't use the default locale as a key. The default locale can only be used as value.`,
								});
							}

							if (!locales.includes(fallbackTo)) {
								ctx.addIssue({
									code: z.ZodIssueCode.custom,
									message: `The locale \`${fallbackTo}\` value in the \`i18n.fallback\` record doesn't exist in the \`i18n.locales\` array.`,
								});
							}
						}
					}
					if (domains) {
						const entries = Object.entries(domains);
						const hasDomains = domains ? Object.keys(domains).length > 0 : false;
						if (entries.length > 0 && !hasDomains) {
							ctx.addIssue({
								code: z.ZodIssueCode.custom,
								message: `When specifying some domains, the property \`i18n.routingStrategy\` must be set to \`"domains"\`.`,
							});
						}

						for (const [domainKey, domainValue] of entries) {
							if (!locales.includes(domainKey)) {
								ctx.addIssue({
									code: z.ZodIssueCode.custom,
									message: `The locale \`${domainKey}\` key in the \`i18n.domains\` record doesn't exist in the \`i18n.locales\` array.`,
								});
							}
							if (!domainValue.startsWith('https') && !domainValue.startsWith('http')) {
								ctx.addIssue({
									code: z.ZodIssueCode.custom,
									message:
										"The domain value must be a valid URL, and it has to start with 'https' or 'http'.",
									path: ['domains'],
								});
							} else {
								try {
									const domainUrl = new URL(domainValue);
									if (domainUrl.pathname !== '/') {
										ctx.addIssue({
											code: z.ZodIssueCode.custom,
											message: `The URL \`${domainValue}\` must contain only the origin. A subsequent pathname isn't allowed here. Remove \`${domainUrl.pathname}\`.`,
											path: ['domains'],
										});
									}
								} catch {
									// no need to catch the error
								}
							}
						}
					}
				}
			}),
	),
	security: z
		.object({
			checkOrigin: z.boolean().default(ASTRO_CONFIG_DEFAULTS.security.checkOrigin),
		})
		.optional()
		.default(ASTRO_CONFIG_DEFAULTS.security),
	env: z
		.object({
			schema: EnvSchema.optional().default(ASTRO_CONFIG_DEFAULTS.env.schema),
			validateSecrets: z.boolean().optional().default(ASTRO_CONFIG_DEFAULTS.env.validateSecrets),
		})
		.strict()
		.optional()
		.default(ASTRO_CONFIG_DEFAULTS.env),
	experimental: z
		.object({
			clientPrerender: z
				.boolean()
				.optional()
				.default(ASTRO_CONFIG_DEFAULTS.experimental.clientPrerender),
			contentIntellisense: z
				.boolean()
				.optional()
				.default(ASTRO_CONFIG_DEFAULTS.experimental.contentIntellisense),
<<<<<<< HEAD
			svg: z.union([
				z.boolean(),
				z
				.object({
					mode: z
						.union([z.literal('inline'), z.literal('sprite')])
						.optional()
						.default(ASTRO_CONFIG_DEFAULTS.experimental.svg.mode),
				})
			])
				.optional()
				.transform((svgConfig) => {
					// Handle normalization of `experimental.svg` config boolean values
					if (typeof svgConfig === 'boolean') {
						return svgConfig ? ASTRO_CONFIG_DEFAULTS.experimental.svg : undefined;
					}
					return svgConfig;
				}),
=======
			responsiveImages: z
				.boolean()
				.optional()
				.default(ASTRO_CONFIG_DEFAULTS.experimental.responsiveImages),
>>>>>>> e246dc52
		})
		.strict(
			`Invalid or outdated experimental feature.\nCheck for incorrect spelling or outdated Astro version.\nSee https://docs.astro.build/en/reference/configuration-reference/#experimental-flags for a list of all current experiments.`,
		)
		.default({}),
	legacy: z
		.object({
			collections: z.boolean().optional().default(ASTRO_CONFIG_DEFAULTS.legacy.collections),
		})
		.default({}),
});

export type AstroConfigType = z.infer<typeof AstroConfigSchema>;

export function createRelativeSchema(cmd: string, fileProtocolRoot: string) {
	let originalBuildClient: string;
	let originalBuildServer: string;

	// We need to extend the global schema to add transforms that are relative to root.
	// This is type checked against the global schema to make sure we still match.
	const AstroConfigRelativeSchema = AstroConfigSchema.extend({
		root: z
			.string()
			.default(ASTRO_CONFIG_DEFAULTS.root)
			.transform((val) => resolveDirAsUrl(val, fileProtocolRoot)),
		srcDir: z
			.string()
			.default(ASTRO_CONFIG_DEFAULTS.srcDir)
			.transform((val) => resolveDirAsUrl(val, fileProtocolRoot)),
		compressHTML: z.boolean().optional().default(ASTRO_CONFIG_DEFAULTS.compressHTML),
		publicDir: z
			.string()
			.default(ASTRO_CONFIG_DEFAULTS.publicDir)
			.transform((val) => resolveDirAsUrl(val, fileProtocolRoot)),
		outDir: z
			.string()
			.default(ASTRO_CONFIG_DEFAULTS.outDir)
			.transform((val) => resolveDirAsUrl(val, fileProtocolRoot)),
		cacheDir: z
			.string()
			.default(ASTRO_CONFIG_DEFAULTS.cacheDir)
			.transform((val) => resolveDirAsUrl(val, fileProtocolRoot)),
		build: z
			.object({
				format: z
					.union([z.literal('file'), z.literal('directory'), z.literal('preserve')])
					.optional()
					.default(ASTRO_CONFIG_DEFAULTS.build.format),
				// NOTE: `client` and `server` are transformed relative to the default outDir first,
				// later we'll fix this to be relative to the actual `outDir`
				client: z
					.string()
					.optional()
					.default(ASTRO_CONFIG_DEFAULTS.build.client)
					.transform((val) => {
						originalBuildClient = val;
						return resolveDirAsUrl(
							val,
							path.resolve(fileProtocolRoot, ASTRO_CONFIG_DEFAULTS.outDir),
						);
					}),
				server: z
					.string()
					.optional()
					.default(ASTRO_CONFIG_DEFAULTS.build.server)
					.transform((val) => {
						originalBuildServer = val;
						return resolveDirAsUrl(
							val,
							path.resolve(fileProtocolRoot, ASTRO_CONFIG_DEFAULTS.outDir),
						);
					}),
				assets: z.string().optional().default(ASTRO_CONFIG_DEFAULTS.build.assets),
				assetsPrefix: z
					.string()
					.optional()
					.or(z.object({ fallback: z.string() }).and(z.record(z.string())).optional())
					.refine(
						(value) => {
							if (value && typeof value !== 'string') {
								if (!value.fallback) {
									return false;
								}
							}
							return true;
						},
						{
							message: 'The `fallback` is mandatory when defining the option as an object.',
						},
					),
				serverEntry: z.string().optional().default(ASTRO_CONFIG_DEFAULTS.build.serverEntry),
				redirects: z.boolean().optional().default(ASTRO_CONFIG_DEFAULTS.build.redirects),
				inlineStylesheets: z
					.enum(['always', 'auto', 'never'])
					.optional()
					.default(ASTRO_CONFIG_DEFAULTS.build.inlineStylesheets),
				concurrency: z.number().min(1).optional().default(ASTRO_CONFIG_DEFAULTS.build.concurrency),
			})
			.optional()
			.default({}),
		server: z.preprocess(
			// preprocess
			(val) => {
				if (typeof val === 'function') {
					return val({ command: cmd === 'dev' ? 'dev' : 'preview' });
				} else {
					return val;
				}
			},
			// validate
			z
				.object({
					open: z
						.union([z.string(), z.boolean()])
						.optional()
						.default(ASTRO_CONFIG_DEFAULTS.server.open),
					host: z
						.union([z.string(), z.boolean()])
						.optional()
						.default(ASTRO_CONFIG_DEFAULTS.server.host),
					port: z.number().optional().default(ASTRO_CONFIG_DEFAULTS.server.port),
					headers: z.custom<OutgoingHttpHeaders>().optional(),
					streaming: z.boolean().optional().default(true),
				})
				.optional()
				.default({}),
		),
	})
		.transform((config) => {
			// If the user changed `outDir`, we need to also update `build.client` and `build.server`
			// the be based on the correct `outDir`
			if (
				config.outDir.toString() !==
				resolveDirAsUrl(ASTRO_CONFIG_DEFAULTS.outDir, fileProtocolRoot).toString()
			) {
				const outDirPath = fileURLToPath(config.outDir);
				config.build.client = resolveDirAsUrl(originalBuildClient, outDirPath);
				config.build.server = resolveDirAsUrl(originalBuildServer, outDirPath);
			}

			// Handle `base` and `image.endpoint.route` trailing slash based on `trailingSlash` config
			if (config.trailingSlash === 'never') {
				config.base = prependForwardSlash(removeTrailingForwardSlash(config.base));
				config.image.endpoint.route = prependForwardSlash(
					removeTrailingForwardSlash(config.image.endpoint.route),
				);
			} else if (config.trailingSlash === 'always') {
				config.base = prependForwardSlash(appendForwardSlash(config.base));
				config.image.endpoint.route = prependForwardSlash(
					appendForwardSlash(config.image.endpoint.route),
				);
			} else {
				config.base = prependForwardSlash(config.base);
				config.image.endpoint.route = prependForwardSlash(config.image.endpoint.route);
			}

			return config;
		})
		.refine((obj) => !obj.outDir.toString().startsWith(obj.publicDir.toString()), {
			message:
				'The value of `outDir` must not point to a path within the folder set as `publicDir`, this will cause an infinite loop',
		})
		.superRefine((configuration, ctx) => {
			const { site, i18n, output, image, experimental } = configuration;
			const hasDomains = i18n?.domains ? Object.keys(i18n.domains).length > 0 : false;
			if (hasDomains) {
				if (!site) {
					ctx.addIssue({
						code: z.ZodIssueCode.custom,
						message:
							"The option `site` isn't set. When using the 'domains' strategy for `i18n`, `site` is required to create absolute URLs for locales that aren't mapped to a domain.",
					});
				}
				if (output !== 'server') {
					ctx.addIssue({
						code: z.ZodIssueCode.custom,
						message: 'Domain support is only available when `output` is `"server"`.',
					});
				}
			}
			if (
				!experimental.responsiveImages &&
				(image.experimentalLayout ||
					image.experimentalObjectFit ||
					image.experimentalObjectPosition ||
					image.experimentalBreakpoints)
			) {
				ctx.addIssue({
					code: z.ZodIssueCode.custom,
					message:
						'The `experimentalLayout`, `experimentalObjectFit`, `experimentalObjectPosition` and `experimentalBreakpoints` options are only available when `experimental.responsiveImages` is enabled.',
				});
			}
		});

	return AstroConfigRelativeSchema;
}

function resolveDirAsUrl(dir: string, root: string) {
	let resolvedDir = path.resolve(root, dir);
	if (!resolvedDir.endsWith(path.sep)) {
		resolvedDir += path.sep;
	}
	return pathToFileURL(resolvedDir);
}<|MERGE_RESOLUTION|>--- conflicted
+++ resolved
@@ -95,13 +95,10 @@
 	experimental: {
 		clientPrerender: false,
 		contentIntellisense: false,
-<<<<<<< HEAD
+		responsiveImages: false,
 		svg: {
 			mode: 'inline',
 		},
-=======
-		responsiveImages: false,
->>>>>>> e246dc52
 	},
 } satisfies AstroUserConfig & { server: { open: boolean } };
 
@@ -536,7 +533,10 @@
 				.boolean()
 				.optional()
 				.default(ASTRO_CONFIG_DEFAULTS.experimental.contentIntellisense),
-<<<<<<< HEAD
+			responsiveImages: z
+				.boolean()
+				.optional()
+				.default(ASTRO_CONFIG_DEFAULTS.experimental.responsiveImages),
 			svg: z.union([
 				z.boolean(),
 				z
@@ -555,12 +555,6 @@
 					}
 					return svgConfig;
 				}),
-=======
-			responsiveImages: z
-				.boolean()
-				.optional()
-				.default(ASTRO_CONFIG_DEFAULTS.experimental.responsiveImages),
->>>>>>> e246dc52
 		})
 		.strict(
 			`Invalid or outdated experimental feature.\nCheck for incorrect spelling or outdated Astro version.\nSee https://docs.astro.build/en/reference/configuration-reference/#experimental-flags for a list of all current experiments.`,
