import type { OutgoingHttpHeaders } from 'node:http';
import path from 'node:path';
import { fileURLToPath, pathToFileURL } from 'node:url';
import type {
	ShikiConfig,
	RehypePlugin as _RehypePlugin,
	RemarkPlugin as _RemarkPlugin,
	RemarkRehype as _RemarkRehype,
} from '@astrojs/markdown-remark';
import { markdownConfigDefaults } from '@astrojs/markdown-remark';
import { type BuiltinTheme, bundledThemes } from 'shiki';
import { z } from 'zod';
import type { SvgRenderMode } from '../../assets/utils/svg.js';
import { EnvSchema } from '../../env/schema.js';
import type { AstroUserConfig, ViteUserConfig } from '../../types/public/config.js';
import { appendForwardSlash, prependForwardSlash, removeTrailingForwardSlash } from '../path.js';
import { BUILTIN_PROVIDERS } from '../../assets/fonts/constants.js';

// The below types are required boilerplate to workaround a Zod issue since v3.21.2. Since that version,
// Zod's compiled TypeScript would "simplify" certain values to their base representation, causing references
// to transitive dependencies that Astro don't depend on (e.g. `mdast-util-to-hast` or `remark-rehype`). For example:
//
// ```ts
// // input
// type Foo = { bar: string };
// export const value: Foo;
//
// // output
// export const value: { bar: string }; // <-- `Foo` is gone
// ```
//
// The types below will "complexify" the types so that TypeScript would not simplify them. This way it will
// reference the complex type directly, instead of referencing non-existent transitive dependencies.
//
// Also, make sure to not index the complexified type, as it would return a simplified value type, which goes
// back to the issue again. The complexified type should be the base representation that we want to expose.

// eslint-disable-next-line @typescript-eslint/no-empty-object-type
interface ComplexifyUnionObj {}

type ComplexifyWithUnion<T> = T & ComplexifyUnionObj;
type ComplexifyWithOmit<T> = Omit<T, '__nonExistent'>;

type ShikiLang = ComplexifyWithUnion<NonNullable<ShikiConfig['langs']>[number]>;
type ShikiTheme = ComplexifyWithUnion<NonNullable<ShikiConfig['theme']>>;
type ShikiTransformer = ComplexifyWithUnion<NonNullable<ShikiConfig['transformers']>[number]>;
type RehypePlugin = ComplexifyWithUnion<_RehypePlugin>;
type RemarkPlugin = ComplexifyWithUnion<_RemarkPlugin>;
type RemarkRehype = ComplexifyWithOmit<_RemarkRehype>;

export const ASTRO_CONFIG_DEFAULTS = {
	root: '.',
	srcDir: './src',
	publicDir: './public',
	outDir: './dist',
	cacheDir: './node_modules/.astro',
	base: '/',
	trailingSlash: 'ignore',
	build: {
		format: 'directory',
		client: './client/',
		server: './server/',
		assets: '_astro',
		serverEntry: 'entry.mjs',
		redirects: true,
		inlineStylesheets: 'auto',
		concurrency: 1,
	},
	image: {
		endpoint: { entrypoint: undefined, route: '/_image' },
		service: { entrypoint: 'astro/assets/services/sharp', config: {} },
	},
	devToolbar: {
		enabled: true,
	},
	compressHTML: true,
	server: {
		host: false,
		port: 4321,
		open: false,
	},
	integrations: [],
	markdown: markdownConfigDefaults,
	vite: {},
	legacy: {
		collections: false,
	},
	redirects: {},
	security: {
		checkOrigin: true,
	},
	env: {
		schema: {},
		validateSecrets: false,
	},
	experimental: {
		clientPrerender: false,
		contentIntellisense: false,
		responsiveImages: false,
		svg: false,
		serializeConfig: false,
	},
} satisfies AstroUserConfig & { server: { open: boolean } };

export const AstroConfigSchema = z.object({
	root: z
		.string()
		.optional()
		.default(ASTRO_CONFIG_DEFAULTS.root)
		.transform((val) => new URL(val)),
	srcDir: z
		.string()
		.optional()
		.default(ASTRO_CONFIG_DEFAULTS.srcDir)
		.transform((val) => new URL(val)),
	publicDir: z
		.string()
		.optional()
		.default(ASTRO_CONFIG_DEFAULTS.publicDir)
		.transform((val) => new URL(val)),
	outDir: z
		.string()
		.optional()
		.default(ASTRO_CONFIG_DEFAULTS.outDir)
		.transform((val) => new URL(val)),
	cacheDir: z
		.string()
		.optional()
		.default(ASTRO_CONFIG_DEFAULTS.cacheDir)
		.transform((val) => new URL(val)),
	site: z.string().url().optional(),
	compressHTML: z.boolean().optional().default(ASTRO_CONFIG_DEFAULTS.compressHTML),
	base: z.string().optional().default(ASTRO_CONFIG_DEFAULTS.base),
	trailingSlash: z
		.union([z.literal('always'), z.literal('never'), z.literal('ignore')])
		.optional()
		.default(ASTRO_CONFIG_DEFAULTS.trailingSlash),
	output: z
		.union([z.literal('static'), z.literal('server')])
		.optional()
		.default('static'),
	scopedStyleStrategy: z
		.union([z.literal('where'), z.literal('class'), z.literal('attribute')])
		.optional()
		.default('attribute'),
	adapter: z.object({ name: z.string(), hooks: z.object({}).passthrough().default({}) }).optional(),
	integrations: z.preprocess(
		// preprocess
		(val) => (Array.isArray(val) ? val.flat(Infinity).filter(Boolean) : val),
		// validate
		z
			.array(z.object({ name: z.string(), hooks: z.object({}).passthrough().default({}) }))
			.default(ASTRO_CONFIG_DEFAULTS.integrations),
	),
	build: z
		.object({
			format: z
				.union([z.literal('file'), z.literal('directory'), z.literal('preserve')])
				.optional()
				.default(ASTRO_CONFIG_DEFAULTS.build.format),
			client: z
				.string()
				.optional()
				.default(ASTRO_CONFIG_DEFAULTS.build.client)
				.transform((val) => new URL(val)),
			server: z
				.string()
				.optional()
				.default(ASTRO_CONFIG_DEFAULTS.build.server)
				.transform((val) => new URL(val)),
			assets: z.string().optional().default(ASTRO_CONFIG_DEFAULTS.build.assets),
			assetsPrefix: z
				.string()
				.optional()
				.or(z.object({ fallback: z.string() }).and(z.record(z.string())).optional())
				.refine(
					(value) => {
						if (value && typeof value !== 'string') {
							if (!value.fallback) {
								return false;
							}
						}
						return true;
					},
					{
						message: 'The `fallback` is mandatory when defining the option as an object.',
					},
				),
			serverEntry: z.string().optional().default(ASTRO_CONFIG_DEFAULTS.build.serverEntry),
			redirects: z.boolean().optional().default(ASTRO_CONFIG_DEFAULTS.build.redirects),
			inlineStylesheets: z
				.enum(['always', 'auto', 'never'])
				.optional()
				.default(ASTRO_CONFIG_DEFAULTS.build.inlineStylesheets),
			concurrency: z.number().min(1).optional().default(ASTRO_CONFIG_DEFAULTS.build.concurrency),
		})
		.default({}),
	server: z.preprocess(
		// preprocess
		// NOTE: Uses the "error" command here because this is overwritten by the
		// individualized schema parser with the correct command.
		(val) => (typeof val === 'function' ? val({ command: 'error' }) : val),
		// validate
		z
			.object({
				open: z
					.union([z.string(), z.boolean()])
					.optional()
					.default(ASTRO_CONFIG_DEFAULTS.server.open),
				host: z
					.union([z.string(), z.boolean()])
					.optional()
					.default(ASTRO_CONFIG_DEFAULTS.server.host),
				port: z.number().optional().default(ASTRO_CONFIG_DEFAULTS.server.port),
				headers: z.custom<OutgoingHttpHeaders>().optional(),
			})
			.default({}),
	),
	redirects: z
		.record(
			z.string(),
			z.union([
				z.string(),
				z.object({
					status: z.union([
						z.literal(300),
						z.literal(301),
						z.literal(302),
						z.literal(303),
						z.literal(304),
						z.literal(307),
						z.literal(308),
					]),
					destination: z.string(),
				}),
			]),
		)
		.default(ASTRO_CONFIG_DEFAULTS.redirects),
	prefetch: z
		.union([
			z.boolean(),
			z.object({
				prefetchAll: z.boolean().optional(),
				defaultStrategy: z.enum(['tap', 'hover', 'viewport', 'load']).optional(),
			}),
		])
		.optional(),
	image: z
		.object({
			endpoint: z
				.object({
					route: z
						.literal('/_image')
						.or(z.string())
						.default(ASTRO_CONFIG_DEFAULTS.image.endpoint.route),
					entrypoint: z.string().optional(),
				})
				.default(ASTRO_CONFIG_DEFAULTS.image.endpoint),
			service: z
				.object({
					entrypoint: z
						.union([z.literal('astro/assets/services/sharp'), z.string()])
						.default(ASTRO_CONFIG_DEFAULTS.image.service.entrypoint),
					config: z.record(z.any()).default({}),
				})
				.default(ASTRO_CONFIG_DEFAULTS.image.service),
			domains: z.array(z.string()).default([]),
			remotePatterns: z
				.array(
					z.object({
						protocol: z.string().optional(),
						hostname: z
							.string()
							.refine(
								(val) => !val.includes('*') || val.startsWith('*.') || val.startsWith('**.'),
								{
									message: 'wildcards can only be placed at the beginning of the hostname',
								},
							)
							.optional(),
						port: z.string().optional(),
						pathname: z
							.string()
							.refine((val) => !val.includes('*') || val.endsWith('/*') || val.endsWith('/**'), {
								message: 'wildcards can only be placed at the end of a pathname',
							})
							.optional(),
					}),
				)
				.default([]),
			experimentalLayout: z.enum(['responsive', 'fixed', 'full-width', 'none']).optional(),
			experimentalObjectFit: z.string().optional(),
			experimentalObjectPosition: z.string().optional(),
			experimentalBreakpoints: z.array(z.number()).optional(),
		})
		.default(ASTRO_CONFIG_DEFAULTS.image),
	devToolbar: z
		.object({
			enabled: z.boolean().default(ASTRO_CONFIG_DEFAULTS.devToolbar.enabled),
		})
		.default(ASTRO_CONFIG_DEFAULTS.devToolbar),
	markdown: z
		.object({
			syntaxHighlight: z
				.union([z.literal('shiki'), z.literal('prism'), z.literal(false)])
				.default(ASTRO_CONFIG_DEFAULTS.markdown.syntaxHighlight),
			shikiConfig: z
				.object({
					langs: z
						.custom<ShikiLang>()
						.array()
						.transform((langs) => {
							for (const lang of langs) {
								// shiki 1.0 compat
								if (typeof lang === 'object') {
									// `id` renamed to `name` (always override)
									if ((lang as any).id) {
										lang.name = (lang as any).id;
									}
									// `grammar` flattened to lang itself
									if ((lang as any).grammar) {
										Object.assign(lang, (lang as any).grammar);
									}
								}
							}
							return langs;
						})
						.default([]),
					langAlias: z
						.record(z.string(), z.string())
						.optional()
						.default(ASTRO_CONFIG_DEFAULTS.markdown.shikiConfig.langAlias!),
					theme: z
						.enum(Object.keys(bundledThemes) as [BuiltinTheme, ...BuiltinTheme[]])
						.or(z.custom<ShikiTheme>())
						.default(ASTRO_CONFIG_DEFAULTS.markdown.shikiConfig.theme!),
					themes: z
						.record(
							z
								.enum(Object.keys(bundledThemes) as [BuiltinTheme, ...BuiltinTheme[]])
								.or(z.custom<ShikiTheme>()),
						)
						.default(ASTRO_CONFIG_DEFAULTS.markdown.shikiConfig.themes!),
					defaultColor: z
						.union([z.literal('light'), z.literal('dark'), z.string(), z.literal(false)])
						.optional(),
					wrap: z.boolean().or(z.null()).default(ASTRO_CONFIG_DEFAULTS.markdown.shikiConfig.wrap!),
					transformers: z
						.custom<ShikiTransformer>()
						.array()
						.default(ASTRO_CONFIG_DEFAULTS.markdown.shikiConfig.transformers!),
				})
				.default({}),
			remarkPlugins: z
				.union([
					z.string(),
					z.tuple([z.string(), z.any()]),
					z.custom<RemarkPlugin>((data) => typeof data === 'function'),
					z.tuple([z.custom<RemarkPlugin>((data) => typeof data === 'function'), z.any()]),
				])
				.array()
				.default(ASTRO_CONFIG_DEFAULTS.markdown.remarkPlugins),
			rehypePlugins: z
				.union([
					z.string(),
					z.tuple([z.string(), z.any()]),
					z.custom<RehypePlugin>((data) => typeof data === 'function'),
					z.tuple([z.custom<RehypePlugin>((data) => typeof data === 'function'), z.any()]),
				])
				.array()
				.default(ASTRO_CONFIG_DEFAULTS.markdown.rehypePlugins),
			remarkRehype: z
				.custom<RemarkRehype>((data) => data instanceof Object && !Array.isArray(data))
				.default(ASTRO_CONFIG_DEFAULTS.markdown.remarkRehype),
			gfm: z.boolean().default(ASTRO_CONFIG_DEFAULTS.markdown.gfm),
			smartypants: z.boolean().default(ASTRO_CONFIG_DEFAULTS.markdown.smartypants),
		})
		.default({}),
	vite: z
		.custom<ViteUserConfig>((data) => data instanceof Object && !Array.isArray(data))
		.default(ASTRO_CONFIG_DEFAULTS.vite),
	i18n: z.optional(
		z
			.object({
				defaultLocale: z.string(),
				locales: z.array(
					z.union([
						z.string(),
						z.object({
							path: z.string(),
							codes: z.string().array().nonempty(),
						}),
					]),
				),
				domains: z
					.record(
						z.string(),
						z
							.string()
							.url(
								"The domain value must be a valid URL, and it has to start with 'https' or 'http'.",
							),
					)
					.optional(),
				fallback: z.record(z.string(), z.string()).optional(),
				routing: z
					.literal('manual')
					.or(
						z
							.object({
								prefixDefaultLocale: z.boolean().optional().default(false),
								redirectToDefaultLocale: z.boolean().optional().default(true),
								fallbackType: z.enum(['redirect', 'rewrite']).optional().default('redirect'),
							})
							.refine(
								({ prefixDefaultLocale, redirectToDefaultLocale }) => {
									return !(prefixDefaultLocale === false && redirectToDefaultLocale === false);
								},
								{
									message:
										'The option `i18n.redirectToDefaultLocale` is only useful when the `i18n.prefixDefaultLocale` is set to `true`. Remove the option `i18n.redirectToDefaultLocale`, or change its value to `true`.',
								},
							),
					)
					.optional()
					.default({}),
			})
			.optional()
			.superRefine((i18n, ctx) => {
				if (i18n) {
					const { defaultLocale, locales: _locales, fallback, domains } = i18n;
					const locales = _locales.map((locale) => {
						if (typeof locale === 'string') {
							return locale;
						} else {
							return locale.path;
						}
					});
					if (!locales.includes(defaultLocale)) {
						ctx.addIssue({
							code: z.ZodIssueCode.custom,
							message: `The default locale \`${defaultLocale}\` is not present in the \`i18n.locales\` array.`,
						});
					}
					if (fallback) {
						for (const [fallbackFrom, fallbackTo] of Object.entries(fallback)) {
							if (!locales.includes(fallbackFrom)) {
								ctx.addIssue({
									code: z.ZodIssueCode.custom,
									message: `The locale \`${fallbackFrom}\` key in the \`i18n.fallback\` record doesn't exist in the \`i18n.locales\` array.`,
								});
							}

							if (fallbackFrom === defaultLocale) {
								ctx.addIssue({
									code: z.ZodIssueCode.custom,
									message: `You can't use the default locale as a key. The default locale can only be used as value.`,
								});
							}

							if (!locales.includes(fallbackTo)) {
								ctx.addIssue({
									code: z.ZodIssueCode.custom,
									message: `The locale \`${fallbackTo}\` value in the \`i18n.fallback\` record doesn't exist in the \`i18n.locales\` array.`,
								});
							}
						}
					}
					if (domains) {
						const entries = Object.entries(domains);
						const hasDomains = domains ? Object.keys(domains).length > 0 : false;
						if (entries.length > 0 && !hasDomains) {
							ctx.addIssue({
								code: z.ZodIssueCode.custom,
								message: `When specifying some domains, the property \`i18n.routingStrategy\` must be set to \`"domains"\`.`,
							});
						}

						for (const [domainKey, domainValue] of entries) {
							if (!locales.includes(domainKey)) {
								ctx.addIssue({
									code: z.ZodIssueCode.custom,
									message: `The locale \`${domainKey}\` key in the \`i18n.domains\` record doesn't exist in the \`i18n.locales\` array.`,
								});
							}
							if (!domainValue.startsWith('https') && !domainValue.startsWith('http')) {
								ctx.addIssue({
									code: z.ZodIssueCode.custom,
									message:
										"The domain value must be a valid URL, and it has to start with 'https' or 'http'.",
									path: ['domains'],
								});
							} else {
								try {
									const domainUrl = new URL(domainValue);
									if (domainUrl.pathname !== '/') {
										ctx.addIssue({
											code: z.ZodIssueCode.custom,
											message: `The URL \`${domainValue}\` must contain only the origin. A subsequent pathname isn't allowed here. Remove \`${domainUrl.pathname}\`.`,
											path: ['domains'],
										});
									}
								} catch {
									// no need to catch the error
								}
							}
						}
					}
				}
			}),
	),
	security: z
		.object({
			checkOrigin: z.boolean().default(ASTRO_CONFIG_DEFAULTS.security.checkOrigin),
		})
		.optional()
		.default(ASTRO_CONFIG_DEFAULTS.security),
	env: z
		.object({
			schema: EnvSchema.optional().default(ASTRO_CONFIG_DEFAULTS.env.schema),
			validateSecrets: z.boolean().optional().default(ASTRO_CONFIG_DEFAULTS.env.validateSecrets),
		})
		.strict()
		.optional()
		.default(ASTRO_CONFIG_DEFAULTS.env),
	experimental: z
		.object({
			clientPrerender: z
				.boolean()
				.optional()
				.default(ASTRO_CONFIG_DEFAULTS.experimental.clientPrerender),
			contentIntellisense: z
				.boolean()
				.optional()
				.default(ASTRO_CONFIG_DEFAULTS.experimental.contentIntellisense),
			responsiveImages: z
				.boolean()
				.optional()
				.default(ASTRO_CONFIG_DEFAULTS.experimental.responsiveImages),
			session: z
				.object({
					driver: z.string(),
					options: z.record(z.any()).optional(),
					cookie: z
						.union([
							z.object({
								name: z.string().optional(),
								domain: z.string().optional(),
								path: z.string().optional(),
								maxAge: z.number().optional(),
								sameSite: z.union([z.enum(['strict', 'lax', 'none']), z.boolean()]).optional(),
								secure: z.boolean().optional(),
							}),
							z.string(),
						])
						.transform((val) => {
							if (typeof val === 'string') {
								return { name: val };
							}
							return val;
						})
						.optional(),
					ttl: z.number().optional(),
				})
				.optional(),
			svg: z
				.union([
					z.boolean(),
					z
						.object({
							mode: z.union([z.literal('inline'), z.literal('sprite')]).optional(),
						})
						.optional(),
				])
				.optional()
				.default(ASTRO_CONFIG_DEFAULTS.experimental.svg)
				.transform((svgConfig) => {
					// Handle normalization of `experimental.svg` config boolean values
					if (typeof svgConfig === 'boolean') {
						return svgConfig
							? {
									mode: 'inline' as SvgRenderMode,
								}
							: undefined;
					} else {
						if (!svgConfig.mode) {
							return {
								mode: 'inline' as SvgRenderMode,
							};
						}
					}
					return svgConfig;
				}),
			fonts: z
				.object({
					providers: z
						.array(
							z
								.object({
									name: z.string().superRefine((name, ctx) => {
										if (BUILTIN_PROVIDERS.includes(name as any)) {
											ctx.addIssue({
												code: z.ZodIssueCode.custom,
												message: `"${name}" is a reserved provider name`,
											});
										}
									}),
									entrypoint: z.string(),
									config: z.record(z.string(), z.any()).optional(),
								})
								.strict(),
						)
						.optional(),
					families: z.array(
						z
							.object({
<<<<<<< HEAD
								name: z.string(),
								provider: z.string(),
								// TODO: discriminated union
								src: z.string().optional(),
=======
								provider: z.string(),
>>>>>>> c6cd69c9
							})
							.strict(),
					),
				})
				.strict()
				.optional()
				.superRefine((fonts, ctx) => {
					if (!fonts) {
						return;
					}
					const providersNames = [
						...BUILTIN_PROVIDERS,
						...(fonts.providers ?? []).map((provider) => provider.name),
					];
					for (const family of fonts.families) {
						if (!providersNames.includes(family.provider)) {
							ctx.addIssue({
								code: z.ZodIssueCode.custom,
								message: `Invalid provider "${family.provider}". Please use of the following: ${providersNames.map((name) => `"${name}"`).join(', ')}`,
							});
						}
					}
				}),
<<<<<<< HEAD
=======
			serializeConfig: z
				.boolean()
				.optional()
				.default(ASTRO_CONFIG_DEFAULTS.experimental.serializeConfig),
>>>>>>> c6cd69c9
		})
		.strict(
			`Invalid or outdated experimental feature.\nCheck for incorrect spelling or outdated Astro version.\nSee https://docs.astro.build/en/reference/experimental-flags/ for a list of all current experiments.`,
		)
		.default({}),
	legacy: z
		.object({
			collections: z.boolean().optional().default(ASTRO_CONFIG_DEFAULTS.legacy.collections),
		})
		.default({}),
});

export type AstroConfigType = z.infer<typeof AstroConfigSchema>;

export function createRelativeSchema(cmd: string, fileProtocolRoot: string) {
	let originalBuildClient: string;
	let originalBuildServer: string;

	// We need to extend the global schema to add transforms that are relative to root.
	// This is type checked against the global schema to make sure we still match.
	const AstroConfigRelativeSchema = AstroConfigSchema.extend({
		root: z
			.string()
			.default(ASTRO_CONFIG_DEFAULTS.root)
			.transform((val) => resolveDirAsUrl(val, fileProtocolRoot)),
		srcDir: z
			.string()
			.default(ASTRO_CONFIG_DEFAULTS.srcDir)
			.transform((val) => resolveDirAsUrl(val, fileProtocolRoot)),
		compressHTML: z.boolean().optional().default(ASTRO_CONFIG_DEFAULTS.compressHTML),
		publicDir: z
			.string()
			.default(ASTRO_CONFIG_DEFAULTS.publicDir)
			.transform((val) => resolveDirAsUrl(val, fileProtocolRoot)),
		outDir: z
			.string()
			.default(ASTRO_CONFIG_DEFAULTS.outDir)
			.transform((val) => resolveDirAsUrl(val, fileProtocolRoot)),
		cacheDir: z
			.string()
			.default(ASTRO_CONFIG_DEFAULTS.cacheDir)
			.transform((val) => resolveDirAsUrl(val, fileProtocolRoot)),
		build: z
			.object({
				format: z
					.union([z.literal('file'), z.literal('directory'), z.literal('preserve')])
					.optional()
					.default(ASTRO_CONFIG_DEFAULTS.build.format),
				// NOTE: `client` and `server` are transformed relative to the default outDir first,
				// later we'll fix this to be relative to the actual `outDir`
				client: z
					.string()
					.optional()
					.default(ASTRO_CONFIG_DEFAULTS.build.client)
					.transform((val) => {
						originalBuildClient = val;
						return resolveDirAsUrl(
							val,
							path.resolve(fileProtocolRoot, ASTRO_CONFIG_DEFAULTS.outDir),
						);
					}),
				server: z
					.string()
					.optional()
					.default(ASTRO_CONFIG_DEFAULTS.build.server)
					.transform((val) => {
						originalBuildServer = val;
						return resolveDirAsUrl(
							val,
							path.resolve(fileProtocolRoot, ASTRO_CONFIG_DEFAULTS.outDir),
						);
					}),
				assets: z.string().optional().default(ASTRO_CONFIG_DEFAULTS.build.assets),
				assetsPrefix: z
					.string()
					.optional()
					.or(z.object({ fallback: z.string() }).and(z.record(z.string())).optional())
					.refine(
						(value) => {
							if (value && typeof value !== 'string') {
								if (!value.fallback) {
									return false;
								}
							}
							return true;
						},
						{
							message: 'The `fallback` is mandatory when defining the option as an object.',
						},
					),
				serverEntry: z.string().optional().default(ASTRO_CONFIG_DEFAULTS.build.serverEntry),
				redirects: z.boolean().optional().default(ASTRO_CONFIG_DEFAULTS.build.redirects),
				inlineStylesheets: z
					.enum(['always', 'auto', 'never'])
					.optional()
					.default(ASTRO_CONFIG_DEFAULTS.build.inlineStylesheets),
				concurrency: z.number().min(1).optional().default(ASTRO_CONFIG_DEFAULTS.build.concurrency),
			})
			.optional()
			.default({}),
		server: z.preprocess(
			// preprocess
			(val) => {
				if (typeof val === 'function') {
					return val({ command: cmd === 'dev' ? 'dev' : 'preview' });
				} else {
					return val;
				}
			},
			// validate
			z
				.object({
					open: z
						.union([z.string(), z.boolean()])
						.optional()
						.default(ASTRO_CONFIG_DEFAULTS.server.open),
					host: z
						.union([z.string(), z.boolean()])
						.optional()
						.default(ASTRO_CONFIG_DEFAULTS.server.host),
					port: z.number().optional().default(ASTRO_CONFIG_DEFAULTS.server.port),
					headers: z.custom<OutgoingHttpHeaders>().optional(),
					streaming: z.boolean().optional().default(true),
				})
				.optional()
				.default({}),
		),
	})
		.transform((config) => {
			// If the user changed `outDir`, we need to also update `build.client` and `build.server`
			// the be based on the correct `outDir`
			if (
				config.outDir.toString() !==
				resolveDirAsUrl(ASTRO_CONFIG_DEFAULTS.outDir, fileProtocolRoot).toString()
			) {
				const outDirPath = fileURLToPath(config.outDir);
				config.build.client = resolveDirAsUrl(originalBuildClient, outDirPath);
				config.build.server = resolveDirAsUrl(originalBuildServer, outDirPath);
			}

			// Handle `base` and `image.endpoint.route` trailing slash based on `trailingSlash` config
			if (config.trailingSlash === 'never') {
				config.base = prependForwardSlash(removeTrailingForwardSlash(config.base));
				config.image.endpoint.route = prependForwardSlash(
					removeTrailingForwardSlash(config.image.endpoint.route),
				);
			} else if (config.trailingSlash === 'always') {
				config.base = prependForwardSlash(appendForwardSlash(config.base));
				config.image.endpoint.route = prependForwardSlash(
					appendForwardSlash(config.image.endpoint.route),
				);
			} else {
				config.base = prependForwardSlash(config.base);
				config.image.endpoint.route = prependForwardSlash(config.image.endpoint.route);
			}

			return config;
		})
		.refine((obj) => !obj.outDir.toString().startsWith(obj.publicDir.toString()), {
			message:
				'The value of `outDir` must not point to a path within the folder set as `publicDir`, this will cause an infinite loop',
		})
		.superRefine((configuration, ctx) => {
			const { site, i18n, output, image, experimental } = configuration;
			const hasDomains = i18n?.domains ? Object.keys(i18n.domains).length > 0 : false;
			if (hasDomains) {
				if (!site) {
					ctx.addIssue({
						code: z.ZodIssueCode.custom,
						message:
							"The option `site` isn't set. When using the 'domains' strategy for `i18n`, `site` is required to create absolute URLs for locales that aren't mapped to a domain.",
					});
				}
				if (output !== 'server') {
					ctx.addIssue({
						code: z.ZodIssueCode.custom,
						message: 'Domain support is only available when `output` is `"server"`.',
					});
				}
			}
			if (
				!experimental.responsiveImages &&
				(image.experimentalLayout ||
					image.experimentalObjectFit ||
					image.experimentalObjectPosition ||
					image.experimentalBreakpoints)
			) {
				ctx.addIssue({
					code: z.ZodIssueCode.custom,
					message:
						'The `experimentalLayout`, `experimentalObjectFit`, `experimentalObjectPosition` and `experimentalBreakpoints` options are only available when `experimental.responsiveImages` is enabled.',
				});
			}
		});

	return AstroConfigRelativeSchema;
}

function resolveDirAsUrl(dir: string, root: string) {
	let resolvedDir = path.resolve(root, dir);
	if (!resolvedDir.endsWith(path.sep)) {
		resolvedDir += path.sep;
	}
	return pathToFileURL(resolvedDir);
}<|MERGE_RESOLUTION|>--- conflicted
+++ resolved
@@ -614,14 +614,10 @@
 					families: z.array(
 						z
 							.object({
-<<<<<<< HEAD
 								name: z.string(),
 								provider: z.string(),
 								// TODO: discriminated union
 								src: z.string().optional(),
-=======
-								provider: z.string(),
->>>>>>> c6cd69c9
 							})
 							.strict(),
 					),
@@ -645,13 +641,10 @@
 						}
 					}
 				}),
-<<<<<<< HEAD
-=======
 			serializeConfig: z
 				.boolean()
 				.optional()
 				.default(ASTRO_CONFIG_DEFAULTS.experimental.serializeConfig),
->>>>>>> c6cd69c9
 		})
 		.strict(
 			`Invalid or outdated experimental feature.\nCheck for incorrect spelling or outdated Astro version.\nSee https://docs.astro.build/en/reference/experimental-flags/ for a list of all current experiments.`,
