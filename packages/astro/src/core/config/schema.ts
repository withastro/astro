--- conflicted
+++ resolved
@@ -529,15 +529,13 @@
 				.optional()
 				.default(ASTRO_CONFIG_DEFAULTS.experimental.security),
 			i18nDomains: z.boolean().optional().default(ASTRO_CONFIG_DEFAULTS.experimental.i18nDomains),
-<<<<<<< HEAD
+			rewriting: z.boolean().optional().default(ASTRO_CONFIG_DEFAULTS.experimental.rewriting),
 			env: z
 				.object({
 					schema: EnvSchema.optional(),
 				})
+				.strict()
 				.optional(),
-=======
-			rewriting: z.boolean().optional().default(ASTRO_CONFIG_DEFAULTS.experimental.rewriting),
->>>>>>> a020d002
 		})
 		.strict(
 			`Invalid or outdated experimental feature.\nCheck for incorrect spelling or outdated Astro version.\nSee https://docs.astro.build/en/reference/configuration-reference/#experimental-flags for a list of all current experiments.`
