import type {
	ShikiConfig,
	RehypePlugin as _RehypePlugin,
	RemarkPlugin as _RemarkPlugin,
	RemarkRehype as _RemarkRehype,
} from '@astrojs/markdown-remark';
import { markdownConfigDefaults } from '@astrojs/markdown-remark';
import { type BuiltinTheme, bundledThemes } from 'shiki';

import type { OutgoingHttpHeaders } from 'node:http';
import path from 'node:path';
import { pathToFileURL } from 'node:url';
import { z } from 'zod';
import { EnvSchema } from '../../env/schema.js';
import type { AstroUserConfig, ViteUserConfig } from '../../types/public/config.js';
import { appendForwardSlash, prependForwardSlash, removeTrailingForwardSlash } from '../path.js';

// The below types are required boilerplate to workaround a Zod issue since v3.21.2. Since that version,
// Zod's compiled TypeScript would "simplify" certain values to their base representation, causing references
// to transitive dependencies that Astro don't depend on (e.g. `mdast-util-to-hast` or `remark-rehype`). For example:
//
// ```ts
// // input
// type Foo = { bar: string };
// export const value: Foo;
//
// // output
// export const value: { bar: string }; // <-- `Foo` is gone
// ```
//
// The types below will "complexify" the types so that TypeScript would not simplify them. This way it will
// reference the complex type directly, instead of referencing non-existent transitive dependencies.
//
// Also, make sure to not index the complexified type, as it would return a simplified value type, which goes
// back to the issue again. The complexified type should be the base representation that we want to expose.

// eslint-disable-next-line @typescript-eslint/no-empty-object-type
interface ComplexifyUnionObj {}

type ComplexifyWithUnion<T> = T & ComplexifyUnionObj;
type ComplexifyWithOmit<T> = Omit<T, '__nonExistent'>;

type ShikiLang = ComplexifyWithUnion<NonNullable<ShikiConfig['langs']>[number]>;
type ShikiTheme = ComplexifyWithUnion<NonNullable<ShikiConfig['theme']>>;
type ShikiTransformer = ComplexifyWithUnion<NonNullable<ShikiConfig['transformers']>[number]>;
type RehypePlugin = ComplexifyWithUnion<_RehypePlugin>;
type RemarkPlugin = ComplexifyWithUnion<_RemarkPlugin>;
type RemarkRehype = ComplexifyWithOmit<_RemarkRehype>;

export const ASTRO_CONFIG_DEFAULTS = {
	root: '.',
	srcDir: './src',
	publicDir: './public',
	outDir: './dist',
	cacheDir: './node_modules/.astro',
	base: '/',
	trailingSlash: 'ignore',
	build: {
		format: 'directory',
		client: './dist/client/',
		server: './dist/server/',
		assets: '_astro',
		serverEntry: 'entry.mjs',
		redirects: true,
		inlineStylesheets: 'auto',
	},
	image: {
		service: { entrypoint: 'astro/assets/services/sharp', config: {} },
	},
	devToolbar: {
		enabled: true,
	},
	compressHTML: true,
	server: {
		host: false,
		port: 4321,
		open: false,
	},
	integrations: [],
	markdown: markdownConfigDefaults,
	vite: {},
	legacy: {},
	redirects: {},
	security: {},
	env: {
		schema: {},
		validateSecrets: false,
	},
	experimental: {
		actions: false,
		directRenderScript: false,
		contentCollectionCache: false,
		clientPrerender: false,
		serverIslands: false,
		contentIntellisense: false,
		contentLayer: false,
	},
} satisfies AstroUserConfig & { server: { open: boolean } };

export const AstroConfigSchema = z.object({
	root: z
		.string()
		.optional()
		.default(ASTRO_CONFIG_DEFAULTS.root)
		.transform((val) => new URL(val)),
	srcDir: z
		.string()
		.optional()
		.default(ASTRO_CONFIG_DEFAULTS.srcDir)
		.transform((val) => new URL(val)),
	publicDir: z
		.string()
		.optional()
		.default(ASTRO_CONFIG_DEFAULTS.publicDir)
		.transform((val) => new URL(val)),
	outDir: z
		.string()
		.optional()
		.default(ASTRO_CONFIG_DEFAULTS.outDir)
		.transform((val) => new URL(val)),
	cacheDir: z
		.string()
		.optional()
		.default(ASTRO_CONFIG_DEFAULTS.cacheDir)
		.transform((val) => new URL(val)),
	site: z.string().url().optional(),
	compressHTML: z.boolean().optional().default(ASTRO_CONFIG_DEFAULTS.compressHTML),
	base: z.string().optional().default(ASTRO_CONFIG_DEFAULTS.base),
	trailingSlash: z
		.union([z.literal('always'), z.literal('never'), z.literal('ignore')])
		.optional()
		.default(ASTRO_CONFIG_DEFAULTS.trailingSlash),
	output: z
		.union([z.literal('static'), z.literal('server'), z.literal('hybrid')])
		.optional()
		.default('static'),
	scopedStyleStrategy: z
		.union([z.literal('where'), z.literal('class'), z.literal('attribute')])
		.optional()
		.default('attribute'),
	adapter: z.object({ name: z.string(), hooks: z.object({}).passthrough().default({}) }).optional(),
	integrations: z.preprocess(
		// preprocess
		(val) => (Array.isArray(val) ? val.flat(Infinity).filter(Boolean) : val),
		// validate
		z
			.array(z.object({ name: z.string(), hooks: z.object({}).passthrough().default({}) }))
			.default(ASTRO_CONFIG_DEFAULTS.integrations),
	),
	build: z
		.object({
			format: z
				.union([z.literal('file'), z.literal('directory'), z.literal('preserve')])
				.optional()
				.default(ASTRO_CONFIG_DEFAULTS.build.format),
			client: z
				.string()
				.optional()
				.default(ASTRO_CONFIG_DEFAULTS.build.client)
				.transform((val) => new URL(val)),
			server: z
				.string()
				.optional()
				.default(ASTRO_CONFIG_DEFAULTS.build.server)
				.transform((val) => new URL(val)),
			assets: z.string().optional().default(ASTRO_CONFIG_DEFAULTS.build.assets),
			assetsPrefix: z
				.string()
				.optional()
				.or(z.object({ fallback: z.string() }).and(z.record(z.string())).optional())
				.refine(
					(value) => {
						if (value && typeof value !== 'string') {
							if (!value.fallback) {
								return false;
							}
						}
						return true;
					},
					{
						message: 'The `fallback` is mandatory when defining the option as an object.',
					},
				),
			serverEntry: z.string().optional().default(ASTRO_CONFIG_DEFAULTS.build.serverEntry),
			redirects: z.boolean().optional().default(ASTRO_CONFIG_DEFAULTS.build.redirects),
			inlineStylesheets: z
				.enum(['always', 'auto', 'never'])
				.optional()
				.default(ASTRO_CONFIG_DEFAULTS.build.inlineStylesheets),
		})
		.default({}),
	server: z.preprocess(
		// preprocess
		// NOTE: Uses the "error" command here because this is overwritten by the
		// individualized schema parser with the correct command.
		(val) => (typeof val === 'function' ? val({ command: 'error' }) : val),
		// validate
		z
			.object({
				open: z
					.union([z.string(), z.boolean()])
					.optional()
					.default(ASTRO_CONFIG_DEFAULTS.server.open),
				host: z
					.union([z.string(), z.boolean()])
					.optional()
					.default(ASTRO_CONFIG_DEFAULTS.server.host),
				port: z.number().optional().default(ASTRO_CONFIG_DEFAULTS.server.port),
				headers: z.custom<OutgoingHttpHeaders>().optional(),
			})
			.default({}),
	),
	redirects: z
		.record(
			z.string(),
			z.union([
				z.string(),
				z.object({
					status: z.union([
						z.literal(300),
						z.literal(301),
						z.literal(302),
						z.literal(303),
						z.literal(304),
						z.literal(307),
						z.literal(308),
					]),
					destination: z.string(),
				}),
			]),
		)
		.default(ASTRO_CONFIG_DEFAULTS.redirects),
	prefetch: z
		.union([
			z.boolean(),
			z.object({
				prefetchAll: z.boolean().optional(),
				defaultStrategy: z.enum(['tap', 'hover', 'viewport', 'load']).optional(),
			}),
		])
		.optional(),
	image: z
		.object({
			endpoint: z.string().optional(),
			service: z
				.object({
					entrypoint: z
						.union([z.literal('astro/assets/services/sharp'), z.string()])
						.default(ASTRO_CONFIG_DEFAULTS.image.service.entrypoint),
					config: z.record(z.any()).default({}),
				})
				.default(ASTRO_CONFIG_DEFAULTS.image.service),
			domains: z.array(z.string()).default([]),
			remotePatterns: z
				.array(
					z.object({
						protocol: z.string().optional(),
						hostname: z
							.string()
							.refine(
								(val) => !val.includes('*') || val.startsWith('*.') || val.startsWith('**.'),
								{
									message: 'wildcards can only be placed at the beginning of the hostname',
								},
							)
							.optional(),
						port: z.string().optional(),
						pathname: z
							.string()
							.refine((val) => !val.includes('*') || val.endsWith('/*') || val.endsWith('/**'), {
								message: 'wildcards can only be placed at the end of a pathname',
							})
							.optional(),
					}),
				)
				.default([]),
		})
		.default(ASTRO_CONFIG_DEFAULTS.image),
	devToolbar: z
		.object({
			enabled: z.boolean().default(ASTRO_CONFIG_DEFAULTS.devToolbar.enabled),
		})
		.default(ASTRO_CONFIG_DEFAULTS.devToolbar),
	markdown: z
		.object({
			syntaxHighlight: z
				.union([z.literal('shiki'), z.literal('prism'), z.literal(false)])
				.default(ASTRO_CONFIG_DEFAULTS.markdown.syntaxHighlight),
			shikiConfig: z
				.object({
					langs: z
						.custom<ShikiLang>()
						.array()
						.transform((langs) => {
							for (const lang of langs) {
								// shiki 1.0 compat
								if (typeof lang === 'object') {
									// `id` renamed to `name` (always override)
									if ((lang as any).id) {
										lang.name = (lang as any).id;
									}
									// `grammar` flattened to lang itself
									if ((lang as any).grammar) {
										Object.assign(lang, (lang as any).grammar);
									}
								}
							}
							return langs;
						})
						.default([]),
					theme: z
						.enum(Object.keys(bundledThemes) as [BuiltinTheme, ...BuiltinTheme[]])
						.or(z.custom<ShikiTheme>())
						.default(ASTRO_CONFIG_DEFAULTS.markdown.shikiConfig.theme!),
					themes: z
						.record(
							z
								.enum(Object.keys(bundledThemes) as [BuiltinTheme, ...BuiltinTheme[]])
								.or(z.custom<ShikiTheme>()),
						)
						.default(ASTRO_CONFIG_DEFAULTS.markdown.shikiConfig.themes!),
					defaultColor: z
						.union([z.literal('light'), z.literal('dark'), z.string(), z.literal(false)])
						.optional(),
					wrap: z.boolean().or(z.null()).default(ASTRO_CONFIG_DEFAULTS.markdown.shikiConfig.wrap!),
					transformers: z
						.custom<ShikiTransformer>()
						.array()
						.transform((transformers) => {
							for (const transformer of transformers) {
								// When updating shikiji to shiki, the `token` property was renamed to `span`.
								// We apply the compat here for now until the next Astro major.
								// TODO: Remove this in Astro 5.0
								if ((transformer as any).token && !('span' in transformer)) {
									transformer.span = (transformer as any).token;
								}
							}
							return transformers;
						})
						.default(ASTRO_CONFIG_DEFAULTS.markdown.shikiConfig.transformers!),
				})
				.default({}),
			remarkPlugins: z
				.union([
					z.string(),
					z.tuple([z.string(), z.any()]),
					z.custom<RemarkPlugin>((data) => typeof data === 'function'),
					z.tuple([z.custom<RemarkPlugin>((data) => typeof data === 'function'), z.any()]),
				])
				.array()
				.default(ASTRO_CONFIG_DEFAULTS.markdown.remarkPlugins),
			rehypePlugins: z
				.union([
					z.string(),
					z.tuple([z.string(), z.any()]),
					z.custom<RehypePlugin>((data) => typeof data === 'function'),
					z.tuple([z.custom<RehypePlugin>((data) => typeof data === 'function'), z.any()]),
				])
				.array()
				.default(ASTRO_CONFIG_DEFAULTS.markdown.rehypePlugins),
			remarkRehype: z
				.custom<RemarkRehype>((data) => data instanceof Object && !Array.isArray(data))
				.default(ASTRO_CONFIG_DEFAULTS.markdown.remarkRehype),
			gfm: z.boolean().default(ASTRO_CONFIG_DEFAULTS.markdown.gfm),
			smartypants: z.boolean().default(ASTRO_CONFIG_DEFAULTS.markdown.smartypants),
		})
		.default({}),
	vite: z
		.custom<ViteUserConfig>((data) => data instanceof Object && !Array.isArray(data))
		.default(ASTRO_CONFIG_DEFAULTS.vite),
	i18n: z.optional(
		z
			.object({
				defaultLocale: z.string(),
				locales: z.array(
					z.union([
						z.string(),
						z.object({
							path: z.string(),
							codes: z.string().array().nonempty(),
						}),
					]),
				),
				domains: z
					.record(
						z.string(),
						z
							.string()
							.url(
								"The domain value must be a valid URL, and it has to start with 'https' or 'http'.",
							),
					)
					.optional(),
				fallback: z.record(z.string(), z.string()).optional(),
				routing: z
					.literal('manual')
					.or(
						z
							.object({
								prefixDefaultLocale: z.boolean().optional().default(false),
								redirectToDefaultLocale: z.boolean().optional().default(true),
							})
							.refine(
								({ prefixDefaultLocale, redirectToDefaultLocale }) => {
									return !(prefixDefaultLocale === false && redirectToDefaultLocale === false);
								},
								{
									message:
										'The option `i18n.redirectToDefaultLocale` is only useful when the `i18n.prefixDefaultLocale` is set to `true`. Remove the option `i18n.redirectToDefaultLocale`, or change its value to `true`.',
								},
							),
					)
					.optional()
					.default({}),
			})
			.optional()
			.superRefine((i18n, ctx) => {
				if (i18n) {
					const { defaultLocale, locales: _locales, fallback, domains } = i18n;
					const locales = _locales.map((locale) => {
						if (typeof locale === 'string') {
							return locale;
						} else {
							return locale.path;
						}
					});
					if (!locales.includes(defaultLocale)) {
						ctx.addIssue({
							code: z.ZodIssueCode.custom,
							message: `The default locale \`${defaultLocale}\` is not present in the \`i18n.locales\` array.`,
						});
					}
					if (fallback) {
						for (const [fallbackFrom, fallbackTo] of Object.entries(fallback)) {
							if (!locales.includes(fallbackFrom)) {
								ctx.addIssue({
									code: z.ZodIssueCode.custom,
									message: `The locale \`${fallbackFrom}\` key in the \`i18n.fallback\` record doesn't exist in the \`i18n.locales\` array.`,
								});
							}

							if (fallbackFrom === defaultLocale) {
								ctx.addIssue({
									code: z.ZodIssueCode.custom,
									message: `You can't use the default locale as a key. The default locale can only be used as value.`,
								});
							}

							if (!locales.includes(fallbackTo)) {
								ctx.addIssue({
									code: z.ZodIssueCode.custom,
									message: `The locale \`${fallbackTo}\` value in the \`i18n.fallback\` record doesn't exist in the \`i18n.locales\` array.`,
								});
							}
						}
					}
					if (domains) {
						const entries = Object.entries(domains);
						const hasDomains = domains ? Object.keys(domains).length > 0 : false;
						if (entries.length > 0 && !hasDomains) {
							ctx.addIssue({
								code: z.ZodIssueCode.custom,
								message: `When specifying some domains, the property \`i18n.routingStrategy\` must be set to \`"domains"\`.`,
							});
						}

						for (const [domainKey, domainValue] of entries) {
							if (!locales.includes(domainKey)) {
								ctx.addIssue({
									code: z.ZodIssueCode.custom,
									message: `The locale \`${domainKey}\` key in the \`i18n.domains\` record doesn't exist in the \`i18n.locales\` array.`,
								});
							}
							if (!domainValue.startsWith('https') && !domainValue.startsWith('http')) {
								ctx.addIssue({
									code: z.ZodIssueCode.custom,
									message:
										"The domain value must be a valid URL, and it has to start with 'https' or 'http'.",
									path: ['domains'],
								});
							} else {
								try {
									const domainUrl = new URL(domainValue);
									if (domainUrl.pathname !== '/') {
										ctx.addIssue({
											code: z.ZodIssueCode.custom,
											message: `The URL \`${domainValue}\` must contain only the origin. A subsequent pathname isn't allowed here. Remove \`${domainUrl.pathname}\`.`,
											path: ['domains'],
										});
									}
								} catch {
									// no need to catch the error
								}
							}
						}
					}
				}
			}),
	),
	security: z
		.object({
			checkOrigin: z.boolean().default(false),
		})
		.optional()
		.default(ASTRO_CONFIG_DEFAULTS.security),
	env: z
		.object({
			schema: EnvSchema.optional().default(ASTRO_CONFIG_DEFAULTS.env.schema),
			validateSecrets: z.boolean().optional().default(ASTRO_CONFIG_DEFAULTS.env.validateSecrets),
		})
		.strict()
		.optional()
		.default(ASTRO_CONFIG_DEFAULTS.env),
	experimental: z
		.object({
			actions: z.boolean().optional().default(ASTRO_CONFIG_DEFAULTS.experimental.actions),
			directRenderScript: z
				.boolean()
				.optional()
				.default(ASTRO_CONFIG_DEFAULTS.experimental.directRenderScript),
			contentCollectionCache: z
				.boolean()
				.optional()
				.default(ASTRO_CONFIG_DEFAULTS.experimental.contentCollectionCache),
			clientPrerender: z
				.boolean()
				.optional()
				.default(ASTRO_CONFIG_DEFAULTS.experimental.clientPrerender),
<<<<<<< HEAD
			env: z
				.object({
					schema: EnvSchema.optional(),
					validateSecrets: z
						.boolean()
						.optional()
						.default(ASTRO_CONFIG_DEFAULTS.experimental.env.validateSecrets),
				})
				.strict()
				.optional(),
=======
			globalRoutePriority: z
				.boolean()
				.optional()
				.default(ASTRO_CONFIG_DEFAULTS.experimental.globalRoutePriority),
>>>>>>> ea71b90c
			serverIslands: z
				.boolean()
				.optional()
				.default(ASTRO_CONFIG_DEFAULTS.experimental.serverIslands),
			contentIntellisense: z
				.boolean()
				.optional()
				.default(ASTRO_CONFIG_DEFAULTS.experimental.contentIntellisense),
			contentLayer: z.boolean().optional().default(ASTRO_CONFIG_DEFAULTS.experimental.contentLayer),
		})
		.strict(
			`Invalid or outdated experimental feature.\nCheck for incorrect spelling or outdated Astro version.\nSee https://docs.astro.build/en/reference/configuration-reference/#experimental-flags for a list of all current experiments.`,
		)
		.default({}),
	legacy: z.object({}).default({}),
});

export type AstroConfigType = z.infer<typeof AstroConfigSchema>;

export function createRelativeSchema(cmd: string, fileProtocolRoot: string) {
	// We need to extend the global schema to add transforms that are relative to root.
	// This is type checked against the global schema to make sure we still match.
	const AstroConfigRelativeSchema = AstroConfigSchema.extend({
		root: z
			.string()
			.default(ASTRO_CONFIG_DEFAULTS.root)
			.transform((val) => resolveDirAsUrl(val, fileProtocolRoot)),
		srcDir: z
			.string()
			.default(ASTRO_CONFIG_DEFAULTS.srcDir)
			.transform((val) => resolveDirAsUrl(val, fileProtocolRoot)),
		compressHTML: z.boolean().optional().default(ASTRO_CONFIG_DEFAULTS.compressHTML),
		publicDir: z
			.string()
			.default(ASTRO_CONFIG_DEFAULTS.publicDir)
			.transform((val) => resolveDirAsUrl(val, fileProtocolRoot)),
		outDir: z
			.string()
			.default(ASTRO_CONFIG_DEFAULTS.outDir)
			.transform((val) => resolveDirAsUrl(val, fileProtocolRoot)),
		cacheDir: z
			.string()
			.default(ASTRO_CONFIG_DEFAULTS.cacheDir)
			.transform((val) => resolveDirAsUrl(val, fileProtocolRoot)),
		build: z
			.object({
				format: z
					.union([z.literal('file'), z.literal('directory'), z.literal('preserve')])
					.optional()
					.default(ASTRO_CONFIG_DEFAULTS.build.format),
				client: z
					.string()
					.optional()
					.default(ASTRO_CONFIG_DEFAULTS.build.client)
					.transform((val) => resolveDirAsUrl(val, fileProtocolRoot)),
				server: z
					.string()
					.optional()
					.default(ASTRO_CONFIG_DEFAULTS.build.server)
					.transform((val) => resolveDirAsUrl(val, fileProtocolRoot)),
				assets: z.string().optional().default(ASTRO_CONFIG_DEFAULTS.build.assets),
				assetsPrefix: z
					.string()
					.optional()
					.or(z.object({ fallback: z.string() }).and(z.record(z.string())).optional())
					.refine(
						(value) => {
							if (value && typeof value !== 'string') {
								if (!value.fallback) {
									return false;
								}
							}
							return true;
						},
						{
							message: 'The `fallback` is mandatory when defining the option as an object.',
						},
					),
				serverEntry: z.string().optional().default(ASTRO_CONFIG_DEFAULTS.build.serverEntry),
				redirects: z.boolean().optional().default(ASTRO_CONFIG_DEFAULTS.build.redirects),
				inlineStylesheets: z
					.enum(['always', 'auto', 'never'])
					.optional()
					.default(ASTRO_CONFIG_DEFAULTS.build.inlineStylesheets),
			})
			.optional()
			.default({}),
		server: z.preprocess(
			// preprocess
			(val) => {
				if (typeof val === 'function') {
					return val({ command: cmd === 'dev' ? 'dev' : 'preview' });
				} else {
					return val;
				}
			},
			// validate
			z
				.object({
					open: z
						.union([z.string(), z.boolean()])
						.optional()
						.default(ASTRO_CONFIG_DEFAULTS.server.open),
					host: z
						.union([z.string(), z.boolean()])
						.optional()
						.default(ASTRO_CONFIG_DEFAULTS.server.host),
					port: z.number().optional().default(ASTRO_CONFIG_DEFAULTS.server.port),
					headers: z.custom<OutgoingHttpHeaders>().optional(),
					streaming: z.boolean().optional().default(true),
				})
				.optional()
				.default({}),
		),
	})
		.transform((config) => {
			// If the user changed outDir but not build.server, build.config, adjust so those
			// are relative to the outDir, as is the expected default.
			if (
				!config.build.server.toString().startsWith(config.outDir.toString()) &&
				config.build.server.toString().endsWith('dist/server/')
			) {
				config.build.server = new URL('./dist/server/', config.outDir);
			}
			if (
				!config.build.client.toString().startsWith(config.outDir.toString()) &&
				config.build.client.toString().endsWith('dist/client/')
			) {
				config.build.client = new URL('./dist/client/', config.outDir);
			}

			// Handle `base` trailing slash based on `trailingSlash` config
			if (config.trailingSlash === 'never') {
				config.base = prependForwardSlash(removeTrailingForwardSlash(config.base));
			} else if (config.trailingSlash === 'always') {
				config.base = prependForwardSlash(appendForwardSlash(config.base));
			} else {
				config.base = prependForwardSlash(config.base);
			}

			return config;
		})
		.refine((obj) => !obj.outDir.toString().startsWith(obj.publicDir.toString()), {
			message:
				'The value of `outDir` must not point to a path within the folder set as `publicDir`, this will cause an infinite loop',
		})
		.superRefine((configuration, ctx) => {
			const { site, i18n, output } = configuration;
			const hasDomains = i18n?.domains ? Object.keys(i18n.domains).length > 0 : false;
			if (hasDomains) {
				if (!site) {
					ctx.addIssue({
						code: z.ZodIssueCode.custom,
						message:
							"The option `site` isn't set. When using the 'domains' strategy for `i18n`, `site` is required to create absolute URLs for locales that aren't mapped to a domain.",
					});
				}
				if (output !== 'server') {
					ctx.addIssue({
						code: z.ZodIssueCode.custom,
						message: 'Domain support is only available when `output` is `"server"`.',
					});
				}
			}
		});

	return AstroConfigRelativeSchema;
}

function resolveDirAsUrl(dir: string, root: string) {
	let resolvedDir = path.resolve(root, dir);
	if (!resolvedDir.endsWith(path.sep)) {
		resolvedDir += path.sep;
	}
	return pathToFileURL(resolvedDir);
}<|MERGE_RESOLUTION|>--- conflicted
+++ resolved
@@ -526,7 +526,6 @@
 				.boolean()
 				.optional()
 				.default(ASTRO_CONFIG_DEFAULTS.experimental.clientPrerender),
-<<<<<<< HEAD
 			env: z
 				.object({
 					schema: EnvSchema.optional(),
@@ -537,12 +536,6 @@
 				})
 				.strict()
 				.optional(),
-=======
-			globalRoutePriority: z
-				.boolean()
-				.optional()
-				.default(ASTRO_CONFIG_DEFAULTS.experimental.globalRoutePriority),
->>>>>>> ea71b90c
 			serverIslands: z
 				.boolean()
 				.optional()
