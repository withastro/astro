import type {
	RehypePlugin,
	RemarkPlugin,
	RemarkRehype,
	ShikiConfig,
} from '@astrojs/markdown-remark';
import { markdownConfigDefaults } from '@astrojs/markdown-remark';
import { bundledThemes, type BuiltinTheme } from 'shikiji';
import type { AstroUserConfig, ViteUserConfig } from '../../@types/astro.js';

import type { OutgoingHttpHeaders } from 'node:http';
import path from 'node:path';
import { pathToFileURL } from 'node:url';
import { z } from 'zod';
import { appendForwardSlash, prependForwardSlash, removeTrailingForwardSlash } from '../path.js';

// This import is required to appease TypeScript!
// See https://github.com/withastro/astro/pull/8762
import 'mdast-util-to-hast';
import 'shikiji-core';

type ShikiLangs = NonNullable<ShikiConfig['langs']>;
type ShikiTheme = NonNullable<ShikiConfig['theme']>;
type ShikiTransformers = NonNullable<ShikiConfig['transformers']>;

const ASTRO_CONFIG_DEFAULTS = {
	root: '.',
	srcDir: './src',
	publicDir: './public',
	outDir: './dist',
	cacheDir: './node_modules/.astro',
	base: '/',
	trailingSlash: 'ignore',
	build: {
		format: 'directory',
		client: './dist/client/',
		server: './dist/server/',
		assets: '_astro',
		serverEntry: 'entry.mjs',
		redirects: true,
		inlineStylesheets: 'auto',
	},
	image: {
		service: { entrypoint: 'astro/assets/services/sharp', config: {} },
	},
	devToolbar: {
		enabled: true,
	},
	compressHTML: true,
	server: {
		host: false,
		port: 4321,
		open: false,
	},
	integrations: [],
	markdown: markdownConfigDefaults,
	vite: {},
	legacy: {},
	redirects: {},
	experimental: {
		optimizeHoistedScript: false,
		contentCollectionCache: false,
<<<<<<< HEAD
		globalRoutePriority: false,
=======
		clientPrerender: false,
>>>>>>> 165cfc15
	},
} satisfies AstroUserConfig & { server: { open: boolean } };

type RoutingStrategies = 'prefix-always' | 'prefix-other-locales';

export const AstroConfigSchema = z.object({
	root: z
		.string()
		.optional()
		.default(ASTRO_CONFIG_DEFAULTS.root)
		.transform((val) => new URL(val)),
	srcDir: z
		.string()
		.optional()
		.default(ASTRO_CONFIG_DEFAULTS.srcDir)
		.transform((val) => new URL(val)),
	publicDir: z
		.string()
		.optional()
		.default(ASTRO_CONFIG_DEFAULTS.publicDir)
		.transform((val) => new URL(val)),
	outDir: z
		.string()
		.optional()
		.default(ASTRO_CONFIG_DEFAULTS.outDir)
		.transform((val) => new URL(val)),
	cacheDir: z
		.string()
		.optional()
		.default(ASTRO_CONFIG_DEFAULTS.cacheDir)
		.transform((val) => new URL(val)),
	site: z.string().url().optional(),
	compressHTML: z.boolean().optional().default(ASTRO_CONFIG_DEFAULTS.compressHTML),
	base: z.string().optional().default(ASTRO_CONFIG_DEFAULTS.base),
	trailingSlash: z
		.union([z.literal('always'), z.literal('never'), z.literal('ignore')])
		.optional()
		.default(ASTRO_CONFIG_DEFAULTS.trailingSlash),
	output: z
		.union([z.literal('static'), z.literal('server'), z.literal('hybrid')])
		.optional()
		.default('static'),
	scopedStyleStrategy: z
		.union([z.literal('where'), z.literal('class'), z.literal('attribute')])
		.optional()
		.default('attribute'),
	adapter: z.object({ name: z.string(), hooks: z.object({}).passthrough().default({}) }).optional(),
	integrations: z.preprocess(
		// preprocess
		(val) => (Array.isArray(val) ? val.flat(Infinity).filter(Boolean) : val),
		// validate
		z
			.array(z.object({ name: z.string(), hooks: z.object({}).passthrough().default({}) }))
			.default(ASTRO_CONFIG_DEFAULTS.integrations)
	),
	build: z
		.object({
			format: z
				.union([z.literal('file'), z.literal('directory')])
				.optional()
				.default(ASTRO_CONFIG_DEFAULTS.build.format),
			client: z
				.string()
				.optional()
				.default(ASTRO_CONFIG_DEFAULTS.build.client)
				.transform((val) => new URL(val)),
			server: z
				.string()
				.optional()
				.default(ASTRO_CONFIG_DEFAULTS.build.server)
				.transform((val) => new URL(val)),
			assets: z.string().optional().default(ASTRO_CONFIG_DEFAULTS.build.assets),
			assetsPrefix: z.string().optional(),
			serverEntry: z.string().optional().default(ASTRO_CONFIG_DEFAULTS.build.serverEntry),
			redirects: z.boolean().optional().default(ASTRO_CONFIG_DEFAULTS.build.redirects),
			inlineStylesheets: z
				.enum(['always', 'auto', 'never'])
				.optional()
				.default(ASTRO_CONFIG_DEFAULTS.build.inlineStylesheets),
		})
		.default({}),
	server: z.preprocess(
		// preprocess
		// NOTE: Uses the "error" command here because this is overwritten by the
		// individualized schema parser with the correct command.
		(val) => (typeof val === 'function' ? val({ command: 'error' }) : val),
		// validate
		z
			.object({
				open: z
					.union([z.string(), z.boolean()])
					.optional()
					.default(ASTRO_CONFIG_DEFAULTS.server.open),
				host: z
					.union([z.string(), z.boolean()])
					.optional()
					.default(ASTRO_CONFIG_DEFAULTS.server.host),
				port: z.number().optional().default(ASTRO_CONFIG_DEFAULTS.server.port),
				headers: z.custom<OutgoingHttpHeaders>().optional(),
			})
			.default({})
	),
	redirects: z
		.record(
			z.string(),
			z.union([
				z.string(),
				z.object({
					status: z.union([
						z.literal(300),
						z.literal(301),
						z.literal(302),
						z.literal(303),
						z.literal(304),
						z.literal(307),
						z.literal(308),
					]),
					destination: z.string(),
				}),
			])
		)
		.default(ASTRO_CONFIG_DEFAULTS.redirects),
	prefetch: z
		.union([
			z.boolean(),
			z.object({
				prefetchAll: z.boolean().optional(),
				defaultStrategy: z.enum(['tap', 'hover', 'viewport', 'load']).optional(),
			}),
		])
		.optional(),
	image: z
		.object({
			endpoint: z.string().optional(),
			service: z
				.object({
					entrypoint: z
						.union([
							z.literal('astro/assets/services/sharp'),
							z.literal('astro/assets/services/squoosh'),
							z.string(),
						])
						.default(ASTRO_CONFIG_DEFAULTS.image.service.entrypoint),
					config: z.record(z.any()).default({}),
				})
				.default(ASTRO_CONFIG_DEFAULTS.image.service),
			domains: z.array(z.string()).default([]),
			remotePatterns: z
				.array(
					z.object({
						protocol: z.string().optional(),
						hostname: z
							.string()
							.refine(
								(val) => !val.includes('*') || val.startsWith('*.') || val.startsWith('**.'),
								{
									message: 'wildcards can only be placed at the beginning of the hostname',
								}
							)
							.optional(),
						port: z.string().optional(),
						pathname: z
							.string()
							.refine((val) => !val.includes('*') || val.endsWith('/*') || val.endsWith('/**'), {
								message: 'wildcards can only be placed at the end of a pathname',
							})
							.optional(),
					})
				)
				.default([]),
		})
		.default(ASTRO_CONFIG_DEFAULTS.image),
	devToolbar: z
		.object({
			enabled: z.boolean().default(ASTRO_CONFIG_DEFAULTS.devToolbar.enabled),
		})
		.default(ASTRO_CONFIG_DEFAULTS.devToolbar),
	markdown: z
		.object({
			syntaxHighlight: z
				.union([z.literal('shiki'), z.literal('prism'), z.literal(false)])
				.default(ASTRO_CONFIG_DEFAULTS.markdown.syntaxHighlight),
			shikiConfig: z
				.object({
					langs: z
						.custom<ShikiLangs[number]>()
						.array()
						.transform((langs) => {
							for (const lang of langs) {
								// shiki -> shikiji compat
								if (typeof lang === 'object') {
									// `id` renamed to `name` (always override)
									if ((lang as any).id) {
										lang.name = (lang as any).id;
									}
									// `grammar` flattened to lang itself
									if ((lang as any).grammar) {
										Object.assign(lang, (lang as any).grammar);
									}
								}
							}
							return langs;
						})
						.default([]),
					theme: z
						.enum(Object.keys(bundledThemes) as [BuiltinTheme, ...BuiltinTheme[]])
						.or(z.custom<ShikiTheme>())
						.default(ASTRO_CONFIG_DEFAULTS.markdown.shikiConfig.theme!),
					experimentalThemes: z
						.record(
							z
								.enum(Object.keys(bundledThemes) as [BuiltinTheme, ...BuiltinTheme[]])
								.or(z.custom<ShikiTheme>())
						)
						.default(ASTRO_CONFIG_DEFAULTS.markdown.shikiConfig.experimentalThemes!),
					wrap: z.boolean().or(z.null()).default(ASTRO_CONFIG_DEFAULTS.markdown.shikiConfig.wrap!),
					transformers: z
						.custom<ShikiTransformers[number]>()
						.array()
						.default(ASTRO_CONFIG_DEFAULTS.markdown.shikiConfig.transformers!),
				})
				.default({}),
			remarkPlugins: z
				.union([
					z.string(),
					z.tuple([z.string(), z.any()]),
					z.custom<RemarkPlugin>((data) => typeof data === 'function'),
					z.tuple([z.custom<RemarkPlugin>((data) => typeof data === 'function'), z.any()]),
				])
				.array()
				.default(ASTRO_CONFIG_DEFAULTS.markdown.remarkPlugins),
			rehypePlugins: z
				.union([
					z.string(),
					z.tuple([z.string(), z.any()]),
					z.custom<RehypePlugin>((data) => typeof data === 'function'),
					z.tuple([z.custom<RehypePlugin>((data) => typeof data === 'function'), z.any()]),
				])
				.array()
				.default(ASTRO_CONFIG_DEFAULTS.markdown.rehypePlugins),
			remarkRehype: z
				.custom<RemarkRehype>((data) => data instanceof Object && !Array.isArray(data))
				.optional()
				.default(ASTRO_CONFIG_DEFAULTS.markdown.remarkRehype),
			gfm: z.boolean().default(ASTRO_CONFIG_DEFAULTS.markdown.gfm),
			smartypants: z.boolean().default(ASTRO_CONFIG_DEFAULTS.markdown.smartypants),
		})
		.default({}),
	vite: z
		.custom<ViteUserConfig>((data) => data instanceof Object && !Array.isArray(data))
		.default(ASTRO_CONFIG_DEFAULTS.vite),
	i18n: z.optional(
		z
			.object({
				defaultLocale: z.string(),
				locales: z.array(
					z.union([
						z.string(),
						z.object({
							path: z.string(),
							codes: z.string().array().nonempty(),
						}),
					])
				),
				fallback: z.record(z.string(), z.string()).optional(),
				routing: z
					.object({
						prefixDefaultLocale: z.boolean().default(false),
						strategy: z.enum(['pathname']).default('pathname'),
					})
					.default({})
					.transform((routing) => {
						let strategy: RoutingStrategies;
						switch (routing.strategy) {
							case 'pathname': {
								if (routing.prefixDefaultLocale === true) {
									strategy = 'prefix-always';
								} else {
									strategy = 'prefix-other-locales';
								}
							}
						}
						return strategy;
					}),
			})
			.optional()
			.superRefine((i18n, ctx) => {
				if (i18n) {
					const { defaultLocale, locales: _locales, fallback } = i18n;
					const locales = _locales.map((locale) => {
						if (typeof locale === 'string') {
							return locale;
						} else {
							return locale.path;
						}
					});
					if (!locales.includes(defaultLocale)) {
						ctx.addIssue({
							code: z.ZodIssueCode.custom,
							message: `The default locale \`${defaultLocale}\` is not present in the \`i18n.locales\` array.`,
						});
					}
					if (fallback) {
						for (const [fallbackFrom, fallbackTo] of Object.entries(fallback)) {
							if (!locales.includes(fallbackFrom)) {
								ctx.addIssue({
									code: z.ZodIssueCode.custom,
									message: `The locale \`${fallbackFrom}\` key in the \`i18n.fallback\` record doesn't exist in the \`i18n.locales\` array.`,
								});
							}

							if (fallbackFrom === defaultLocale) {
								ctx.addIssue({
									code: z.ZodIssueCode.custom,
									message: `You can't use the default locale as a key. The default locale can only be used as value.`,
								});
							}

							if (!locales.includes(fallbackTo)) {
								ctx.addIssue({
									code: z.ZodIssueCode.custom,
									message: `The locale \`${fallbackTo}\` value in the \`i18n.fallback\` record doesn't exist in the \`i18n.locales\` array.`,
								});
							}
						}
					}
				}
			})
	),
	experimental: z
		.object({
			optimizeHoistedScript: z
				.boolean()
				.optional()
				.default(ASTRO_CONFIG_DEFAULTS.experimental.optimizeHoistedScript),
			contentCollectionCache: z
				.boolean()
				.optional()
				.default(ASTRO_CONFIG_DEFAULTS.experimental.contentCollectionCache),
<<<<<<< HEAD
			globalRoutePriority: z
				.boolean()
				.optional()
				.default(ASTRO_CONFIG_DEFAULTS.experimental.globalRoutePriority),
=======
			clientPrerender: z
				.boolean()
				.optional()
				.default(ASTRO_CONFIG_DEFAULTS.experimental.clientPrerender),
>>>>>>> 165cfc15
		})
		.strict(
			`Invalid or outdated experimental feature.\nCheck for incorrect spelling or outdated Astro version.\nSee https://docs.astro.build/en/reference/configuration-reference/#experimental-flags for a list of all current experiments.`
		)
		.default({}),
	legacy: z.object({}).default({}),
});

export type AstroConfigType = z.infer<typeof AstroConfigSchema>;

export function createRelativeSchema(cmd: string, fileProtocolRoot: string) {
	// We need to extend the global schema to add transforms that are relative to root.
	// This is type checked against the global schema to make sure we still match.
	const AstroConfigRelativeSchema = AstroConfigSchema.extend({
		root: z
			.string()
			.default(ASTRO_CONFIG_DEFAULTS.root)
			.transform((val) => resolveDirAsUrl(val, fileProtocolRoot)),
		srcDir: z
			.string()
			.default(ASTRO_CONFIG_DEFAULTS.srcDir)
			.transform((val) => resolveDirAsUrl(val, fileProtocolRoot)),
		compressHTML: z.boolean().optional().default(ASTRO_CONFIG_DEFAULTS.compressHTML),
		publicDir: z
			.string()
			.default(ASTRO_CONFIG_DEFAULTS.publicDir)
			.transform((val) => resolveDirAsUrl(val, fileProtocolRoot)),
		outDir: z
			.string()
			.default(ASTRO_CONFIG_DEFAULTS.outDir)
			.transform((val) => resolveDirAsUrl(val, fileProtocolRoot)),
		cacheDir: z
			.string()
			.default(ASTRO_CONFIG_DEFAULTS.cacheDir)
			.transform((val) => resolveDirAsUrl(val, fileProtocolRoot)),
		build: z
			.object({
				format: z
					.union([z.literal('file'), z.literal('directory')])
					.optional()
					.default(ASTRO_CONFIG_DEFAULTS.build.format),
				client: z
					.string()
					.optional()
					.default(ASTRO_CONFIG_DEFAULTS.build.client)
					.transform((val) => resolveDirAsUrl(val, fileProtocolRoot)),
				server: z
					.string()
					.optional()
					.default(ASTRO_CONFIG_DEFAULTS.build.server)
					.transform((val) => resolveDirAsUrl(val, fileProtocolRoot)),
				assets: z.string().optional().default(ASTRO_CONFIG_DEFAULTS.build.assets),
				assetsPrefix: z.string().optional(),
				serverEntry: z.string().optional().default(ASTRO_CONFIG_DEFAULTS.build.serverEntry),
				redirects: z.boolean().optional().default(ASTRO_CONFIG_DEFAULTS.build.redirects),
				inlineStylesheets: z
					.enum(['always', 'auto', 'never'])
					.optional()
					.default(ASTRO_CONFIG_DEFAULTS.build.inlineStylesheets),
			})
			.optional()
			.default({}),
		server: z.preprocess(
			// preprocess
			(val) => {
				if (typeof val === 'function') {
					return val({ command: cmd === 'dev' ? 'dev' : 'preview' });
				} else {
					return val;
				}
			},
			// validate
			z
				.object({
					open: z
						.union([z.string(), z.boolean()])
						.optional()
						.default(ASTRO_CONFIG_DEFAULTS.server.open),
					host: z
						.union([z.string(), z.boolean()])
						.optional()
						.default(ASTRO_CONFIG_DEFAULTS.server.host),
					port: z.number().optional().default(ASTRO_CONFIG_DEFAULTS.server.port),
					headers: z.custom<OutgoingHttpHeaders>().optional(),
					streaming: z.boolean().optional().default(true),
				})
				.optional()
				.default({})
		),
	})
		.transform((config) => {
			// If the user changed outDir but not build.server, build.config, adjust so those
			// are relative to the outDir, as is the expected default.
			if (
				!config.build.server.toString().startsWith(config.outDir.toString()) &&
				config.build.server.toString().endsWith('dist/server/')
			) {
				config.build.server = new URL('./dist/server/', config.outDir);
			}
			if (
				!config.build.client.toString().startsWith(config.outDir.toString()) &&
				config.build.client.toString().endsWith('dist/client/')
			) {
				config.build.client = new URL('./dist/client/', config.outDir);
			}

			// Handle `base` trailing slash based on `trailingSlash` config
			if (config.trailingSlash === 'never') {
				config.base = prependForwardSlash(removeTrailingForwardSlash(config.base));
			} else if (config.trailingSlash === 'always') {
				config.base = prependForwardSlash(appendForwardSlash(config.base));
			} else {
				config.base = prependForwardSlash(config.base);
			}

			return config;
		})
		.refine((obj) => !obj.outDir.toString().startsWith(obj.publicDir.toString()), {
			message:
				'The value of `outDir` must not point to a path within the folder set as `publicDir`, this will cause an infinite loop',
		});

	return AstroConfigRelativeSchema;
}

function resolveDirAsUrl(dir: string, root: string) {
	let resolvedDir = path.resolve(root, dir);
	if (!resolvedDir.endsWith(path.sep)) {
		resolvedDir += path.sep;
	}
	return pathToFileURL(resolvedDir);
}<|MERGE_RESOLUTION|>--- conflicted
+++ resolved
@@ -60,11 +60,8 @@
 	experimental: {
 		optimizeHoistedScript: false,
 		contentCollectionCache: false,
-<<<<<<< HEAD
+		clientPrerender: false,
 		globalRoutePriority: false,
-=======
-		clientPrerender: false,
->>>>>>> 165cfc15
 	},
 } satisfies AstroUserConfig & { server: { open: boolean } };
 
@@ -404,17 +401,14 @@
 				.boolean()
 				.optional()
 				.default(ASTRO_CONFIG_DEFAULTS.experimental.contentCollectionCache),
-<<<<<<< HEAD
+			clientPrerender: z
+				.boolean()
+				.optional()
+				.default(ASTRO_CONFIG_DEFAULTS.experimental.clientPrerender),
 			globalRoutePriority: z
 				.boolean()
 				.optional()
 				.default(ASTRO_CONFIG_DEFAULTS.experimental.globalRoutePriority),
-=======
-			clientPrerender: z
-				.boolean()
-				.optional()
-				.default(ASTRO_CONFIG_DEFAULTS.experimental.clientPrerender),
->>>>>>> 165cfc15
 		})
 		.strict(
 			`Invalid or outdated experimental feature.\nCheck for incorrect spelling or outdated Astro version.\nSee https://docs.astro.build/en/reference/configuration-reference/#experimental-flags for a list of all current experiments.`
