import type { RehypePlugin, RemarkPlugin, RemarkRehype } from '@astrojs/markdown-remark';
import { markdownConfigDefaults } from '@astrojs/markdown-remark';
import type { ILanguageRegistration, IThemeRegistration, Theme } from 'shiki';
import type { AstroUserConfig, ViteUserConfig } from '../../@types/astro';

import type { OutgoingHttpHeaders } from 'http';
import { BUNDLED_THEMES } from 'shiki';
import { z } from 'zod';
import { appendForwardSlash, prependForwardSlash, trimSlashes } from '../path.js';

const ASTRO_CONFIG_DEFAULTS: AstroUserConfig & any = {
	root: '.',
	srcDir: './src',
	publicDir: './public',
	outDir: './dist',
	cacheDir: './node_modules/.astro',
	base: '/',
	trailingSlash: 'ignore',
	build: {
		format: 'directory',
		client: './dist/client/',
		server: './dist/server/',
		assets: '_astro',
		serverEntry: 'entry.mjs',
	},
	server: {
		host: false,
		port: 3000,
		streaming: true,
		open: false,
	},
	integrations: [],
	markdown: {
		drafts: false,
		...markdownConfigDefaults,
	},
	vite: {},
	legacy: {},
	experimental: {
		assets: false,
<<<<<<< HEAD
		hybridOutput: false,
=======
		inlineStylesheets: 'never',
		middleware: false,
>>>>>>> 50bf66e4
	},
};

export const AstroConfigSchema = z.object({
	root: z
		.string()
		.optional()
		.default(ASTRO_CONFIG_DEFAULTS.root)
		.transform((val) => new URL(val)),
	srcDir: z
		.string()
		.optional()
		.default(ASTRO_CONFIG_DEFAULTS.srcDir)
		.transform((val) => new URL(val)),
	publicDir: z
		.string()
		.optional()
		.default(ASTRO_CONFIG_DEFAULTS.publicDir)
		.transform((val) => new URL(val)),
	outDir: z
		.string()
		.optional()
		.default(ASTRO_CONFIG_DEFAULTS.outDir)
		.transform((val) => new URL(val)),
	cacheDir: z
		.string()
		.optional()
		.default(ASTRO_CONFIG_DEFAULTS.cacheDir)
		.transform((val) => new URL(val)),
	site: z.string().url().optional(),
	base: z.string().optional().default(ASTRO_CONFIG_DEFAULTS.base),
	trailingSlash: z
		.union([z.literal('always'), z.literal('never'), z.literal('ignore')])
		.optional()
		.default(ASTRO_CONFIG_DEFAULTS.trailingSlash),
	output: z
		.union([z.literal('static'), z.literal('server'), z.literal('hybrid')])
		.optional()
		.default('static'),
	scopedStyleStrategy: z
		.union([z.literal('where'), z.literal('class')])
		.optional()
		.default('where'),
	adapter: z.object({ name: z.string(), hooks: z.object({}).passthrough().default({}) }).optional(),
	integrations: z.preprocess(
		// preprocess
		(val) => (Array.isArray(val) ? val.flat(Infinity).filter(Boolean) : val),
		// validate
		z
			.array(z.object({ name: z.string(), hooks: z.object({}).passthrough().default({}) }))
			.default(ASTRO_CONFIG_DEFAULTS.integrations)
	),
	build: z
		.object({
			format: z
				.union([z.literal('file'), z.literal('directory')])
				.optional()
				.default(ASTRO_CONFIG_DEFAULTS.build.format),
			client: z
				.string()
				.optional()
				.default(ASTRO_CONFIG_DEFAULTS.build.client)
				.transform((val) => new URL(val)),
			server: z
				.string()
				.optional()
				.default(ASTRO_CONFIG_DEFAULTS.build.server)
				.transform((val) => new URL(val)),
			assets: z.string().optional().default(ASTRO_CONFIG_DEFAULTS.build.assets),
			assetsPrefix: z.string().optional(),
			serverEntry: z.string().optional().default(ASTRO_CONFIG_DEFAULTS.build.serverEntry),
		})
		.optional()
		.default({}),
	server: z.preprocess(
		// preprocess
		// NOTE: Uses the "error" command here because this is overwritten by the
		// individualized schema parser with the correct command.
		(val) => (typeof val === 'function' ? val({ command: 'error' }) : val),
		// validate
		z
			.object({
				open: z.boolean().optional().default(ASTRO_CONFIG_DEFAULTS.server.open),
				host: z
					.union([z.string(), z.boolean()])
					.optional()
					.default(ASTRO_CONFIG_DEFAULTS.server.host),
				port: z.number().optional().default(ASTRO_CONFIG_DEFAULTS.server.port),
				headers: z.custom<OutgoingHttpHeaders>().optional(),
			})
			.optional()
			.default({})
	),
	image: z
		.object({
			service: z.object({
				entrypoint: z.union([
					z.literal('astro/assets/services/sharp'),
					z.literal('astro/assets/services/squoosh'),
					z.string(),
				]),
				config: z.record(z.any()).default({}),
			}),
		})
		.default({
			service: { entrypoint: 'astro/assets/services/squoosh', config: {} },
		}),
	markdown: z
		.object({
			drafts: z.boolean().default(false),
			syntaxHighlight: z
				.union([z.literal('shiki'), z.literal('prism'), z.literal(false)])
				.default(ASTRO_CONFIG_DEFAULTS.markdown.syntaxHighlight),
			shikiConfig: z
				.object({
					langs: z.custom<ILanguageRegistration>().array().default([]),
					theme: z
						.enum(BUNDLED_THEMES as [Theme, ...Theme[]])
						.or(z.custom<IThemeRegistration>())
						.default(ASTRO_CONFIG_DEFAULTS.markdown.shikiConfig.theme),
					wrap: z.boolean().or(z.null()).default(ASTRO_CONFIG_DEFAULTS.markdown.shikiConfig.wrap),
				})
				.default({}),
			remarkPlugins: z
				.union([
					z.string(),
					z.tuple([z.string(), z.any()]),
					z.custom<RemarkPlugin>((data) => typeof data === 'function'),
					z.tuple([z.custom<RemarkPlugin>((data) => typeof data === 'function'), z.any()]),
				])
				.array()
				.default(ASTRO_CONFIG_DEFAULTS.markdown.remarkPlugins),
			rehypePlugins: z
				.union([
					z.string(),
					z.tuple([z.string(), z.any()]),
					z.custom<RehypePlugin>((data) => typeof data === 'function'),
					z.tuple([z.custom<RehypePlugin>((data) => typeof data === 'function'), z.any()]),
				])
				.array()
				.default(ASTRO_CONFIG_DEFAULTS.markdown.rehypePlugins),
			remarkRehype: z
				.custom<RemarkRehype>((data) => data instanceof Object && !Array.isArray(data))
				.optional()
				.default(ASTRO_CONFIG_DEFAULTS.markdown.remarkRehype),
			gfm: z.boolean().default(ASTRO_CONFIG_DEFAULTS.markdown.gfm),
			smartypants: z.boolean().default(ASTRO_CONFIG_DEFAULTS.markdown.smartypants),
		})
		.default({}),
	vite: z
		.custom<ViteUserConfig>((data) => data instanceof Object && !Array.isArray(data))
		.default(ASTRO_CONFIG_DEFAULTS.vite),
	experimental: z
		.object({
			assets: z.boolean().optional().default(ASTRO_CONFIG_DEFAULTS.experimental.assets),
<<<<<<< HEAD
			hybridOutput: z.boolean().optional().default(ASTRO_CONFIG_DEFAULTS.experimental.hybridOutput),
=======
			inlineStylesheets: z
				.enum(['always', 'auto', 'never'])
				.optional()
				.default(ASTRO_CONFIG_DEFAULTS.experimental.inlineStylesheets),
			middleware: z.oboolean().optional().default(ASTRO_CONFIG_DEFAULTS.experimental.middleware),
>>>>>>> 50bf66e4
		})
		.optional()
		.default({}),
	legacy: z.object({}).optional().default({}),
});

export function createRelativeSchema(cmd: string, fileProtocolRoot: URL) {
	// We need to extend the global schema to add transforms that are relative to root.
	// This is type checked against the global schema to make sure we still match.
	const AstroConfigRelativeSchema = AstroConfigSchema.extend({
		root: z
			.string()
			.default(ASTRO_CONFIG_DEFAULTS.root)
			.transform((val) => new URL(appendForwardSlash(val), fileProtocolRoot)),
		srcDir: z
			.string()
			.default(ASTRO_CONFIG_DEFAULTS.srcDir)
			.transform((val) => new URL(appendForwardSlash(val), fileProtocolRoot)),
		publicDir: z
			.string()
			.default(ASTRO_CONFIG_DEFAULTS.publicDir)
			.transform((val) => new URL(appendForwardSlash(val), fileProtocolRoot)),
		outDir: z
			.string()
			.default(ASTRO_CONFIG_DEFAULTS.outDir)
			.transform((val) => new URL(appendForwardSlash(val), fileProtocolRoot)),
		cacheDir: z
			.string()
			.default(ASTRO_CONFIG_DEFAULTS.cacheDir)
			.transform((val) => new URL(appendForwardSlash(val), fileProtocolRoot)),
		build: z
			.object({
				format: z
					.union([z.literal('file'), z.literal('directory')])
					.optional()
					.default(ASTRO_CONFIG_DEFAULTS.build.format),
				client: z
					.string()
					.optional()
					.default(ASTRO_CONFIG_DEFAULTS.build.client)
					.transform((val) => new URL(val, fileProtocolRoot)),
				server: z
					.string()
					.optional()
					.default(ASTRO_CONFIG_DEFAULTS.build.server)
					.transform((val) => new URL(val, fileProtocolRoot)),
				assets: z.string().optional().default(ASTRO_CONFIG_DEFAULTS.build.assets),
				assetsPrefix: z.string().optional(),
				serverEntry: z.string().optional().default(ASTRO_CONFIG_DEFAULTS.build.serverEntry),
			})
			.optional()
			.default({}),
		server: z.preprocess(
			// preprocess
			(val) => {
				if (typeof val === 'function') {
					const result = val({ command: cmd === 'dev' ? 'dev' : 'preview' });
					// @ts-expect-error revive attached prop added from CLI flags
					if (val.port) result.port = val.port;
					// @ts-expect-error revive attached prop added from CLI flags
					if (val.host) result.host = val.host;
					return result;
				} else {
					return val;
				}
			},
			// validate
			z
				.object({
					host: z
						.union([z.string(), z.boolean()])
						.optional()
						.default(ASTRO_CONFIG_DEFAULTS.server.host),
					port: z.number().optional().default(ASTRO_CONFIG_DEFAULTS.server.port),
					open: z.boolean().optional().default(ASTRO_CONFIG_DEFAULTS.server.open),
					headers: z.custom<OutgoingHttpHeaders>().optional(),
					streaming: z.boolean().optional().default(true),
				})
				.optional()
				.default({})
		),
	}).transform((config) => {
		// If the user changed outDir but not build.server, build.config, adjust so those
		// are relative to the outDir, as is the expected default.
		if (
			!config.build.server.toString().startsWith(config.outDir.toString()) &&
			config.build.server.toString().endsWith('dist/server/')
		) {
			config.build.server = new URL('./dist/server/', config.outDir);
		}
		if (
			!config.build.client.toString().startsWith(config.outDir.toString()) &&
			config.build.client.toString().endsWith('dist/client/')
		) {
			config.build.client = new URL('./dist/client/', config.outDir);
		}
		const trimmedBase = trimSlashes(config.base);

		// If there is no base but there is a base for site config, warn.
		const sitePathname = config.site && new URL(config.site).pathname;
		if (!trimmedBase.length && sitePathname && sitePathname !== '/') {
			config.base = sitePathname;
			/* eslint-disable no-console */
			console.warn(`The site configuration value includes a pathname of ${sitePathname} but there is no base configuration.

A future version of Astro will stop using the site pathname when producing <link> and <script> tags. Set your site's base with the base configuration.`);
		}

		if (trimmedBase.length && config.trailingSlash === 'never') {
			config.base = prependForwardSlash(trimmedBase);
		} else {
			config.base = prependForwardSlash(appendForwardSlash(trimmedBase));
		}

		return config;
	});

	return AstroConfigRelativeSchema;
}<|MERGE_RESOLUTION|>--- conflicted
+++ resolved
@@ -38,12 +38,9 @@
 	legacy: {},
 	experimental: {
 		assets: false,
-<<<<<<< HEAD
 		hybridOutput: false,
-=======
 		inlineStylesheets: 'never',
 		middleware: false,
->>>>>>> 50bf66e4
 	},
 };
 
@@ -199,15 +196,6 @@
 	experimental: z
 		.object({
 			assets: z.boolean().optional().default(ASTRO_CONFIG_DEFAULTS.experimental.assets),
-<<<<<<< HEAD
-			hybridOutput: z.boolean().optional().default(ASTRO_CONFIG_DEFAULTS.experimental.hybridOutput),
-=======
-			inlineStylesheets: z
-				.enum(['always', 'auto', 'never'])
-				.optional()
-				.default(ASTRO_CONFIG_DEFAULTS.experimental.inlineStylesheets),
-			middleware: z.oboolean().optional().default(ASTRO_CONFIG_DEFAULTS.experimental.middleware),
->>>>>>> 50bf66e4
 		})
 		.optional()
 		.default({}),
