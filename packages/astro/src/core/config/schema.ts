--- conflicted
+++ resolved
@@ -87,11 +87,6 @@
 		contentCollectionJsonSchema: false,
 		clientPrerender: false,
 		globalRoutePriority: false,
-<<<<<<< HEAD
-		i18nDomains: false,
-=======
-		security: {},
->>>>>>> c30a4159
 		rewriting: false,
 	},
 } satisfies AstroUserConfig & { server: { open: boolean } };
@@ -526,21 +521,6 @@
 				.boolean()
 				.optional()
 				.default(ASTRO_CONFIG_DEFAULTS.experimental.globalRoutePriority),
-<<<<<<< HEAD
-			i18nDomains: z.boolean().optional().default(ASTRO_CONFIG_DEFAULTS.experimental.i18nDomains),
-=======
-			security: z
-				.object({
-					csrfProtection: z
-						.object({
-							origin: z.boolean().default(false),
-						})
-						.optional()
-						.default({}),
-				})
-				.optional()
-				.default(ASTRO_CONFIG_DEFAULTS.experimental.security),
->>>>>>> c30a4159
 			rewriting: z.boolean().optional().default(ASTRO_CONFIG_DEFAULTS.experimental.rewriting),
 		})
 		.strict(
