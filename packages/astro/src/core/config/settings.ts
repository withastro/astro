import path from 'node:path';
import { fileURLToPath, pathToFileURL } from 'node:url';
import yaml from 'js-yaml';
import toml from 'smol-toml';
import { getContentPaths } from '../../content/index.js';
import createPreferences from '../../preferences/index.js';
import type { AstroSettings } from '../../types/astro.js';
import type { AstroConfig } from '../../types/public/config.js';
import { markdownContentEntryType } from '../../vite-plugin-markdown/content-entry-type.js';
import { getDefaultClientDirectives } from '../client-directive/index.js';
import { SUPPORTED_MARKDOWN_FILE_EXTENSIONS } from './../constants.js';
import { AstroError, AstroErrorData } from '../errors/index.js';
<<<<<<< HEAD
import {
	formatTOMLError,
	formatYAMLException,
	isTOMLError,
	isYAMLException,
} from '../errors/utils.js';
import { SUPPORTED_MARKDOWN_FILE_EXTENSIONS } from './../constants.js';
=======
import { formatYAMLException, isYAMLException } from '../errors/utils.js';
>>>>>>> 3276b798
import { AstroTimer } from './timer.js';
import { loadTSConfig } from './tsconfig.js';

export function createBaseSettings(config: AstroConfig): AstroSettings {
	const { contentDir } = getContentPaths(config);
	const dotAstroDir = new URL('.astro/', config.root);
	const preferences = createPreferences(config, dotAstroDir);
	return {
		config,
		preferences,
		tsConfig: undefined,
		tsConfigPath: undefined,
		adapter: undefined,
		injectedRoutes: [],
		resolvedInjectedRoutes: [],
		serverIslandMap: new Map(),
		serverIslandNameMap: new Map(),
		pageExtensions: ['.astro', '.html', ...SUPPORTED_MARKDOWN_FILE_EXTENSIONS],
		contentEntryTypes: [markdownContentEntryType],
		dataEntryTypes: [
			{
				extensions: ['.json'],
				getEntryInfo({ contents, fileUrl }) {
					if (contents === undefined || contents === '') return { data: {} };

					const pathRelToContentDir = path.relative(
						fileURLToPath(contentDir),
						fileURLToPath(fileUrl),
					);
					let data;
					try {
						data = JSON.parse(contents);
					} catch (e) {
						throw new AstroError({
							...AstroErrorData.DataCollectionEntryParseError,
							message: AstroErrorData.DataCollectionEntryParseError.message(
								pathRelToContentDir,
								e instanceof Error ? e.message : 'contains invalid JSON.',
							),
							location: { file: fileUrl.pathname },
							stack: e instanceof Error ? e.stack : undefined,
						});
					}

					if (data == null || typeof data !== 'object') {
						throw new AstroError({
							...AstroErrorData.DataCollectionEntryParseError,
							message: AstroErrorData.DataCollectionEntryParseError.message(
								pathRelToContentDir,
								'data is not an object.',
							),
							location: { file: fileUrl.pathname },
						});
					}

					return { data };
				},
			},
			{
				extensions: ['.yaml', '.yml'],
				getEntryInfo({ contents, fileUrl }) {
					try {
						const data = yaml.load(contents, { filename: fileURLToPath(fileUrl) });
						const rawData = contents;

						return { data, rawData };
					} catch (e) {
						const pathRelToContentDir = path.relative(
							fileURLToPath(contentDir),
							fileURLToPath(fileUrl),
						);
						const formattedError = isYAMLException(e)
							? formatYAMLException(e)
							: new Error('contains invalid YAML.');

						throw new AstroError({
							...AstroErrorData.DataCollectionEntryParseError,
							message: AstroErrorData.DataCollectionEntryParseError.message(
								pathRelToContentDir,
								formattedError.message,
							),
							stack: formattedError.stack,
							location:
								'loc' in formattedError
									? { file: fileUrl.pathname, ...formattedError.loc }
									: { file: fileUrl.pathname },
						});
					}
				},
			},
			{
				extensions: ['.toml'],
				getEntryInfo({ contents, fileUrl }) {
					try {
						const data = toml.parse(contents);
						const rawData = contents;

						return { data, rawData };
					} catch (e) {
						const pathRelToContentDir = path.relative(
							fileURLToPath(contentDir),
							fileURLToPath(fileUrl),
						);
						const formattedError = isTOMLError(e)
							? formatTOMLError(e)
							: new Error('contains invalid TOML.');

						throw new AstroError({
							...AstroErrorData.DataCollectionEntryParseError,
							message: AstroErrorData.DataCollectionEntryParseError.message(
								pathRelToContentDir,
								formattedError.message,
							),
							stack: formattedError.stack,
							location:
								'loc' in formattedError
									? { file: fileUrl.pathname, ...formattedError.loc }
									: { file: fileUrl.pathname },
						});
					}
				},
			},
		],
		renderers: [],
		scripts: [],
		clientDirectives: getDefaultClientDirectives(),
		middlewares: { pre: [], post: [] },
		watchFiles: [],
		devToolbarApps: [],
		timer: new AstroTimer(),
		dotAstroDir,
		latestAstroVersion: undefined, // Will be set later if applicable when the dev server starts
		injectedTypes: [],
		buildOutput: undefined,
	};
}

export async function createSettings(config: AstroConfig, cwd?: string): Promise<AstroSettings> {
	const tsconfig = await loadTSConfig(cwd);
	const settings = createBaseSettings(config);

	let watchFiles = [];
	if (cwd) {
		watchFiles.push(fileURLToPath(new URL('./package.json', pathToFileURL(cwd))));
	}

	if (typeof tsconfig !== 'string') {
		watchFiles.push(
			...[tsconfig.tsconfigFile, ...(tsconfig.extended ?? []).map((e) => e.tsconfigFile)],
		);
		settings.tsConfig = tsconfig.tsconfig;
		settings.tsConfigPath = tsconfig.tsconfigFile;
	}

	settings.watchFiles = watchFiles;

	return settings;
}<|MERGE_RESOLUTION|>--- conflicted
+++ resolved
@@ -10,17 +10,12 @@
 import { getDefaultClientDirectives } from '../client-directive/index.js';
 import { SUPPORTED_MARKDOWN_FILE_EXTENSIONS } from './../constants.js';
 import { AstroError, AstroErrorData } from '../errors/index.js';
-<<<<<<< HEAD
 import {
 	formatTOMLError,
 	formatYAMLException,
 	isTOMLError,
 	isYAMLException,
 } from '../errors/utils.js';
-import { SUPPORTED_MARKDOWN_FILE_EXTENSIONS } from './../constants.js';
-=======
-import { formatYAMLException, isYAMLException } from '../errors/utils.js';
->>>>>>> 3276b798
 import { AstroTimer } from './timer.js';
 import { loadTSConfig } from './tsconfig.js';
 
