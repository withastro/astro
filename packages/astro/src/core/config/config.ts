--- conflicted
+++ resolved
@@ -104,13 +104,8 @@
 		drafts: typeof flags.drafts === 'boolean' ? flags.drafts : undefined,
 		experimentalAssets:
 			typeof flags.experimentalAssets === 'boolean' ? flags.experimentalAssets : undefined,
-<<<<<<< HEAD
-=======
-		experimentalMiddleware:
-			typeof flags.experimentalMiddleware === 'boolean' ? flags.experimentalMiddleware : undefined,
 		experimentalRedirects:
 			typeof flags.experimentalRedirects === 'boolean' ? flags.experimentalRedirects : undefined,
->>>>>>> eb459577
 	};
 }
 
