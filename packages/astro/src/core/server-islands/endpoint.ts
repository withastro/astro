--- conflicted
+++ resolved
@@ -127,12 +127,7 @@
 
 		const key = await manifest.key;
 		const encryptedProps = data.encryptedProps;
-<<<<<<< HEAD
-		const propString = encryptedProps === '' ? '{}' : await decryptString(key, encryptedProps);
-		const props = JSON.parse(propString);
-=======
-
-		let props = {};
+let props = {};
 
 		if (encryptedProps !== '') {
 			try {
@@ -156,7 +151,6 @@
 				return badRequest('Encrypted slots value is invalid.');
 			}
 		}
->>>>>>> 50c528d7
 
 		const componentModule = await imp();
 		let Component = (componentModule as any)[data.componentExport];
