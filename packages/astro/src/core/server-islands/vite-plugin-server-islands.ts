import MagicString from 'magic-string';
import type { ConfigEnv, DevEnvironment, Plugin as VitePlugin } from 'vite';
import { getServerOutputDirectory } from '../../prerender/utils.js';
import type { AstroPluginOptions } from '../../types/astro.js';
import type { AstroPluginMetadata } from '../../vite-plugin-astro/index.js';
import { addRollupInput } from '../build/add-rollup-input.js';
import type { BuildInternals } from '../build/internal.js';
import type { StaticBuildOptions } from '../build/types.js';
import { AstroError, AstroErrorData } from '../errors/index.js';

<<<<<<< HEAD
export const VIRTUAL_ISLAND_MAP_ID = 'virtual:astro:server-islands';
const RESOLVED_VIRTUAL_ISLAND_MAP_ID = '\0' + VIRTUAL_ISLAND_MAP_ID;

const SERVER_ISLAND_MANIFEST = 'virtual:astro-server-island-manifest';
=======
export const SERVER_ISLAND_MANIFEST = 'virtual:astro:server-island-manifest';
>>>>>>> 0834318e
const RESOLVED_SERVER_ISLAND_MANIFEST = '\0' + SERVER_ISLAND_MANIFEST;

const serverIslandPlaceholderMap = "'$$server-islands-map$$'";
const serverIslandPlaceholderNameMap = "'$$server-islands-name-map$$'";

const serverIslandMap = new Map();
const serverIslandNameMap = new Map();

export function vitePluginServerIslands({ settings }: AstroPluginOptions): VitePlugin {
	let command: ConfigEnv['command'] = 'serve';
	let ssrEnvironment: DevEnvironment | null = null;
	const referenceIdMap = new Map<string, string>();
	return {
		name: 'astro:server-islands',
		enforce: 'post',
		config(_config, { command: _command }) {
			command = _command;
		},
		configureServer(server) {
			ssrEnvironment = server.environments.ssr;
		},
		resolveId(name) {
			if (name === SERVER_ISLAND_MANIFEST) {
				return RESOLVED_SERVER_ISLAND_MANIFEST;
			}
		},
		load(id) {
			if (id === RESOLVED_SERVER_ISLAND_MANIFEST) {
				return {
					code: `
					export const serverIslandMap = ${serverIslandPlaceholderMap};\n\nexport const serverIslandNameMap = ${serverIslandPlaceholderNameMap};
					`,
				};
			}
		},

		async transform(_code, id) {
			// We run the transform for all file extensions to support transformed files, eg. mdx
			const info = this.getModuleInfo(id);

			const astro = info ? (info.meta.astro as AstroPluginMetadata['astro']) : undefined;

			let hasAddedIsland = false;

			if (astro) {
				for (const comp of astro.serverComponents) {
					if (!serverIslandNameMap.has(comp.resolvedPath)) {
						if (!settings.adapter) {
							throw new AstroError(AstroErrorData.NoAdapterInstalledServerIslands);
						}
						let name = comp.localName;
						let idx = 1;

						while (true) {
							// Name not taken, let's use it.
							if (!serverIslandMap.has(name)) {
								break;
							}
							// Increment a number onto the name: Avatar -> Avatar1
							name += idx++;
						}

						// Append the name map, for prod
						serverIslandNameMap.set(comp.resolvedPath, name);
						serverIslandMap.set(name, comp.resolvedPath);

						// Build mode
						if (command === 'build') {
							let referenceId = this.emitFile({
								type: 'chunk',
								id: comp.specifier,
								importer: id,
								name: comp.localName,
							});
							referenceIdMap.set(comp.resolvedPath, referenceId);
						}
						hasAddedIsland = true;
					}
				}
			}

			if (hasAddedIsland && ssrEnvironment) {
				// In dev, we need to clear the module graph so that Vite knows to re-transform
				// the module with the new island information.
				const mod = ssrEnvironment.moduleGraph.getModuleById(RESOLVED_SERVER_ISLAND_MANIFEST);
				if (mod) {
					ssrEnvironment.moduleGraph.invalidateModule(mod);
				}
			}

			if (id === RESOLVED_SERVER_ISLAND_MANIFEST) {
				if (command === 'build' && settings.buildOutput) {
					const hasServerIslands = serverIslandNameMap.size > 0;
					// Error if there are server islands but no adapter provided.
					if (hasServerIslands && settings.buildOutput !== 'server') {
						// TODO: re-enable once we fix the build
						// throw new AstroError(AstroErrorData.NoAdapterInstalledServerIslands);
					}
				}
				let mapSource = 'new Map([\n\t';
				for (let [name, path] of serverIslandMap) {
					mapSource += `\n\t['${name}', () => import('${path}')],`;
				}
				mapSource += ']);';

				return {
					code: `
					export const serverIslandMap = ${mapSource};
					\n\nexport const serverIslandNameMap = new Map(${JSON.stringify(Array.from(serverIslandNameMap.entries()), null, 2)});
					`,
				};
			}
		},

		renderChunk(code) {
			if (code.includes(serverIslandPlaceholderMap)) {
				if (referenceIdMap.size === 0) {
					// If there's no reference, we can fast-path to an empty map replacement
					// without sourcemaps as it doesn't shift rows
					return {
						code: code.replace(serverIslandPlaceholderMap, 'new Map();'),
						map: null,
					};
				}
				let mapSource = 'new Map([';
				let nameMapSource = 'new Map(';
				for (let [resolvedPath, referenceId] of referenceIdMap) {
					const fileName = this.getFileName(referenceId);
					const islandName = serverIslandNameMap.get(resolvedPath)!;
					mapSource += `\n\t['${islandName}', () => import('./${fileName}')],`;
				}
				nameMapSource += `${JSON.stringify(Array.from(serverIslandNameMap.entries()), null, 2)}`;
				mapSource += '\n])';
				nameMapSource += '\n)';
				referenceIdMap.clear();

				const ms = new MagicString(code);
				ms.replace(serverIslandPlaceholderMap, mapSource);
				ms.replace(serverIslandPlaceholderNameMap, nameMapSource);
				return {
					code: ms.toString(),
					map: ms.generateMap({ hires: 'boundary' }),
				};
			}
		},
	};
}

/**
 * This plugin is used to retrieve the final entry point of the bundled actions.ts file
 * @param opts
 * @param internals
 */
export function vitePluginServerIslandsBuild(
	opts: StaticBuildOptions,
	internals: BuildInternals,
): VitePlugin {
	return {
		name: '@astro/plugin-server-islands-build',

		options(options) {
			return addRollupInput(options, [SERVER_ISLAND_MANIFEST]);
		},

		writeBundle(_, bundle) {
			for (const [chunkName, chunk] of Object.entries(bundle)) {
				if (chunk.type !== 'asset' && chunk.facadeModuleId === RESOLVED_SERVER_ISLAND_MANIFEST) {
					const outputDirectory = getServerOutputDirectory(opts.settings);
					internals.serverIslandsEntryPoint = new URL(chunkName, outputDirectory);
				}
			}
		},
	};
}<|MERGE_RESOLUTION|>--- conflicted
+++ resolved
@@ -1,21 +1,10 @@
 import MagicString from 'magic-string';
 import type { ConfigEnv, DevEnvironment, Plugin as VitePlugin } from 'vite';
-import { getServerOutputDirectory } from '../../prerender/utils.js';
 import type { AstroPluginOptions } from '../../types/astro.js';
 import type { AstroPluginMetadata } from '../../vite-plugin-astro/index.js';
-import { addRollupInput } from '../build/add-rollup-input.js';
-import type { BuildInternals } from '../build/internal.js';
-import type { StaticBuildOptions } from '../build/types.js';
 import { AstroError, AstroErrorData } from '../errors/index.js';
 
-<<<<<<< HEAD
-export const VIRTUAL_ISLAND_MAP_ID = 'virtual:astro:server-islands';
-const RESOLVED_VIRTUAL_ISLAND_MAP_ID = '\0' + VIRTUAL_ISLAND_MAP_ID;
-
-const SERVER_ISLAND_MANIFEST = 'virtual:astro-server-island-manifest';
-=======
 export const SERVER_ISLAND_MANIFEST = 'virtual:astro:server-island-manifest';
->>>>>>> 0834318e
 const RESOLVED_SERVER_ISLAND_MANIFEST = '\0' + SERVER_ISLAND_MANIFEST;
 
 const serverIslandPlaceholderMap = "'$$server-islands-map$$'";
@@ -162,31 +151,4 @@
 			}
 		},
 	};
-}
-
-/**
- * This plugin is used to retrieve the final entry point of the bundled actions.ts file
- * @param opts
- * @param internals
- */
-export function vitePluginServerIslandsBuild(
-	opts: StaticBuildOptions,
-	internals: BuildInternals,
-): VitePlugin {
-	return {
-		name: '@astro/plugin-server-islands-build',
-
-		options(options) {
-			return addRollupInput(options, [SERVER_ISLAND_MANIFEST]);
-		},
-
-		writeBundle(_, bundle) {
-			for (const [chunkName, chunk] of Object.entries(bundle)) {
-				if (chunk.type !== 'asset' && chunk.facadeModuleId === RESOLVED_SERVER_ISLAND_MANIFEST) {
-					const outputDirectory = getServerOutputDirectory(opts.settings);
-					internals.serverIslandsEntryPoint = new URL(chunkName, outputDirectory);
-				}
-			}
-		},
-	};
 }