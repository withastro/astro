import nodeFs from 'node:fs';
import { fileURLToPath } from 'node:url';
import * as vite from 'vite';
import type { AstroInlineConfig, AstroSettings } from '../../@types/astro';
import { eventCliSession, telemetry } from '../../events/index.js';
import { createSettings, resolveConfig } from '../config/index.js';
import { createSafeError } from '../errors/index.js';
import { info, type LogOptions } from '../logger/core.js';
import type { Container } from './container';
import { createContainer, isStarted, startContainer } from './container.js';

async function createRestartedContainer(
	container: Container,
	settings: AstroSettings,
	needsStart: boolean
): Promise<Container> {
	const { logging, fs, inlineConfig } = container;
	const newContainer = await createContainer({
		isRestart: true,
		logging,
		settings,
		inlineConfig,
		fs,
	});

	if (needsStart) {
		await startContainer(newContainer);
	}

	return newContainer;
}

export function shouldRestartContainer(
	{ settings, inlineConfig, restartInFlight }: Container,
	changedFile: string
): boolean {
	if (restartInFlight) return false;

	let shouldRestart = false;

	// If the config file changed, reload the config and restart the server.
	if (inlineConfig.configFile) {
		shouldRestart = vite.normalizePath(inlineConfig.configFile) === vite.normalizePath(changedFile);
	}
	// Otherwise, watch for any astro.config.* file changes in project root
	else {
		const exp = new RegExp(`.*astro\.config\.((mjs)|(cjs)|(js)|(ts))$`);
		const normalizedChangedFile = vite.normalizePath(changedFile);
		shouldRestart = exp.test(normalizedChangedFile);
	}

	if (!shouldRestart && settings.watchFiles.length > 0) {
		// If the config file didn't change, check if any of the watched files changed.
		shouldRestart = settings.watchFiles.some(
			(path) => vite.normalizePath(path) === vite.normalizePath(changedFile)
		);
	}

	return shouldRestart;
}

interface RestartContainerParams {
	container: Container;
	logMsg: string;
	handleConfigError: (err: Error) => Promise<void> | void;
	beforeRestart?: () => void;
}

export async function restartContainer({
	container,
	logMsg,
	handleConfigError,
	beforeRestart,
}: RestartContainerParams): Promise<{ container: Container; error: Error | null }> {
	const { logging, close, settings: existingSettings } = container;
	container.restartInFlight = true;

	if (beforeRestart) {
		beforeRestart();
	}
	const needsStart = isStarted(container);
	try {
		const { astroConfig } = await resolveConfig(container.inlineConfig, 'dev', container.fs);
		info(logging, 'astro', logMsg + '\n');
<<<<<<< HEAD
		const settings = createSettings(
			astroConfig,
			'dev',
			fileURLToPath(existingSettings.config.root)
		);
=======
		let astroConfig = newConfig.astroConfig;
		const settings = createSettings(astroConfig, resolvedRoot);
>>>>>>> 73eb4dfe
		await close();
		return {
			container: await createRestartedContainer(container, settings, needsStart),
			error: null,
		};
	} catch (_err) {
		const error = createSafeError(_err);
		await handleConfigError(error);
		await close();
		info(logging, 'astro', 'Continuing with previous valid configuration\n');
		return {
			container: await createRestartedContainer(container, existingSettings, needsStart),
			error,
		};
	}
}

export interface CreateContainerWithAutomaticRestart {
	inlineConfig?: AstroInlineConfig;
	logging: LogOptions;
	fs: typeof nodeFs;
	handleConfigError?: (error: Error) => void | Promise<void>;
	beforeRestart?: () => void;
}

interface Restart {
	container: Container;
	restarted: () => Promise<Error | null>;
}

export async function createContainerWithAutomaticRestart({
	inlineConfig,
	logging,
	fs,
	handleConfigError = () => {},
	beforeRestart,
}: CreateContainerWithAutomaticRestart): Promise<Restart> {
	const { userConfig, astroConfig } = await resolveConfig(inlineConfig ?? {}, 'dev', fs);
	telemetry.record(eventCliSession('dev', userConfig));

	const settings = createSettings(astroConfig, 'dev', fileURLToPath(astroConfig.root));

	const initialContainer = await createContainer({ settings, logging, inlineConfig, fs });

	let resolveRestart: (value: Error | null) => void;
	let restartComplete = new Promise<Error | null>((resolve) => {
		resolveRestart = resolve;
	});

	let restart: Restart = {
		container: initialContainer,
		restarted() {
			return restartComplete;
		},
	};

	async function handleServerRestart(logMsg: string) {
		const container = restart.container;
		const { container: newContainer, error } = await restartContainer({
			container,
			logMsg,
			beforeRestart,
			async handleConfigError(err) {
				// Send an error message to the client if one is connected.
				await handleConfigError(err);
				container.viteServer.ws.send({
					type: 'error',
					err: {
						message: err.message,
						stack: err.stack || '',
					},
				});
			},
		});
		restart.container = newContainer;
		// Add new watches because this is a new container with a new Vite server
		addWatches();
		resolveRestart(error);
		restartComplete = new Promise<Error | null>((resolve) => {
			resolveRestart = resolve;
		});
	}

	function handleChangeRestart(logMsg: string) {
		return async function (changedFile: string) {
			if (shouldRestartContainer(restart.container, changedFile)) {
				handleServerRestart(logMsg);
			}
		};
	}

	// Set up watches
	function addWatches() {
		const watcher = restart.container.viteServer.watcher;
		watcher.on('change', handleChangeRestart('Configuration updated. Restarting...'));
		watcher.on('unlink', handleChangeRestart('Configuration removed. Restarting...'));
		watcher.on('add', handleChangeRestart('Configuration added. Restarting...'));

		// Restart the Astro dev server instead of Vite's when the API is called by plugins.
		// Ignore the `forceOptimize` parameter for now.
		restart.container.viteServer.restart = () => handleServerRestart('Restarting...');
	}
	addWatches();
	return restart;
}<|MERGE_RESOLUTION|>--- conflicted
+++ resolved
@@ -82,16 +82,7 @@
 	try {
 		const { astroConfig } = await resolveConfig(container.inlineConfig, 'dev', container.fs);
 		info(logging, 'astro', logMsg + '\n');
-<<<<<<< HEAD
-		const settings = createSettings(
-			astroConfig,
-			'dev',
-			fileURLToPath(existingSettings.config.root)
-		);
-=======
-		let astroConfig = newConfig.astroConfig;
-		const settings = createSettings(astroConfig, resolvedRoot);
->>>>>>> 73eb4dfe
+		const settings = createSettings(astroConfig, fileURLToPath(existingSettings.config.root));
 		await close();
 		return {
 			container: await createRestartedContainer(container, settings, needsStart),
@@ -132,7 +123,7 @@
 	const { userConfig, astroConfig } = await resolveConfig(inlineConfig ?? {}, 'dev', fs);
 	telemetry.record(eventCliSession('dev', userConfig));
 
-	const settings = createSettings(astroConfig, 'dev', fileURLToPath(astroConfig.root));
+	const settings = createSettings(astroConfig, fileURLToPath(astroConfig.root));
 
 	const initialContainer = await createContainer({ settings, logging, inlineConfig, fs });
 
