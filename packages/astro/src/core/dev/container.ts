import nodeFs from 'node:fs';
import type * as http from 'node:http';
import type { AddressInfo } from 'node:net';
import * as vite from 'vite';
import {
	runHookConfigDone,
	runHookConfigSetup,
	runHookServerDone,
	runHookServerStart,
} from '../../integrations/hooks.js';
import type { AstroSettings } from '../../types/astro.js';
import type { AstroInlineConfig } from '../../types/public/config.js';
import { createVite } from '../create-vite.js';
import type { Logger } from '../logger/core.js';
<<<<<<< HEAD
import { apply as applyPolyfill } from '../polyfill.js';
=======
import { createRoutesList } from '../routing/index.js';
>>>>>>> 23f28016
import { syncInternal } from '../sync/index.js';
import { warnMissingAdapter } from './adapter-validation.js';

export interface Container {
	fs: typeof nodeFs;
	logger: Logger;
	settings: AstroSettings;
	viteServer: vite.ViteDevServer;
	inlineConfig: AstroInlineConfig;
	restartInFlight: boolean; // gross
	handle: (req: http.IncomingMessage, res: http.ServerResponse) => void;
	close: () => Promise<void>;
}

interface CreateContainerParams {
	logger: Logger;
	settings: AstroSettings;
	inlineConfig?: AstroInlineConfig;
	isRestart?: boolean;
	fs?: typeof nodeFs;
}

export async function createContainer({
	isRestart = false,
	logger,
	inlineConfig,
	settings,
	fs = nodeFs,
}: CreateContainerParams): Promise<Container> {
	// Initialize
	settings = await runHookConfigSetup({
		settings,
		command: 'dev',
		logger: logger,
		isRestart,
	});

	const {
		base,
		server: { host, headers, open: serverOpen, allowedHosts },
	} = settings.config;

	// serverOpen = true, isRestart = false
	// when astro dev --open command is run the first time
	// expected behavior: spawn a new tab
	// ------------------------------------------------------
	// serverOpen = true, isRestart = true
	// when config file is saved
	// expected behavior: do not spawn a new tab
	// ------------------------------------------------------
	// Non-config files don't reach this point
	const isServerOpenURL = typeof serverOpen == 'string' && !isRestart;
	const isServerOpenBoolean = serverOpen && !isRestart;

	// Open server to the correct path. We pass the `base` here as we didn't pass the
	// base to the initial Vite config
	const open = isServerOpenURL ? serverOpen : isServerOpenBoolean ? base : false;

	// The client entrypoint for renderers. Since these are imported dynamically
	// we need to tell Vite to preoptimize them.
	const rendererClientEntries = settings.renderers
		.map((r) => r.clientEntrypoint)
		.filter(Boolean) as string[];

	// Create the route manifest already outside of Vite so that `runHookConfigDone` can use it to inform integrations of the build output
	await runHookConfigDone({ settings, logger, command: 'dev' });

	warnMissingAdapter(logger, settings);

	const mode = inlineConfig?.mode ?? 'development';
	const viteConfig = await createVite(
		{
			server: { host, headers, open, allowedHosts },
			optimizeDeps: {
				include: rendererClientEntries,
			},
		},
		{
			settings,
			logger,
			mode,
			command: 'dev',
			fs,
			sync: false,
		},
	);
	const viteServer = await vite.createServer(viteConfig);

	await syncInternal({
		settings,
		mode,
		logger,
		skip: {
			content: !isRestart,
			cleanup: true,
		},
		force: inlineConfig?.force,
		command: 'dev',
		watcher: viteServer.watcher,
	});

	const container: Container = {
		inlineConfig: inlineConfig ?? {},
		fs,
		logger,
		restartInFlight: false,
		settings,
		viteServer,
		handle(req, res) {
			viteServer.middlewares.handle(req, res, Function.prototype);
		},
		close() {
			return closeContainer(container);
		},
	};

	return container;
}

async function closeContainer({ viteServer, settings, logger }: Container) {
	await viteServer.close();
	await runHookServerDone({
		config: settings.config,
		logger,
	});
}

export async function startContainer({
	settings,
	viteServer,
	logger,
}: Container): Promise<AddressInfo> {
	const { port } = settings.config.server;
	await viteServer.listen(port);
	const devServerAddressInfo = viteServer.httpServer!.address() as AddressInfo;
	await runHookServerStart({
		config: settings.config,
		address: devServerAddressInfo,
		logger,
	});

	return devServerAddressInfo;
}<|MERGE_RESOLUTION|>--- conflicted
+++ resolved
@@ -12,11 +12,6 @@
 import type { AstroInlineConfig } from '../../types/public/config.js';
 import { createVite } from '../create-vite.js';
 import type { Logger } from '../logger/core.js';
-<<<<<<< HEAD
-import { apply as applyPolyfill } from '../polyfill.js';
-=======
-import { createRoutesList } from '../routing/index.js';
->>>>>>> 23f28016
 import { syncInternal } from '../sync/index.js';
 import { warnMissingAdapter } from './adapter-validation.js';
 
