--- conflicted
+++ resolved
@@ -66,11 +66,7 @@
 			resolvedUrls: viteServer.resolvedUrls || { local: [], network: [] },
 			host: config.server.host,
 			site,
-<<<<<<< HEAD
-=======
-			https: !!viteConfig.server?.https,
 			isRestart,
->>>>>>> 4bc70f35
 		})
 	);
 
