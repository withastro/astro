--- conflicted
+++ resolved
@@ -6,14 +6,9 @@
  *
  * It accepts one or more middleware handlers and makes sure that they are run in sequence.
  */
-<<<<<<< HEAD
-export function sequence(...handlers: MiddlewareResponseHandler[]): MiddlewareResponseHandler {
+export function sequence(...handlers: MiddlewareEndpointHandler[]): MiddlewareEndpointHandler {
 	const filtered = handlers.filter(h => !!h);
 	const length = filtered.length;
-=======
-export function sequence(...handlers: MiddlewareEndpointHandler[]): MiddlewareEndpointHandler {
-	const length = handlers.length;
->>>>>>> b0937942
 	if (!length) {
 		const handler: MiddlewareEndpointHandler = defineMiddleware((context, next) => {
 			return next();
