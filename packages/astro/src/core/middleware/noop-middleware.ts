--- conflicted
+++ resolved
@@ -1,9 +1,5 @@
-<<<<<<< HEAD
 import type { MiddlewareHandler } from '../../types/public/common.js';
-=======
-import type { MiddlewareHandler } from '../../@types/astro.js';
 import { NOOP_MIDDLEWARE_HEADER } from '../constants.js';
->>>>>>> 3b3bc9b8
 
 export const NOOP_MIDDLEWARE_FN: MiddlewareHandler = (ctx, next) => {
 	ctx.request.headers.set(NOOP_MIDDLEWARE_HEADER, 'true');
