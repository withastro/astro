--- conflicted
+++ resolved
@@ -53,12 +53,7 @@
 				viteConfig.command === 'serve' &&
 				astroConfig.devToolbar &&
 				astroConfig.devToolbar.enabled &&
-<<<<<<< HEAD
 				toolbarEnabled,
-			renderScript: true,
-=======
-				(await preferences.get('devToolbar.enabled')),
->>>>>>> 23f28016
 			preprocessStyle: createStylePreprocessor({
 				filename,
 				viteConfig,
