--- conflicted
+++ resolved
@@ -3,11 +3,7 @@
 import { fileURLToPath } from 'node:url';
 import { bold } from 'kleur/colors';
 import { normalizePath } from 'vite';
-<<<<<<< HEAD
 import type { AstroSettings } from '../../types/astro.js';
-=======
-import type { AstroSettings } from '../../@types/astro.js';
->>>>>>> 40b95a16
 import { AstroError, AstroErrorData } from '../errors/index.js';
 import type { Logger } from '../logger/core.js';
 import { REFERENCE_FILE } from './constants.js';
