import type fsMod from 'node:fs';
import { dirname, relative } from 'node:path';
import { fileURLToPath } from 'node:url';
import { bold } from 'kleur/colors';
import { normalizePath } from 'vite';
import type { AstroSettings } from '../../types/astro.js';
import { AstroError, AstroErrorData } from '../errors/index.js';
import type { Logger } from '../logger/core.js';
import { REFERENCE_FILE } from './constants.js';
<<<<<<< HEAD
import { AstroError, AstroErrorData } from '../errors/index.js';
import { startsWithDotDotSlash, startsWithDotSlash } from '../path.js';
=======
>>>>>>> acce9b83

export async function writeFiles(settings: AstroSettings, fs: typeof fsMod, logger: Logger) {
	try {
		writeInjectedTypes(settings, fs);
		if (settings.config.experimental.typescript) {
			await setupTsconfig(settings, fs, logger);
		} else {
			await setupEnvDts(settings, fs, logger);
		}
	} catch (e) {
		throw new AstroError(AstroErrorData.UnknownFilesystemError, { cause: e });
	}
}

function getTsReference(type: 'path' | 'types', value: string) {
	return `/// <reference ${type}=${JSON.stringify(value)} />`;
}

const CLIENT_TYPES_REFERENCE = getTsReference('types', 'astro/client');

function writeInjectedTypes(settings: AstroSettings, fs: typeof fsMod) {
	const references: Array<string> = [];

	for (const { filename, content } of settings.injectedTypes) {
		const filepath = fileURLToPath(new URL(filename, settings.dotAstroDir));
		fs.mkdirSync(dirname(filepath), { recursive: true });
		fs.writeFileSync(filepath, content, 'utf-8');
		references.push(normalizePath(relative(fileURLToPath(settings.dotAstroDir), filepath)));
	}

	const astroDtsContent = `${CLIENT_TYPES_REFERENCE}\n${references.map((reference) => getTsReference('path', reference)).join('\n')}`;
	if (references.length === 0) {
		fs.mkdirSync(settings.dotAstroDir, { recursive: true });
	}
	fs.writeFileSync(
		fileURLToPath(new URL(REFERENCE_FILE, settings.dotAstroDir)),
		astroDtsContent,
		'utf-8',
	);
}

<<<<<<< HEAD
async function setupEnvDts(settings: AstroSettings, fs: typeof fsMod, logger: Logger) {
	const envTsPath = normalizePath(fileURLToPath(new URL('env.d.ts', settings.config.srcDir)));
	const envTsPathRelativetoRoot = normalizePath(
		relative(fileURLToPath(settings.config.root), envTsPath),
	);
=======
async function setUpEnvTs(settings: AstroSettings, fs: typeof fsMod, logger: Logger) {
	const envTsPath = fileURLToPath(new URL('env.d.ts', settings.config.srcDir));
	const envTsPathRelativetoRoot = relative(fileURLToPath(settings.config.root), envTsPath);
>>>>>>> acce9b83
	const relativePath = normalizePath(
		relative(
			fileURLToPath(settings.config.srcDir),
			fileURLToPath(new URL(REFERENCE_FILE, settings.dotAstroDir)),
		),
	);
	const expectedTypeReference = getTsReference('path', relativePath);

	if (fs.existsSync(envTsPath)) {
		const initialEnvContents = await fs.promises.readFile(envTsPath, 'utf-8');
		let typesEnvContents = initialEnvContents;

		if (!typesEnvContents.includes(expectedTypeReference)) {
			typesEnvContents = `${expectedTypeReference}\n${typesEnvContents}`;
		}

		if (initialEnvContents !== typesEnvContents) {
			logger.info('types', `Updated ${bold(envTsPathRelativetoRoot)} type declarations.`);
			await fs.promises.writeFile(envTsPath, typesEnvContents, 'utf-8');
		}
	} else {
		// Otherwise, inject the `env.d.ts` file
		await fs.promises.mkdir(settings.config.srcDir, { recursive: true });
		await fs.promises.writeFile(envTsPath, expectedTypeReference, 'utf-8');
		logger.info('types', `Added ${bold(envTsPathRelativetoRoot)} type declarations`);
	}
}

async function setupTsconfig(settings: AstroSettings, fs: typeof fsMod, logger: Logger) {
	const tsconfigPath = normalizePath(fileURLToPath(new URL('tsconfig.json', settings.dotAstroDir)));
	const tsconfigPathRelativetoRoot = normalizePath(
		relative(fileURLToPath(settings.config.root), tsconfigPath),
	);
	let relativeDtsPath = normalizePath(
		relative(
			fileURLToPath(settings.dotAstroDir),
			fileURLToPath(new URL(REFERENCE_FILE, settings.dotAstroDir)),
		),
	);
	if (!startsWithDotSlash(relativeDtsPath) || !startsWithDotDotSlash(relativeDtsPath)) {
		relativeDtsPath = `./${relativeDtsPath}`;
	}
	const relativeOutDirPath = normalizePath(
		relative(fileURLToPath(settings.dotAstroDir), fileURLToPath(settings.config.outDir)),
	);

	const expectedContent = JSON.stringify(
		{
			include: [...(settings.config.experimental.typescript?.include ?? []), relativeDtsPath],
			exclude: [...(settings.config.experimental.typescript?.exclude ?? []), relativeOutDirPath],
		},
		null,
		2,
	);

	if (fs.existsSync(tsconfigPath) && fs.readFileSync(tsconfigPath, 'utf-8') === expectedContent) {
		return;
	}

	logger.info('types', `Generated ${bold(tsconfigPathRelativetoRoot)}`);

	fs.promises.writeFile(tsconfigPath, expectedContent, 'utf-8');
}<|MERGE_RESOLUTION|>--- conflicted
+++ resolved
@@ -7,11 +7,7 @@
 import { AstroError, AstroErrorData } from '../errors/index.js';
 import type { Logger } from '../logger/core.js';
 import { REFERENCE_FILE } from './constants.js';
-<<<<<<< HEAD
-import { AstroError, AstroErrorData } from '../errors/index.js';
 import { startsWithDotDotSlash, startsWithDotSlash } from '../path.js';
-=======
->>>>>>> acce9b83
 
 export async function writeFiles(settings: AstroSettings, fs: typeof fsMod, logger: Logger) {
 	try {
@@ -53,17 +49,9 @@
 	);
 }
 
-<<<<<<< HEAD
 async function setupEnvDts(settings: AstroSettings, fs: typeof fsMod, logger: Logger) {
-	const envTsPath = normalizePath(fileURLToPath(new URL('env.d.ts', settings.config.srcDir)));
-	const envTsPathRelativetoRoot = normalizePath(
-		relative(fileURLToPath(settings.config.root), envTsPath),
-	);
-=======
-async function setUpEnvTs(settings: AstroSettings, fs: typeof fsMod, logger: Logger) {
 	const envTsPath = fileURLToPath(new URL('env.d.ts', settings.config.srcDir));
 	const envTsPathRelativetoRoot = relative(fileURLToPath(settings.config.root), envTsPath);
->>>>>>> acce9b83
 	const relativePath = normalizePath(
 		relative(
 			fileURLToPath(settings.config.srcDir),
