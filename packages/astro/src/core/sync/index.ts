import fsMod, { existsSync } from 'node:fs';
import { performance } from 'node:perf_hooks';
import { fileURLToPath } from 'node:url';
import { dim } from 'kleur/colors';
import { type HMRPayload, createServer } from 'vite';
<<<<<<< HEAD
import { DATA_STORE_FILE } from '../../content/consts.js';
=======
import type { AstroConfig, AstroInlineConfig, AstroSettings } from '../../@types/astro.js';
import { CONTENT_TYPES_FILE, DATA_STORE_FILE } from '../../content/consts.js';
>>>>>>> 40b95a16
import { globalContentLayer } from '../../content/content-layer.js';
import { createContentTypesGenerator } from '../../content/index.js';
import { MutableDataStore } from '../../content/mutable-data-store.js';
import { getContentPaths, globalContentConfigObserver } from '../../content/utils.js';
import { syncAstroEnv } from '../../env/sync.js';
import { telemetry } from '../../events/index.js';
import { eventCliSession } from '../../events/session.js';
import { runHookConfigDone, runHookConfigSetup } from '../../integrations/hooks.js';
import type { AstroSettings } from '../../types/astro.js';
import type { AstroConfig, AstroInlineConfig } from '../../types/public/config.js';
import { getTimeStat } from '../build/util.js';
import { resolveConfig } from '../config/config.js';
import { createNodeLogger } from '../config/logging.js';
import { createSettings } from '../config/settings.js';
import { createVite } from '../create-vite.js';
import { collectErrorMetadata } from '../errors/dev/utils.js';
import {
	AstroError,
	AstroErrorData,
	AstroUserError,
	createSafeError,
	isAstroError,
} from '../errors/index.js';
import type { Logger } from '../logger/core.js';
import { formatErrorMessage } from '../messages.js';
import { ensureProcessNodeEnv } from '../util.js';
import { writeFiles } from './write-files.js';

export type SyncOptions = {
	/**
	 * @internal only used for testing
	 */
	fs?: typeof fsMod;
	logger: Logger;
	settings: AstroSettings;
	force?: boolean;
	skip?: {
		// Must be skipped in dev
		content?: boolean;
	};
};

export default async function sync(
	inlineConfig: AstroInlineConfig,
	{ fs, telemetry: _telemetry = false }: { fs?: typeof fsMod; telemetry?: boolean } = {},
) {
	ensureProcessNodeEnv('production');
	const logger = createNodeLogger(inlineConfig);
	const { astroConfig, userConfig } = await resolveConfig(inlineConfig ?? {}, 'sync');
	if (_telemetry) {
		telemetry.record(eventCliSession('sync', userConfig));
	}
	let settings = await createSettings(astroConfig, inlineConfig.root);
	settings = await runHookConfigSetup({
		command: 'build',
		settings,
		logger,
	});
	await runHookConfigDone({ settings, logger });
	return await syncInternal({ settings, logger, fs, force: inlineConfig.force });
}

/**
 * Clears the content layer and content collection cache, forcing a full rebuild.
 */
export async function clearContentLayerCache({
	astroConfig,
	logger,
	fs = fsMod,
}: { astroConfig: AstroConfig; logger: Logger; fs?: typeof fsMod }) {
	const dataStore = new URL(DATA_STORE_FILE, astroConfig.cacheDir);
	if (fs.existsSync(dataStore)) {
		logger.debug('content', 'clearing data store');
		await fs.promises.rm(dataStore, { force: true });
		logger.warn('content', 'data store cleared (force)');
	}
}

/**
 * Generates TypeScript types for all Astro modules. This sets up a `src/env.d.ts` file for type inferencing,
 * and defines the `astro:content` module for the Content Collections API.
 *
 * @experimental The JavaScript API is experimental
 */
export async function syncInternal({
	logger,
	fs = fsMod,
	settings,
	skip,
	force,
}: SyncOptions): Promise<void> {
	if (force) {
		await clearContentLayerCache({ astroConfig: settings.config, logger, fs });
	}

	const timerStart = performance.now();

	try {
		if (!skip?.content) {
			await syncContentCollections(settings, { fs, logger });
			settings.timer.start('Sync content layer');
			let store: MutableDataStore | undefined;
			try {
				const dataStoreFile = new URL(DATA_STORE_FILE, settings.config.cacheDir);
				if (existsSync(dataStoreFile)) {
					store = await MutableDataStore.fromFile(dataStoreFile);
				}
			} catch (err: any) {
				logger.error('content', err.message);
			}
			if (!store) {
				store = new MutableDataStore();
			}
			const contentLayer = globalContentLayer.init({
				settings,
				logger,
				store,
			});
			await contentLayer.sync();
			settings.timer.end('Sync content layer');
		} else if (fs.existsSync(fileURLToPath(getContentPaths(settings.config, fs).contentDir))) {
			// Content is synced after writeFiles. That means references are not created
			// To work around it, we create a stub so the reference is created and content
			// sync will override the empty file
			settings.injectedTypes.push({
				filename: CONTENT_TYPES_FILE,
				content: '',
			});
		}
		syncAstroEnv(settings, fs);

		await writeFiles(settings, fs, logger);
		logger.info('types', `Generated ${dim(getTimeStat(timerStart, performance.now()))}`);
	} catch (err) {
		const error = createSafeError(err);
		logger.error(
			'types',
			formatErrorMessage(collectErrorMetadata(error), logger.level() === 'debug') + '\n',
		);
		// Will return exit code 1 in CLI
		throw error;
	}
}

/**
 * Generate content collection types, and then returns the process exit signal.
 *
 * A non-zero process signal is emitted in case there's an error while generating content collection types.
 *
 * This should only be used when the callee already has an `AstroSetting`, otherwise use `sync()` instead.
 * @internal
 *
 * @param {SyncOptions} options
 * @param {AstroSettings} settings Astro settings
 * @param {typeof fsMod} options.fs The file system
 * @param {LogOptions} options.logging Logging options
 * @return {Promise<ProcessExit>}
 */
async function syncContentCollections(
	settings: AstroSettings,
	{ logger, fs }: Required<Pick<SyncOptions, 'logger' | 'fs'>>,
): Promise<void> {
	// Needed to load content config
	const tempViteServer = await createServer(
		await createVite(
			{
				server: { middlewareMode: true, hmr: false, watch: null },
				optimizeDeps: { noDiscovery: true },
				ssr: { external: [] },
				logLevel: 'silent',
			},
			{ settings, logger, mode: 'build', command: 'build', fs, sync: true },
		),
	);

	// Patch `hot.send` to bubble up error events
	// `hot.on('error')` does not fire for some reason
	const hotSend = tempViteServer.hot.send;
	tempViteServer.hot.send = (payload: HMRPayload) => {
		if (payload.type === 'error') {
			throw payload.err;
		}
		return hotSend(payload);
	};

	try {
		const contentTypesGenerator = await createContentTypesGenerator({
			contentConfigObserver: globalContentConfigObserver,
			logger: logger,
			fs,
			settings,
			viteServer: tempViteServer,
		});
		const typesResult = await contentTypesGenerator.init();

		const contentConfig = globalContentConfigObserver.get();
		if (contentConfig.status === 'error') {
			throw contentConfig.error;
		}

		if (typesResult.typesGenerated === false) {
			switch (typesResult.reason) {
				case 'no-content-dir':
				default:
					logger.debug('types', 'No content directory found. Skipping type generation.');
			}
		}
	} catch (e) {
		const safeError = createSafeError(e);
		if (isAstroError(e)) {
			throw e;
		}
		const hint = AstroUserError.is(e) ? e.hint : AstroErrorData.GenerateContentTypesError.hint;
		throw new AstroError(
			{
				...AstroErrorData.GenerateContentTypesError,
				hint,
				message: AstroErrorData.GenerateContentTypesError.message(safeError.message),
			},
			{ cause: e },
		);
	} finally {
		await tempViteServer.close();
	}
}<|MERGE_RESOLUTION|>--- conflicted
+++ resolved
@@ -3,12 +3,7 @@
 import { fileURLToPath } from 'node:url';
 import { dim } from 'kleur/colors';
 import { type HMRPayload, createServer } from 'vite';
-<<<<<<< HEAD
-import { DATA_STORE_FILE } from '../../content/consts.js';
-=======
-import type { AstroConfig, AstroInlineConfig, AstroSettings } from '../../@types/astro.js';
 import { CONTENT_TYPES_FILE, DATA_STORE_FILE } from '../../content/consts.js';
->>>>>>> 40b95a16
 import { globalContentLayer } from '../../content/content-layer.js';
 import { createContentTypesGenerator } from '../../content/index.js';
 import { MutableDataStore } from '../../content/mutable-data-store.js';
