--- conflicted
+++ resolved
@@ -73,18 +73,6 @@
 	skip,
 }: SyncOptions): Promise<void> {
 	const timerStart = performance.now();
-<<<<<<< HEAD
-=======
-	const dbPackage = await getPackage<DBPackage>(
-		'@astrojs/db',
-		logger,
-		{
-			optional: true,
-			cwd,
-		},
-		[],
-	);
->>>>>>> 6b99523c
 
 	try {
 		if (!skip?.content) {
