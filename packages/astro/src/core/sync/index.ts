--- conflicted
+++ resolved
@@ -239,12 +239,7 @@
 				ssr: { external: [] },
 				logLevel: 'silent',
 			},
-<<<<<<< HEAD
-			{ routesList, settings, logger, mode, command: 'build', fs, sync: true },
-=======
-			{
-				// Prevent mutation of specific properties by vite plugins during sync
-				settings: {
+			{ routesList, 				settings: {
 					...settings,
 					// Prevent mutation by vite plugins during sync
 					buildOutput: undefined,
@@ -253,16 +248,7 @@
 						fontResources: new Set(),
 						styleHashes: [],
 					},
-				},
-				logger,
-				mode,
-				command: 'build',
-				fs,
-				sync: true,
-				routesList,
-				manifest,
-			},
->>>>>>> 7d721b25
+				}, logger, mode, command: 'build', fs, sync: true },
 		),
 	);
 
