import { dim } from 'kleur/colors';
import type fsMod from 'node:fs';
import { performance } from 'node:perf_hooks';
import { createServer } from 'vite';
import { Arguments } from 'yargs-parser';
import type { AstroSettings } from '../../@types/astro';
import { createContentTypesGenerator } from '../../content/index.js';
import { globalContentConfigObserver } from '../../content/utils.js';
import { runHookConfigSetup } from '../../integrations/index.js';
import { setUpEnvTs } from '../../vite-plugin-inject-env-ts/index.js';
import { getTimeStat } from '../build/util.js';
import { AstroError, AstroErrorData } from '../errors/index.js';
import { info, LogOptions } from '../logger/core.js';
import { printHelp } from '../messages.js';
<<<<<<< HEAD
import yargs, { Arguments } from 'yargs-parser';
import {createVite} from "../create-vite.js";
=======
>>>>>>> 8b49d178

export type ProcessExit = 0 | 1;

export type SyncOptions = {
	logging: LogOptions;
	fs: typeof fsMod;
	
};

export async function syncCli(
	settings: AstroSettings,
	{ logging, fs, flags }: { logging: LogOptions; fs: typeof fsMod; flags?: Arguments }
): Promise<ProcessExit> {
	if (flags?.help || flags?.h) {
		printHelp({
			commandName: 'astro sync',
			usage: '[...flags]',
			tables: {
				Flags: [['--help (-h)', 'See all available flags.']],
			},
			description: `Generates TypeScript types for all Astro modules.`,
		});
		return 0;
	}

	const resolvedSettings = await runHookConfigSetup({
		settings,
		logging,
		command: 'build',
	});
	return sync(resolvedSettings, { logging, fs });
}

/**
 * Generate content collection types, and then returns the process exit signal.
 *
 * A non-zero process signal is emitted in case there's an error while generating content collection types.
 *
 * @param {SyncOptions} options
 * @param {AstroSettings} settings Astro settings
 * @param {typeof fsMod} options.fs The file system
 * @param {LogOptions} options.logging Logging options
 * @return {Promise<ProcessExit>}
 */
export async function sync(
	settings: AstroSettings,
	{ logging, fs }: SyncOptions
): Promise<ProcessExit> {
	const timerStart = performance.now();
	// Needed to load content config
	const tempViteServer = await createServer(
		await createVite(
			{
				server: { middlewareMode: true, hmr: false },
				optimizeDeps: { entries: [] },
				logLevel: 'silent',
			},
			{ settings, logging, mode: 'build', command: 'build', fs }
		)
	);

	try {
		const contentTypesGenerator = await createContentTypesGenerator({
			contentConfigObserver: globalContentConfigObserver,
			logging,
			fs,
			settings,
			viteServer: tempViteServer,
		});
		const typesResult = await contentTypesGenerator.init();

		const contentConfig = globalContentConfigObserver.get();
		if (contentConfig.status === 'error') {
			throw contentConfig.error;
		}

		if (typesResult.typesGenerated === false) {
			switch (typesResult.reason) {
				case 'no-content-dir':
				default:
					info(logging, 'content', 'No content directory found. Skipping type generation.');
					return 0;
			}
		}
	} catch (e) {
		throw new AstroError(AstroErrorData.GenerateContentTypesError);
	} finally {
		await tempViteServer.close();
	}

	info(logging, 'content', `Types generated ${dim(getTimeStat(timerStart, performance.now()))}`);
	await setUpEnvTs({ settings, logging, fs });

	return 0;
}<|MERGE_RESOLUTION|>--- conflicted
+++ resolved
@@ -2,7 +2,6 @@
 import type fsMod from 'node:fs';
 import { performance } from 'node:perf_hooks';
 import { createServer } from 'vite';
-import { Arguments } from 'yargs-parser';
 import type { AstroSettings } from '../../@types/astro';
 import { createContentTypesGenerator } from '../../content/index.js';
 import { globalContentConfigObserver } from '../../content/utils.js';
@@ -12,18 +11,14 @@
 import { AstroError, AstroErrorData } from '../errors/index.js';
 import { info, LogOptions } from '../logger/core.js';
 import { printHelp } from '../messages.js';
-<<<<<<< HEAD
-import yargs, { Arguments } from 'yargs-parser';
-import {createVite} from "../create-vite.js";
-=======
->>>>>>> 8b49d178
+import type { Arguments } from 'yargs-parser';
+import { createVite } from '../create-vite.js';
 
 export type ProcessExit = 0 | 1;
 
 export type SyncOptions = {
 	logging: LogOptions;
 	fs: typeof fsMod;
-	
 };
 
 export async function syncCli(
