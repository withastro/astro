# Errors

> Interested in the technical details? See the comments in [errors-data.ts.](./errors-data.ts)

## Writing error messages for Astro

### Tips

**Error Format**

Name (key of the object definition):
<<<<<<< HEAD
- This property is a static reference to the error. The shape should be similar to JavaScript's native errors (TypeError, ReferenceError): pascal-cased, no spaces, no special characters etc. (ex: `ClientAddressNotAvailable`)
=======

- As with the error code, this property is a static reference to the error. The shape should be similar to JavaScript's native errors (TypeError, ReferenceError): pascal-cased, no spaces, no special characters etc. (ex: `ClientAddressNotAvailable`)
>>>>>>> 39a24f11
- This is the only part of the error message that should not be written as a full, proper sentence complete with Capitalization and end punctuation.

Title:

- Use this property to briefly describe the error in a few words. This is the user's way to see at a glance what has happened and will be prominently displayed in the UI (ex: `{feature} is not available in static mode.`) Do not include further details such as why this error occurred or possible solutions.

Message:

- Begin with **what happened** and **why**. (ex: `Could not use {feature} because Server⁠-⁠side Rendering is not enabled.`)
- Then, **describe the action the user should take**. (ex: `Update your Astro config with `output: 'server'` to enable Server⁠-⁠side Rendering.`)
- Although this does not need to be as brief as the `title`, try to keep sentences short, clear and direct to give the reader all the necessary information quickly as possible.
- Instead of writing a longer message, consider using a `hint`.

Hint:

- A `hint` can be used for any additional info that might help the user. (ex: a link to the documentation, or a common cause)

**Writing Style**

- Write in proper sentences. Include periods at the end of sentences. Avoid using exclamation marks! (Leave them to Houston!)
- Technical jargon is mostly okay! But, most abbreviations should be avoided. If a developer is unfamiliar with a technical term, spelling it out in full allows them to look it up on the web more easily.
- Describe the _what_, _why_ and _action to take_ from the user's perspective. Assume they don't know Astro internals, and care only about how Astro is _used_. (ex: `You are missing...` vs `Astro/file cannot find...`)
- Avoid using cutesy language. (ex: Oops!) This tone minimizes the significance of the error, which _is_ important to the developer. The developer may be frustrated and your error message shouldn't be making jokes about their struggles. Only include words and phrases that help the developer **interpret the error** and **fix the problem**.

<<<<<<< HEAD
If you are unsure about anything, ask [Erika](https://github.com/Princesseuh)!
=======
**Choosing an Error Code**

Choose any available error code in the appropriate range:

- 01xxx and 02xxx are reserved for compiler errors and warnings respectively
- 03xxx: Astro errors (your error most likely goes here!)
- 04xxx: Vite errors
- 05xxx: CSS errors
- 06xxx: Markdown errors
- 07xxx: Configuration errors
- 07xxx-98xxx <- Need to add a category? Add it here!
- 99xxx: Catch-alls for unknown errors

As long as it is unique, the exact error code used is unimportant. For example, error 5005 and error 5006 don't necessarily have to be related, or follow any logical pattern.

Users are not reading codes sequentially. They're much more likely to directly land on the error or search for a specific code.

If you are unsure about which error code to choose, ask [Erika](https://github.com/Princesseuh)!
>>>>>>> 39a24f11

### CLI specifics tips:

- If the error happened **during an action that changes the state of the project** (ex: editing configuration, creating files), the error should **reassure the user** about the state of their project (ex: "Failed to update configuration. Your project has been restored to its previous state.")
- If an "error" happened because of a conscious user action (ex: pressing CTRL+C during a choice), it is okay to add more personality (ex: "Operation cancelled. See you later, astronaut!"). Do keep in mind the previous point however (ex: "Operation cancelled. No worries, your project folder has already been created")

### Shape
<<<<<<< HEAD
- **Names are permanent**, and should never be changed, nor deleted. Users should always be able to find an error by searching, and this ensures a matching result. When an error is no longer relevant, it should be deprecated, not removed.
=======

- **Error codes and names are permanent**, and should never be changed, nor deleted. Users should always be able to find an error by searching, and this ensures a matching result. When an error is no longer relevant, it should be deprecated, not removed.
>>>>>>> 39a24f11
- Contextual information may be used to enhance the message or the hint. However, the code that caused the error or the position of the error should not be included in the message as they will already be shown as part of the error.
- Do not prefix `title`, `message` and `hint` with descriptive words such as "Error:" or "Hint:" as it may lead to duplicated labels in the UI / CLI.
- Dynamic error messages must use the following shape:

```js
message: (arguments) => `text ${substitute}`;
```

Please avoid including too much logic inside the errors if you can. The last thing you want is for a bug to happen inside what's already an error!

If the different arguments needs processing before being shown (ex: `toString`, `JSON.stringify`), the processing should happen where the error is thrown and not inside the message itself.

Using light logic to add / remove different parts of the message is okay, however make sure to include a `@message` tag in the JSDoc comment for the auto-generated documentation. See below for more information.

### Documentation support through JSDoc

Using JSDoc comments, [a reference for every error message](https://docs.astro.build/en/reference/error-reference/) is built automatically on our docs.

Here's how to create and format the comments:

```js
/**
 * @docs <- Needed for the comment to be used for docs
 * @message <- (Optional) Clearer error message to show in cases where the original one is too complex (ex: because of conditional messages)
 * @see <- List of additional references users can look at
 * @description <- Description of the error
 */
```

Example:

```js
/**
 * @docs
 * @message Route returned a `returnedValue`. Only a Response can be returned from Astro files.
 * @see
 * - [Response](https://docs.astro.build/en/guides/server-side-rendering/#response)
 * @description
 * Only instances of [Response](https://developer.mozilla.org/en-US/docs/Web/API/Response) can be returned inside Astro files.
 */
```

The `@message` property is intended to provide slightly more context when it is helpful: a more descriptive error message or a collection of common messages if there are multiple possible error messages. Try to avoid making substantial changes to existing messages so that they are easy to find for users who copy and search the exact content of an error message.

### Always remember

Error are a reactive strategy. They are the last line of defense against a mistake.

While adding a new error message, ask yourself, "Was there a way this situation could've been avoided in the first place?" (docs, editor tooling etc).

**If you can prevent the error, you don't need an error message!**

## Additional resources on writing good error messages

- [When life gives you lemons, write better error messages](https://wix-ux.com/when-life-gives-you-lemons-write-better-error-messages-46c5223e1a2f)
- [RustConf 2020 - Bending the Curve: A Personal Tutor at Your Fingertips by Esteban Kuber](https://www.youtube.com/watch?v=Z6X7Ada0ugE) (part on error messages starts around 19:17)<|MERGE_RESOLUTION|>--- conflicted
+++ resolved
@@ -9,12 +9,8 @@
 **Error Format**
 
 Name (key of the object definition):
-<<<<<<< HEAD
+
 - This property is a static reference to the error. The shape should be similar to JavaScript's native errors (TypeError, ReferenceError): pascal-cased, no spaces, no special characters etc. (ex: `ClientAddressNotAvailable`)
-=======
-
-- As with the error code, this property is a static reference to the error. The shape should be similar to JavaScript's native errors (TypeError, ReferenceError): pascal-cased, no spaces, no special characters etc. (ex: `ClientAddressNotAvailable`)
->>>>>>> 39a24f11
 - This is the only part of the error message that should not be written as a full, proper sentence complete with Capitalization and end punctuation.
 
 Title:
@@ -39,28 +35,7 @@
 - Describe the _what_, _why_ and _action to take_ from the user's perspective. Assume they don't know Astro internals, and care only about how Astro is _used_. (ex: `You are missing...` vs `Astro/file cannot find...`)
 - Avoid using cutesy language. (ex: Oops!) This tone minimizes the significance of the error, which _is_ important to the developer. The developer may be frustrated and your error message shouldn't be making jokes about their struggles. Only include words and phrases that help the developer **interpret the error** and **fix the problem**.
 
-<<<<<<< HEAD
 If you are unsure about anything, ask [Erika](https://github.com/Princesseuh)!
-=======
-**Choosing an Error Code**
-
-Choose any available error code in the appropriate range:
-
-- 01xxx and 02xxx are reserved for compiler errors and warnings respectively
-- 03xxx: Astro errors (your error most likely goes here!)
-- 04xxx: Vite errors
-- 05xxx: CSS errors
-- 06xxx: Markdown errors
-- 07xxx: Configuration errors
-- 07xxx-98xxx <- Need to add a category? Add it here!
-- 99xxx: Catch-alls for unknown errors
-
-As long as it is unique, the exact error code used is unimportant. For example, error 5005 and error 5006 don't necessarily have to be related, or follow any logical pattern.
-
-Users are not reading codes sequentially. They're much more likely to directly land on the error or search for a specific code.
-
-If you are unsure about which error code to choose, ask [Erika](https://github.com/Princesseuh)!
->>>>>>> 39a24f11
 
 ### CLI specifics tips:
 
@@ -68,12 +43,8 @@
 - If an "error" happened because of a conscious user action (ex: pressing CTRL+C during a choice), it is okay to add more personality (ex: "Operation cancelled. See you later, astronaut!"). Do keep in mind the previous point however (ex: "Operation cancelled. No worries, your project folder has already been created")
 
 ### Shape
-<<<<<<< HEAD
+
 - **Names are permanent**, and should never be changed, nor deleted. Users should always be able to find an error by searching, and this ensures a matching result. When an error is no longer relevant, it should be deprecated, not removed.
-=======
-
-- **Error codes and names are permanent**, and should never be changed, nor deleted. Users should always be able to find an error by searching, and this ensures a matching result. When an error is no longer relevant, it should be deprecated, not removed.
->>>>>>> 39a24f11
 - Contextual information may be used to enhance the message or the hint. However, the code that caused the error or the position of the error should not be included in the message as they will already be shown as part of the error.
 - Do not prefix `title`, `message` and `hint` with descriptive words such as "Error:" or "Hint:" as it may lead to duplicated labels in the UI / CLI.
 - Dynamic error messages must use the following shape:
