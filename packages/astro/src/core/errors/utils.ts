--- conflicted
+++ resolved
@@ -1,10 +1,6 @@
 import { DiagnosticCode } from '@astrojs/compiler/shared/diagnostics.js';
-<<<<<<< HEAD
+import type { SSRError } from '../../@types/astro.js';
 import { AstroErrorCodes, AstroErrorData, ErrorData } from './errors-data.js';
-=======
-import type { SSRError } from '../../@types/astro.js';
-import { AstroErrorCodes, AstroErrorData } from './errors-data.js';
->>>>>>> 2a578641
 
 /**
  * Get the line and character based on the offset
