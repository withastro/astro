// BEFORE ADDING AN ERROR: Please look at the README.md in this folder for general guidelines on writing error messages
// Additionally, this code, much like `@types/astro.ts`, is used to generate documentation, so make sure to pass
// your changes by our wonderful docs team before merging!

import type { ZodError } from 'zod';

export interface ErrorData {
	code: number;
	title: string;
	message?: string | ((...params: any) => string);
	hint?: string | ((...params: any) => string);
}

// TODO: Replace with `satisfies` once TS 4.9 is out
const defineErrors = <T extends Record<string, ErrorData>>(errs: T) => errs;
export const AstroErrorData = defineErrors({
	/**
	 * @docs
	 * @kind heading
	 * @name Astro Errors
	 */
	/**
	 * @docs
	 * @message
	 * Unknown compiler error.
	 * @see
	 * - [withastro/compiler issues list](https://astro.build/issues/compiler)
	 * @description
	 * Astro encountered an unknown error while compiling your files. In most cases, this is not your fault, but an issue in our compiler.
	 *
	 * If there isn't one already, please [create an issue](https://astro.build/issues/compiler).
	 */
	UnknownCompilerError: {
		title: 'Unknown compiler error.',
		code: 1000,
		hint: 'This is almost always a problem with the Astro compiler, not your code. Please open an issue at https://astro.build/issues/compiler.',
	},
	// 1xxx and 2xxx codes are reserved for compiler errors and warnings respectively
	/**
	 * @docs
	 * @see
	 * - [Enabling SSR in Your Project](https://docs.astro.build/en/guides/server-side-rendering/#enabling-ssr-in-your-project)
	 * - [Astro.redirect](https://docs.astro.build/en/guides/server-side-rendering/#astroredirect)
	 * @description
	 * The `Astro.redirect` function is only available when [Server-side rendering](/en/guides/server-side-rendering/) is enabled.
	 *
	 * To redirect on a static website, the [meta refresh attribute](https://developer.mozilla.org/en-US/docs/Web/HTML/Element/meta) can be used. Certain hosts also provide config-based redirects (ex: [Netlify redirects](https://docs.netlify.com/routing/redirects/)).
	 */
	StaticRedirectNotAvailable: {
		title: '`Astro.redirect` is not available in static mode.',
		code: 3001,
		message:
			"Redirects are only available when using `output: 'server'`. Update your Astro config if you need SSR features.",
		hint: 'See https://docs.astro.build/en/guides/server-side-rendering/#enabling-ssr-in-your-project for more information on how to enable SSR.',
	},
	/**
	 * @docs
	 * @see
	 * - [Official integrations](https://docs.astro.build/en/guides/integrations-guide/#official-integrations)
	 * - [Astro.clientAddress](https://docs.astro.build/en/reference/api-reference/#astroclientaddress)
	 * @description
	 * The adapter you're using unfortunately does not support `Astro.clientAddress`.
	 */
	ClientAddressNotAvailable: {
		title: '`Astro.clientAddress` is not available in current adapter.',
		code: 3002,
		message: (adapterName: string) =>
			`\`Astro.clientAddress\` is not available in the \`${adapterName}\` adapter. File an issue with the adapter to add support.`,
	},
	/**
	 * @docs
	 * @see
	 * - [Enabling SSR in Your Project](https://docs.astro.build/en/guides/server-side-rendering/#enabling-ssr-in-your-project)
	 * - [Astro.clientAddress](https://docs.astro.build/en/reference/api-reference/#astroclientaddress)
	 * @description
	 * The `Astro.clientAddress` property is only available when [Server-side rendering](https://docs.astro.build/en/guides/server-side-rendering/) is enabled.
	 *
	 * To get the user's IP address in static mode, different APIs such as [Ipify](https://www.ipify.org/) can be used in a [Client-side script](https://docs.astro.build/en/core-concepts/astro-components/#client-side-scripts) or it may be possible to get the user's IP using a serverless function hosted on your hosting provider.
	 */
	StaticClientAddressNotAvailable: {
		title: '`Astro.clientAddress` is not available in static mode.',
		code: 3003,
		message:
			"`Astro.clientAddress` is only available when using `output: 'server'`. Update your Astro config if you need SSR features.",
		hint: 'See https://docs.astro.build/en/guides/server-side-rendering/#enabling-ssr-in-your-project for more information on how to enable SSR.',
	},
	/**
	 * @docs
	 * @see
	 * - [getStaticPaths()](https://docs.astro.build/en/reference/api-reference/#getstaticpaths)
	 * @description
	 * A [dynamic route](https://docs.astro.build/en/core-concepts/routing/#dynamic-routes) was matched, but no corresponding path was found for the requested parameters. This is often caused by a typo in either the generated or the requested path.
	 */
	NoMatchingStaticPathFound: {
		title: 'No static path found for requested path.',
		code: 3004,
		message: (pathName: string) =>
			`A \`getStaticPaths()\` route pattern was matched, but no matching static path was found for requested path \`${pathName}\`.`,
		hint: (possibleRoutes: string[]) =>
			`Possible dynamic routes being matched: ${possibleRoutes.join(', ')}.`,
	},
	/**
	 * @docs
	 * @message Route returned a `RETURNED_VALUE`. Only a Response can be returned from Astro files.
	 * @see
	 * - [Response](https://docs.astro.build/en/guides/server-side-rendering/#response)
	 * @description
	 * Only instances of [Response](https://developer.mozilla.org/en-US/docs/Web/API/Response) can be returned inside Astro files.
	 * ```astro title="pages/login.astro"
	 * ---
	 * return new Response(null, {
	 *  status: 404,
	 *  statusText: 'Not found'
	 * });
	 *
	 * // Alternatively, for redirects, Astro.redirect also returns an instance of Response
	 * return Astro.redirect('/login');
	 * ---
	 * ```
	 *
	 */
	OnlyResponseCanBeReturned: {
		title: 'Invalid type returned by Astro page.',
		code: 3005,
		message: (route: string | undefined, returnedValue: string) =>
			`Route \`${
				route ? route : ''
			}\` returned a \`${returnedValue}\`. Only a [Response](https://developer.mozilla.org/en-US/docs/Web/API/Response) can be returned from Astro files.`,
		hint: 'See https://docs.astro.build/en/guides/server-side-rendering/#response for more information.',
	},
	/**
	 * @docs
	 * @see
	 * - [`client:media`](https://docs.astro.build/en/reference/directives-reference/#clientmedia)
	 * @description
	 * A [media query](https://developer.mozilla.org/en-US/docs/Web/CSS/Media_Queries/Using_media_queries) parameter is required when using the `client:media` directive.
	 *
	 * ```astro
	 * <Counter client:media="(max-width: 640px)" />
	 * ```
	 */
	MissingMediaQueryDirective: {
		title: 'Missing value for `client:media` directive.',
		code: 3006,
		message:
			'Media query not provided for `client:media` directive. A media query similar to `client:media="(max-width: 600px)"` must be provided',
	},
	/**
	 * @docs
	 * @message Unable to render `COMPONENT_NAME`. There are `RENDERER_COUNT` renderer(s) configured in your `astro.config.mjs` file, but none were able to server-side render `COMPONENT_NAME`.
	 * @see
	 * - [Frameworks components](https://docs.astro.build/en/core-concepts/framework-components/)
	 * - [UI Frameworks](https://docs.astro.build/en/guides/integrations-guide/#official-integrations)
	 * @description
	 * None of the installed integrations were able to render the component you imported. Make sure to install the appropriate integration for the type of component you are trying to include in your page.
	 *
	 * For JSX / TSX files, [@astrojs/react](https://docs.astro.build/en/guides/integrations-guide/react/), [@astrojs/preact](https://docs.astro.build/en/guides/integrations-guide/preact/) or [@astrojs/solid-js](https://docs.astro.build/en/guides/integrations-guide/solid-js/) can be used. For Vue and Svelte files, the [@astrojs/vue](https://docs.astro.build/en/guides/integrations-guide/vue/) and [@astrojs/svelte](https://docs.astro.build/en/guides/integrations-guide/svelte/) integrations can be used respectively
	 */
	NoMatchingRenderer: {
		title: 'No matching renderer found.',
		code: 3007,
		message: (
			componentName: string,
			componentExtension: string | undefined,
			plural: boolean,
			validRenderersCount: number
		) =>
			`Unable to render \`${componentName}\`.

${
	validRenderersCount > 0
		? `There ${plural ? 'are.' : 'is.'} ${validRenderersCount} renderer${
				plural ? 's.' : ''
		  } configured in your \`astro.config.mjs\` file,
but ${plural ? 'none were.' : 'it was not.'} able to server-side render \`${componentName}\`.`
		: `No valid renderer was found ${
				componentExtension
					? `for the \`.${componentExtension}\` file extension.`
					: `for this file extension.`
		  }`
}`,
		hint: (probableRenderers: string) =>
			`Did you mean to enable the ${probableRenderers} integration?\n\nSee https://docs.astro.build/en/core-concepts/framework-components/ for more information on how to install and configure integrations.`,
	},
	/**
	 * @docs
	 * @see
	 * - [addRenderer option](https://docs.astro.build/en/reference/integrations-reference/#addrenderer-option)
	 * - [Hydrating framework components](https://docs.astro.build/en/core-concepts/framework-components/#hydrating-interactive-components)
	 * @description
	 * Astro tried to hydrate a component on the client, but the renderer used does not provide a client entrypoint to use to hydrate.
	 *
	 */
	NoClientEntrypoint: {
		title: 'No client entrypoint specified in renderer.',
		code: 3008,
		message: (componentName: string, clientDirective: string, rendererName: string) =>
			`\`${componentName}\` component has a \`client:${clientDirective}\` directive, but no client entrypoint was provided by \`${rendererName}\`.`,
		hint: 'See https://docs.astro.build/en/reference/integrations-reference/#addrenderer-option for more information on how to configure your renderer.',
	},
	/**
	 * @docs
	 * @see
	 * - [`client:only`](https://docs.astro.build/en/reference/directives-reference/#clientonly)
	 * @description
	 *
	 * `client:only` components are not run on the server, as such Astro does not know (and cannot guess) which renderer to use and require a hint. Like such:
	 *
	 * ```astro
	 *	<SomeReactComponent client:only="react" />
	 * ```
	 */
	NoClientOnlyHint: {
		title: 'Missing hint on client:only directive.',
		code: 3009,
		message: (componentName: string) =>
			`Unable to render \`${componentName}\`. When using the \`client:only\` hydration strategy, Astro needs a hint to use the correct renderer.`,
		hint: (probableRenderers: string) =>
			`Did you mean to pass \`client:only="${probableRenderers}"\`? See https://docs.astro.build/en/reference/directives-reference/#clientonly for more information on client:only`,
	},
	/**
	 * @docs
	 * @see
	 * - [`getStaticPaths()`](https://docs.astro.build/en/reference/api-reference/#getstaticpaths)
	 * - [`params`](https://docs.astro.build/en/reference/api-reference/#params)
	 * @description
	 * The `params` property in `getStaticPaths`'s return value (an array of objects) should also be an object.
	 *
	 * ```astro title="pages/blog/[id].astro"
	 * ---
	 * export async function getStaticPaths() {
	 *	return [
	 *		{ params: { slug: "blog" } },
	 * 		{ params: { slug: "about" } }
	 * 	];
	 *}
	 *---
	 * ```
	 */
	InvalidGetStaticPathParam: {
		title: 'Invalid value returned by a `getStaticPaths` path.',
		code: 3010,
		message: (paramType) =>
			`Invalid params given to \`getStaticPaths\` path. Expected an \`object\`, got \`${paramType}\``,
		hint: 'See https://docs.astro.build/en/reference/api-reference/#getstaticpaths for more information on getStaticPaths.',
	},
	/**
	 * @docs
	 * @see
	 * - [`getStaticPaths()`](https://docs.astro.build/en/reference/api-reference/#getstaticpaths)
	 * - [`params`](https://docs.astro.build/en/reference/api-reference/#params)
	 * @description
	 * `getStaticPaths`'s return value must be an array of objects.
	 *
	 * ```ts title="pages/blog/[id].astro"
	 * export async function getStaticPaths() {
	 *	return [ // <-- Array
	 *		{ params: { slug: "blog" } },
	 * 		{ params: { slug: "about" } }
	 * 	];
	 *}
	 * ```
	 */
	InvalidGetStaticPathsReturn: {
		title: 'Invalid value returned by getStaticPaths.',
		code: 3011,
		message: (returnType) =>
			`Invalid type returned by \`getStaticPaths\`. Expected an \`array\`, got \`${returnType}\``,
		hint: 'See https://docs.astro.build/en/reference/api-reference/#getstaticpaths for more information on getStaticPaths.',
	},
	/**
	 * @docs
	 * @see
	 * - [RSS Guide](https://docs.astro.build/en/guides/rss/)
	 * @description
	 * `getStaticPaths` no longer expose an helper for generating a RSS feed. We recommend migrating to the [@astrojs/rss](https://docs.astro.build/en/guides/rss/#setting-up-astrojsrss)integration instead.
	 */
	GetStaticPathsRemovedRSSHelper: {
		title: 'getStaticPaths RSS helper is not available anymore.',
		code: 3012,
		message:
			'The RSS helper has been removed from `getStaticPaths`. Try the new @astrojs/rss package instead.',
		hint: 'See https://docs.astro.build/en/guides/rss/ for more information.',
	},
	/**
	 * @docs
	 * @see
	 * - [`getStaticPaths()`](https://docs.astro.build/en/reference/api-reference/#getstaticpaths)
	 * - [`params`](https://docs.astro.build/en/reference/api-reference/#params)
	 * @description
	 * Every route specified by `getStaticPaths` require a `params` property specifying the path parameters needed to match the route.
	 *
	 * For instance, the following code:
	 * ```astro title="pages/blog/[id].astro"
	 * ---
	 * export async function getStaticPaths() {
	 * 	return [
	 * 		{ params: { id: '1' } }
	 * 	];
	 * }
	 * ---
	 * ```
	 * Will create the following route: `site.com/blog/1`.
	 */
	GetStaticPathsExpectedParams: {
		title: 'Missing params property on `getStaticPaths` route.',
		code: 3013,
		message: 'Missing or empty required `params` property on `getStaticPaths` route.',
		hint: 'See https://docs.astro.build/en/reference/api-reference/#getstaticpaths for more information on getStaticPaths.',
	},
	/**
	 * @docs
	 * @see
	 * - [`getStaticPaths()`](https://docs.astro.build/en/reference/api-reference/#getstaticpaths)
	 * - [`params`](https://docs.astro.build/en/reference/api-reference/#params)
	 * @description
	 * Since `params` are encoded into the URL, only certain types are supported as values.
	 *
	 * ```astro title="/route/[id].astro"
	 * ---
	 * export async function getStaticPaths() {
	 * 	return [
	 * 		{ params: { id: '1' } } // Works
	 * 		{ params: { id: 2 } } // Works
	 * 		{ params: { id: false } } // Does not work
	 * 	];
	 * }
	 * ---
	 * ```
	 *
	 * In routes using [rest parameters](https://docs.astro.build/en/core-concepts/routing/#rest-parameters), `undefined` can be used to represent a path with no parameters passed in the URL:
	 *
	 * ```astro title="/route/[...id].astro"
	 * ---
	 * export async function getStaticPaths() {
	 * 	return [
	 * 		{ params: { id: 1 } } // /route/1
	 * 		{ params: { id: 2 } } // /route/2
	 * 		{ params: { id: undefined } } // /route/
	 * 	];
	 * }
	 * ---
	 * ```
	 */
	GetStaticPathsInvalidRouteParam: {
		title: 'Invalid value for `getStaticPaths` route parameter.',
		code: 3014,
		message: (key: string, value: any, valueType: any) =>
			`Invalid getStaticPaths route parameter for \`${key}\`. Expected undefined, a string or a number, received \`${valueType}\` (\`${value}\`)`,
		hint: 'See https://docs.astro.build/en/reference/api-reference/#getstaticpaths for more information on getStaticPaths.',
	},
	/**
	 * @docs
	 * @see
	 * - [Dynamic Routes](https://docs.astro.build/en/core-concepts/routing/#dynamic-routes)
	 * - [`getStaticPaths()`](https://docs.astro.build/en/reference/api-reference/#getstaticpaths)
	 * - [Server-side Rendering](https://docs.astro.build/en/guides/server-side-rendering/)
	 * @description
	 * In [Static Mode](https://docs.astro.build/en/core-concepts/routing/#static-ssg-mode), all routes must be determined at build time. As such, dynamic routes must `export` a `getStaticPaths` function returning the different paths to generate.
	 */
	GetStaticPathsRequired: {
		title: '`getStaticPaths()` function required for dynamic routes.',
		code: 3015,
		message:
			'`getStaticPaths()` function is required for dynamic routes. Make sure that you `export` a `getStaticPaths` function from your dynamic route.',
		hint: `See https://docs.astro.build/en/core-concepts/routing/#dynamic-routes for more information on dynamic routes.

Alternatively, set \`output: "server"\` in your Astro config file to switch to a non-static server build. This error can also occur if using \`export const prerender = true;\`.
See https://docs.astro.build/en/guides/server-side-rendering/ for more information on non-static rendering.`,
	},
	/**
	 * @docs
	 * @see
	 * - [Named slots](https://docs.astro.build/en/core-concepts/astro-components/#named-slots)
	 * @description
	 * Certain words cannot be used for slot names due to being already used internally.
	 */
	ReservedSlotName: {
		title: 'Invalid slot name.',
		code: 3016,
		message: (slotName: string) =>
			`Unable to create a slot named \`${slotName}\`. \`${slotName}\` is a reserved slot name. Please update the name of this slot.`,
	},
	/**
	 * @docs
	 * @see
	 * - [Server-side Rendering](https://docs.astro.build/en/guides/server-side-rendering/)
	 * - [Adding an Adapter](https://docs.astro.build/en/guides/server-side-rendering/#adding-an-adapter)
	 * @description
	 * To use server-side rendering, an adapter needs to be installed so Astro knows how to generate the proper output for your targeted deployment platform.
	 */
	NoAdapterInstalled: {
		title: 'Cannot use Server-side Rendering without an adapter.',
		code: 3017,
		message: `Cannot use \`output: 'server'\` without an adapter. Please install and configure the appropriate server adapter for your final deployment.`,
		hint: 'See https://docs.astro.build/en/guides/server-side-rendering/ for more information.',
	},
	/**
	 * @docs
	 * @description
	 * No import statement was found for one of the components. If there is an import statement, make sure you are using the same identifier in both the imports and the component usage.
	 */
	NoMatchingImport: {
		title: 'No import found for component.',
		code: 3018,
		message: (componentName: string) =>
			`Could not render \`${componentName}\`. No matching import has been found for \`${componentName}\`.`,
		hint: 'Please make sure the component is properly imported.',
	},
	/**
	 * @docs
	 * @message
	 * **Example error messages:**<br/>
	 * InvalidPrerenderExport: A `prerender` export has been detected, but its value cannot be statically analyzed.
	 * @description
	 * The `prerender` feature only supports a subset of valid JavaScript — be sure to use exactly `export const prerender = true` so that our compiler can detect this directive at build time. Variables, `let`, and `var` declarations are not supported.
	 */
	InvalidPrerenderExport: {
		title: 'Invalid prerender export.',
		code: 3019,
		message: (prefix: string, suffix: string) => {
			let msg = `A \`prerender\` export has been detected, but its value cannot be statically analyzed.`;
			if (prefix !== 'const') msg += `\nExpected \`const\` declaration but got \`${prefix}\`.`;
			if (suffix !== 'true') msg += `\nExpected \`true\` value but got \`${suffix}\`.`;
			return msg;
		},
		hint: 'Mutable values declared at runtime are not supported. Please make sure to use exactly `export const prerender = true`.',
	},
	/**
	 * @docs
	 * @message
	 * **Example error messages:**<br/>
	 * InvalidComponentArgs: Invalid arguments passed to `<MyAstroComponent>` component.
	 * @description
	 * Astro components cannot be rendered manually via a function call, such as `Component()` or `{items.map(Component)}`. Prefer the component syntax `<Component />` or `{items.map(item => <Component {...item} />)}`.
	 */
	InvalidComponentArgs: {
		title: 'Invalid component arguments.',
		code: 3020,
		message: (name: string) => `Invalid arguments passed to${name ? ` <${name}>` : ''} component.`,
		hint: 'Astro components cannot be rendered directly via function call, such as `Component()` or `{items.map(Component)}`.',
	},
<<<<<<< HEAD
	ImageMissingAlt: {
		title: 'Missing alt property',
		code: 3021,
		message: 'The alt property is required.',
		hint: "The `alt` property is important for the purpose of accessibility, without it users using screen readers or other assistive technologies won't be able to understand what your image is supposed to represent. See https://developer.mozilla.org/en-US/docs/Web/HTML/Element/img#attr-alt for more information.",
	},
	InvalidImageService: {
		title: 'Error while loading image service',
		code: 3022,
		message:
			'There was an error loading the configured image service. Please see the stack trace for more information',
	},
	MissingImageDimension: {
		title: 'Missing image dimensions',
		code: 3023,
		message: (missingDimension: 'width' | 'height' | 'both') =>
			`For remote images, ${
				missingDimension === 'both' ? 'width and height are' : `${missingDimension} is`
			} required.`,
	},
=======
	/**
	 * @docs
	 * @see
	 * - [Pagination](https://docs.astro.build/en/core-concepts/routing/#pagination)
	 * @description
	 * The page number parameter was not found in your filepath.
	 */
	PageNumberParamNotFound: {
		title: 'Page number param not found.',
		code: 3021,
		message: (paramName: string) =>
			`[paginate()] page number param \`${paramName}\` not found in your filepath.`,
		hint: 'Rename your file to `[page].astro` or `[...page].astro`.',
	},
	// No headings here, that way Vite errors are merged with Astro ones in the docs, which makes more sense to users.
>>>>>>> 178f74c9
	// Vite Errors - 4xxx
	/**
	 * @docs
	 * @see
	 * - [Vite troubleshooting guide](https://vitejs.dev/guide/troubleshooting.html)
	 * @description
	 * Vite encountered an unknown error while rendering your project. We unfortunately do not know what happened (or we would tell you!)
	 *
	 * If you can reliably cause this error to happen, we'd appreciate if you could [open an issue](https://astro.build/issues/)
	 */
	UnknownViteError: {
		title: 'Unknown Vite Error.',
		code: 4000,
	},
	/**
	 * @docs
	 * @see
	 * - [Type Imports](https://docs.astro.build/en/guides/typescript/#type-imports)
	 * @description
	 * Astro could not import the requested file. Oftentimes, this is caused by the import path being wrong (either because the file does not exist, or there is a typo in the path)
	 *
	 * This message can also appear when a type is imported without specifying that it is a [type import](https://docs.astro.build/en/guides/typescript/#type-imports).
	 */
	FailedToLoadModuleSSR: {
		title: 'Could not import file.',
		code: 4001,
		message: (importName: string) => `Could not import \`${importName}\`.`,
		hint: 'This is often caused by a typo in the import path. Please make sure the file exists.',
	},
	/**
	 * @docs
	 * @see
	 * - [Glob Patterns](https://docs.astro.build/en/guides/imports/#glob-patterns)
	 * @description
	 * Astro encountered an invalid glob pattern. This is often caused by the glob pattern not being a valid file path.
	 */
	InvalidGlob: {
		title: 'Invalid glob pattern.',
		code: 4002,
		message: (globPattern: string) =>
			`Invalid glob pattern: \`${globPattern}\`. Glob patterns must start with './', '../' or '/'.`,
		hint: 'See https://docs.astro.build/en/guides/imports/#glob-patterns for more information on supported glob patterns.',
	},
	/**
	 * @docs
	 * @kind heading
	 * @name CSS Errors
	 */
	// CSS Errors - 5xxx
	/**
	 * @docs
	 * @see
	 * 	- [Styles and CSS](https://docs.astro.build/en/guides/styling/)
	 * @description
	 * Astro encountered an unknown error while parsing your CSS. Oftentimes, this is caused by a syntax error and the error message should contain more information.
	 */
	UnknownCSSError: {
		title: 'Unknown CSS Error.',
		code: 5000,
	},
	/**
	 * @docs
	 * @message
	 * **Example error messages:**<br/>
	 * CSSSyntaxError: Missed semicolon<br/>
	 * CSSSyntaxError: Unclosed string<br/>
	 * @description
	 * Astro encountered an error while parsing your CSS, due to a syntax error. This is often caused by a missing semicolon.
	 */
	CSSSyntaxError: {
		title: 'CSS Syntax Error.',
		code: 5001,
	},
	/**
	 * @docs
	 * @kind heading
	 * @name Markdown Errors
	 */
	// Markdown Errors - 6xxx
	/**
	 * @docs
	 * @description
	 * Astro encountered an unknown error while parsing your Markdown. Oftentimes, this is caused by a syntax error and the error message should contain more information.
	 */
	UnknownMarkdownError: {
		title: 'Unknown Markdown Error.',
		code: 6000,
	},
	/**
	 * @docs
	 * @message
	 * **Example error messages:**<br/>
	 * can not read an implicit mapping pair; a colon is missed<br/>
	 * unexpected end of the stream within a double quoted scalar<br/>
	 * can not read a block mapping entry; a multiline key may not be an implicit key
	 * @description
	 * Astro encountered an error while parsing the frontmatter of your Markdown file.
	 * This is often caused by a mistake in the syntax, such as a missing colon or a missing end quote.
	 */
	MarkdownFrontmatterParseError: {
		title: 'Failed to parse Markdown frontmatter.',
		code: 6001,
	},
	/**
	 * @docs
	 * @see
	 * - [Modifying frontmatter programmatically](https://docs.astro.build/en/guides/markdown-content/#modifying-frontmatter-programmatically)
	 * @description
	 * A remark or rehype plugin attempted to inject invalid frontmatter. This occurs when "astro.frontmatter" is set to `null`, `undefined`, or an invalid JSON object.
	 */
	InvalidFrontmatterInjectionError: {
		title: 'Invalid frontmatter injection.',
		code: 6003,
		message:
			'A remark or rehype plugin attempted to inject invalid frontmatter. Ensure "astro.frontmatter" is set to a valid JSON object that is not `null` or `undefined`.',
		hint: 'See the frontmatter injection docs https://docs.astro.build/en/guides/markdown-content/#modifying-frontmatter-programmatically for more information.',
	},
	/**
	 * @docs
	 * @see
	 * - [MDX installation and usage](https://docs.astro.build/en/guides/integrations-guide/mdx/)
	 * @description
	 * Unable to find the official `@astrojs/mdx` integration. This error is raised when using MDX files without an MDX integration installed.
	 */
	MdxIntegrationMissingError: {
		title: 'MDX integration missing.',
		code: 6004,
		message: (file: string) =>
			`Unable to render ${file}. Ensure that the \`@astrojs/mdx\` integration is installed.`,
		hint: 'See the MDX integration docs for installation and usage instructions: https://docs.astro.build/en/guides/integrations-guide/mdx/',
	},
	// Config Errors - 7xxx
	/**
	 * @docs
	 * @see
	 * - [Configuration Reference](https://docs.astro.build/en/reference/configuration-reference/)
	 * @description
	 * Astro encountered an unknown error loading your Astro configuration file.
	 * This is often caused by a syntax error in your config and the message should offer more information.
	 *
	 * If you can reliably cause this error to happen, we'd appreciate if you could [open an issue](https://astro.build/issues/)
	 */
	UnknownConfigError: {
		title: 'Unknown configuration error.',
		code: 7000,
	},
	/**
	 * @docs
	 * @see
	 * - [--config](https://docs.astro.build/en/reference/cli-reference/#--config-path)
	 * @description
	 * The specified configuration file using `--config` could not be found. Make sure that it exists or that the path is correct
	 */
	ConfigNotFound: {
		title: 'Specified configuration file not found.',
		code: 7001,
		message: (configFile: string) =>
			`Unable to resolve \`--config "${configFile}"\`. Does the file exist?`,
	},
	/**
	 * @docs
	 * @see
	 * - [Configuration reference](https://docs.astro.build/en/reference/configuration-reference/)
	 * @description
	 * Astro detected a legacy configuration option in your configuration file.
	 */
	ConfigLegacyKey: {
		title: 'Legacy configuration detected.',
		code: 7002,
		message: (legacyConfigKey: string) => `Legacy configuration detected: \`${legacyConfigKey}\`.`,
		hint: 'Please update your configuration to the new format.\nSee https://astro.build/config for more information.',
	},
	/**
	 * @docs
	 * @kind heading
	 * @name CLI Errors
	 */
	// CLI Errors - 8xxx
	/**
	 * @docs
	 * @description
	 * Astro encountered an unknown error while starting one of its CLI commands. The error message should contain more information.
	 *
	 * If you can reliably cause this error to happen, we'd appreciate if you could [open an issue](https://astro.build/issues/)
	 */
	UnknownCLIError: {
		title: 'Unknown CLI Error.',
		code: 8000,
	},
	/**
	 * @docs
	 * @description
	 * `astro sync` command failed to generate content collection types.
	 * @see
	 * - [Content collections documentation](https://docs.astro.build/en/guides/content-collections/)
	 */
	GenerateContentTypesError: {
		title: 'Failed to generate content types.',
		code: 8001,
		message: '`astro sync` command failed to generate content collection types.',
		hint: 'Check your `src/content/config.*` file for typos.',
	},
	/**
	 * @docs
	 * @kind heading
	 * @name Content Collection Errors
	 */
	// Content Collection Errors - 9xxx
	/**
	 * @docs
	 * @description
	 * Astro encountered an unknown error loading your content collections.
	 * This can be caused by certain errors inside your `src/content/config.ts` file or some internal errors.
	 *
	 * If you can reliably cause this error to happen, we'd appreciate if you could [open an issue](https://astro.build/issues/)
	 */
	UnknownContentCollectionError: {
		title: 'Unknown Content Collection Error.',
		code: 9000,
	},
	/**
	 * @docs
	 * @message
	 * **Example error message:**<br/>
	 * **blog** → **post.md** frontmatter does not match collection schema.<br/>
	 * "title" is required.<br/>
	 * "date" must be a valid date.
	 * @description
	 * A Markdown or MDX entry in `src/content/` does not match its collection schema.
	 * Make sure that all required fields are present, and that all fields are of the correct type.
	 * You can check against the collection schema in your `src/content/config.*` file.
	 * See the [Content collections documentation](https://docs.astro.build/en/guides/content-collections/) for more information.
	 */
	InvalidContentEntryFrontmatterError: {
		title: 'Content entry frontmatter does not match schema.',
		code: 9001,
		message: (collection: string, entryId: string, error: ZodError) => {
			return [
				`${String(collection)} → ${String(entryId)} frontmatter does not match collection schema.`,
				...error.errors.map((zodError) => zodError.message),
			].join('\n');
		},
		hint: 'See https://docs.astro.build/en/guides/content-collections/ for more information on content schemas.',
	},
	/**
	 * @docs
	 * @message `COLLECTION_NAME` → `ENTRY_ID` has an invalid slug. `slug` must be a string.
	 * @see
	 * - [The reserved entry `slug` field](https://docs.astro.build/en/guides/content-collections/)
	 * @description
	 * An entry in `src/content/` has an invalid `slug`. This field is reserved for generating entry slugs, and must be a string when present.
	 */
	InvalidContentEntrySlugError: {
		title: 'Invalid content entry slug.',
		code: 9002,
		message: (collection: string, entryId: string) => {
			return `${String(collection)} → ${String(
				entryId
			)} has an invalid slug. \`slug\` must be a string.`;
		},
		hint: 'See https://docs.astro.build/en/guides/content-collections/ for more on the `slug` field.',
	},
	/**
	 * @docs
	 * @message A content collection schema should not contain `slug` since it is reserved for slug generation. Remove this from your `COLLECTION_NAME` collection schema.
	 * @see
	 * - [The reserved entry `slug` field](https://docs.astro.build/en/guides/content-collections/)
	 * @description
	 * A content collection schema should not contain the `slug` field. This is reserved by Astro for generating entry slugs. Remove the `slug` field from your schema, or choose a different name.
	 */
	ContentSchemaContainsSlugError: {
		title: 'Content Schema should not contain `slug`.',
		code: 9003,
		message: (collection: string) => {
			return `A content collection schema should not contain \`slug\` since it is reserved for slug generation. Remove this from your ${collection} collection schema.`;
		},
		hint: 'See https://docs.astro.build/en/guides/content-collections/ for more on the `slug` field.',
	},

	// Generic catch-all - Only use this in extreme cases, like if there was a cosmic ray bit flip
	UnknownError: {
		title: 'Unknown Error.',
		code: 99999,
	},
} as const);

type ValueOf<T> = T[keyof T];
export type AstroErrorCodes = ValueOf<{
	[T in keyof typeof AstroErrorData]: (typeof AstroErrorData)[T]['code'];
}>;<|MERGE_RESOLUTION|>--- conflicted
+++ resolved
@@ -440,28 +440,6 @@
 		message: (name: string) => `Invalid arguments passed to${name ? ` <${name}>` : ''} component.`,
 		hint: 'Astro components cannot be rendered directly via function call, such as `Component()` or `{items.map(Component)}`.',
 	},
-<<<<<<< HEAD
-	ImageMissingAlt: {
-		title: 'Missing alt property',
-		code: 3021,
-		message: 'The alt property is required.',
-		hint: "The `alt` property is important for the purpose of accessibility, without it users using screen readers or other assistive technologies won't be able to understand what your image is supposed to represent. See https://developer.mozilla.org/en-US/docs/Web/HTML/Element/img#attr-alt for more information.",
-	},
-	InvalidImageService: {
-		title: 'Error while loading image service',
-		code: 3022,
-		message:
-			'There was an error loading the configured image service. Please see the stack trace for more information',
-	},
-	MissingImageDimension: {
-		title: 'Missing image dimensions',
-		code: 3023,
-		message: (missingDimension: 'width' | 'height' | 'both') =>
-			`For remote images, ${
-				missingDimension === 'both' ? 'width and height are' : `${missingDimension} is`
-			} required.`,
-	},
-=======
 	/**
 	 * @docs
 	 * @see
@@ -476,8 +454,27 @@
 			`[paginate()] page number param \`${paramName}\` not found in your filepath.`,
 		hint: 'Rename your file to `[page].astro` or `[...page].astro`.',
 	},
+	ImageMissingAlt: {
+		title: 'Missing alt property',
+		code: 3022,
+		message: 'The alt property is required.',
+		hint: "The `alt` property is important for the purpose of accessibility, without it users using screen readers or other assistive technologies won't be able to understand what your image is supposed to represent. See https://developer.mozilla.org/en-US/docs/Web/HTML/Element/img#attr-alt for more information.",
+	},
+	InvalidImageService: {
+		title: 'Error while loading image service',
+		code: 3023,
+		message:
+			'There was an error loading the configured image service. Please see the stack trace for more information',
+	},
+	MissingImageDimension: {
+		title: 'Missing image dimensions',
+		code: 3024,
+		message: (missingDimension: 'width' | 'height' | 'both') =>
+			`For remote images, ${
+				missingDimension === 'both' ? 'width and height are' : `${missingDimension} is`
+			} required.`,
+	},
 	// No headings here, that way Vite errors are merged with Astro ones in the docs, which makes more sense to users.
->>>>>>> 178f74c9
 	// Vite Errors - 4xxx
 	/**
 	 * @docs
