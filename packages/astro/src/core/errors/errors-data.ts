// BEFORE ADDING AN ERROR: Please look at the README.md in this folder for general guidelines on writing error messages
// Additionally, this code, much like `types/public/config.ts`, is used to generate documentation, so make sure to pass
// your changes by our wonderful docs team before merging!

import type { ZodError } from 'zod';

export interface ErrorData {
	name: string;
	title: string;
	message?: string | ((...params: any) => string);
	hint?: string | ((...params: any) => string);
}

/**
 * @docs
 * @kind heading
 * @name Astro Errors
 */
// Astro Errors, most errors will go here!

/**
 * @docs
 * @message
 * Unknown compiler error.
 * @see
 * - [withastro/compiler issues list](https://astro.build/issues/compiler)
 * @description
 * Astro encountered an unknown error while compiling your files. In most cases, this is not your fault, but an issue in our compiler.
 *
 * If there isn't one already, please [create an issue](https://astro.build/issues/compiler).
 */
export const UnknownCompilerError = {
	name: 'UnknownCompilerError',
	title: 'Unknown compiler error.',
	hint: 'This is almost always a problem with the Astro compiler, not your code. Please open an issue at https://astro.build/issues/compiler.',
} satisfies ErrorData;

/**
 * @docs
 * @see
 * - [Official integrations](https://docs.astro.build/en/guides/integrations-guide/#official-integrations)
 * - [Astro.clientAddress](https://docs.astro.build/en/reference/api-reference/#clientaddress)
 * @description
 * The adapter you're using unfortunately does not support `Astro.clientAddress`.
 */
export const ClientAddressNotAvailable = {
	name: 'ClientAddressNotAvailable',
	title: '`Astro.clientAddress` is not available in current adapter.',
	message: (adapterName: string) =>
		`\`Astro.clientAddress\` is not available in the \`${adapterName}\` adapter. File an issue with the adapter to add support.`,
} satisfies ErrorData;
/**
 * @docs
 * @see
 * - [On-demand rendering](https://docs.astro.build/en/guides/on-demand-rendering/)
 * - [Astro.clientAddress](https://docs.astro.build/en/reference/api-reference/#clientaddress)
 * @description
 * The `Astro.clientAddress` property cannot be used inside prerendered routes.
 */
export const PrerenderClientAddressNotAvailable = {
	name: 'PrerenderClientAddressNotAvailable',
	title: '`Astro.clientAddress` cannot be used inside prerendered routes.',
	message: (name: string) =>
		`\`Astro.clientAddress\` cannot be used inside prerendered route ${name}`,
} satisfies ErrorData;
/**
 * @docs
 * @see
 * - [Enabling SSR in Your Project](https://docs.astro.build/en/guides/on-demand-rendering/)
 * - [Astro.clientAddress](https://docs.astro.build/en/reference/api-reference/#clientaddress)
 * @description
 * The `Astro.clientAddress` property is only available when [Server-side rendering](https://docs.astro.build/en/guides/on-demand-rendering/) is enabled.
 *
 * To get the user's IP address in static mode, different APIs such as [Ipify](https://www.ipify.org/) can be used in a [Client-side script](https://docs.astro.build/en/guides/client-side-scripts/) or it may be possible to get the user's IP using a serverless function hosted on your hosting provider.
 */
export const StaticClientAddressNotAvailable = {
	name: 'StaticClientAddressNotAvailable',
	title: '`Astro.clientAddress` is not available in prerendered pages.',
	message: '`Astro.clientAddress` is only available on pages that are server-rendered.',
	hint: 'See https://docs.astro.build/en/guides/on-demand-rendering/ for more information on how to enable SSR.',
} satisfies ErrorData;
/**
 * @docs
 * @see
 * - [getStaticPaths()](https://docs.astro.build/en/reference/routing-reference/#getstaticpaths)
 * @description
 * A [dynamic route](https://docs.astro.build/en/guides/routing/#dynamic-routes) was matched, but no corresponding path was found for the requested parameters. This is often caused by a typo in either the generated or the requested path.
 */
export const NoMatchingStaticPathFound = {
	name: 'NoMatchingStaticPathFound',
	title: 'No static path found for requested path.',
	message: (pathName: string) =>
		`A \`getStaticPaths()\` route pattern was matched, but no matching static path was found for requested path \`${pathName}\`.`,
	hint: (possibleRoutes: string[]) =>
		`Possible dynamic routes being matched: ${possibleRoutes.join(', ')}.`,
} satisfies ErrorData;
/**
 * @docs
 * @message Route returned a `RETURNED_VALUE`. Only a Response can be returned from Astro files.
 * @see
 * - [Response](https://docs.astro.build/en/guides/on-demand-rendering/#response)
 * @description
 * Only instances of [Response](https://developer.mozilla.org/en-US/docs/Web/API/Response) can be returned inside Astro files.
 * ```astro title="pages/login.astro"
 * ---
 * return new Response(null, {
 *  status: 404,
 *  statusText: 'Not found'
 * });
 *
 * // Alternatively, for redirects, Astro.redirect also returns an instance of Response
 * return Astro.redirect('/login');
 * ---
 * ```
 *
 */
export const OnlyResponseCanBeReturned = {
	name: 'OnlyResponseCanBeReturned',
	title: 'Invalid type returned by Astro page.',
	message: (route: string | undefined, returnedValue: string) =>
		`Route \`${
			route ? route : ''
		}\` returned a \`${returnedValue}\`. Only a [Response](https://developer.mozilla.org/en-US/docs/Web/API/Response) can be returned from Astro files.`,
	hint: 'See https://docs.astro.build/en/guides/on-demand-rendering/#response for more information.',
} satisfies ErrorData;
/**
 * @docs
 * @see
 * - [`client:media`](https://docs.astro.build/en/reference/directives-reference/#clientmedia)
 * @description
 * A [media query](https://developer.mozilla.org/en-US/docs/Web/CSS/Media_Queries/Using_media_queries) parameter is required when using the `client:media` directive.
 *
 * ```astro
 * <Counter client:media="(max-width: 640px)" />
 * ```
 */
export const MissingMediaQueryDirective = {
	name: 'MissingMediaQueryDirective',
	title: 'Missing value for `client:media` directive.',
	message:
		'Media query not provided for `client:media` directive. A media query similar to `client:media="(max-width: 600px)"` must be provided',
} satisfies ErrorData;
/**
 * @docs
 * @message Unable to render `COMPONENT_NAME`. There are `RENDERER_COUNT` renderer(s) configured in your `astro.config.mjs` file, but none were able to server-side render `COMPONENT_NAME`.
 * @see
 * - [Frameworks components](https://docs.astro.build/en/guides/framework-components/)
 * - [UI Frameworks](https://docs.astro.build/en/guides/integrations-guide/#official-integrations)
 * @description
 * None of the installed integrations were able to render the component you imported. Make sure to install the appropriate integration for the type of component you are trying to include in your page.
 *
 * For JSX / TSX files, [@astrojs/react](https://docs.astro.build/en/guides/integrations-guide/react/), [@astrojs/preact](https://docs.astro.build/en/guides/integrations-guide/preact/) or [@astrojs/solid-js](https://docs.astro.build/en/guides/integrations-guide/solid-js/) can be used. For Vue and Svelte files, the [@astrojs/vue](https://docs.astro.build/en/guides/integrations-guide/vue/) and [@astrojs/svelte](https://docs.astro.build/en/guides/integrations-guide/svelte/) integrations can be used respectively
 */
export const NoMatchingRenderer = {
	name: 'NoMatchingRenderer',
	title: 'No matching renderer found.',
	message: (
		componentName: string,
		componentExtension: string | undefined,
		plural: boolean,
		validRenderersCount: number,
	) =>
		`Unable to render \`${componentName}\`.

${
	validRenderersCount > 0
		? `There ${plural ? 'are' : 'is'} ${validRenderersCount} renderer${plural ? 's' : ''} configured in your \`astro.config.mjs\` file,
but ${plural ? 'none were' : 'it was not'} able to server-side render \`${componentName}\`.`
		: `No valid renderer was found ${
				componentExtension
					? `for the \`.${componentExtension}\` file extension.`
					: `for this file extension.`
			}`
}`,
	hint: (probableRenderers: string) =>
		`Did you mean to enable the ${probableRenderers} integration?\n\nSee https://docs.astro.build/en/guides/framework-components/ for more information on how to install and configure integrations.`,
} satisfies ErrorData;
/**
 * @docs
 * @see
 * - [addRenderer option](https://docs.astro.build/en/reference/integrations-reference/#addrenderer-option)
 * - [Hydrating framework components](https://docs.astro.build/en/guides/framework-components/#hydrating-interactive-components)
 * @description
 * Astro tried to hydrate a component on the client, but the renderer used does not provide a client entrypoint to use to hydrate.
 *
 */
export const NoClientEntrypoint = {
	name: 'NoClientEntrypoint',
	title: 'No client entrypoint specified in renderer.',
	message: (componentName: string, clientDirective: string, rendererName: string) =>
		`\`${componentName}\` component has a \`client:${clientDirective}\` directive, but no client entrypoint was provided by \`${rendererName}\`.`,
	hint: 'See https://docs.astro.build/en/reference/integrations-reference/#addrenderer-option for more information on how to configure your renderer.',
} satisfies ErrorData;
/**
 * @docs
 * @see
 * - [`client:only`](https://docs.astro.build/en/reference/directives-reference/#clientonly)
 * @description
 *
 * `client:only` components are not run on the server, as such Astro does not know (and cannot guess) which renderer to use and require a hint. Like such:
 *
 * ```astro
 *	<SomeReactComponent client:only="react" />
 * ```
 */
export const NoClientOnlyHint = {
	name: 'NoClientOnlyHint',
	title: 'Missing hint on client:only directive.',
	message: (componentName: string) =>
		`Unable to render \`${componentName}\`. When using the \`client:only\` hydration strategy, Astro needs a hint to use the correct renderer.`,
	hint: (probableRenderers: string) =>
		`Did you mean to pass \`client:only="${probableRenderers}"\`? See https://docs.astro.build/en/reference/directives-reference/#clientonly for more information on client:only`,
} satisfies ErrorData;
/**
 * @docs
 * @see
 * - [`getStaticPaths()`](https://docs.astro.build/en/reference/routing-reference/#getstaticpaths)
 * - [`params`](https://docs.astro.build/en/reference/api-reference/#params)
 * @description
 * The `params` property in `getStaticPaths`'s return value (an array of objects) should also be an object.
 *
 * ```astro title="pages/blog/[id].astro"
 * ---
 * export async function getStaticPaths() {
 *	return [
 *		{ params: { slug: "blog" } },
 * 		{ params: { slug: "about" } }
 * 	];
 *}
 *---
 * ```
 */
export const InvalidGetStaticPathParam = {
	name: 'InvalidGetStaticPathParam',
	title: 'Invalid value returned by a `getStaticPaths` path.',
	message: (paramType) =>
		`Invalid params given to \`getStaticPaths\` path. Expected an \`object\`, got \`${paramType}\``,
	hint: 'See https://docs.astro.build/en/reference/routing-reference/#getstaticpaths for more information on getStaticPaths.',
} satisfies ErrorData;
/**
 * @docs
 * @see
 * - [`getStaticPaths()`](https://docs.astro.build/en/reference/routing-reference/#getstaticpaths)
 * @description
 * `getStaticPaths`'s return value must be an array of objects. In most cases, this error happens because an array of array was returned. Using [`.flatMap()`](https://developer.mozilla.org/en-US/docs/Web/JavaScript/Reference/Global_Objects/Array/flatMap) or a [`.flat()`](https://developer.mozilla.org/en-US/docs/Web/JavaScript/Reference/Global_Objects/Array/flat) call may be useful.
 *
 * ```ts title="pages/blog/[id].astro"
 * export async function getStaticPaths() {
 *	return [ // <-- Array
 *		{ params: { slug: "blog" } }, // <-- Object
 * 		{ params: { slug: "about" } }
 * 	];
 *}
 * ```
 */
export const InvalidGetStaticPathsEntry = {
	name: 'InvalidGetStaticPathsEntry',
	title: "Invalid entry inside getStaticPath's return value",
	message: (entryType) =>
		`Invalid entry returned by getStaticPaths. Expected an object, got \`${entryType}\``,
	hint: "If you're using a `.map` call, you might be looking for `.flatMap()` instead. See https://docs.astro.build/en/reference/routing-reference/#getstaticpaths for more information on getStaticPaths.",
} satisfies ErrorData;
/**
 * @docs
 * @see
 * - [`getStaticPaths()`](https://docs.astro.build/en/reference/routing-reference/#getstaticpaths)
 * - [`params`](https://docs.astro.build/en/reference/api-reference/#params)
 * @description
 * `getStaticPaths`'s return value must be an array of objects.
 *
 * ```ts title="pages/blog/[id].astro"
 * export async function getStaticPaths() {
 *	return [ // <-- Array
 *		{ params: { slug: "blog" } },
 * 		{ params: { slug: "about" } }
 * 	];
 *}
 * ```
 */
export const InvalidGetStaticPathsReturn = {
	name: 'InvalidGetStaticPathsReturn',
	title: 'Invalid value returned by getStaticPaths.',
	message: (returnType) =>
		`Invalid type returned by \`getStaticPaths\`. Expected an \`array\`, got \`${returnType}\``,
	hint: 'See https://docs.astro.build/en/reference/routing-reference/#getstaticpaths for more information on getStaticPaths.',
} satisfies ErrorData;

/**
 * @docs
 * @see
 * - [`getStaticPaths()`](https://docs.astro.build/en/reference/routing-reference/#getstaticpaths)
 * - [`params`](https://docs.astro.build/en/reference/api-reference/#params)
 * @description
 * Every route specified by `getStaticPaths` require a `params` property specifying the path parameters needed to match the route.
 *
 * For instance, the following code:
 * ```astro title="pages/blog/[id].astro"
 * ---
 * export async function getStaticPaths() {
 * 	return [
 * 		{ params: { id: '1' } }
 * 	];
 * }
 * ---
 * ```
 * Will create the following route: `site.com/blog/1`.
 */
export const GetStaticPathsExpectedParams = {
	name: 'GetStaticPathsExpectedParams',
	title: 'Missing params property on `getStaticPaths` route.',
	message: 'Missing or empty required `params` property on `getStaticPaths` route.',
	hint: 'See https://docs.astro.build/en/reference/routing-reference/#getstaticpaths for more information on getStaticPaths.',
} satisfies ErrorData;
/**
 * @docs
 * @see
 * - [`getStaticPaths()`](https://docs.astro.build/en/reference/routing-reference/#getstaticpaths)
 * - [`params`](https://docs.astro.build/en/reference/api-reference/#params)
 * @description
 * Since `params` are encoded into the URL, only certain types are supported as values.
 *
 * ```astro title="/route/[id].astro"
 * ---
 * export async function getStaticPaths() {
 * 	return [
 * 		{ params: { id: '1' } } // Works
 * 		{ params: { id: 2 } } // Works
 * 		{ params: { id: false } } // Does not work
 * 	];
 * }
 * ---
 * ```
 *
 * In routes using [rest parameters](https://docs.astro.build/en/guides/routing/#rest-parameters), `undefined` can be used to represent a path with no parameters passed in the URL:
 *
 * ```astro title="/route/[...id].astro"
 * ---
 * export async function getStaticPaths() {
 * 	return [
 * 		{ params: { id: 1 } } // /route/1
 * 		{ params: { id: 2 } } // /route/2
 * 		{ params: { id: undefined } } // /route/
 * 	];
 * }
 * ---
 * ```
 */
export const GetStaticPathsInvalidRouteParam = {
	name: 'GetStaticPathsInvalidRouteParam',
	title: 'Invalid value for `getStaticPaths` route parameter.',
	message: (key: string, value: any, valueType: any) =>
		`Invalid getStaticPaths route parameter for \`${key}\`. Expected undefined, a string or a number, received \`${valueType}\` (\`${value}\`)`,
	hint: 'See https://docs.astro.build/en/reference/routing-reference/#getstaticpaths for more information on getStaticPaths.',
} satisfies ErrorData;
/**
 * @docs
 * @see
 * - [Dynamic Routes](https://docs.astro.build/en/guides/routing/#dynamic-routes)
 * - [`getStaticPaths()`](https://docs.astro.build/en/reference/routing-reference/#getstaticpaths)
 * - [Server-side Rendering](https://docs.astro.build/en/guides/on-demand-rendering/)
 * @description
 * In [Static Mode](https://docs.astro.build/en/guides/routing/#static-ssg-mode), all routes must be determined at build time. As such, dynamic routes must `export` a `getStaticPaths` function returning the different paths to generate.
 */
export const GetStaticPathsRequired = {
	name: 'GetStaticPathsRequired',
	title: '`getStaticPaths()` function required for dynamic routes.',
	message:
		'`getStaticPaths()` function is required for dynamic routes. Make sure that you `export` a `getStaticPaths` function from your dynamic route.',
	hint: `See https://docs.astro.build/en/guides/routing/#dynamic-routes for more information on dynamic routes.

	If you meant for this route to be server-rendered, set \`export const prerender = false;\` in the page.`,
} satisfies ErrorData;
/**
 * @docs
 * @see
 * - [Named slots](https://docs.astro.build/en/basics/astro-components/#named-slots)
 * @description
 * Certain words cannot be used for slot names due to being already used internally.
 */
export const ReservedSlotName = {
	name: 'ReservedSlotName',
	title: 'Invalid slot name.',
	message: (slotName: string) =>
		`Unable to create a slot named \`${slotName}\`. \`${slotName}\` is a reserved slot name. Please update the name of this slot.`,
} satisfies ErrorData;
/**
 * @docs
 * @see
 * - [Server-side Rendering](https://docs.astro.build/en/guides/on-demand-rendering/)
 * @description
 * To use server-side rendering, an adapter needs to be installed so Astro knows how to generate the proper output for your targeted deployment platform.
 */
export const NoAdapterInstalled = {
	name: 'NoAdapterInstalled',
	title: 'Cannot use Server-side Rendering without an adapter.',
	message: `Cannot use server-rendered pages without an adapter. Please install and configure the appropriate server adapter for your final deployment.`,
	hint: 'See https://docs.astro.build/en/guides/on-demand-rendering/ for more information.',
} satisfies ErrorData;

/**
 * @docs
 * @see
 * - [Server-side Rendering](https://docs.astro.build/en/guides/on-demand-rendering/)
 * @description
 * The currently configured adapter does not support server-side rendering, which is required for the current project setup.
 *
 * Depending on your adapter, there may be a different entrypoint to use for server-side rendering. For example, the `@astrojs/vercel` adapter has a `@astrojs/vercel/static` entrypoint for static rendering, and a `@astrojs/vercel/serverless` entrypoint for server-side rendering.
 *
 */
export const AdapterSupportOutputMismatch = {
	name: 'AdapterSupportOutputMismatch',
	title: 'Adapter does not support server output.',
	message: (adapterName: string) =>
		`The \`${adapterName}\` adapter is configured to output a static website, but the project contains server-rendered pages. Please install and configure the appropriate server adapter for your final deployment.`,
} satisfies ErrorData;

/**
 * @docs
 * @see
 * - [On-demand Rendering](https://docs.astro.build/en/guides/on-demand-rendering/)
 * @description
 * To use server islands, the same constraints exist as for sever-side rendering, so an adapter is needed.
 */
export const NoAdapterInstalledServerIslands = {
	name: 'NoAdapterInstalledServerIslands',
	title: 'Cannot use Server Islands without an adapter.',
	message: `Cannot use server islands without an adapter. Please install and configure the appropriate server adapter for your final deployment.`,
	hint: 'See https://docs.astro.build/en/guides/on-demand-rendering/ for more information.',
} satisfies ErrorData;
/**
 * @docs
 * @description
 * No import statement was found for one of the components. If there is an import statement, make sure you are using the same identifier in both the imports and the component usage.
 */
export const NoMatchingImport = {
	name: 'NoMatchingImport',
	title: 'No import found for component.',
	message: (componentName: string) =>
		`Could not render \`${componentName}\`. No matching import has been found for \`${componentName}\`.`,
	hint: 'Please make sure the component is properly imported.',
} satisfies ErrorData;
/**
 * @docs
 * @message
 * **Example error messages:**<br/>
 * InvalidPrerenderExport: A `prerender` export has been detected, but its value cannot be statically analyzed.
 * @description
 * The `prerender` feature only supports a subset of valid JavaScript — be sure to use exactly `export const prerender = true` so that our compiler can detect this directive at build time. Variables, `let`, and `var` declarations are not supported.
 */
export const InvalidPrerenderExport = {
	name: 'InvalidPrerenderExport',
	title: 'Invalid prerender export.',
	message(prefix: string, suffix: string, isHydridOutput: boolean) {
		const defaultExpectedValue = isHydridOutput ? 'false' : 'true';
		let msg = `A \`prerender\` export has been detected, but its value cannot be statically analyzed.`;
		if (prefix !== 'const') msg += `\nExpected \`const\` declaration but got \`${prefix}\`.`;
		if (suffix !== 'true')
			msg += `\nExpected \`${defaultExpectedValue}\` value but got \`${suffix}\`.`;
		return msg;
	},
	hint: 'Mutable values declared at runtime are not supported. Please make sure to use exactly `export const prerender = true`.',
} satisfies ErrorData;
/**
 * @docs
 * @message
 * **Example error messages:**<br/>
 * InvalidComponentArgs: Invalid arguments passed to `<MyAstroComponent>` component.
 * @description
 * Astro components cannot be rendered manually via a function call, such as `Component()` or `{items.map(Component)}`. Prefer the component syntax `<Component />` or `{items.map(item => <Component {...item} />)}`.
 */
export const InvalidComponentArgs = {
	name: 'InvalidComponentArgs',
	title: 'Invalid component arguments.',
	message: (name: string) => `Invalid arguments passed to${name ? ` <${name}>` : ''} component.`,
	hint: 'Astro components cannot be rendered directly via function call, such as `Component()` or `{items.map(Component)}`.',
} satisfies ErrorData;
/**
 * @docs
 * @see
 * - [Pagination](https://docs.astro.build/en/guides/routing/#pagination)
 * @description
 * The page number parameter was not found in your filepath.
 */
export const PageNumberParamNotFound = {
	name: 'PageNumberParamNotFound',
	title: 'Page number param not found.',
	message: (paramName: string) =>
		`[paginate()] page number param \`${paramName}\` not found in your filepath.`,
	hint: 'Rename your file to `[page].astro` or `[...page].astro`.',
} satisfies ErrorData;
/**
 * @docs
 * @see
 * - [Images](https://docs.astro.build/en/guides/images/)
 * - [Image component](https://docs.astro.build/en/reference/modules/astro-assets/#image-)
 * - [Image component#alt](https://docs.astro.build/en/reference/modules/astro-assets/#alt-required)
 * @description
 * The `alt` property allows you to provide descriptive alt text to users of screen readers and other assistive technologies. In order to ensure your images are accessible, the `Image` component requires that an `alt` be specified.
 *
 * If the image is merely decorative (i.e. doesn’t contribute to the understanding of the page), set `alt=""` so that screen readers know to ignore the image.
 */
export const ImageMissingAlt = {
	name: 'ImageMissingAlt',
	title: 'Image missing required "alt" property.',
	message:
		'Image missing "alt" property. "alt" text is required to describe important images on the page.',
	hint: 'Use an empty string ("") for decorative images.',
} satisfies ErrorData;
/**
 * @docs
 * @see
 * - [Image Service API](https://docs.astro.build/en/reference/image-service-reference/)
 * @description
 * There was an error while loading the configured image service. This can be caused by various factors, such as your image service not properly exporting a compatible object in its default export, or an incorrect path.
 *
 * If you believe that your service is properly configured and this error is wrong, please [open an issue](https://astro.build/issues/).
 */
export const InvalidImageService = {
	name: 'InvalidImageService',
	title: 'Error while loading image service.',
	message:
		'There was an error loading the configured image service. Please see the stack trace for more information.',
} satisfies ErrorData;
/**
 * @docs
 * @message
 * Missing width and height attributes for `IMAGE_URL`. When using remote images, both dimensions are required in order to avoid cumulative layout shift (CLS).
 * @see
 * - [Images](https://docs.astro.build/en/guides/images/)
 * - [Image component#width-and-height-required](https://docs.astro.build/en/reference/modules/astro-assets/#width-and-height-required-for-images-in-public)
 * @description
 * For remote images, `width` and `height` cannot automatically be inferred from the original file. To avoid cumulative layout shift (CLS), either specify these two properties, or set [`inferSize`](https://docs.astro.build/en/reference/modules/astro-assets/#infersize) to `true` to fetch a remote image's original dimensions.
 *
 * If your image is inside your `src` folder, you probably meant to import it instead. See [the Imports guide for more information](https://docs.astro.build/en/guides/imports/#other-assets).
 */
export const MissingImageDimension = {
	name: 'MissingImageDimension',
	title: 'Missing image dimensions',
	message: (missingDimension: 'width' | 'height' | 'both', imageURL: string) =>
		`Missing ${
			missingDimension === 'both' ? 'width and height attributes' : `${missingDimension} attribute`
		} for ${imageURL}. When using remote images, both dimensions are required in order to avoid CLS.`,
	hint: 'If your image is inside your `src` folder, you probably meant to import it instead. See [the Imports guide for more information](https://docs.astro.build/en/guides/imports/#other-assets). You can also use `inferSize={true}` for remote images to get the original dimensions.',
} satisfies ErrorData;
/**
 * @docs
 * @message
 * Failed to get the dimensions for `IMAGE_URL`.
 * @description
 * Determining the remote image's dimensions failed. This is typically caused by an incorrect URL or attempting to infer the size of an image in the public folder which is not possible.
 */
export const FailedToFetchRemoteImageDimensions = {
	name: 'FailedToFetchRemoteImageDimensions',
	title: 'Failed to retrieve remote image dimensions',
	message: (imageURL: string) => `Failed to get the dimensions for ${imageURL}.`,
	hint: 'Verify your remote image URL is accurate, and that you are not using `inferSize` with a file located in your `public/` folder.',
} satisfies ErrorData;
/**
 * @docs
 * @description
 * The built-in image services do not currently support optimizing all image formats.
 *
 * For unsupported formats such as GIFs, you may be able to use an `img` tag directly:
 * ```astro
 * ---
 * import rocket from '../assets/images/rocket.gif';
 * ---
 *
 * <img src={rocket.src} width={rocket.width} height={rocket.height} alt="A rocketship in space." />
 * ```
 */
export const UnsupportedImageFormat = {
	name: 'UnsupportedImageFormat',
	title: 'Unsupported image format',
	message: (format: string, imagePath: string, supportedFormats: readonly string[]) =>
		`Received unsupported format \`${format}\` from \`${imagePath}\`. Currently only ${supportedFormats.join(
			', ',
		)} are supported by our image services.`,
	hint: "Using an `img` tag directly instead of the `Image` component might be what you're looking for.",
} satisfies ErrorData;

/**
 * @docs
 * @see
 * - [Images](https://docs.astro.build/en/guides/images/)
 * @description
 * Astro does not currently supporting converting between vector (such as SVGs) and raster (such as PNGs and JPEGs) images.
 */
export const UnsupportedImageConversion = {
	name: 'UnsupportedImageConversion',
	title: 'Unsupported image conversion',
	message:
		'Converting between vector (such as SVGs) and raster (such as PNGs and JPEGs) images is not currently supported.',
} satisfies ErrorData;

/**
 * @docs
 * @see
 * - [`getStaticPaths()`](https://docs.astro.build/en/reference/routing-reference/#getstaticpaths)
 * - [`params`](https://docs.astro.build/en/reference/api-reference/#params)
 * @description
 * The endpoint is prerendered with an `undefined` param so the generated path will collide with another route.
 *
 * If you cannot prevent passing `undefined`, then an additional extension can be added to the endpoint file name to generate the file with a different name. For example, renaming `pages/api/[slug].ts` to `pages/api/[slug].json.ts`.
 */
export const PrerenderDynamicEndpointPathCollide = {
	name: 'PrerenderDynamicEndpointPathCollide',
	title: 'Prerendered dynamic endpoint has path collision.',
	message: (pathname: string) =>
		`Could not render \`${pathname}\` with an \`undefined\` param as the generated path will collide during prerendering. Prevent passing \`undefined\` as \`params\` for the endpoint's \`getStaticPaths()\` function, or add an additional extension to the endpoint's filename.`,
	hint: (filename: string) =>
		`Rename \`${filename}\` to \`${filename.replace(/\.(?:js|ts)/, (m) => `.json` + m)}\``,
} satisfies ErrorData;
/**
 * @docs
 * @see
 * - [Images](https://docs.astro.build/en/guides/images/)
 * @description
 * An image's `src` property is not valid. The Image component requires the `src` attribute to be either an image that has been ESM imported or a string. This is also true for the first parameter of `getImage()`.
 *
 * ```astro
 * ---
 * import { Image } from "astro:assets";
 * import myImage from "../assets/my_image.png";
 * ---
 *
 * <Image src={myImage} alt="..." />
 * <Image src="https://example.com/logo.png" width={300} height={300} alt="..." />
 * ```
 *
 * In most cases, this error happens when the value passed to `src` is undefined.
 */
export const ExpectedImage = {
	name: 'ExpectedImage',
	title: 'Expected src to be an image.',
	message: (src: string, typeofOptions: string, fullOptions: string) =>
		`Expected \`src\` property for \`getImage\` or \`<Image />\` to be either an ESM imported image or a string with the path of a remote image. Received \`${src}\` (type: \`${typeofOptions}\`).\n\nFull serialized options received: \`${fullOptions}\`.`,
	hint: "This error can often happen because of a wrong path. Make sure the path to your image is correct. If you're passing an async function, make sure to call and await it.",
} satisfies ErrorData;
/**
 * @docs
 * @see
 * - [Images](https://docs.astro.build/en/guides/images/)
 * @description
 * `getImage()`'s first parameter should be an object with the different properties to apply to your image.
 *
 * ```ts
 * import { getImage } from "astro:assets";
 * import myImage from "../assets/my_image.png";
 *
 * const optimizedImage = await getImage({src: myImage, width: 300, height: 300});
 * ```
 *
 * In most cases, this error happens because parameters were passed directly instead of inside an object.
 */
export const ExpectedImageOptions = {
	name: 'ExpectedImageOptions',
	title: 'Expected image options.',
	message: (options: string) =>
		`Expected getImage() parameter to be an object. Received \`${options}\`.`,
} satisfies ErrorData;

/**
 * @docs
 * @see
 * - [Images](https://docs.astro.build/en/guides/images/)
 * @description
 * An ESM-imported image cannot be passed directly to `getImage()`. Instead, pass an object with the image in the `src` property.
 *
 * ```diff
 * import { getImage } from "astro:assets";
 * import myImage from "../assets/my_image.png";
 * - const optimizedImage = await getImage( myImage );
 * + const optimizedImage = await getImage({ src: myImage });
 * ```
 */

export const ExpectedNotESMImage = {
	name: 'ExpectedNotESMImage',
	title: 'Expected image options, not an ESM-imported image.',
	message:
		'An ESM-imported image cannot be passed directly to `getImage()`. Instead, pass an object with the image in the `src` property.',
	hint: 'Try changing `getImage(myImage)` to `getImage({ src: myImage })`',
} satisfies ErrorData;

/**
 * @docs
 * @see
 * - [Images](https://docs.astro.build/en/guides/images/)
 * @description
 * Only one of `densities` or `widths` can be specified. Those attributes are used to construct a `srcset` attribute, which cannot have both `x` and `w` descriptors.
 */
export const IncompatibleDescriptorOptions = {
	name: 'IncompatibleDescriptorOptions',
	title: 'Cannot set both `densities` and `widths`',
	message:
		"Only one of `densities` or `widths` can be specified. In most cases, you'll probably want to use only `widths` if you require specific widths.",
	hint: 'Those attributes are used to construct a `srcset` attribute, which cannot have both `x` and `w` descriptors.',
} satisfies ErrorData;

/**
 * @docs
 * @see
 * - [Images](https://docs.astro.build/en/guides/images/)
 * @description
 * Astro could not find an image you imported. Often, this is simply caused by a typo in the path.
 *
 * Images in Markdown are relative to the current file. To refer to an image that is located in the same folder as the `.md` file, the path should start with `./`
 */
export const ImageNotFound = {
	name: 'ImageNotFound',
	title: 'Image not found.',
	message: (imagePath: string) => `Could not find requested image \`${imagePath}\`. Does it exist?`,
	hint: 'This is often caused by a typo in the image path. Please make sure the file exists, and is spelled correctly.',
} satisfies ErrorData;

/**
 * @docs
 * @message Could not process image metadata for `IMAGE_PATH`.
 * @see
 * - [Images](https://docs.astro.build/en/guides/images/)
 * @description
 * Astro could not process the metadata of an image you imported. This is often caused by a corrupted or malformed image and re-exporting the image from your image editor may fix this issue.
 */
export const NoImageMetadata = {
	name: 'NoImageMetadata',
	title: 'Could not process image metadata.',
	message: (imagePath: string | undefined) =>
		`Could not process image metadata${imagePath ? ` for \`${imagePath}\`` : ''}.`,
	hint: 'This is often caused by a corrupted or malformed image. Re-exporting the image from your image editor may fix this issue.',
} satisfies ErrorData;

/**
 * @docs
 * @see
 * - [Images](https://docs.astro.build/en/guides/images/)
 * @description
 * Astro could not transform one of your images. Often, this is caused by a corrupted or malformed image. Re-exporting the image from your image editor may fix this issue.
 *
 * Depending on the image service you are using, the stack trace may contain more information on the specific error encountered.
 */
export const CouldNotTransformImage = {
	name: 'CouldNotTransformImage',
	title: 'Could not transform image.',
	message: (imagePath: string) =>
		`Could not transform image \`${imagePath}\`. See the stack trace for more information.`,
	hint: 'This is often caused by a corrupted or malformed image. Re-exporting the image from your image editor may fix this issue.',
} satisfies ErrorData;

/**
 * @docs
 * @description
 * Making changes to the response, such as setting headers, cookies, and the status code cannot be done outside of page components.
 */
export const ResponseSentError = {
	name: 'ResponseSentError',
	title: 'Unable to set response.',
	message: 'The response has already been sent to the browser and cannot be altered.',
} satisfies ErrorData;

/**
 * @docs
 * @description
 * Thrown when the middleware does not return any data or call the `next` function.
 *
 * For example:
 * ```ts
 * import {defineMiddleware} from "astro:middleware";
 * export const onRequest = defineMiddleware((context, _) => {
 * 	// doesn't return anything or call `next`
 * 	context.locals.someData = false;
 * });
 * ```
 */
export const MiddlewareNoDataOrNextCalled = {
	name: 'MiddlewareNoDataOrNextCalled',
	title: "The middleware didn't return a `Response`.",
	message:
		'Make sure your middleware returns a `Response` object, either directly or by returning the `Response` from calling the `next` function.',
} satisfies ErrorData;

/**
 * @docs
 * @description
 * Thrown in development mode when middleware returns something that is not a `Response` object.
 *
 * For example:
 * ```ts
 * import {defineMiddleware} from "astro:middleware";
 * export const onRequest = defineMiddleware(() => {
 *   return "string"
 * });
 * ```
 */
export const MiddlewareNotAResponse = {
	name: 'MiddlewareNotAResponse',
	title: 'The middleware returned something that is not a `Response` object.',
	message: 'Any data returned from middleware must be a valid `Response` object.',
} satisfies ErrorData;

/**
 * @docs
 * @description
 * Thrown when an endpoint does not return anything or returns an object that is not a `Response` object.
 *
 * An endpoint must return either a `Response`, or a `Promise` that resolves with a `Response`. For example:
 * ```ts
 * import type { APIContext } from 'astro';
 *
 * export async function GET({ request, url, cookies }: APIContext): Promise<Response> {
 *     return Response.json({
 *         success: true,
 *         result: 'Data from Astro Endpoint!'
 *     })
 * }
 * ```
 */
export const EndpointDidNotReturnAResponse = {
	name: 'EndpointDidNotReturnAResponse',
	title: 'The endpoint did not return a `Response`.',
	message:
		'An endpoint must return either a `Response`, or a `Promise` that resolves with a `Response`.',
} satisfies ErrorData;

/**
 * @docs
 * @description
 *
 * Thrown when `locals` is overwritten with something that is not an object
 *
 * For example:
 * ```ts
 * import {defineMiddleware} from "astro:middleware";
 * export const onRequest = defineMiddleware((context, next) => {
 *   context.locals = 1541;
 *   return next();
 * });
 * ```
 */
export const LocalsNotAnObject = {
	name: 'LocalsNotAnObject',
	title: 'Value assigned to `locals` is not accepted.',
	message:
		'`locals` can only be assigned to an object. Other values like numbers, strings, etc. are not accepted.',
	hint: 'If you tried to remove some information from the `locals` object, try to use `delete` or set the property to `undefined`.',
} satisfies ErrorData;

/**
 * @docs
 * @description
 * Thrown when a value is being set as the `locals` field on the Astro global or context.
 */
export const LocalsReassigned = {
	name: 'LocalsReassigned',
	title: '`locals` must not be reassigned.',
	message: '`locals` can not be assigned directly.',
	hint: 'Set a `locals` property instead.',
} satisfies ErrorData;

/**
 * @docs
 * @description
 * Thrown when a value is being set as the `headers` field on the `ResponseInit` object available as `Astro.response`.
 */
export const AstroResponseHeadersReassigned = {
	name: 'AstroResponseHeadersReassigned',
	title: '`Astro.response.headers` must not be reassigned.',
	message:
		'Individual headers can be added to and removed from `Astro.response.headers`, but it must not be replaced with another instance of `Headers` altogether.',
	hint: 'Consider using `Astro.response.headers.add()`, and `Astro.response.headers.delete()`.',
} satisfies ErrorData;

/**
 * @docs
 * @description
 * Thrown in development mode when middleware throws an error while attempting to loading it.
 *
 * For example:
 * ```ts
 * import {defineMiddleware} from "astro:middleware";
 * throw new Error("Error thrown while loading the middleware.")
 * export const onRequest = defineMiddleware(() => {
 *   return "string"
 * });
 * ```
 */
export const MiddlewareCantBeLoaded = {
	name: 'MiddlewareCantBeLoaded',
	title: "Can't load the middleware.",
	message: 'An unknown error was thrown while loading your middleware.',
} satisfies ErrorData;

/**
 * @docs
 * @see
 * - [Images](https://docs.astro.build/en/guides/images/)
 * @description
 * When using the default image services, `Image`'s and `getImage`'s `src` parameter must be either an imported image or an URL, it cannot be a string of a filepath.
 *
 * For local images from content collections, you can use the [image() schema helper](https://docs.astro.build/en/guides/images/#images-in-content-collections) to resolve the images.
 *
 * ```astro
 * ---
 * import { Image } from "astro:assets";
 * import myImage from "../my_image.png";
 * ---
 *
 * <!-- GOOD: `src` is the full imported image. -->
 * <Image src={myImage} alt="Cool image" />
 *
 * <!-- GOOD: `src` is a URL. -->
 * <Image src="https://example.com/my_image.png" alt="Cool image" />
 *
 * <!-- BAD: `src` is an image's `src` path instead of the full image object. -->
 * <Image src={myImage.src} alt="Cool image" />
 *
 * <!-- BAD: `src` is a string filepath. -->
 * <Image src="../my_image.png" alt="Cool image" />
 * ```
 */
export const LocalImageUsedWrongly = {
	name: 'LocalImageUsedWrongly',
	title: 'Local images must be imported.',
	message: (imageFilePath: string) =>
		`\`Image\`'s and \`getImage\`'s \`src\` parameter must be an imported image or an URL, it cannot be a string filepath. Received \`${imageFilePath}\`.`,
	hint: 'If you want to use an image from your `src` folder, you need to either import it or if the image is coming from a content collection, use the [image() schema helper](https://docs.astro.build/en/guides/images/#images-in-content-collections). See https://docs.astro.build/en/guides/images/#src-required for more information on the `src` property.',
} satisfies ErrorData;

/**
 * @docs
 * @see
 * - [Astro.glob](https://docs.astro.build/en/reference/api-reference/#astroglob)
 * @description
 * `Astro.glob()` can only be used in `.astro` files. You can use [`import.meta.glob()`](https://vite.dev/guide/features.html#glob-import) instead to achieve the same result.
 */
export const AstroGlobUsedOutside = {
	name: 'AstroGlobUsedOutside',
	title: 'Astro.glob() used outside of an Astro file.',
	message: (globStr: string) =>
		`\`Astro.glob(${globStr})\` can only be used in \`.astro\` files. \`import.meta.glob(${globStr})\` can be used instead to achieve a similar result.`,
	hint: "See Vite's documentation on `import.meta.glob` for more information: https://vite.dev/guide/features.html#glob-import",
} satisfies ErrorData;

/**
 * @docs
 * @see
 * - [Astro.glob](https://docs.astro.build/en/reference/api-reference/#astroglob)
 * @description
 * `Astro.glob()` did not return any matching files. There might be a typo in the glob pattern.
 */
export const AstroGlobNoMatch = {
	name: 'AstroGlobNoMatch',
	title: 'Astro.glob() did not match any files.',
	message: (globStr: string) => `\`Astro.glob(${globStr})\` did not return any matching files.`,
	hint: 'Check the pattern for typos.',
} satisfies ErrorData;
/**
 * @docs
 * @see
 * - [Astro.redirect](https://docs.astro.build/en/reference/api-reference/#redirect)
 * @description
 * A redirect must be given a location with the `Location` header.
 */
export const RedirectWithNoLocation = {
	name: 'RedirectWithNoLocation',
	title: 'A redirect must be given a location with the `Location` header.',
} satisfies ErrorData;

/**
 * @docs
 * @see
 * - [Astro.redirect](https://docs.astro.build/en/reference/api-reference/#redirect)
 * @description
 * An external redirect must start with http or https, and must be a valid URL.
 */
export const UnsupportedExternalRedirect = {
	name: 'UnsupportedExternalRedirect',
	title: 'Unsupported or malformed URL.',
	message: 'An external redirect must start with http or https, and must be a valid URL.',
} satisfies ErrorData;

/**
 * @docs
 * @see
 * - [Dynamic routes](https://docs.astro.build/en/guides/routing/#dynamic-routes)
 * @description
 * A dynamic route param is invalid. This is often caused by an `undefined` parameter or a missing [rest parameter](https://docs.astro.build/en/guides/routing/#rest-parameters).
 */
export const InvalidDynamicRoute = {
	name: 'InvalidDynamicRoute',
	title: 'Invalid dynamic route.',
	message: (route: string, invalidParam: string, received: string) =>
		`The ${invalidParam} param for route ${route} is invalid. Received **${received}**.`,
} satisfies ErrorData;
/**
 * @docs
 * @see
 * - [Default Image Service](https://docs.astro.build/en/guides/images/#default-image-service)
 * - [Image Services API](https://docs.astro.build/en/reference/image-service-reference/)
 * @description
 * Sharp is the default image service used for `astro:assets`. When using a [strict package manager](https://pnpm.io/pnpm-vs-npm#npms-flat-tree) like pnpm, Sharp must be installed manually into your project in order to use image processing.
 *
 * If you are not using `astro:assets` for image processing, and do not wish to install Sharp, you can configure the following passthrough image service that does no processing:
 *
 * ```js
 * import { defineConfig, passthroughImageService } from "astro/config";
 * export default defineConfig({
 *  image: {
 *    service: passthroughImageService(),
 *  },
 * });
 * ```
 */
export const MissingSharp = {
	name: 'MissingSharp',
	title: 'Could not find Sharp.',
	message:
		'Could not find Sharp. Please install Sharp (`sharp`) manually into your project or migrate to another image service.',
	hint: "See Sharp's installation instructions for more information: https://sharp.pixelplumbing.com/install. If you are not relying on `astro:assets` to optimize, transform, or process any images, you can configure a passthrough image service instead of installing Sharp. See https://docs.astro.build/en/reference/errors/missing-sharp for more information.\n\nSee https://docs.astro.build/en/guides/images/#default-image-service for more information on how to migrate to another image service.",
};
// No headings here, that way Vite errors are merged with Astro ones in the docs, which makes more sense to users.
// Vite Errors - 4xxx
/**
 * @docs
 * @see
 * - [Vite troubleshooting guide](https://vite.dev/guide/troubleshooting.html)
 * @description
 * Vite encountered an unknown error while rendering your project. We unfortunately do not know what happened (or we would tell you!)
 *
 * If you can reliably cause this error to happen, we'd appreciate if you could [open an issue](https://astro.build/issues/)
 */
export const UnknownViteError = {
	name: 'UnknownViteError',
	title: 'Unknown Vite Error.',
} satisfies ErrorData;
/**
 * @docs
 * @see
 * - [Type Imports](https://docs.astro.build/en/guides/typescript/#type-imports)
 * @description
 * Astro could not import the requested file. Oftentimes, this is caused by the import path being wrong (either because the file does not exist, or there is a typo in the path)
 *
 * This message can also appear when a type is imported without specifying that it is a [type import](https://docs.astro.build/en/guides/typescript/#type-imports).
 */
export const FailedToLoadModuleSSR = {
	name: 'FailedToLoadModuleSSR',
	title: 'Could not import file.',
	message: (importName: string) => `Could not import \`${importName}\`.`,
	hint: 'This is often caused by a typo in the import path. Please make sure the file exists.',
} satisfies ErrorData;
/**
 * @docs
 * @see
 * - [Glob Patterns](https://docs.astro.build/en/guides/imports/#glob-patterns)
 * @description
 * Astro encountered an invalid glob pattern. This is often caused by the glob pattern not being a valid file path.
 */
export const InvalidGlob = {
	name: 'InvalidGlob',
	title: 'Invalid glob pattern.',
	message: (globPattern: string) =>
		`Invalid glob pattern: \`${globPattern}\`. Glob patterns must start with './', '../' or '/'.`,
	hint: 'See https://docs.astro.build/en/guides/imports/#glob-patterns for more information on supported glob patterns.',
} satisfies ErrorData;
/**
 * @docs
 * @description
 * Astro couldn't find the correct page to render, probably because it wasn't correctly mapped for SSR usage. This is an internal error.
 */
export const FailedToFindPageMapSSR = {
	name: 'FailedToFindPageMapSSR',
	title: "Astro couldn't find the correct page to render",
	message:
		"Astro couldn't find the correct page to render, probably because it wasn't correctly mapped for SSR usage. This is an internal error. Please file an issue.",
} satisfies ErrorData;

/**
 * @docs
 * @description
 * Astro can't find the requested locale. All supported locales must be configured in [i18n.locales](/en/reference/configuration-reference/#i18nlocales) and have corresponding directories within `src/pages/`.
 */
export const MissingLocale = {
	name: 'MissingLocaleError',
	title: 'The provided locale does not exist.',
	message: (locale: string) =>
		`The locale/path \`${locale}\` does not exist in the configured \`i18n.locales\`.`,
} satisfies ErrorData;

/**
 * @docs
 * @description
 * Astro could not find the index URL of your website. An index page is required so that Astro can create a redirect from the main index page to the localized index page of the default locale when using [`i18n.routing.prefixDefaultLocale`](https://docs.astro.build/en/reference/configuration-reference/#i18nroutingprefixdefaultlocale).
 * @see
 * - [Internationalization](https://docs.astro.build/en/guides/internationalization/#routing)
 * - [`i18n.routing` Configuration Reference](https://docs.astro.build/en/reference/configuration-reference/#i18nrouting)
 */
export const MissingIndexForInternationalization = {
	name: 'MissingIndexForInternationalizationError',
	title: 'Index page not found.',
	message: (defaultLocale: string) =>
		`Could not find index page. A root index page is required in order to create a redirect to the index URL of the default locale. (\`/${defaultLocale}\`)`,
	hint: (src: string) => `Create an index page (\`index.astro, index.md, etc.\`) in \`${src}\`.`,
} satisfies ErrorData;

/**
 * @docs
 * @description
 * Some internationalization functions are only available when Astro's own i18n routing is disabled by the configuration setting `i18n.routing: "manual"`.
 *
 * @see
 * - [`i18n` routing](https://docs.astro.build/en/guides/internationalization/#routing)
 */
export const IncorrectStrategyForI18n = {
	name: 'IncorrectStrategyForI18n',
	title: "You can't use the current function with the current strategy",
	message: (functionName: string) =>
		`The function \`${functionName}\` can only be used when the \`i18n.routing.strategy\` is set to \`"manual"\`.`,
} satisfies ErrorData;

/**
 * @docs
 * @description
 * Static pages aren't yet supported with i18n domains. If you wish to enable this feature, you have to disable prerendering.
 */
export const NoPrerenderedRoutesWithDomains = {
	name: 'NoPrerenderedRoutesWithDomains',
	title: "Prerendered routes aren't supported when internationalization domains are enabled.",
	message: (component: string) =>
		`Static pages aren't yet supported with multiple domains. To enable this feature, you must disable prerendering for the page ${component}`,
} satisfies ErrorData;

/**
 * @docs
 * @description
 * Astro throws an error if the user enables manual routing, but it doesn't have a middleware file.
 */
export const MissingMiddlewareForInternationalization = {
	name: 'MissingMiddlewareForInternationalization',
	title: 'Enabled manual internationalization routing without having a middleware.',
	message:
		"Your configuration setting `i18n.routing: 'manual'` requires you to provide your own i18n `middleware` file.",
} satisfies ErrorData;

/**
 * @docs
 * @description
 * Astro could not find an associated file with content while trying to render the route. This is an Astro error and not a user error. If restarting the dev server does not fix the problem, please file an issue.
 */
export const CantRenderPage = {
	name: 'CantRenderPage',
	title: "Astro can't render the route.",
	message:
		'Astro cannot find any content to render for this route. There is no file or redirect associated with this route.',
	hint: 'If you expect to find a route here, this may be an Astro bug. Please file an issue/restart the dev server',
} satisfies ErrorData;

/**
 * @docs
 * @description
 * Astro could not find any code to handle a rejected `Promise`. Make sure all your promises have an `await` or `.catch()` handler.
 */
export const UnhandledRejection = {
	name: 'UnhandledRejection',
	title: 'Unhandled rejection',
	message: (stack: string) =>
		`Astro detected an unhandled rejection. Here's the stack trace:\n${stack}`,
	hint: 'Make sure your promises all have an `await` or a `.catch()` handler.',
} satisfies ErrorData;

/**
 * @docs
 * @description
 * The `astro:i18n` module can not be used without enabling i18n in your Astro config. To enable i18n, add a default locale and a list of supported locales to your Astro config:
 * ```js
 * import { defineConfig } from 'astro'
 * export default defineConfig({
 *  i18n: {
 * 	 locales: ['en', 'fr'],
 * 	 defaultLocale: 'en',
 * 	},
 * })
 * ```
 *
 * For more information on internationalization support in Astro, see our [Internationalization guide](https://docs.astro.build/en/guides/internationalization/).
 * @see
 * - [Internationalization](https://docs.astro.build/en/guides/internationalization/)
 * - [`i18n` Configuration Reference](https://docs.astro.build/en/reference/configuration-reference/#i18n)
 */
export const i18nNotEnabled = {
	name: 'i18nNotEnabled',
	title: 'i18n Not Enabled',
	message: 'The `astro:i18n` module can not be used without enabling i18n in your Astro config.',
	hint: 'See https://docs.astro.build/en/guides/internationalization for a guide on setting up i18n.',
} satisfies ErrorData;

/**
 * @docs
 * @description
 * An i18n utility tried to use the locale from a URL path that does not contain one. You can prevent this error by using pathHasLocale to check URLs for a locale first before using i18n utilities.
 *
 */
export const i18nNoLocaleFoundInPath = {
	name: 'i18nNoLocaleFoundInPath',
	title: "The path doesn't contain any locale",
	message:
		"You tried to use an i18n utility on a path that doesn't contain any locale. You can use `pathHasLocale` first to determine if the path has a locale.",
} satisfies ErrorData;

/**
 * @docs
 * @description
 * Astro couldn't find a route matching the one provided by the user
 */
export const RouteNotFound = {
	name: 'RouteNotFound',
	title: 'Route not found.',
	message: `Astro could not find a route that matches the one you requested.`,
} satisfies ErrorData;

/**
 * @docs
 * @description
 * Some environment variables do not match the data type and/or properties defined in `env.schema`.
 * @message
 * The following environment variables defined in `env.schema` are invalid.
 */
export const EnvInvalidVariables = {
	name: 'EnvInvalidVariables',
	title: 'Invalid Environment Variables',
	message: (errors: Array<string>) =>
		`The following environment variables defined in \`env.schema\` are invalid:\n\n${errors.map((err) => `- ${err}`).join('\n')}\n`,
} satisfies ErrorData;

/**
 * @docs
 * @description
 * This module is only available server-side.
 */
export const ServerOnlyModule = {
	name: 'ServerOnlyModule',
	title: 'Module is only available server-side',
	message: (name: string) => `The "${name}" module is only available server-side.`,
} satisfies ErrorData;

/**
 * @docs
 * @description
 * `Astro.rewrite()` cannot be used if the request body has already been read. If you need to read the body, first clone the request. For example:
 *
 * ```js
 * const data = await Astro.request.clone().formData();
 *
 * Astro.rewrite("/target")
 * ```
 *
 * @see
 * - [Request.clone()](https://developer.mozilla.org/en-US/docs/Web/API/Request/clone)
 * - [Astro.rewrite](https://docs.astro.build/en/reference/api-reference/#rewrite)
 */

export const RewriteWithBodyUsed = {
	name: 'RewriteWithBodyUsed',
	title: 'Cannot use Astro.rewrite after the request body has been read',
	message:
		'Astro.rewrite() cannot be used if the request body has already been read. If you need to read the body, first clone the request.',
} satisfies ErrorData;

/**
 * @docs
 * @description
 * `Astro.rewrite()` can't be used to rewrite an on-demand route with a static route when using the `"server"` output.
 *
 */
export const ForbiddenRewrite = {
	name: 'ForbiddenRewrite',
	title: 'Forbidden rewrite to a static route.',
	message: (from: string, to: string, component: string) =>
		`You tried to rewrite the on-demand route '${from}' with the static route '${to}', when using the 'server' output. \n\nThe static route '${to}' is rendered by the component
'${component}', which is marked as prerendered. This is a forbidden operation because during the build the component '${component}' is compiled to an
HTML file, which can't be retrieved at runtime by Astro.`,
	hint: (component: string) =>
		`Add \`export const prerender = false\` to the component '${component}', or use a Astro.redirect().`,
} satisfies ErrorData;

/**
 * @docs
 * @description
 * An unknown error occurred while reading or writing files to disk. It can be caused by many things, eg. missing permissions or a file not existing we attempt to read.
 */
export const UnknownFilesystemError = {
	name: 'UnknownFilesystemError',
	title: 'An unknown error occurred while reading or writing files to disk.',
	hint: 'It can be caused by many things, eg. missing permissions or a file not existing we attempt to read. Check the error cause for more details.',
} satisfies ErrorData;

/**
 * @docs
 * @description
 * Cannot extract the font type from the given URL.
<<<<<<< HEAD
=======
 * @message
 * An error occured while trying to extract the font type from the given URL.
>>>>>>> 0f1c109f
 */
export const CannotExtractFontType = {
	name: 'CannotExtractFontType',
	title: 'Cannot extract the font type from the given URL.',
<<<<<<< HEAD
=======
	message: (url: string) => `An error occurred while trying to extract the font type from ${url}`,
>>>>>>> 0f1c109f
	hint: 'Open an issue at https://github.com/withastro/astro/issues.',
} satisfies ErrorData;

/**
 * @docs
 * @description
 * Cannot fetch the given font file
 * @message
 * An error occured while fetching font file from the given URL.
 */
export const CannotFetchFontFile = {
	name: 'CannotFetchFontFile',
	title: 'Cannot fetch the given font file.',
	message: (url: string) => `An error occurred while fetching the font file from ${url}`,
	hint: 'This is often caused by connectivity issues. If the error persists, open an issue at https://github.com/withastro/astro/issues.',
} satisfies ErrorData;

/**
 * @docs
 * @description
 * Cannot load font provider
 * @message
 * Astro is unable to load the given font provider. Open an issue on the corresponding provider's repository.
 */
export const CannotLoadFontProvider = {
	name: 'CannotLoadFontProvider',
	title: 'Cannot load font provider',
	message: (entrypoint: string) => `An error occured while loading the "${entrypoint}" provider.`,
	hint: 'This is an issue with the font provider. Please open an issue on their repository.',
} satisfies ErrorData;

/**
 * @docs
 * @description
 * Font component is used but experimental fonts have not been registered in the config.
 */
export const ExperimentalFontsNotEnabled = {
	name: 'ExperimentalFontsNotEnabled',
	title: 'Experimental fonts are not enabled',
	message:
		'The Font component is used but experimental fonts have not been registered in the config.',
	hint: 'Check that you have enabled experimental fonts and also configured your preferred fonts.',
} satisfies ErrorData;

/**
 * @docs
 * @description
 * Font family not found
 * @message
 * No data was found for the family passed to the Font component.
 */
export const FontFamilyNotFound = {
	name: 'FontFamilyNotFound',
	title: 'Font family not found',
	message: (family: string) =>
		`No data was found for the \`"${family}"\` family passed to the \`<Font>\` component.`,
	hint: 'This is often caused by a typo. Check that your Font component is using a `cssVariable` specified in your config.',
} satisfies ErrorData;

/**
 * @docs
 * @kind heading
 * @name CSS Errors
 */
// CSS Errors
/**
 * @docs
 * @see
 * 	- [Styles and CSS](https://docs.astro.build/en/guides/styling/)
 * @description
 * Astro encountered an unknown error while parsing your CSS. Oftentimes, this is caused by a syntax error and the error message should contain more information.
 */
export const UnknownCSSError = {
	name: 'UnknownCSSError',
	title: 'Unknown CSS Error.',
} satisfies ErrorData;
/**
 * @docs
 * @message
 * **Example error messages:**<br/>
 * CSSSyntaxError: Missed semicolon<br/>
 * CSSSyntaxError: Unclosed string<br/>
 * @description
 * Astro encountered an error while parsing your CSS, due to a syntax error. This is often caused by a missing semicolon.
 */
export const CSSSyntaxError = {
	name: 'CSSSyntaxError',
	title: 'CSS Syntax Error.',
} satisfies ErrorData;
/**
 * @docs
 * @kind heading
 * @name Markdown Errors
 */
// Markdown Errors
/**
 * @docs
 * @description
 * Astro encountered an unknown error while parsing your Markdown. Oftentimes, this is caused by a syntax error and the error message should contain more information.
 */
export const UnknownMarkdownError = {
	name: 'UnknownMarkdownError',
	title: 'Unknown Markdown Error.',
} satisfies ErrorData;
/**
 * @docs
 * @message
 * **Example error messages:**<br/>
 * can not read an implicit mapping pair; a colon is missed<br/>
 * unexpected end of the stream within a double quoted scalar<br/>
 * can not read a block mapping entry; a multiline key may not be an implicit key
 * @description
 * Astro encountered an error while parsing the frontmatter of your Markdown file.
 * This is often caused by a mistake in the syntax, such as a missing colon or a missing end quote.
 */
export const MarkdownFrontmatterParseError = {
	name: 'MarkdownFrontmatterParseError',
	title: 'Failed to parse Markdown frontmatter.',
} satisfies ErrorData;
/**
 * @docs
 * @see
 * - [Modifying frontmatter programmatically](https://docs.astro.build/en/guides/markdown-content/#modifying-frontmatter-programmatically)
 * @description
 * A remark or rehype plugin attempted to inject invalid frontmatter. This occurs when "astro.frontmatter" is set to `null`, `undefined`, or an invalid JSON object.
 */
export const InvalidFrontmatterInjectionError = {
	name: 'InvalidFrontmatterInjectionError',
	title: 'Invalid frontmatter injection.',
	message:
		'A remark or rehype plugin attempted to inject invalid frontmatter. Ensure "astro.frontmatter" is set to a valid JSON object that is not `null` or `undefined`.',
	hint: 'See the frontmatter injection docs https://docs.astro.build/en/guides/markdown-content/#modifying-frontmatter-programmatically for more information.',
} satisfies ErrorData;
/**
 * @docs
 * @see
 * - [MDX installation and usage](https://docs.astro.build/en/guides/integrations-guide/mdx/)
 * @description
 * Unable to find the official `@astrojs/mdx` integration. This error is raised when using MDX files without an MDX integration installed.
 */
export const MdxIntegrationMissingError = {
	name: 'MdxIntegrationMissingError',
	title: 'MDX integration missing.',
	message: (file: string) =>
		`Unable to render ${file}. Ensure that the \`@astrojs/mdx\` integration is installed.`,
	hint: 'See the MDX integration docs for installation and usage instructions: https://docs.astro.build/en/guides/integrations-guide/mdx/',
} satisfies ErrorData;
// Config Errors - 7xxx
/**
 * @docs
 * @see
 * - [Configuration Reference](https://docs.astro.build/en/reference/configuration-reference/)
 * @description
 * Astro encountered an unknown error loading your Astro configuration file.
 * This is often caused by a syntax error in your config and the message should offer more information.
 *
 * If you can reliably cause this error to happen, we'd appreciate if you could [open an issue](https://astro.build/issues/)
 */
export const UnknownConfigError = {
	name: 'UnknownConfigError',
	title: 'Unknown configuration error.',
} satisfies ErrorData;
/**
 * @docs
 * @see
 * - [--config](https://docs.astro.build/en/reference/cli-reference/#--config-path)
 * @description
 * The specified configuration file using `--config` could not be found. Make sure that it exists or that the path is correct
 */
export const ConfigNotFound = {
	name: 'ConfigNotFound',
	title: 'Specified configuration file not found.',
	message: (configFile: string) =>
		`Unable to resolve \`--config "${configFile}"\`. Does the file exist?`,
} satisfies ErrorData;
/**
 * @docs
 * @see
 * - [Configuration reference](https://docs.astro.build/en/reference/configuration-reference/)
 * @description
 * Astro detected a legacy configuration option in your configuration file.
 */
export const ConfigLegacyKey = {
	name: 'ConfigLegacyKey',
	title: 'Legacy configuration detected.',
	message: (legacyConfigKey: string) => `Legacy configuration detected: \`${legacyConfigKey}\`.`,
	hint: 'Please update your configuration to the new format.\nSee https://astro.build/config for more information.',
} satisfies ErrorData;
/**
 * @docs
 * @kind heading
 * @name CLI Errors
 */
// CLI Errors
/**
 * @docs
 * @description
 * Astro encountered an unknown error while starting one of its CLI commands. The error message should contain more information.
 *
 * If you can reliably cause this error to happen, we'd appreciate if you could [open an issue](https://astro.build/issues/)
 */
export const UnknownCLIError = {
	name: 'UnknownCLIError',
	title: 'Unknown CLI Error.',
} satisfies ErrorData;
/**
 * @docs
 * @description
 * `astro sync` command failed to generate content collection types.
 * @see
 * - [Content collections documentation](https://docs.astro.build/en/guides/content-collections/)
 */
export const GenerateContentTypesError = {
	name: 'GenerateContentTypesError',
	title: 'Failed to generate content types.',
	message: (errorMessage: string) =>
		`\`astro sync\` command failed to generate content collection types: ${errorMessage}`,
	hint: (fileName?: string) =>
		`This error is often caused by a syntax error inside your content, or your content configuration file. Check your ${fileName ?? 'content config'} file for typos.`,
} satisfies ErrorData;
/**
 * @docs
 * @kind heading
 * @name Content Collection Errors
 */
// Content Collection Errors
/**
 * @docs
 * @description
 * Astro encountered an unknown error loading your content collections.
 * This can be caused by certain errors inside your `src/content.config.ts` file or some internal errors.
 *
 * If you can reliably cause this error to happen, we'd appreciate if you could [open an issue](https://astro.build/issues/)
 */
export const UnknownContentCollectionError = {
	name: 'UnknownContentCollectionError',
	title: 'Unknown Content Collection Error.',
} satisfies ErrorData;

/**
 * @docs
 * @description
 * Astro tried to render a content collection entry that was undefined. This can happen if you try to render an entry that does not exist.
 */
export const RenderUndefinedEntryError = {
	name: 'RenderUndefinedEntryError',
	title: 'Attempted to render an undefined content collection entry.',
	hint: 'Check if the entry is undefined before passing it to `render()`',
} satisfies ErrorData;

/**
 * @docs
 * @description
 * The `getDataEntryById` and `getEntryBySlug` functions are deprecated and cannot be used with content layer collections. Use the `getEntry` function instead.
 */
export const GetEntryDeprecationError = {
	name: 'GetEntryDeprecationError',
	title: 'Invalid use of `getDataEntryById` or `getEntryBySlug` function.',
	message: (collection: string, method: string) =>
		`The \`${method}\` function is deprecated and cannot be used to query the "${collection}" collection. Use \`getEntry\` instead.`,
	hint: 'Use the `getEntry` or `getCollection` functions to query content layer collections.',
} satisfies ErrorData;

/**
 * @docs
 * @message
 * **Example error message:**<br/>
 * **blog** → **post.md** frontmatter does not match collection schema.<br/>
 * "title" is required.<br/>
 * "date" must be a valid date.
 * @description
 * A Markdown or MDX entry does not match its collection schema.
 * Make sure that all required fields are present, and that all fields are of the correct type.
 * You can check against the collection schema in your `src/content.config.*` file.
 * See the [Content collections documentation](https://docs.astro.build/en/guides/content-collections/) for more information.
 */
export const InvalidContentEntryFrontmatterError = {
	name: 'InvalidContentEntryFrontmatterError',
	title: 'Content entry frontmatter does not match schema.',
	message(collection: string, entryId: string, error: ZodError) {
		return [
			`**${String(collection)} → ${String(
				entryId,
			)}** frontmatter does not match collection schema.`,
			...error.errors.map((zodError) => zodError.message),
		].join('\n');
	},
	hint: 'See https://docs.astro.build/en/guides/content-collections/ for more information on content schemas.',
} satisfies ErrorData;

/**
 * @docs
 * @message
 * **Example error message:**<br/>
 * **blog** → **post** frontmatter does not match collection schema.<br/>
 * "title" is required.<br/>
 * "date" must be a valid date.
 * @description
 * A content entry does not match its collection schema.
 * Make sure that all required fields are present, and that all fields are of the correct type.
 * You can check against the collection schema in your `src/content.config.*` file.
 * See the [Content collections documentation](https://docs.astro.build/en/guides/content-collections/) for more information.
 */
export const InvalidContentEntryDataError = {
	name: 'InvalidContentEntryDataError',
	title: 'Content entry data does not match schema.',
	message(collection: string, entryId: string, error: ZodError) {
		return [
			`**${String(collection)} → ${String(entryId)}** data does not match collection schema.`,
			...error.errors.map((zodError) => zodError.message),
		].join('\n');
	},
	hint: 'See https://docs.astro.build/en/guides/content-collections/ for more information on content schemas.',
} satisfies ErrorData;

/**
 * @docs
 * @message
 * **Example error message:**<br/>
 * The content loader for the collection **blog** returned an entry with an invalid `id`:<br/>
 * &#123;<br/>
 *   "id": 1,<br/>
 *   "title": "Hello, World!"<br/>
 * &#125;
 * @description
 * A content loader returned an invalid `id`.
 * Make sure that the `id` of the entry is a string.
 * See the [Content collections documentation](https://docs.astro.build/en/guides/content-collections/) for more information.
 */
export const ContentLoaderReturnsInvalidId = {
	name: 'ContentLoaderReturnsInvalidId',
	title: 'Content loader returned an entry with an invalid `id`.',
	message(collection: string, entry: any) {
		return [
			`The content loader for the collection **${String(collection)}** returned an entry with an invalid \`id\`:`,
			JSON.stringify(entry, null, 2),
		].join('\n');
	},
	hint: 'Make sure that the `id` of the entry is a string. See https://docs.astro.build/en/guides/content-collections/ for more information on content loaders.',
} satisfies ErrorData;

/**
 * @docs
 * @message
 * **Example error message:**<br/>
 * **blog** → **post** data does not match collection schema.<br/>
 * "title" is required.<br/>
 * "date" must be a valid date.
 * @description
 * A content entry does not match its collection schema.
 * Make sure that all required fields are present, and that all fields are of the correct type.
 * You can check against the collection schema in your `src/content.config.*` file.
 * See the [Content collections documentation](https://docs.astro.build/en/guides/content-collections/) for more information.
 */
export const ContentEntryDataError = {
	name: 'ContentEntryDataError',
	title: 'Content entry data does not match schema.',
	message(collection: string, entryId: string, error: ZodError) {
		return [
			`**${String(collection)} → ${String(entryId)}** data does not match collection schema.`,
			...error.errors.map((zodError) => zodError.message),
		].join('\n');
	},
	hint: 'See https://docs.astro.build/en/guides/content-collections/ for more information on content schemas.',
} satisfies ErrorData;

/**
 * @docs
 * @message
 * **Example error message:**<br/>
 * The loader for **blog** returned invalid data.<br/>
 * Object is missing required property "id".
 * @description
 * The loader for a content collection returned invalid data.
 * Inline loaders must return an array of objects with unique ID fields or a plain object with IDs as keys and entries as values.
 */
export const ContentLoaderInvalidDataError = {
	name: 'ContentLoaderInvalidDataError',
	title: 'Content entry is missing an ID',
	message(collection: string, extra: string) {
		return `**${String(collection)}** entry is missing an ID.\n${extra}`;
	},
	hint: 'See https://docs.astro.build/en/guides/content-collections/ for more information on content loaders.',
} satisfies ErrorData;

/**
 * @docs
 * @message `COLLECTION_NAME` → `ENTRY_ID` has an invalid slug. `slug` must be a string.
 * @see
 * - [The reserved entry `slug` field](https://docs.astro.build/en/guides/content-collections/)
 * @description
 * A collection entry has an invalid `slug`. This field is reserved for generating entry slugs, and must be a string when present.
 */
export const InvalidContentEntrySlugError = {
	name: 'InvalidContentEntrySlugError',
	title: 'Invalid content entry slug.',
	message(collection: string, entryId: string) {
		return `${String(collection)} → ${String(
			entryId,
		)} has an invalid slug. \`slug\` must be a string.`;
	},
	hint: 'See https://docs.astro.build/en/guides/content-collections/ for more on the `slug` field.',
} satisfies ErrorData;
/**
 * @docs
 * @see
 * - [Legacy content collections](https://docs.astro.build/en/guides/upgrade-to/v5/#updating-existing-collections)
 * @description
 * A legacy content collection schema should not contain the `slug` field. This is reserved by Astro for generating entry slugs. Remove `slug` from your schema. You can still use custom slugs in your frontmatter.
 */
export const ContentSchemaContainsSlugError = {
	name: 'ContentSchemaContainsSlugError',
	title: 'Content Schema should not contain `slug`.',
	message: (collectionName: string) =>
		`A content collection schema should not contain \`slug\` since it is reserved for slug generation. Remove this from your ${collectionName} collection schema.`,
	hint: 'See https://docs.astro.build/en/guides/content-collections/ for more on the `slug` field.',
} satisfies ErrorData;

/**
 * @docs
 * @see
 * - [Legacy content collections](https://docs.astro.build/en/guides/upgrade-to/v5/#updating-existing-collections)
 * @description
 * A legacy content collection cannot contain a mix of content and data entries. You must store entries in separate collections by type.
 */
export const MixedContentDataCollectionError = {
	name: 'MixedContentDataCollectionError',
	title: 'Content and data cannot be in same collection.',
	message: (collectionName: string) =>
		`**${collectionName}** contains a mix of content and data entries. All entries must be of the same type.`,
	hint: 'Store data entries in a new collection separate from your content collection.',
} satisfies ErrorData;
/**
 * @docs
 * @see
 * - [Legacy content collections](https://docs.astro.build/en/guides/upgrade-to/v5/#updating-existing-collections)
 * @description
 * Legacy content collections must contain entries of the type configured. Collections are `type: 'content'` by default. Try adding `type: 'data'` to your collection config for data collections.
 */
export const ContentCollectionTypeMismatchError = {
	name: 'ContentCollectionTypeMismatchError',
	title: 'Collection contains entries of a different type.',
	message: (collection: string, expectedType: string, actualType: string) =>
		`${collection} contains ${expectedType} entries, but is configured as a ${actualType} collection.`,
} satisfies ErrorData;
/**
 * @docs
 * @message `COLLECTION_ENTRY_NAME` failed to parse.
 * @description
 * Collection entries of `type: 'data'` must return an object with valid JSON (for `.json` entries) or YAML (for `.yaml` entries).
 */
export const DataCollectionEntryParseError = {
	name: 'DataCollectionEntryParseError',
	title: 'Data collection entry failed to parse.',
	message(entryId: string, errorMessage: string) {
		return `**${entryId}** failed to parse: ${errorMessage}`;
	},
	hint: 'Ensure your data entry is an object with valid JSON (for `.json` entries) or YAML (for `.yaml` entries).',
} satisfies ErrorData;
/**
 * @docs
 * @message `COLLECTION_NAME` contains multiple entries with the same slug: `SLUG`. Slugs must be unique.
 * @description
 * Content collection entries must have unique slugs. Duplicates are often caused by the `slug` frontmatter property.
 */
export const DuplicateContentEntrySlugError = {
	name: 'DuplicateContentEntrySlugError',
	title: 'Duplicate content entry slug.',
	message(collection: string, slug: string, preExisting: string, alsoFound: string) {
		return (
			`**${collection}** contains multiple entries with the same slug: \`${slug}\`. ` +
			`Slugs must be unique.\n\n` +
			`Entries: \n` +
			`- ${preExisting}\n` +
			`- ${alsoFound}`
		);
	},
} satisfies ErrorData;

/**
 * @docs
 * @see
 * - [devalue library](https://github.com/rich-harris/devalue)
 * @description
 * `transform()` functions in your content config must return valid JSON, or data types compatible with the devalue library (including Dates, Maps, and Sets).
 */
export const UnsupportedConfigTransformError = {
	name: 'UnsupportedConfigTransformError',
	title: 'Unsupported transform in content config.',
	message: (parseError: string) =>
		`\`transform()\` functions in your content config must return valid JSON, or data types compatible with the devalue library (including Dates, Maps, and Sets).\nFull error: ${parseError}`,
	hint: 'See the devalue library for all supported types: https://github.com/rich-harris/devalue',
} satisfies ErrorData;

/**
 * @docs
 * @kind heading
 * @name Action Errors
 */
// Action Errors
/**
 * @docs
 * @see
 * - [On-demand rendering](https://docs.astro.build/en/guides/on-demand-rendering/)
 * @description
 * Your project must have a server output to create backend functions with Actions.
 */
export const ActionsWithoutServerOutputError = {
	name: 'ActionsWithoutServerOutputError',
	title: 'Actions must be used with server output.',
	message:
		'A server is required to create callable backend functions. To deploy routes to a server, add an adapter to your Astro config and configure your route for on-demand rendering',
	hint: 'Add an adapter and enable on-demand rendering: https://docs.astro.build/en/guides/on-demand-rendering/',
} satisfies ErrorData;

/**
 * @docs
 * @see
 * - [Actions handler reference](https://docs.astro.build/en/reference/modules/astro-actions/#handler-property)
 * @description
 * Action handler returned invalid data. Handlers should return serializable data types, and cannot return a Response object.
 */
export const ActionsReturnedInvalidDataError = {
	name: 'ActionsReturnedInvalidDataError',
	title: 'Action handler returned invalid data.',
	message: (error: string) =>
		`Action handler returned invalid data. Handlers should return serializable data types like objects, arrays, strings, and numbers. Parse error: ${error}`,
	hint: 'See the devalue library for all supported types: https://github.com/rich-harris/devalue',
} satisfies ErrorData;

/**
 * @docs
 * @description
 * The server received a request for an action but could not find a match with the same name.
 */
export const ActionNotFoundError = {
	name: 'ActionNotFoundError',
	title: 'Action not found.',
	message: (actionName: string) =>
		`The server received a request for an action named \`${actionName}\` but could not find a match. If you renamed an action, check that you've updated your \`actions/index\` file and your calling code to match.`,
	hint: 'You can run `astro check` to detect type errors caused by mismatched action names.',
} satisfies ErrorData;

/**
 * @docs
 * @see
 * - [`Astro.callAction()` reference](https://docs.astro.build/en/reference/api-reference/#callaction)
 * @description
 * Action called from a server page or endpoint without using `Astro.callAction()`.
 */
export const ActionCalledFromServerError = {
	name: 'ActionCalledFromServerError',
	title: 'Action unexpected called from the server.',
	message:
		'Action called from a server page or endpoint without using `Astro.callAction()`. This wrapper must be used to call actions from server code.',
	hint: 'See the `Astro.callAction()` reference for usage examples: https://docs.astro.build/en/reference/api-reference/#callaction',
} satisfies ErrorData;

// Generic catch-all - Only use this in extreme cases, like if there was a cosmic ray bit flip.
export const UnknownError = { name: 'UnknownError', title: 'Unknown Error.' } satisfies ErrorData;

/**
 * @docs
 * @description
 * Thrown in development mode when the actions file can't be loaded.
 *
 */
export const ActionsCantBeLoaded = {
	name: 'ActionsCantBeLoaded',
	title: "Can't load the Astro actions.",
	message: 'An unknown error was thrown while loading the Astro actions file.',
} satisfies ErrorData;

/**
 * @docs
 * @kind heading
 * @name Session Errors
 */
// Session Errors
/**
 * @docs
 * @message Error when initializing session storage with driver `DRIVER`. `ERROR`
 * @see
 * 	- [Sessions](https://docs.astro.build/en/guides/sessions/)
 * @description
 * Thrown when the session storage could not be initialized.
 */
export const SessionStorageInitError = {
	name: 'SessionStorageInitError',
	title: 'Session storage could not be initialized.',
	message: (error: string, driver?: string) =>
		`Error when initializing session storage${driver ? ` with driver \`${driver}\`` : ''}. \`${error ?? ''}\``,
	hint: 'For more information, see https://docs.astro.build/en/guides/sessions/',
} satisfies ErrorData;

/**
 * @docs
 * @message Error when saving session data with driver `DRIVER`. `ERROR`
 * @see
 * 	- [Sessions](https://docs.astro.build/en/guides/sessions/)
 * @description
 * Thrown when the session data could not be saved.
 */
export const SessionStorageSaveError = {
	name: 'SessionStorageSaveError',
	title: 'Session data could not be saved.',
	message: (error: string, driver?: string) =>
		`Error when saving session data${driver ? ` with driver \`${driver}\`` : ''}. \`${error ?? ''}\``,
	hint: 'For more information, see https://docs.astro.build/en/guides/sessions/',
} satisfies ErrorData;

/**
 * @docs
 * @see
 * 	- [Sessions](https://docs.astro.build/en/guides/sessions/)
 * @deprecated This error was removed in Astro 5.7, when the Sessions feature stopped being experimental.
 * @description
 * Your adapter must support server output to use sessions.
 */
export const SessionWithoutSupportedAdapterOutputError = {
	name: 'SessionWithoutSupportedAdapterOutputError',
	title: "Sessions cannot be used with an adapter that doesn't support server output.",
	message:
		'Sessions require an adapter that supports server output. The adapter must set `"server"` in the `buildOutput` adapter feature.',
	hint: 'Ensure your adapter supports `buildOutput: "server"`: https://docs.astro.build/en/reference/adapter-reference/#building-an-adapter',
} satisfies ErrorData;
/**
 * @docs
 * @message The `experimental.session` flag was set to `true`, but no storage was configured. Either configure the storage manually or use an adapter that provides session storage.
 * @deprecated This error was removed in Astro 5.7, when the Sessions feature stopped being experimental.
 * @see
 * 	- [Sessions](https://docs.astro.build/en/guides/sessions/)
 * @description
 * Thrown when session storage is enabled but not configured.
 */
export const SessionConfigMissingError = {
	name: 'SessionConfigMissingError',
	title: 'Session storage was enabled but not configured.',
	message:
		'The `experimental.session` flag was set to `true`, but no storage was configured. Either configure the storage manually or use an adapter that provides session storage',
	hint: 'For more information, see https://docs.astro.build/en/guides/sessions/',
} satisfies ErrorData;

/**
 * @docs
 * @message Session config was provided without enabling the `experimental.session` flag
 * @deprecated This error was removed in Astro 5.7, when the Sessions feature stopped being experimental.
 * @see
 * 	- [Sessions](https://docs.astro.build/en/guides/sessions/)
 * @description
 * Thrown when session storage is configured but the `experimental.session` flag is not enabled.
 */
export const SessionConfigWithoutFlagError = {
	name: 'SessionConfigWithoutFlagError',
	title: 'Session flag not set',
	message: 'Session config was provided without enabling the `experimental.session` flag',
	hint: 'For more information, see https://docs.astro.build/en/guides/sessions/',
} satisfies ErrorData;

/*
 * Adding an error? Follow these steps:
 * 1. Determine in which category it belongs (Astro, Vite, CSS, Content Collections etc.)
 * 2. Add it at the bottom of the corresponding category above (see the @kind heading tags to see where they start), following the shape of the other errors.
 * 4. If your message is dynamic, make sure the function shape is the following: `message: (something: type) => "my message"`, no `{}`, no `return` etc.
 * 		- It has to be the simple shape, or the docs generator will not be able to parse it correctly.
 * 		- If your message is fully dynamic (ex: lots of conditional logic), make `message` a proper function, like such: `message(parameters) { logic }`.
 * 			Make sure to add a `@message` tag with a static example of the error message, the docs won't be able to parse it otherwise.
 *  	- If your message is static, you can just use a string, `message: "my message"`.
 * 5. Make sure to add a JSdoc comment with the `@docs` tag so that it shows up in the docs, otherwise the error overlay will point to a 404!
 * For more information, see the README in this folder!
 */<|MERGE_RESOLUTION|>--- conflicted
+++ resolved
@@ -1297,19 +1297,13 @@
  * @docs
  * @description
  * Cannot extract the font type from the given URL.
-<<<<<<< HEAD
-=======
  * @message
  * An error occured while trying to extract the font type from the given URL.
->>>>>>> 0f1c109f
  */
 export const CannotExtractFontType = {
 	name: 'CannotExtractFontType',
 	title: 'Cannot extract the font type from the given URL.',
-<<<<<<< HEAD
-=======
 	message: (url: string) => `An error occurred while trying to extract the font type from ${url}`,
->>>>>>> 0f1c109f
 	hint: 'Open an issue at https://github.com/withastro/astro/issues.',
 } satisfies ErrorData;
 
