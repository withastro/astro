--- conflicted
+++ resolved
@@ -420,26 +420,15 @@
 			.map(([{dynamic, content}]) => (dynamic ? `[${content}]` : content))
 			.join('/')}`.toLowerCase();
 
-		{
-			let destination: string;
-			if (typeof to === 'string') {
-				destination = to;
-			} else {
-				destination = to.destination;
-			}
-			if (/^https?:\/\//.test(destination)) {
-				logger.warn(
-					'redirects',
-<<<<<<< HEAD
-					`Redirecting to an external URL is not officially supported: ${from} -> ${to}`,
-=======
-					`Redirecting to an external URL is not officially supported: ${from} -> ${destination}`
->>>>>>> 017f9813
-				);
-			}
-		}
 
 		const destination = typeof to === 'string' ? to : to.destination;
+		if (/^https?:\/\//.test(destination)) {
+			logger.warn(
+				'redirects',
+				`Redirecting to an external URL is not officially supported: ${from} -> ${destination}`,
+			);
+		}
+			
 		const priority = typeof to === 'string' ? undefined : to.priority;
 
 		routes[priority ?? 'below-project'].push({
