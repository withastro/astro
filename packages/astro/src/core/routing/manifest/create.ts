import type { AstroSettings, ManifestData } from '../../../types/astro.js';
import type { Logger } from '../../logger/core.js';

import nodeFs from 'node:fs';
import { createRequire } from 'node:module';
import path from 'node:path';
import { fileURLToPath } from 'node:url';
import { bold } from 'kleur/colors';
import pLimit from 'p-limit';
import { toRoutingStrategy } from '../../../i18n/utils.js';
import { getPrerenderDefault } from '../../../prerender/utils.js';
import type { AstroConfig } from '../../../types/public/config.js';
import type { RouteData, RoutePart } from '../../../types/public/internal.js';
import { SUPPORTED_MARKDOWN_FILE_EXTENSIONS } from '../../constants.js';
import { MissingIndexForInternationalization } from '../../errors/errors-data.js';
import { AstroError } from '../../errors/index.js';
import { removeLeadingForwardSlash, slash } from '../../path.js';
import { resolvePages } from '../../util.js';
import { routeComparator } from '../priority.js';
import { getRouteGenerator } from './generator.js';
import { getPattern } from './pattern.js';
import { getRoutePrerenderOption } from './prerender.js';
const require = createRequire(import.meta.url);

interface Item {
	basename: string;
	ext: string;
	parts: RoutePart[];
	file: string;
	isDir: boolean;
	isIndex: boolean;
	isPage: boolean;
	routeSuffix: string;
}

function countOccurrences(needle: string, haystack: string) {
	let count = 0;
	for (const hay of haystack) {
		if (hay === needle) count += 1;
	}
	return count;
}

// Disable eslint as we're not sure how to improve this regex yet
// eslint-disable-next-line regexp/no-super-linear-backtracking
const ROUTE_DYNAMIC_SPLIT = /\[(.+?\(.+?\)|.+?)\]/;
const ROUTE_SPREAD = /^\.{3}.+$/;

export function getParts(part: string, file: string) {
	const result: RoutePart[] = [];
	part.split(ROUTE_DYNAMIC_SPLIT).map((str, i) => {
		if (!str) return;
		const dynamic = i % 2 === 1;

		const [, content] = dynamic ? /([^(]+)$/.exec(str) || [null, null] : [null, str];

		if (!content || (dynamic && !/^(?:\.\.\.)?[\w$]+$/.test(content))) {
			throw new Error(`Invalid route ${file} — parameter name must match /^[a-zA-Z0-9_$]+$/`);
		}

		result.push({
			content,
			dynamic,
			spread: dynamic && ROUTE_SPREAD.test(content),
		});
	});

	return result;
}

export function validateSegment(segment: string, file = '') {
	if (!file) file = segment;

	if (segment.includes('][')) {
		throw new Error(`Invalid route ${file} \u2014 parameters must be separated`);
	}
	if (countOccurrences('[', segment) !== countOccurrences(']', segment)) {
		throw new Error(`Invalid route ${file} \u2014 brackets are unbalanced`);
	}
	if (
		(/.+\[\.\.\.[^\]]+\]/.test(segment) || /\[\.\.\.[^\]]+\].+/.test(segment)) &&
		file.endsWith('.astro')
	) {
		throw new Error(`Invalid route ${file} \u2014 rest parameter must be a standalone segment`);
	}
}

/**
 * Checks whether two route segments are semantically equivalent.
 *
 * Two segments are equivalent if they would match the same paths. This happens when:
 * - They have the same length.
 * - Each part in the same position is either:
 *   - Both static and with the same content (e.g. `/foo` and `/foo`).
 *   - Both dynamic, regardless of the content (e.g. `/[bar]` and `/[baz]`).
 *   - Both rest parameters, regardless of the content (e.g. `/[...bar]` and `/[...baz]`).
 */
function isSemanticallyEqualSegment(segmentA: RoutePart[], segmentB: RoutePart[]) {
	if (segmentA.length !== segmentB.length) {
		return false;
	}

	for (const [index, partA] of segmentA.entries()) {
		// Safe to use the index of one segment for the other because the segments have the same length
		const partB = segmentB[index];

		if (partA.dynamic !== partB.dynamic || partA.spread !== partB.spread) {
			return false;
		}

		// Only compare the content on non-dynamic segments
		// `/[bar]` and `/[baz]` are effectively the same route,
		// only bound to a different path parameter.
		if (!partA.dynamic && partA.content !== partB.content) {
			return false;
		}
	}

	return true;
}

export interface CreateRouteManifestParams {
	/** Astro Settings object */
	settings: AstroSettings;
	/** Current working directory */
	cwd?: string;
	/** fs module, for testing */
	fsMod?: typeof nodeFs;
}

function createFileBasedRoutes(
	{ settings, cwd, fsMod }: CreateRouteManifestParams,
	logger: Logger,
): RouteData[] {
	const components: string[] = [];
	const routes: RouteData[] = [];
	const validPageExtensions = new Set<string>([
		'.astro',
		...SUPPORTED_MARKDOWN_FILE_EXTENSIONS,
		...settings.pageExtensions,
	]);
	const validEndpointExtensions = new Set<string>(['.js', '.ts']);
	const localFs = fsMod ?? nodeFs;
	const prerender = getPrerenderDefault(settings.config);

	function walk(
		fs: typeof nodeFs,
		dir: string,
		parentSegments: RoutePart[][],
		parentParams: string[],
	) {
		let items: Item[] = [];
		const files = fs.readdirSync(dir);
		for (const basename of files) {
			const resolved = path.join(dir, basename);
			const file = slash(path.relative(cwd || fileURLToPath(settings.config.root), resolved));
			const isDir = fs.statSync(resolved).isDirectory();

			const ext = path.extname(basename);
			const name = ext ? basename.slice(0, -ext.length) : basename;
			if (name[0] === '_') {
				continue;
			}
			if (basename[0] === '.' && basename !== '.well-known') {
				continue;
			}
			// filter out "foo.astro_tmp" files, etc
			if (!isDir && !validPageExtensions.has(ext) && !validEndpointExtensions.has(ext)) {
				logger.warn(
					null,
					`Unsupported file type ${bold(
						resolved,
					)} found. Prefix filename with an underscore (\`_\`) to ignore.`,
				);

				continue;
			}
			const segment = isDir ? basename : name;
			validateSegment(segment, file);

			const parts = getParts(segment, file);
			const isIndex = isDir ? false : basename.startsWith('index.');
			const routeSuffix = basename.slice(basename.indexOf('.'), -ext.length);
			const isPage = validPageExtensions.has(ext);

			items.push({
				basename,
				ext,
				parts,
				file: file.replace(/\\/g, '/'),
				isDir,
				isIndex,
				isPage,
				routeSuffix,
			});
		}

		for (const item of items) {
			const segments = parentSegments.slice();

			if (item.isIndex) {
				if (item.routeSuffix) {
					if (segments.length > 0) {
						const lastSegment = segments[segments.length - 1].slice();
						const lastPart = lastSegment[lastSegment.length - 1];

						if (lastPart.dynamic) {
							lastSegment.push({
								dynamic: false,
								spread: false,
								content: item.routeSuffix,
							});
						} else {
							lastSegment[lastSegment.length - 1] = {
								dynamic: false,
								spread: false,
								content: `${lastPart.content}${item.routeSuffix}`,
							};
						}

						segments[segments.length - 1] = lastSegment;
					} else {
						segments.push(item.parts);
					}
				}
			} else {
				segments.push(item.parts);
			}

			const params = parentParams.slice();
			params.push(...item.parts.filter((p) => p.dynamic).map((p) => p.content));

			if (item.isDir) {
				walk(fsMod ?? fs, path.join(dir, item.basename), segments, params);
			} else {
				components.push(item.file);
				const component = item.file;
				const { trailingSlash } = settings.config;
				const pattern = getPattern(segments, settings.config.base, trailingSlash);
				const generate = getRouteGenerator(segments, trailingSlash);
				const pathname = segments.every((segment) => segment.length === 1 && !segment[0].dynamic)
					? `/${segments.map((segment) => segment[0].content).join('/')}`
					: null;
				const route = joinSegments(segments);
				routes.push({
					route,
					isIndex: item.isIndex,
					type: item.isPage ? 'page' : 'endpoint',
					pattern,
					segments,
					params,
					component,
					generate,
					pathname: pathname || undefined,
					prerender,
					fallbackRoutes: [],
				});
			}
		}
	}

	const { config } = settings;
	const pages = resolvePages(config);

	if (localFs.existsSync(pages)) {
		walk(localFs, fileURLToPath(pages), [], []);
	} else if (settings.injectedRoutes.length === 0) {
		const pagesDirRootRelative = pages.href.slice(settings.config.root.href.length);
		logger.warn(null, `Missing pages directory: ${pagesDirRootRelative}`);
	}

	return routes;
}

function createInjectedRoutes({ settings, cwd }: CreateRouteManifestParams): RouteData[] {
	const { config } = settings;
	const prerender = getPrerenderDefault(config);

	const routes: RouteData[] = [];

	for (const injectedRoute of settings.injectedRoutes) {
<<<<<<< HEAD
		const { pattern: name, entrypoint } = injectedRoute;
		let resolved: string;
		try {
			resolved = require.resolve(entrypoint, { paths: [cwd || fileURLToPath(config.root)] });
		} catch {
			resolved = fileURLToPath(new URL(entrypoint, config.root));
		}
		const component = slash(path.relative(cwd || fileURLToPath(config.root), resolved));
=======
		const { pattern: name, entrypoint, prerender: prerenderInjected } = injectedRoute;
		const { resolved, component } = resolveInjectedRoute(entrypoint, config.root, cwd);
>>>>>>> 60211def

		const segments = removeLeadingForwardSlash(name)
			.split(path.posix.sep)
			.filter(Boolean)
			.map((s: string) => {
				validateSegment(s);
				return getParts(s, component);
			});

		const type = resolved.endsWith('.astro') ? 'page' : 'endpoint';
		const isPage = type === 'page';
		const trailingSlash = isPage ? config.trailingSlash : 'never';

		const pattern = getPattern(segments, settings.config.base, trailingSlash);
		const generate = getRouteGenerator(segments, trailingSlash);
		const pathname = segments.every((segment) => segment.length === 1 && !segment[0].dynamic)
			? `/${segments.map((segment) => segment[0].content).join('/')}`
			: null;
		const params = segments
			.flat()
			.filter((p) => p.dynamic)
			.map((p) => p.content);
		const route = joinSegments(segments);

		routes.push({
			type,
			// For backwards compatibility, an injected route is never considered an index route.
			isIndex: false,
			route,
			pattern,
			segments,
			params,
			component,
			generate,
			pathname: pathname || void 0,
			prerender,
			fallbackRoutes: [],
		});
	}

	return routes;
}

/**
 * Create route data for all configured redirects.
 */
function createRedirectRoutes(
	{ settings }: CreateRouteManifestParams,
	routeMap: Map<string, RouteData>,
	logger: Logger,
): RouteData[] {
	const { config } = settings;
	const trailingSlash = config.trailingSlash;

	const routes: RouteData[] = [];

	for (const [from, to] of Object.entries(settings.config.redirects)) {
		const segments = removeLeadingForwardSlash(from)
			.split(path.posix.sep)
			.filter(Boolean)
			.map((s: string) => {
				validateSegment(s);
				return getParts(s, from);
			});

		const pattern = getPattern(segments, settings.config.base, trailingSlash);
		const generate = getRouteGenerator(segments, trailingSlash);
		const pathname = segments.every((segment) => segment.length === 1 && !segment[0].dynamic)
			? `/${segments.map((segment) => segment[0].content).join('/')}`
			: null;
		const params = segments
			.flat()
			.filter((p) => p.dynamic)
			.map((p) => p.content);
		const route = joinSegments(segments);

		let destination: string;
		if (typeof to === 'string') {
			destination = to;
		} else {
			destination = to.destination;
		}

		if (/^https?:\/\//.test(destination)) {
			logger.warn(
				'redirects',
				`Redirecting to an external URL is not officially supported: ${from} -> ${destination}`,
			);
		}

		routes.push({
			type: 'redirect',
			// For backwards compatibility, a redirect is never considered an index route.
			isIndex: false,
			route,
			pattern,
			segments,
			params,
			component: from,
			generate,
			pathname: pathname || void 0,
			prerender: false,
			redirect: to,
			redirectRoute: routeMap.get(destination),
			fallbackRoutes: [],
		});
	}

	return routes;
}

/**
 * Checks whether a route segment is static.
 */
function isStaticSegment(segment: RoutePart[]) {
	return segment.every((part) => !part.dynamic && !part.spread);
}

/**
 * Check whether two are sure to collide in clearly unintended ways report appropriately.
 *
 * Fallback routes are never considered to collide with any other route.
 * Routes that may collide depending on the parameters returned by their `getStaticPaths`
 * are not reported as collisions at this stage.
 *
 * Two routes are guarantted to collide in the following scenarios:
 * - Both are the exact same static route.
 * 	 For example, `/foo` from an injected route and `/foo` from a file in the project.
 * - Both are non-prerendered dynamic routes with equal static parts in matching positions
 *   and dynamic parts of same type in the same positions.
 *   For example, `/foo/[bar]` and `/foo/[baz]` or `/foo/[...bar]` and `/foo/[...baz]`
 *     but not `/foo/[bar]` and `/foo/[...baz]`.
 */
function detectRouteCollision(a: RouteData, b: RouteData, _config: AstroConfig, logger: Logger) {
	if (a.type === 'fallback' || b.type === 'fallback') {
		// If either route is a fallback route, they don't collide.
		// Fallbacks are always added below other routes exactly to avoid collisions.
		return;
	}

	if (
		a.route === b.route &&
		a.segments.every(isStaticSegment) &&
		b.segments.every(isStaticSegment)
	) {
		// If both routes are the same and completely static they are guaranteed to collide
		// such that one of them will never be matched.
		logger.warn(
			'router',
			`The route "${a.route}" is defined in both "${a.component}" and "${b.component}". A static route cannot be defined more than once.`,
		);
		logger.warn(
			'router',
			'A collision will result in an hard error in following versions of Astro.',
		);
		return;
	}

	if (a.prerender || b.prerender) {
		// If either route is prerendered, it is impossible to know if they collide
		// at this stage because it depends on the parameters returned by `getStaticPaths`.
		return;
	}

	if (a.segments.length !== b.segments.length) {
		// If the routes have different number of segments, they cannot perfectly overlap
		// each other, so a collision is either not guaranteed or may be intentional.
		return;
	}

	// Routes have the same number of segments, can use either.
	const segmentCount = a.segments.length;

	for (let index = 0; index < segmentCount; index++) {
		const segmentA = a.segments[index];
		const segmentB = b.segments[index];

		if (!isSemanticallyEqualSegment(segmentA, segmentB)) {
			// If any segment is not semantically equal between the routes
			// it is not certain that the routes collide.
			return;
		}
	}

	// Both routes are guaranteed to collide such that one will never be matched.
	logger.warn(
		'router',
		`The route "${a.route}" is defined in both "${a.component}" and "${b.component}" using SSR mode. A dynamic SSR route cannot be defined more than once.`,
	);
	logger.warn('router', 'A collision will result in an hard error in following versions of Astro.');
}

/** Create manifest of all static routes */
export async function createRouteManifest(
	params: CreateRouteManifestParams,
	logger: Logger,
): Promise<ManifestData> {
	const { settings } = params;
	const { config } = settings;
	// Create a map of all routes so redirects can refer to any route
	const routeMap = new Map();

	const fileBasedRoutes = createFileBasedRoutes(params, logger);
	for (const route of fileBasedRoutes) {
		routeMap.set(route.route, route);
	}

	const injectedRoutes = createInjectedRoutes(params);
	for (const route of injectedRoutes) {
		routeMap.set(route.route, route);
	}

	const redirectRoutes = createRedirectRoutes(params, routeMap, logger);

	const routes: RouteData[] = [
		...[...fileBasedRoutes, ...injectedRoutes, ...redirectRoutes].sort(routeComparator),
	];

	settings.buildOutput = getPrerenderDefault(config) ? 'static' : 'server';

	// Check the prerender option for each route
	const limit = pLimit(10);
	let promises = [];
	for (const route of routes) {
		promises.push(
			limit(async () => {
				if (route.type !== 'page' && route.type !== 'endpoint') return;
				const localFs = params.fsMod ?? nodeFs;
				const content = await localFs.promises.readFile(
					fileURLToPath(new URL(route.component, settings.config.root)),
					'utf-8',
				);

				await getRoutePrerenderOption(content, route, settings, logger);
			}),
		);
	}
	await Promise.all(promises);

	// Report route collisions
	for (const [index, higherRoute] of routes.entries()) {
		for (const lowerRoute of routes.slice(index + 1)) {
			detectRouteCollision(higherRoute, lowerRoute, config, logger);
		}
	}

	const i18n = settings.config.i18n;
	if (i18n) {
		const strategy = toRoutingStrategy(i18n.routing, i18n.domains);
		// First we check if the user doesn't have an index page.
		if (strategy === 'pathname-prefix-always') {
			let index = routes.find((route) => route.route === '/');
			if (!index) {
				let relativePath = path.relative(
					fileURLToPath(settings.config.root),
					fileURLToPath(new URL('pages', settings.config.srcDir)),
				);
				throw new AstroError({
					...MissingIndexForInternationalization,
					message: MissingIndexForInternationalization.message(i18n.defaultLocale),
					hint: MissingIndexForInternationalization.hint(relativePath),
				});
			}
		}

		// In this block of code we group routes based on their locale

		// A map like: locale => RouteData[]
		const routesByLocale = new Map<string, RouteData[]>();
		// This type is here only as a helper. We copy the routes and make them unique, so we don't "process" the same route twice.
		// The assumption is that a route in the file system belongs to only one locale.
		const setRoutes = new Set(routes.filter((route) => route.type === 'page'));

		// First loop
		// We loop over the locales minus the default locale and add only the routes that contain `/<locale>`.
		const filteredLocales = i18n.locales
			.filter((loc) => {
				if (typeof loc === 'string') {
					return loc !== i18n.defaultLocale;
				}
				return loc.path !== i18n.defaultLocale;
			})
			.map((locale) => {
				if (typeof locale === 'string') {
					return locale;
				}
				return locale.path;
			});
		for (const locale of filteredLocales) {
			for (const route of setRoutes) {
				if (!route.route.includes(`/${locale}`)) {
					continue;
				}
				const currentRoutes = routesByLocale.get(locale);
				if (currentRoutes) {
					currentRoutes.push(route);
					routesByLocale.set(locale, currentRoutes);
				} else {
					routesByLocale.set(locale, [route]);
				}
				setRoutes.delete(route);
			}
		}

		// we loop over the remaining routes and add them to the default locale
		for (const route of setRoutes) {
			const currentRoutes = routesByLocale.get(i18n.defaultLocale);
			if (currentRoutes) {
				currentRoutes.push(route);
				routesByLocale.set(i18n.defaultLocale, currentRoutes);
			} else {
				routesByLocale.set(i18n.defaultLocale, [route]);
			}
			setRoutes.delete(route);
		}

		// Work done, now we start creating "fallback" routes based on the configuration

		if (strategy === 'pathname-prefix-always') {
			// we attempt to retrieve the index page of the default locale
			const defaultLocaleRoutes = routesByLocale.get(i18n.defaultLocale);
			if (defaultLocaleRoutes) {
				// The index for the default locale will be either already at the root path
				// or at the root of the locale.
				const indexDefaultRoute =
					defaultLocaleRoutes.find(({ route }) => route === '/') ??
					defaultLocaleRoutes.find(({ route }) => route === `/${i18n.defaultLocale}`);

				if (indexDefaultRoute) {
					// we found the index of the default locale, now we create a root index that will redirect to the index of the default locale
					const pathname = '/';
					const route = '/';

					const segments = removeLeadingForwardSlash(route)
						.split(path.posix.sep)
						.filter(Boolean)
						.map((s: string) => {
							validateSegment(s);
							return getParts(s, route);
						});

					routes.push({
						...indexDefaultRoute,
						pathname,
						route,
						segments,
						pattern: getPattern(segments, config.base, config.trailingSlash),
						type: 'fallback',
					});
				}
			}
		}

		if (i18n.fallback) {
			let fallback = Object.entries(i18n.fallback);

			if (fallback.length > 0) {
				for (const [fallbackFromLocale, fallbackToLocale] of fallback) {
					let fallbackToRoutes;
					if (fallbackToLocale === i18n.defaultLocale) {
						fallbackToRoutes = routesByLocale.get(i18n.defaultLocale);
					} else {
						fallbackToRoutes = routesByLocale.get(fallbackToLocale);
					}
					const fallbackFromRoutes = routesByLocale.get(fallbackFromLocale);

					// Technically, we should always have a fallback to. Added this to make TS happy.
					if (!fallbackToRoutes) {
						continue;
					}

					for (const fallbackToRoute of fallbackToRoutes) {
						const hasRoute =
							fallbackFromRoutes &&
							// we check if the fallback from locale (the origin) has already this route
							fallbackFromRoutes.some((route) => {
								if (fallbackToLocale === i18n.defaultLocale) {
									return (
										route.route.replace(`/${fallbackFromLocale}`, '') === fallbackToRoute.route
									);
								} else {
									return (
										route.route.replace(`/${fallbackToLocale}`, `/${fallbackFromLocale}`) ===
										fallbackToRoute.route
									);
								}
							});

						if (!hasRoute) {
							let pathname: string | undefined;
							let route: string;
							if (
								fallbackToLocale === i18n.defaultLocale &&
								strategy === 'pathname-prefix-other-locales'
							) {
								if (fallbackToRoute.pathname) {
									pathname = `/${fallbackFromLocale}${fallbackToRoute.pathname}`;
								}
								route = `/${fallbackFromLocale}${fallbackToRoute.route}`;
							} else {
								pathname = fallbackToRoute.pathname
									?.replace(`/${fallbackToLocale}/`, `/${fallbackFromLocale}/`)
									.replace(`/${fallbackToLocale}`, `/${fallbackFromLocale}`);
								route = fallbackToRoute.route
									.replace(`/${fallbackToLocale}`, `/${fallbackFromLocale}`)
									.replace(`/${fallbackToLocale}/`, `/${fallbackFromLocale}/`);
							}
							const segments = removeLeadingForwardSlash(route)
								.split(path.posix.sep)
								.filter(Boolean)
								.map((s: string) => {
									validateSegment(s);
									return getParts(s, route);
								});
							const generate = getRouteGenerator(segments, config.trailingSlash);
							const index = routes.findIndex((r) => r === fallbackToRoute);
							if (index >= 0) {
								const fallbackRoute: RouteData = {
									...fallbackToRoute,
									pathname,
									route,
									segments,
									generate,
									pattern: getPattern(segments, config.base, config.trailingSlash),
									type: 'fallback',
									fallbackRoutes: [],
								};
								const routeData = routes[index];
								routeData.fallbackRoutes.push(fallbackRoute);
							}
						}
					}
				}
			}
		}
	}

	return {
		routes,
	};
}

export function resolveInjectedRoute(entrypoint: string, root: URL, cwd?: string) {
	let resolved;
	try {
		resolved = require.resolve(entrypoint, { paths: [cwd || fileURLToPath(root)] });
	} catch {
		resolved = fileURLToPath(new URL(entrypoint, root));
	}

	return {
		resolved: resolved,
		component: slash(path.relative(cwd || fileURLToPath(root), resolved)),
	};
}

function joinSegments(segments: RoutePart[][]): string {
	const arr = segments.map((segment) => {
		return segment.map((rp) => (rp.dynamic ? `[${rp.content}]` : rp.content)).join('');
	});

	return `/${arr.join('/')}`.toLowerCase();
}<|MERGE_RESOLUTION|>--- conflicted
+++ resolved
@@ -279,19 +279,8 @@
 	const routes: RouteData[] = [];
 
 	for (const injectedRoute of settings.injectedRoutes) {
-<<<<<<< HEAD
 		const { pattern: name, entrypoint } = injectedRoute;
-		let resolved: string;
-		try {
-			resolved = require.resolve(entrypoint, { paths: [cwd || fileURLToPath(config.root)] });
-		} catch {
-			resolved = fileURLToPath(new URL(entrypoint, config.root));
-		}
-		const component = slash(path.relative(cwd || fileURLToPath(config.root), resolved));
-=======
-		const { pattern: name, entrypoint, prerender: prerenderInjected } = injectedRoute;
 		const { resolved, component } = resolveInjectedRoute(entrypoint, config.root, cwd);
->>>>>>> 60211def
 
 		const segments = removeLeadingForwardSlash(name)
 			.split(path.posix.sep)
