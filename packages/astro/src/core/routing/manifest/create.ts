--- conflicted
+++ resolved
@@ -689,11 +689,7 @@
 	if (i18n) {
 		const strategy = toRoutingStrategy(i18n);
 		// First we check if the user doesn't have an index page.
-<<<<<<< HEAD
-		if (i18n.strategy === 'pathname-prefix-always') {
-=======
 		if (strategy === 'pathname-prefix-always') {
->>>>>>> 7c5fcd2f
 			let index = routes.find((route) => route.route === '/');
 			if (!index) {
 				let relativePath = path.relative(
@@ -761,11 +757,7 @@
 
 		// Work done, now we start creating "fallback" routes based on the configuration
 
-<<<<<<< HEAD
-		if (i18n.strategy === 'pathname-prefix-always') {
-=======
 		if (strategy === 'pathname-prefix-always') {
->>>>>>> 7c5fcd2f
 			// we attempt to retrieve the index page of the default locale
 			const defaultLocaleRoutes = routesByLocale.get(i18n.defaultLocale);
 			if (defaultLocaleRoutes) {
@@ -840,11 +832,7 @@
 							let route: string;
 							if (
 								fallbackToLocale === i18n.defaultLocale &&
-<<<<<<< HEAD
-								i18n.strategy === 'pathname-prefix-other-locales'
-=======
 								strategy === 'pathname-prefix-other-locales'
->>>>>>> 7c5fcd2f
 							) {
 								if (fallbackToRoute.pathname) {
 									pathname = `/${fallbackFromLocale}${fallbackToRoute.pathname}`;
