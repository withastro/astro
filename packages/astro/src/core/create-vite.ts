--- conflicted
+++ resolved
@@ -116,13 +116,9 @@
 			astroInjectEnvTsPlugin({ settings, logging, fs }),
 			astroContentVirtualModPlugin({ settings }),
 			astroContentImportPlugin({ fs, settings }),
-<<<<<<< HEAD
 			astroContentAssetPropagationPlugin({ mode, settings }),
-=======
-			astroContentAssetPropagationPlugin({ mode }),
 			vitePluginSSRManifest(),
 			settings.config.experimental.assets ? [astroAssetsPlugin({ settings, logging, mode })] : [],
->>>>>>> fbab73c9
 		],
 		publicDir: fileURLToPath(settings.config.publicDir),
 		root: fileURLToPath(settings.config.root),
