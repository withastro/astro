import type { AstroSettings } from '../@types/astro';
import type { LogOptions } from './logger/core';

import nodeFs from 'fs';
import { fileURLToPath } from 'url';
import * as vite from 'vite';
import { crawlFrameworkPkgs } from 'vitefu';
import {
	astroContentServerPlugin,
	astroContentVirtualModPlugin,
	astroDelayedAssetPlugin,
} from '../content/index.js';
import astroPostprocessVitePlugin from '../vite-plugin-astro-postprocess/index.js';
import { vitePluginAstroServer } from '../vite-plugin-astro-server/index.js';
import astroVitePlugin from '../vite-plugin-astro/index.js';
import configAliasVitePlugin from '../vite-plugin-config-alias/index.js';
import envVitePlugin from '../vite-plugin-env/index.js';
import astroHeadPropagationPlugin from '../vite-plugin-head-propagation/index.js';
import htmlVitePlugin from '../vite-plugin-html/index.js';
import { astroInjectEnvTsPlugin } from '../vite-plugin-inject-env-ts/index.js';
import astroIntegrationsContainerPlugin from '../vite-plugin-integrations-container/index.js';
import jsxVitePlugin from '../vite-plugin-jsx/index.js';
import astroLoadFallbackPlugin from '../vite-plugin-load-fallback/index.js';
import markdownVitePlugin from '../vite-plugin-markdown/index.js';
import astroScannerPlugin from '../vite-plugin-scanner/index.js';
import astroScriptsPlugin from '../vite-plugin-scripts/index.js';
import astroScriptsPageSSRPlugin from '../vite-plugin-scripts/page-ssr.js';

interface CreateViteOptions {
	settings: AstroSettings;
	logging: LogOptions;
	mode: 'dev' | 'build' | string;
	fs?: typeof nodeFs;
}

const ALWAYS_NOEXTERNAL = [
	// This is only because Vite's native ESM doesn't resolve "exports" correctly.
	'astro',
	// Vite fails on nested `.astro` imports without bundling
	'astro/components',
	// Handle recommended nanostores. Only @nanostores/preact is required from our testing!
	// Full explanation and related bug report: https://github.com/withastro/astro/pull/3667
	'@nanostores/preact',
	// fontsource packages are CSS that need to be processed
	'@fontsource/*',
];

/** Return a common starting point for all Vite actions */
export async function createVite(
	commandConfig: vite.InlineConfig,
	{ settings, logging, mode, fs = nodeFs }: CreateViteOptions
): Promise<vite.InlineConfig> {
	const astroPkgsConfig = await crawlFrameworkPkgs({
		root: fileURLToPath(settings.config.root),
		isBuild: mode === 'build',
		viteUserConfig: settings.config.vite,
		isFrameworkPkgByJson(pkgJson) {
			return (
				// Attempt: package relies on `astro`. ✅ Definitely an Astro package
				pkgJson.peerDependencies?.astro ||
				pkgJson.dependencies?.astro ||
				// Attempt: package is tagged with `astro` or `astro-component`. ✅ Likely a community package
				pkgJson.keywords?.includes('astro') ||
				pkgJson.keywords?.includes('astro-component') ||
				// Attempt: package is named `astro-something` or `@scope/astro-something`. ✅ Likely a community package
				/^(@[^\/]+\/)?astro\-/.test(pkgJson.name)
			);
		},
		isFrameworkPkgByName(pkgName) {
			const isNotAstroPkg = isCommonNotAstro(pkgName);
			if (isNotAstroPkg) {
				return false;
			} else {
				return undefined;
			}
		},
	});

	// Start with the Vite configuration that Astro core needs
	const commonConfig: vite.InlineConfig = {
		cacheDir: fileURLToPath(new URL('./node_modules/.vite/', settings.config.root)), // using local caches allows Astro to be used in monorepos, etc.
		clearScreen: false, // we want to control the output, not Vite
		logLevel: 'warn', // log warnings and errors only
		appType: 'custom',
		optimizeDeps: {
			entries: ['src/**/*'],
			exclude: ['astro', 'node-fetch'],
		},
		plugins: [
			configAliasVitePlugin({ settings }),
			astroLoadFallbackPlugin({ fs, root: settings.config.root }),
			astroVitePlugin({ settings, logging }),
			astroScriptsPlugin({ settings }),
			// The server plugin is for dev only and having it run during the build causes
			// the build to run very slow as the filewatcher is triggered often.
			mode !== 'build' && vitePluginAstroServer({ settings, logging, fs }),
			envVitePlugin({ settings }),
			markdownVitePlugin({ settings, logging }),
			htmlVitePlugin(),
			jsxVitePlugin({ settings, logging }),
			astroPostprocessVitePlugin({ settings }),
			astroIntegrationsContainerPlugin({ settings, logging }),
			astroScriptsPageSSRPlugin({ settings }),
			astroHeadPropagationPlugin({ settings }),
<<<<<<< HEAD
			astroScannerPlugin({ settings }),
=======
			astroScannerPlugin({ settings, logging }),
			astroInjectEnvTsPlugin({ settings, logging, fs }),
>>>>>>> 4b16e9ec
			...(settings.config.experimental.contentCollections
				? [
						astroContentVirtualModPlugin({ settings }),
						astroContentServerPlugin({ fs, settings, logging, mode }),
						astroDelayedAssetPlugin({ mode }),
				  ]
				: []),
		],
		publicDir: fileURLToPath(settings.config.publicDir),
		root: fileURLToPath(settings.config.root),
		envPrefix: 'PUBLIC_',
		define: {
			'import.meta.env.SITE': settings.config.site
				? JSON.stringify(settings.config.site)
				: 'undefined',
		},
		server: {
			hmr:
				process.env.NODE_ENV === 'test' || process.env.NODE_ENV === 'production'
					? false
					: undefined, // disable HMR for test
			// handle Vite URLs
			proxy: {
				// add proxies here
			},
			watch: {
				// Prevent watching during the build to speed it up
				ignored: mode === 'build' ? ['**'] : undefined,
			},
		},
		resolve: {
			alias: [
				{
					// This is needed for Deno compatibility, as the non-browser version
					// of this module depends on Node `crypto`
					find: 'randombytes',
					replacement: 'randombytes/browser',
				},
				{
					// Typings are imported from 'astro' (e.g. import { Type } from 'astro')
					find: /^astro$/,
					replacement: fileURLToPath(new URL('../@types/astro', import.meta.url)),
				},
			],
			conditions: ['astro'],
			// Astro imports in third-party packages should use the same version as root
			dedupe: ['astro'],
		},
		ssr: {
			noExternal: [...ALWAYS_NOEXTERNAL, ...astroPkgsConfig.ssr.noExternal],
			// shiki is imported by Code.astro, which is no-externalized (processed by Vite).
			// However, shiki's deps are in CJS and trips up Vite's dev SSR transform, externalize
			// shiki to load it with node instead.
			external: [...(mode === 'dev' ? ['shiki'] : []), ...astroPkgsConfig.ssr.external],
		},
	};

	// Merge configs: we merge vite configuration objects together in the following order,
	// where future values will override previous values.
	// 	 1. common vite config
	// 	 2. user-provided vite config, via AstroConfig
	//   3. integration-provided vite config, via the `config:setup` hook
	//   4. command vite config, passed as the argument to this function
	let result = commonConfig;
	result = vite.mergeConfig(result, settings.config.vite || {});
	result = vite.mergeConfig(result, commandConfig);
	if (result.plugins) {
		sortPlugins(result.plugins);
	}

	result.customLogger = vite.createLogger(result.logLevel ?? 'warn');

	return result;
}

function isVitePlugin(plugin: vite.PluginOption): plugin is vite.Plugin {
	return Boolean(plugin?.hasOwnProperty('name'));
}

function findPluginIndexByName(pluginOptions: vite.PluginOption[], name: string): number {
	return pluginOptions.findIndex(function (pluginOption) {
		// Use isVitePlugin to ignore nulls, booleans, promises, and arrays
		// CAUTION: could be a problem if a plugin we're searching for becomes async!
		return isVitePlugin(pluginOption) && pluginOption.name === name;
	});
}

function sortPlugins(pluginOptions: vite.PluginOption[]) {
	// HACK: move mdxPlugin to top because it needs to run before internal JSX plugin
	const mdxPluginIndex = findPluginIndexByName(pluginOptions, '@mdx-js/rollup');
	if (mdxPluginIndex === -1) return;
	const jsxPluginIndex = findPluginIndexByName(pluginOptions, 'astro:jsx');
	const mdxPlugin = pluginOptions[mdxPluginIndex];
	pluginOptions.splice(mdxPluginIndex, 1);
	pluginOptions.splice(jsxPluginIndex, 0, mdxPlugin);
}

const COMMON_DEPENDENCIES_NOT_ASTRO = [
	'autoprefixer',
	'react',
	'react-dom',
	'preact',
	'preact-render-to-string',
	'vue',
	'svelte',
	'solid-js',
	'lit',
	'cookie',
	'dotenv',
	'esbuild',
	'eslint',
	'jest',
	'postcss',
	'prettier',
	'astro',
	'tslib',
	'typescript',
	'vite',
];

const COMMON_PREFIXES_NOT_ASTRO = [
	'@webcomponents/',
	'@fontsource/',
	'@postcss-plugins/',
	'@rollup/',
	'@astrojs/renderer-',
	'@types/',
	'@typescript-eslint/',
	'eslint-',
	'jest-',
	'postcss-plugin-',
	'prettier-plugin-',
	'remark-',
	'rehype-',
	'rollup-plugin-',
	'vite-plugin-',
];

function isCommonNotAstro(dep: string): boolean {
	return (
		COMMON_DEPENDENCIES_NOT_ASTRO.includes(dep) ||
		COMMON_PREFIXES_NOT_ASTRO.some(
			(prefix) =>
				prefix.startsWith('@')
					? dep.startsWith(prefix)
					: dep.substring(dep.lastIndexOf('/') + 1).startsWith(prefix) // check prefix omitting @scope/
		)
	);
}

interface PkgJSON {
	name: string;
	dependencies?: Record<string, string>;
	devDependencies?: Record<string, string>;
	peerDependencies?: Record<string, string>;
	keywords?: string[];
	[key: string]: any;
}<|MERGE_RESOLUTION|>--- conflicted
+++ resolved
@@ -102,12 +102,8 @@
 			astroIntegrationsContainerPlugin({ settings, logging }),
 			astroScriptsPageSSRPlugin({ settings }),
 			astroHeadPropagationPlugin({ settings }),
-<<<<<<< HEAD
 			astroScannerPlugin({ settings }),
-=======
-			astroScannerPlugin({ settings, logging }),
 			astroInjectEnvTsPlugin({ settings, logging, fs }),
->>>>>>> 4b16e9ec
 			...(settings.config.experimental.contentCollections
 				? [
 						astroContentVirtualModPlugin({ settings }),
