--- conflicted
+++ resolved
@@ -164,11 +164,7 @@
 			astroContentAssetPropagationPlugin({ settings }),
 			vitePluginMiddleware({ settings }),
 			vitePluginSSRManifest(),
-<<<<<<< HEAD
-			astroAssetsPlugin({ settings, sync, logger }),
-=======
 			astroAssetsPlugin({ fs, settings, sync, logger }),
->>>>>>> 0f1c109f
 			astroPrefetch({ settings }),
 			astroTransitions({ settings }),
 			astroDevToolbar({ settings, logger }),
