--- conflicted
+++ resolved
@@ -57,6 +57,7 @@
 	'shiki',
 	// Imported by `@astrojs/prism` which exposes `<Prism/>` that is processed by Vite
 	'prismjs/components/index.js',
+  'image-size',
 ];
 
 /** Return a common starting point for all Vite actions */
@@ -172,14 +173,7 @@
 		},
 		ssr: {
 			noExternal: [...ALWAYS_NOEXTERNAL, ...astroPkgsConfig.ssr.noExternal],
-<<<<<<< HEAD
-			// shiki is imported by Code.astro, which is no-externalized (processed by Vite).
-			// However, shiki's deps are in CJS and trips up Vite's dev SSR transform, externalize
-			// shiki to load it with node instead.
-			external: [...(mode === 'dev' ? ['shiki', 'image-size'] : []), ...astroPkgsConfig.ssr.external],
-=======
-			external: [...(mode === 'dev' ? ONLY_DEV_EXTERNAL : []), ...astroPkgsConfig.ssr.external],
->>>>>>> d637d1ea
+			external: [...(mode === 'dev' ? ONLY_DEV_EXTERNAL : ['image-size']), ...astroPkgsConfig.ssr.external],
 		},
 	};
 
