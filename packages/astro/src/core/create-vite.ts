--- conflicted
+++ resolved
@@ -136,10 +136,7 @@
 			vitePluginSSRManifest(),
 			astroAssetsPlugin({ settings, logger, mode }),
 			astroTransitions(),
-<<<<<<< HEAD
-=======
 			astroDevOverlay({ settings, logger }),
->>>>>>> c7bb5371
 			!!settings.config.experimental.i18n && astroInternalization({ settings }),
 		],
 		publicDir: fileURLToPath(settings.config.publicDir),
