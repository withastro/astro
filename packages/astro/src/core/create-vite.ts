--- conflicted
+++ resolved
@@ -132,13 +132,8 @@
 			astroContentImportPlugin({ fs, settings }),
 			astroContentAssetPropagationPlugin({ mode, settings }),
 			vitePluginSSRManifest(),
-<<<<<<< HEAD
-			astroAssetsPlugin({ settings, logging, mode }),
+			astroAssetsPlugin({ settings, logger, mode }),
 			astroTransitions(),
-=======
-			astroAssetsPlugin({ settings, logger, mode }),
-			astroTransitions({ config: settings.config }),
->>>>>>> 3bae77dd
 		],
 		publicDir: fileURLToPath(settings.config.publicDir),
 		root: fileURLToPath(settings.config.root),
