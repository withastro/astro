import nodeFs from 'node:fs';
import { fileURLToPath } from 'node:url';
import glob from 'fast-glob';
import * as vite from 'vite';
import { crawlFrameworkPkgs } from 'vitefu';
import type { AstroSettings } from '../@types/astro.js';
import { getAssetsPrefix } from '../assets/utils/getAssetsPrefix.js';
import astroAssetsPlugin from '../assets/vite-plugin-assets.js';
import astroContainer from '../container/vite-plugin-container.js';
import {
	astroContentAssetPropagationPlugin,
	astroContentImportPlugin,
	astroContentVirtualModPlugin,
} from '../content/index.js';
import { astroEnv } from '../env/vite-plugin-env.js';
import astroInternationalization from '../i18n/vite-plugin-i18n.js';
import astroPrefetch from '../prefetch/vite-plugin-prefetch.js';
import astroDevToolbar from '../toolbar/vite-plugin-dev-toolbar.js';
import astroTransitions from '../transitions/vite-plugin-transitions.js';
import astroPostprocessVitePlugin from '../vite-plugin-astro-postprocess/index.js';
import { vitePluginAstroServer } from '../vite-plugin-astro-server/index.js';
import astroVitePlugin from '../vite-plugin-astro/index.js';
import configAliasVitePlugin from '../vite-plugin-config-alias/index.js';
import envVitePlugin from '../vite-plugin-env/index.js';
import vitePluginFileURL from '../vite-plugin-fileurl/index.js';
import astroHeadPlugin from '../vite-plugin-head/index.js';
import htmlVitePlugin from '../vite-plugin-html/index.js';
import { astroInjectEnvTsPlugin } from '../vite-plugin-inject-env-ts/index.js';
import astroIntegrationsContainerPlugin from '../vite-plugin-integrations-container/index.js';
import astroLoadFallbackPlugin from '../vite-plugin-load-fallback/index.js';
import markdownVitePlugin from '../vite-plugin-markdown/index.js';
import mdxVitePlugin from '../vite-plugin-mdx/index.js';
import astroScannerPlugin from '../vite-plugin-scanner/index.js';
import astroScriptsPlugin from '../vite-plugin-scripts/index.js';
import astroScriptsPageSSRPlugin from '../vite-plugin-scripts/page-ssr.js';
import { vitePluginSSRManifest } from '../vite-plugin-ssr-manifest/index.js';
import type { Logger } from './logger/core.js';
import { createViteLogger } from './logger/vite.js';
import { vitePluginMiddleware } from './middleware/vite-plugin.js';
import { vitePluginServerIslands } from './server-islands/vite-plugin-server-islands.js';
import { joinPaths } from './path.js';
import { isObject } from './util.js';

interface CreateViteOptions {
	settings: AstroSettings;
	logger: Logger;
	mode: 'dev' | 'build' | string;
	// will be undefined when using `getViteConfig`
	command?: 'dev' | 'build';
	fs?: typeof nodeFs;
}

const ALWAYS_NOEXTERNAL = [
	// This is only because Vite's native ESM doesn't resolve "exports" correctly.
	'astro',
	// Vite fails on nested `.astro` imports without bundling
	'astro/components',
	// Handle recommended nanostores. Only @nanostores/preact is required from our testing!
	// Full explanation and related bug report: https://github.com/withastro/astro/pull/3667
	'@nanostores/preact',
	// fontsource packages are CSS that need to be processed
	'@fontsource/*',
];

// These specifiers are usually dependencies written in CJS, but loaded through Vite's transform
// pipeline, which Vite doesn't support in development time. This hardcoded list temporarily
// fixes things until Vite can properly handle them, or when they support ESM.
const ONLY_DEV_EXTERNAL = [
	// Imported by `@astrojs/prism` which exposes `<Prism/>` that is processed by Vite
	'prismjs/components/index.js',
	// Imported by `astro/assets` -> `packages/astro/src/core/logger/core.ts`
	'string-width',
];

/** Return a base vite config as a common starting point for all Vite commands. */
export async function createVite(
	commandConfig: vite.InlineConfig,
	{ settings, logger, mode, command, fs = nodeFs }: CreateViteOptions
): Promise<vite.InlineConfig> {
	const astroPkgsConfig = await crawlFrameworkPkgs({
		root: fileURLToPath(settings.config.root),
		isBuild: mode === 'build',
		viteUserConfig: settings.config.vite,
		isFrameworkPkgByJson(pkgJson) {
			// Certain packages will trigger the checks below, but need to be external. A common example are SSR adapters
			// for node-based platforms, as we need to control the order of the import paths to make sure polyfills are applied in time.
			if (pkgJson?.astro?.external === true) {
				return false;
			}

			return (
				// Attempt: package relies on `astro`. ✅ Definitely an Astro package
				pkgJson.peerDependencies?.astro ||
				pkgJson.dependencies?.astro ||
				// Attempt: package is tagged with `astro` or `astro-component`. ✅ Likely a community package
				pkgJson.keywords?.includes('astro') ||
				pkgJson.keywords?.includes('astro-component') ||
				// Attempt: package is named `astro-something` or `@scope/astro-something`. ✅ Likely a community package
				/^(?:@[^/]+\/)?astro-/.test(pkgJson.name)
			);
		},
		isFrameworkPkgByName(pkgName) {
			const isNotAstroPkg = isCommonNotAstro(pkgName);
			if (isNotAstroPkg) {
				return false;
			} else {
				return undefined;
			}
		},
	});

	const srcDirPattern = glob.convertPathToPattern(fileURLToPath(settings.config.srcDir));

	// Start with the Vite configuration that Astro core needs
	const commonConfig: vite.InlineConfig = {
		// Tell Vite not to combine config from vite.config.js with our provided inline config
		configFile: false,
		cacheDir: fileURLToPath(new URL('./node_modules/.vite/', settings.config.root)), // using local caches allows Astro to be used in monorepos, etc.
		clearScreen: false, // we want to control the output, not Vite
		customLogger: createViteLogger(logger, settings.config.vite.logLevel),
		appType: 'custom',
		optimizeDeps: {
			// Scan all files within `srcDir` except for known server-code (e.g endpoints)
			entries: [
				`${srcDirPattern}!(pages)/**/*`, // All files except for pages
				`${srcDirPattern}pages/**/!(*.js|*.mjs|*.ts|*.mts)`, // All pages except for endpoints
				`${srcDirPattern}pages/**/_*.{js,mjs,ts,mts}`, // Remaining JS/TS files prefixed with `_` (not endpoints)
				`${srcDirPattern}pages/**/_*/**/*.{js,mjs,ts,mts}`, // Remaining JS/TS files within directories prefixed with `_` (not endpoints)
			],
			exclude: ['astro', 'node-fetch'],
		},
		plugins: [
			configAliasVitePlugin({ settings }),
			astroLoadFallbackPlugin({ fs, root: settings.config.root }),
			astroVitePlugin({ settings, logger }),
			astroScriptsPlugin({ settings }),
			// The server plugin is for dev only and having it run during the build causes
			// the build to run very slow as the filewatcher is triggered often.
			mode !== 'build' && vitePluginAstroServer({ settings, logger, fs }),
			envVitePlugin({ settings }),
			astroEnv({ settings, mode, fs }),
			markdownVitePlugin({ settings, logger }),
			htmlVitePlugin(),
			mdxVitePlugin(),
			astroPostprocessVitePlugin(),
			astroIntegrationsContainerPlugin({ settings, logger }),
			astroScriptsPageSSRPlugin({ settings }),
			astroHeadPlugin(),
			astroScannerPlugin({ settings, logger }),
			astroInjectEnvTsPlugin({ settings, logger, fs }),
			astroContentVirtualModPlugin({ fs, settings }),
			astroContentImportPlugin({ fs, settings, logger }),
			astroContentAssetPropagationPlugin({ mode, settings }),
			vitePluginMiddleware({ settings }),
			vitePluginSSRManifest(),
			astroAssetsPlugin({ settings, logger, mode }),
			astroPrefetch({ settings }),
			astroTransitions({ settings }),
			astroDevToolbar({ settings, logger }),
			vitePluginFileURL({}),
			astroInternationalization({ settings }),
<<<<<<< HEAD
			vitePluginServerIslands({ settings }),
=======
			astroContainer(),
>>>>>>> ae3b0968
		],
		publicDir: fileURLToPath(settings.config.publicDir),
		root: fileURLToPath(settings.config.root),
		envPrefix: settings.config.vite?.envPrefix ?? 'PUBLIC_',
		define: {
			'import.meta.env.SITE': stringifyForDefine(settings.config.site),
			'import.meta.env.BASE_URL': stringifyForDefine(settings.config.base),
			'import.meta.env.ASSETS_PREFIX': stringifyForDefine(settings.config.build.assetsPrefix),
		},
		server: {
			hmr:
				process.env.NODE_ENV === 'test' || process.env.NODE_ENV === 'production'
					? false
					: undefined, // disable HMR for test
			watch: {
				// Prevent watching during the build to speed it up
				ignored: mode === 'build' ? ['**'] : undefined,
			},
		},
		resolve: {
			alias: [
				{
					// This is needed for Deno compatibility, as the non-browser version
					// of this module depends on Node `crypto`
					find: 'randombytes',
					replacement: 'randombytes/browser',
				},
				{
					// Typings are imported from 'astro' (e.g. import { Type } from 'astro')
					find: /^astro$/,
					replacement: fileURLToPath(new URL('../@types/astro.js', import.meta.url)),
				},
				{
					find: 'astro:middleware',
					replacement: 'astro/virtual-modules/middleware.js',
				},
				{
					find: 'astro:components',
					replacement: 'astro/components',
				},
			],
			conditions: ['astro'],
			// Astro imports in third-party packages should use the same version as root
			dedupe: ['astro'],
		},
		ssr: {
			noExternal: [...ALWAYS_NOEXTERNAL, ...astroPkgsConfig.ssr.noExternal],
			external: [...(mode === 'dev' ? ONLY_DEV_EXTERNAL : []), ...astroPkgsConfig.ssr.external],
		},
		build: { assetsDir: settings.config.build.assets },
	};

	// If the user provides a custom assets prefix, make sure assets handled by Vite
	// are prefixed with it too. This uses one of it's experimental features, but it
	// has been stable for a long time now.
	const assetsPrefix = settings.config.build.assetsPrefix;
	if (assetsPrefix) {
		commonConfig.experimental = {
			renderBuiltUrl(filename, { type, hostType }) {
				if (type === 'asset') {
					return joinPaths(getAssetsPrefix(`.${hostType}`, assetsPrefix), filename);
				}
			},
		};
	}

	// Merge configs: we merge vite configuration objects together in the following order,
	// where future values will override previous values.
	// 	 1. common vite config
	// 	 2. user-provided vite config, via AstroConfig
	//   3. integration-provided vite config, via the `config:setup` hook
	//   4. command vite config, passed as the argument to this function
	let result = commonConfig;
	// PR #6238 Calls user integration `astro:config:setup` hooks when running `astro sync`.
	// Without proper filtering, user integrations may run twice unexpectedly:
	// - with `command` set to `build/dev` (src/core/build/index.ts L72)
	// - and again in the `sync` module to generate `Content Collections` (src/core/sync/index.ts L36)
	// We need to check if the command is `build` or `dev` before merging the user-provided vite config.
	// We also need to filter out the plugins that are not meant to be applied to the current command:
	// - If the command is `build`, we filter out the plugins that are meant to be applied for `serve`.
	// - If the command is `dev`, we filter out the plugins that are meant to be applied for `build`.
	if (command && settings.config.vite?.plugins) {
		let { plugins, ...rest } = settings.config.vite;
		const applyToFilter = command === 'build' ? 'serve' : 'build';
		const applyArgs = [
			{ ...settings.config.vite, mode },
			{ command: command === 'dev' ? 'serve' : command, mode },
		];
		// @ts-expect-error ignore TS2589: Type instantiation is excessively deep and possibly infinite.
		plugins = plugins.flat(Infinity).filter((p) => {
			if (!p || p?.apply === applyToFilter) {
				return false;
			}

			if (typeof p.apply === 'function') {
				return p.apply(applyArgs[0], applyArgs[1]);
			}

			return true;
		});
		result = vite.mergeConfig(result, { ...rest, plugins });
	} else {
		result = vite.mergeConfig(result, settings.config.vite || {});
	}
	result = vite.mergeConfig(result, commandConfig);

	return result;
}

const COMMON_DEPENDENCIES_NOT_ASTRO = [
	'autoprefixer',
	'react',
	'react-dom',
	'preact',
	'preact-render-to-string',
	'vue',
	'svelte',
	'solid-js',
	'lit',
	'cookie',
	'dotenv',
	'esbuild',
	'eslint',
	'jest',
	'postcss',
	'prettier',
	'astro',
	'tslib',
	'typescript',
	'vite',
];

const COMMON_PREFIXES_NOT_ASTRO = [
	'@webcomponents/',
	'@fontsource/',
	'@postcss-plugins/',
	'@rollup/',
	'@astrojs/renderer-',
	'@types/',
	'@typescript-eslint/',
	'eslint-',
	'jest-',
	'postcss-plugin-',
	'prettier-plugin-',
	'remark-',
	'rehype-',
	'rollup-plugin-',
	'vite-plugin-',
];

function isCommonNotAstro(dep: string): boolean {
	return (
		COMMON_DEPENDENCIES_NOT_ASTRO.includes(dep) ||
		COMMON_PREFIXES_NOT_ASTRO.some(
			(prefix) =>
				prefix.startsWith('@')
					? dep.startsWith(prefix)
					: dep.substring(dep.lastIndexOf('/') + 1).startsWith(prefix) // check prefix omitting @scope/
		)
	);
}

function stringifyForDefine(value: string | undefined | object): string {
	return typeof value === 'string' || isObject(value) ? JSON.stringify(value) : 'undefined';
}<|MERGE_RESOLUTION|>--- conflicted
+++ resolved
@@ -159,11 +159,8 @@
 			astroDevToolbar({ settings, logger }),
 			vitePluginFileURL({}),
 			astroInternationalization({ settings }),
-<<<<<<< HEAD
 			vitePluginServerIslands({ settings }),
-=======
 			astroContainer(),
->>>>>>> ae3b0968
 		],
 		publicDir: fileURLToPath(settings.config.publicDir),
 		root: fileURLToPath(settings.config.root),
