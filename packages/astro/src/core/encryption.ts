--- conflicted
+++ resolved
@@ -67,16 +67,10 @@
  */
 export async function decodeKey(encoded: string): Promise<CryptoKey> {
 	const bytes = decodeBase64(encoded);
-<<<<<<< HEAD
-	// @ts-expect-error
-	// return crypto.subtle.importKey('raw', Buffer.from(bytes), ALGORITHM, true, [
-	return crypto.subtle.importKey('raw', bytes, ALGORITHM, true, ['encrypt', 'decrypt']);
-=======
 	return crypto.subtle.importKey('raw', Buffer.from(bytes), ALGORITHM, true, [
 		'encrypt',
 		'decrypt',
 	]);
->>>>>>> bbd964de
 }
 
 const encoder = new TextEncoder();
@@ -112,20 +106,10 @@
 	const decryptedBuffer = await crypto.subtle.decrypt(
 		{
 			name: ALGORITHM,
-<<<<<<< HEAD
-			// @ts-expect-error
-			// iv: Buffer.from(iv),
-			iv: iv,
-		},
-		key,
-		// Buffer.from(dataArray),
-		dataArray,
-=======
 			iv: Buffer.from(iv),
 		},
 		key,
 		Buffer.from(dataArray),
->>>>>>> bbd964de
 	);
 	const decryptedString = decoder.decode(decryptedBuffer);
 	return decryptedString;
