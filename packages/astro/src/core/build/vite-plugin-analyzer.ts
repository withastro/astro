--- conflicted
+++ resolved
@@ -1,7 +1,3 @@
-<<<<<<< HEAD
-import type { Plugin as VitePlugin } from 'vite';
-=======
->>>>>>> 948f8204
 import type { PluginContext } from 'rollup';
 import type { Plugin as VitePlugin } from 'vite';
 import type { AstroConfig } from '../../@types/astro';
@@ -10,10 +6,7 @@
 
 import { prependForwardSlash } from '../../core/path.js';
 import { getTopLevelPages } from './graph.js';
-<<<<<<< HEAD
-=======
 import { getPageDataByViteID, trackClientOnlyPageDatas } from './internal.js';
->>>>>>> 948f8204
 
 export function vitePluginAnalyzer(
 	astroConfig: AstroConfig,
