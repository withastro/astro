--- conflicted
+++ resolved
@@ -6,13 +6,10 @@
 import type { SerializedRouteInfo, SerializedSSRManifest } from '../app/types';
 
 import { serializeRouteData } from '../routing/index.js';
-<<<<<<< HEAD
 import { eachPageData } from './internal.js';
 import { addRollupInput } from './add-rollup-input.js';
 import { virtualModuleId as pagesVirtualModuleId } from './vite-plugin-pages.js';
-=======
 import { BEFORE_HYDRATION_SCRIPT_ID } from '../../vite-plugin-scripts/index.js';
->>>>>>> eb4ac82a
 
 export const virtualModuleId = '@astrojs-ssr-virtual-entry';
 const resolvedVirtualModuleId = '\0' + virtualModuleId;
