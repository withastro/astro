import { fileURLToPath } from 'node:url';
import glob from 'fast-glob';
import type { OutputChunk } from 'rollup';
import type { Plugin as VitePlugin } from 'vite';
import { getAssetsPrefix } from '../../../assets/utils/getAssetsPrefix.js';
import { normalizeTheLocale } from '../../../i18n/index.js';
import { toFallbackType, toRoutingStrategy } from '../../../i18n/utils.js';
import { unwrapSupportKind } from '../../../integrations/features-validation.js';
import { runHookBuildSsr } from '../../../integrations/hooks.js';
import { BEFORE_HYDRATION_SCRIPT_ID, PAGE_SCRIPT_ID } from '../../../vite-plugin-scripts/index.js';
import type {
	SSRManifestI18n,
	SerializedRouteInfo,
	SerializedSSRManifest,
} from '../../app/types.js';
import { encodeKey } from '../../encryption.js';
import { fileExtension, joinPaths, prependForwardSlash } from '../../path.js';
import { serializeRouteData } from '../../routing/index.js';
import { addRollupInput } from '../add-rollup-input.js';
import { getOutFile, getOutFolder } from '../common.js';
import { type BuildInternals, cssOrder, mergeInlineCss } from '../internal.js';
import type { AstroBuildPlugin } from '../plugin.js';
import type { StaticBuildOptions } from '../types.js';
import { makePageDataKey } from './util.js';
import { resolveSessionDriver } from '../../session.js';

const manifestReplace = '@@ASTRO_MANIFEST_REPLACE@@';
const replaceExp = new RegExp(`['"]${manifestReplace}['"]`, 'g');

export const SSR_MANIFEST_VIRTUAL_MODULE_ID = '@astrojs-manifest';
export const RESOLVED_SSR_MANIFEST_VIRTUAL_MODULE_ID = '\0' + SSR_MANIFEST_VIRTUAL_MODULE_ID;

function vitePluginManifest(options: StaticBuildOptions, internals: BuildInternals): VitePlugin {
	return {
		name: '@astro/plugin-build-manifest',
		enforce: 'post',
		options(opts) {
			return addRollupInput(opts, [SSR_MANIFEST_VIRTUAL_MODULE_ID]);
		},
		resolveId(id) {
			if (id === SSR_MANIFEST_VIRTUAL_MODULE_ID) {
				return RESOLVED_SSR_MANIFEST_VIRTUAL_MODULE_ID;
			}
		},
		augmentChunkHash(chunkInfo) {
			if (chunkInfo.facadeModuleId === RESOLVED_SSR_MANIFEST_VIRTUAL_MODULE_ID) {
				return Date.now().toString();
			}
		},
		async load(id) {
			if (id === RESOLVED_SSR_MANIFEST_VIRTUAL_MODULE_ID) {
				const imports = [
					`import { deserializeManifest as _deserializeManifest } from 'astro/app'`,
					`import { _privateSetManifestDontUseThis } from 'astro:ssr-manifest'`,
				];
				
				const resolvedDriver = await resolveSessionDriver(options.settings.config.experimental?.session?.driver);

				const contents = [
					`const manifest = _deserializeManifest('${manifestReplace}');`,
					`if (manifest.sessionConfig) manifest.sessionConfig.driverModule = ${resolvedDriver ? `() => import(${JSON.stringify(resolvedDriver)})` : 'null'};`,
					`_privateSetManifestDontUseThis(manifest);`,
				];
				const exports = [`export { manifest }`];

				return [...imports, ...contents, ...exports].join('\n');
			}
		},

		async generateBundle(_opts, bundle) {
			for (const [chunkName, chunk] of Object.entries(bundle)) {
				if (chunk.type === 'asset') {
					continue;
				}
				if (chunk.modules[RESOLVED_SSR_MANIFEST_VIRTUAL_MODULE_ID]) {
					internals.manifestEntryChunk = chunk;
					delete bundle[chunkName];
				}
				if (chunkName.startsWith('manifest')) {
					internals.manifestFileName = chunkName;
				}
			}
		},
	};
}

export function pluginManifest(
	options: StaticBuildOptions,
	internals: BuildInternals,
): AstroBuildPlugin {
	return {
		targets: ['server'],
		hooks: {
			'build:before': () => {
				return {
					vitePlugin: vitePluginManifest(options, internals),
				};
			},

			'build:post': async ({ mutate }) => {
				if (!internals.manifestEntryChunk) {
					throw new Error(`Did not generate an entry chunk for SSR`);
				}

				const manifest = await createManifest(options, internals);
				const shouldPassMiddlewareEntryPoint =
					options.settings.adapter?.adapterFeatures?.edgeMiddleware;
				await runHookBuildSsr({
					config: options.settings.config,
					manifest,
					logger: options.logger,
					entryPoints: internals.entryPoints,
					middlewareEntryPoint: shouldPassMiddlewareEntryPoint
						? internals.middlewareEntryPoint
						: undefined,
				});
				const code = injectManifest(manifest, internals.manifestEntryChunk);
				mutate(internals.manifestEntryChunk, ['server'], code);
			},
		},
	};
}

async function createManifest(
	buildOpts: StaticBuildOptions,
	internals: BuildInternals,
): Promise<SerializedSSRManifest> {
	if (!internals.manifestEntryChunk) {
		throw new Error(`Did not generate an entry chunk for SSR`);
	}

	// Add assets from the client build.
	const clientStatics = new Set(
		await glob('**/*', {
			cwd: fileURLToPath(buildOpts.settings.config.build.client),
		}),
	);
	for (const file of clientStatics) {
		internals.staticFiles.add(file);
	}

	const staticFiles = internals.staticFiles;
	const encodedKey = await encodeKey(await buildOpts.key);
	return buildManifest(buildOpts, internals, Array.from(staticFiles), encodedKey);
}

/**
 * It injects the manifest in the given output rollup chunk. It returns the new emitted code
 */
function injectManifest(manifest: SerializedSSRManifest, chunk: Readonly<OutputChunk>) {
	const code = chunk.code;

	return code.replace(replaceExp, () => {
		return JSON.stringify(manifest);
	});
}

function buildManifest(
	opts: StaticBuildOptions,
	internals: BuildInternals,
	staticFiles: string[],
	encodedKey: string,
): SerializedSSRManifest {
	const { settings } = opts;

	const routes: SerializedRouteInfo[] = [];
	const domainLookupTable: Record<string, string> = {};
	const entryModules = Object.fromEntries(internals.entrySpecifierToBundleMap.entries());
	if (settings.scripts.some((script) => script.stage === 'page')) {
		staticFiles.push(entryModules[PAGE_SCRIPT_ID]);
	}

	const prefixAssetPath = (pth: string) => {
		if (settings.config.build.assetsPrefix) {
			const pf = getAssetsPrefix(fileExtension(pth), settings.config.build.assetsPrefix);
			return joinPaths(pf, pth);
		} else {
			return prependForwardSlash(joinPaths(settings.config.base, pth));
		}
	};

	for (const route of opts.manifest.routes) {
		if (!route.prerender) continue;
		if (!route.pathname) continue;

		const outFolder = getOutFolder(opts.settings, route.pathname, route);
		const outFile = getOutFile(opts.settings.config, outFolder, route.pathname, route);
		const file = outFile.toString().replace(opts.settings.config.build.client.toString(), '');
		routes.push({
			file,
			links: [],
			scripts: [],
			styles: [],
			routeData: serializeRouteData(route, settings.config.trailingSlash),
		});
		staticFiles.push(file);
	}

	for (const route of opts.manifest.routes) {
		const pageData = internals.pagesByKeys.get(makePageDataKey(route.route, route.component));
		if (route.prerender || !pageData) continue;
		const scripts: SerializedRouteInfo['scripts'] = [];
		if (settings.scripts.some((script) => script.stage === 'page')) {
			const src = entryModules[PAGE_SCRIPT_ID];

			scripts.push({
				type: 'external',
				value: prefixAssetPath(src),
			});
		}

		// may be used in the future for handling rel=modulepreload, rel=icon, rel=manifest etc.
		const links: [] = [];

		const styles = pageData.styles
			.sort(cssOrder)
			.map(({ sheet }) => sheet)
			.map((s) => (s.type === 'external' ? { ...s, src: prefixAssetPath(s.src) } : s))
			.reduce(mergeInlineCss, []);

		routes.push({
			file: '',
			links,
			scripts: [
				...scripts,
				...settings.scripts
					.filter((script) => script.stage === 'head-inline')
					.map(({ stage, content }) => ({ stage, children: content })),
			],
			styles,
			routeData: serializeRouteData(route, settings.config.trailingSlash),
		});
	}

	/**
	 * logic meant for i18n domain support, where we fill the lookup table
	 */
	const i18n = settings.config.i18n;
	if (i18n && i18n.domains) {
		for (const [locale, domainValue] of Object.entries(i18n.domains)) {
			domainLookupTable[domainValue] = normalizeTheLocale(locale);
		}
	}

	// HACK! Patch this special one.
	if (!(BEFORE_HYDRATION_SCRIPT_ID in entryModules)) {
		// Set this to an empty string so that the runtime knows not to try and load this.
		entryModules[BEFORE_HYDRATION_SCRIPT_ID] = '';
	}
	let i18nManifest: SSRManifestI18n | undefined = undefined;
	if (settings.config.i18n) {
		i18nManifest = {
			fallback: settings.config.i18n.fallback,
			fallbackType: toFallbackType(settings.config.i18n.routing),
			strategy: toRoutingStrategy(settings.config.i18n.routing, settings.config.i18n.domains),
			locales: settings.config.i18n.locales,
			defaultLocale: settings.config.i18n.defaultLocale,
			domainLookupTable,
		};
	}

	return {
		hrefRoot: opts.settings.config.root.toString(),
		adapterName: opts.settings.adapter?.name ?? '',
		routes,
		site: settings.config.site,
		base: settings.config.base,
		trailingSlash: settings.config.trailingSlash,
		compressHTML: settings.config.compressHTML,
		assetsPrefix: settings.config.build.assetsPrefix,
		componentMetadata: Array.from(internals.componentMetadata),
		renderers: [],
		clientDirectives: Array.from(settings.clientDirectives),
		entryModules,
		inlinedScripts: Array.from(internals.inlinedScripts),
		assets: staticFiles.map(prefixAssetPath),
		i18n: i18nManifest,
		buildFormat: settings.config.build.format,
		checkOrigin:
			(settings.config.security?.checkOrigin && settings.buildOutput === 'server') ?? false,
		serverIslandNameMap: Array.from(settings.serverIslandNameMap),
		key: encodedKey,
<<<<<<< HEAD
		envGetSecretEnabled:
			(unwrapSupportKind(settings.adapter?.supportedAstroFeatures.envGetSecret) ??
				'unsupported') !== 'unsupported',
		sessionConfig: settings.config.experimental.session,
=======
>>>>>>> 0d1eab56
	};
}<|MERGE_RESOLUTION|>--- conflicted
+++ resolved
@@ -280,12 +280,6 @@
 			(settings.config.security?.checkOrigin && settings.buildOutput === 'server') ?? false,
 		serverIslandNameMap: Array.from(settings.serverIslandNameMap),
 		key: encodedKey,
-<<<<<<< HEAD
-		envGetSecretEnabled:
-			(unwrapSupportKind(settings.adapter?.supportedAstroFeatures.envGetSecret) ??
-				'unsupported') !== 'unsupported',
 		sessionConfig: settings.config.experimental.session,
-=======
->>>>>>> 0d1eab56
 	};
 }