import { fileURLToPath } from 'node:url';
<<<<<<< HEAD
import { extname } from 'node:path';
=======
import glob from 'fast-glob';
>>>>>>> df05138e
import type { OutputChunk } from 'rollup';
import { type Plugin as VitePlugin } from 'vite';
import { normalizeTheLocale } from '../../../i18n/index.js';
import { toRoutingStrategy } from '../../../i18n/utils.js';
import { runHookBuildSsr } from '../../../integrations/index.js';
import { BEFORE_HYDRATION_SCRIPT_ID, PAGE_SCRIPT_ID } from '../../../vite-plugin-scripts/index.js';
import type {
	SSRManifestI18n,
	SerializedRouteInfo,
	SerializedSSRManifest,
} from '../../app/types.js';
import { joinPaths, prependForwardSlash } from '../../path.js';
import { serializeRouteData } from '../../routing/index.js';
import { addRollupInput } from '../add-rollup-input.js';
import { getOutFile, getOutFolder } from '../common.js';
import { type BuildInternals, cssOrder, mergeInlineCss } from '../internal.js';
import type { AstroBuildPlugin } from '../plugin.js';
import type { StaticBuildOptions } from '../types.js';
import { getAssetsPrefix } from '../../../assets/utils/transformToPath.js';

const manifestReplace = '@@ASTRO_MANIFEST_REPLACE@@';
const replaceExp = new RegExp(`['"]${manifestReplace}['"]`, 'g');

export const SSR_MANIFEST_VIRTUAL_MODULE_ID = '@astrojs-manifest';
export const RESOLVED_SSR_MANIFEST_VIRTUAL_MODULE_ID = '\0' + SSR_MANIFEST_VIRTUAL_MODULE_ID;

function vitePluginManifest(options: StaticBuildOptions, internals: BuildInternals): VitePlugin {
	return {
		name: '@astro/plugin-build-manifest',
		enforce: 'post',
		options(opts) {
			return addRollupInput(opts, [SSR_MANIFEST_VIRTUAL_MODULE_ID]);
		},
		resolveId(id) {
			if (id === SSR_MANIFEST_VIRTUAL_MODULE_ID) {
				return RESOLVED_SSR_MANIFEST_VIRTUAL_MODULE_ID;
			}
		},
		augmentChunkHash(chunkInfo) {
			if (chunkInfo.facadeModuleId === RESOLVED_SSR_MANIFEST_VIRTUAL_MODULE_ID) {
				return Date.now().toString();
			}
		},
		async load(id) {
			if (id === RESOLVED_SSR_MANIFEST_VIRTUAL_MODULE_ID) {
				const imports = [
					`import { deserializeManifest as _deserializeManifest } from 'astro/app'`,
					`import { _privateSetManifestDontUseThis } from 'astro:ssr-manifest'`,
				];
				const contents = [
					`const manifest = _deserializeManifest('${manifestReplace}');`,
					`_privateSetManifestDontUseThis(manifest);`,
				];
				const exports = [`export { manifest }`];
				return [...imports, ...contents, ...exports].join('\n');
			}
		},

		async generateBundle(_opts, bundle) {
			for (const [chunkName, chunk] of Object.entries(bundle)) {
				if (chunk.type === 'asset') {
					continue;
				}
				if (chunk.modules[RESOLVED_SSR_MANIFEST_VIRTUAL_MODULE_ID]) {
					internals.manifestEntryChunk = chunk;
					delete bundle[chunkName];
				}
				if (chunkName.startsWith('manifest')) {
					internals.manifestFileName = chunkName;
				}
			}
		},
	};
}

export function pluginManifest(
	options: StaticBuildOptions,
	internals: BuildInternals
): AstroBuildPlugin {
	return {
		targets: ['server'],
		hooks: {
			'build:before': () => {
				return {
					vitePlugin: vitePluginManifest(options, internals),
				};
			},

			'build:post': async ({ mutate }) => {
				if (!internals.manifestEntryChunk) {
					throw new Error(`Did not generate an entry chunk for SSR`);
				}

				const manifest = await createManifest(options, internals);
				const shouldPassMiddlewareEntryPoint =
					options.settings.adapter?.adapterFeatures?.edgeMiddleware;
				await runHookBuildSsr({
					config: options.settings.config,
					manifest,
					logger: options.logger,
					entryPoints: internals.entryPoints,
					middlewareEntryPoint: shouldPassMiddlewareEntryPoint
						? internals.middlewareEntryPoint
						: undefined,
				});
				const code = injectManifest(manifest, internals.manifestEntryChunk);
				mutate(internals.manifestEntryChunk, ['server'], code);
			},
		},
	};
}

export async function createManifest(
	buildOpts: StaticBuildOptions,
	internals: BuildInternals
): Promise<SerializedSSRManifest> {
	if (!internals.manifestEntryChunk) {
		throw new Error(`Did not generate an entry chunk for SSR`);
	}

	// Add assets from the client build.
	const clientStatics = new Set(
		await glob('**/*', {
			cwd: fileURLToPath(buildOpts.settings.config.build.client),
		})
	);
	for (const file of clientStatics) {
		internals.staticFiles.add(file);
	}

	const staticFiles = internals.staticFiles;
	return buildManifest(buildOpts, internals, Array.from(staticFiles));
}

/**
 * It injects the manifest in the given output rollup chunk. It returns the new emitted code
 * @param buildOpts
 * @param internals
 * @param chunk
 */
export function injectManifest(manifest: SerializedSSRManifest, chunk: Readonly<OutputChunk>) {
	const code = chunk.code;

	return code.replace(replaceExp, () => {
		return JSON.stringify(manifest);
	});
}

function buildManifest(
	opts: StaticBuildOptions,
	internals: BuildInternals,
	staticFiles: string[]
): SerializedSSRManifest {
	const { settings } = opts;

	const routes: SerializedRouteInfo[] = [];
	const domainLookupTable: Record<string, string> = {};
	const entryModules = Object.fromEntries(internals.entrySpecifierToBundleMap.entries());
	if (settings.scripts.some((script) => script.stage === 'page')) {
		staticFiles.push(entryModules[PAGE_SCRIPT_ID]);
	}

	const prefixAssetPath = (pth: string) => {
		if (settings.config.build.assetsPrefix) {
			const fileType = extname(pth)
			const pf = getAssetsPrefix(fileType, settings.config.build.assetsPrefix)
			return joinPaths(pf, pth);
		} else {
			return prependForwardSlash(joinPaths(settings.config.base, pth));
		}
	};

	for (const route of opts.manifest.routes) {
		if (!route.prerender) continue;
		if (!route.pathname) continue;

		const outFolder = getOutFolder(opts.settings.config, route.pathname, route);
		const outFile = getOutFile(opts.settings.config, outFolder, route.pathname, route);
		const file = outFile.toString().replace(opts.settings.config.build.client.toString(), '');
		routes.push({
			file,
			links: [],
			scripts: [],
			styles: [],
			routeData: serializeRouteData(route, settings.config.trailingSlash),
		});
		staticFiles.push(file);
	}

	for (const route of opts.manifest.routes) {
		const pageData = internals.pagesByComponent.get(route.component);
		if (route.prerender || !pageData) continue;
		const scripts: SerializedRouteInfo['scripts'] = [];
		if (pageData.hoistedScript) {
			const shouldPrefixAssetPath = pageData.hoistedScript.type === 'external';
			const hoistedValue = pageData.hoistedScript.value;
			const value = shouldPrefixAssetPath ? prefixAssetPath(hoistedValue) : hoistedValue;
			scripts.unshift(
				Object.assign({}, pageData.hoistedScript, {
					value,
				})
			);
		}
		if (settings.scripts.some((script) => script.stage === 'page')) {
			const src = entryModules[PAGE_SCRIPT_ID];

			scripts.push({
				type: 'external',
				value: prefixAssetPath(src),
			});
		}

		// may be used in the future for handling rel=modulepreload, rel=icon, rel=manifest etc.
		const links: [] = [];

		const styles = pageData.styles
			.sort(cssOrder)
			.map(({ sheet }) => sheet)
			.map((s) => (s.type === 'external' ? { ...s, src: prefixAssetPath(s.src) } : s))
			.reduce(mergeInlineCss, []);

		routes.push({
			file: '',
			links,
			scripts: [
				...scripts,
				...settings.scripts
					.filter((script) => script.stage === 'head-inline')
					.map(({ stage, content }) => ({ stage, children: content })),
			],
			styles,
			routeData: serializeRouteData(route, settings.config.trailingSlash),
		});
	}

	/**
	 * logic meant for i18n domain support, where we fill the lookup table
	 */
	const i18n = settings.config.i18n;
	if (settings.config.experimental.i18nDomains && i18n && i18n.domains) {
		for (const [locale, domainValue] of Object.entries(i18n.domains)) {
			domainLookupTable[domainValue] = normalizeTheLocale(locale);
		}
	}

	// HACK! Patch this special one.
	if (!(BEFORE_HYDRATION_SCRIPT_ID in entryModules)) {
		// Set this to an empty string so that the runtime knows not to try and load this.
		entryModules[BEFORE_HYDRATION_SCRIPT_ID] = '';
	}
	let i18nManifest: SSRManifestI18n | undefined = undefined;
	if (settings.config.i18n) {
		i18nManifest = {
			fallback: settings.config.i18n.fallback,
			strategy: toRoutingStrategy(settings.config.i18n),
			locales: settings.config.i18n.locales,
			defaultLocale: settings.config.i18n.defaultLocale,
			domainLookupTable,
		};
	}

	return {
		adapterName: opts.settings.adapter?.name ?? '',
		routes,
		site: settings.config.site,
		base: settings.config.base,
		trailingSlash: settings.config.trailingSlash,
		compressHTML: settings.config.compressHTML,
		assetsPrefix: settings.config.build.assetsPrefix,
		componentMetadata: Array.from(internals.componentMetadata),
		renderers: [],
		clientDirectives: Array.from(settings.clientDirectives),
		entryModules,
		assets: staticFiles.map(prefixAssetPath),
		i18n: i18nManifest,
		buildFormat: settings.config.build.format,
	};
}<|MERGE_RESOLUTION|>--- conflicted
+++ resolved
@@ -1,9 +1,6 @@
 import { fileURLToPath } from 'node:url';
-<<<<<<< HEAD
 import { extname } from 'node:path';
-=======
 import glob from 'fast-glob';
->>>>>>> df05138e
 import type { OutputChunk } from 'rollup';
 import { type Plugin as VitePlugin } from 'vite';
 import { normalizeTheLocale } from '../../../i18n/index.js';
