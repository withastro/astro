import type { Plugin as VitePlugin } from 'vite';
<<<<<<< HEAD
import type { AstroAdapter } from '../../../types/public/integrations.js';
=======
import { ENTRYPOINT_VIRTUAL_MODULE_ID } from '../../../actions/consts.js';
import type { AstroAdapter } from '../../../types/public/index.js';
>>>>>>> 783daf62
import { ASTRO_RENDERERS_MODULE_ID } from '../../../vite-plugin-renderers/index.js';
import { MIDDLEWARE_MODULE_ID } from '../../middleware/vite-plugin.js';
import { routeIsRedirect } from '../../redirects/index.js';
import { VIRTUAL_ISLAND_MAP_ID } from '../../server-islands/vite-plugin-server-islands.js';
import { addRollupInput } from '../add-rollup-input.js';
import type { BuildInternals } from '../internal.js';
import type { AstroBuildPlugin } from '../plugin.js';
import type { StaticBuildOptions } from '../types.js';
import { ASTRO_PAGE_MODULE_ID } from './plugin-pages.js';
import { getVirtualModulePageName } from './util.js';

const SSR_VIRTUAL_MODULE_ID = '@astrojs-ssr-virtual-entry';
export const RESOLVED_SSR_VIRTUAL_MODULE_ID = '\0' + SSR_VIRTUAL_MODULE_ID;

const ADAPTER_VIRTUAL_MODULE_ID = '@astrojs-ssr-adapter';
const RESOLVED_ADAPTER_VIRTUAL_MODULE_ID = '\0' + ADAPTER_VIRTUAL_MODULE_ID;

function vitePluginAdapter(adapter: AstroAdapter): VitePlugin {
	return {
		name: '@astrojs/vite-plugin-astro-adapter',
		enforce: 'post',
		resolveId(id) {
			if (id === ADAPTER_VIRTUAL_MODULE_ID) {
				return RESOLVED_ADAPTER_VIRTUAL_MODULE_ID;
			}
		},
		async load(id) {
			if (id === RESOLVED_ADAPTER_VIRTUAL_MODULE_ID) {
				const adapterEntrypointStr = JSON.stringify(adapter.serverEntrypoint);
				return { code: `export * from ${adapterEntrypointStr};
import * as _serverEntrypoint from ${adapterEntrypointStr};
export default _serverEntrypoint.default;` };
			}
		},
	};
}

function vitePluginSSR(
	internals: BuildInternals,
	adapter: AstroAdapter,
	options: StaticBuildOptions,
): VitePlugin {
	return {
		name: '@astrojs/vite-plugin-astro-ssr-server',
		enforce: 'post',
		options(opts) {
			const inputs = new Set<string>();

			for (const pageData of Object.values(options.allPages)) {
				if (routeIsRedirect(pageData.route)) {
					continue;
				}
				inputs.add(getVirtualModulePageName(ASTRO_PAGE_MODULE_ID, pageData.component));
			}

			const adapterServerEntrypoint = options.settings.adapter?.serverEntrypoint;
			if (adapterServerEntrypoint) {
				inputs.add(ADAPTER_VIRTUAL_MODULE_ID);
			}

			inputs.add(SSR_VIRTUAL_MODULE_ID);
			return addRollupInput(opts, Array.from(inputs));
		},
		resolveId(id) {
			if (id === SSR_VIRTUAL_MODULE_ID) {
				return RESOLVED_SSR_VIRTUAL_MODULE_ID;
			}
		},
		async load(id) {
			if (id === RESOLVED_SSR_VIRTUAL_MODULE_ID) {
				const { allPages } = options;
				const imports: string[] = [];
				const contents: string[] = [];
				const exports: string[] = [];
				let i = 0;
				const pageMap: string[] = [];

				for (const pageData of Object.values(allPages)) {
					if (routeIsRedirect(pageData.route)) {
						continue;
					}
					const virtualModuleName = getVirtualModulePageName(
						ASTRO_PAGE_MODULE_ID,
						pageData.component,
					);
					let module = await this.resolve(virtualModuleName);
					if (module) {
						const variable = `_page${i}`;
						// we need to use the non-resolved ID in order to resolve correctly the virtual module
						imports.push(`const ${variable} = () => import("${virtualModuleName}");`);

						const pageData2 = internals.pagesByKeys.get(pageData.key);
						// Always add to pageMap even if pageData2 is missing from internals
						// This ensures error pages like 500.astro are included in the build
						pageMap.push(
							`[${JSON.stringify(pageData2?.component || pageData.component)}, ${variable}]`,
						);
						i++;
					}
				}
				contents.push(`const pageMap = new Map([\n    ${pageMap.join(',\n    ')}\n]);`);
				exports.push(`export { pageMap }`);
				const ssrCode = generateSSRCode(adapter);
				imports.push(...ssrCode.imports);
				contents.push(...ssrCode.contents);
				return { code: [...imports, ...contents, ...exports].join('\n') };
			}
		},
		async generateBundle(_opts, bundle) {
			// Add assets from this SSR chunk as well.
			for (const [, chunk] of Object.entries(bundle)) {
				if (chunk.type === 'asset') {
					internals.staticFiles.add(chunk.fileName);
				}
			}
			for (const [, chunk] of Object.entries(bundle)) {
				if (chunk.type === 'asset') {
					continue;
				}
				if (chunk.modules[RESOLVED_SSR_VIRTUAL_MODULE_ID]) {
					internals.ssrEntryChunk = chunk;
				}
			}
		},
	};
}

export function pluginSSR(
	options: StaticBuildOptions,
	internals: BuildInternals,
): AstroBuildPlugin {
	const ssr = options.settings.buildOutput === 'server';
	return {
		targets: ['server'],
		hooks: {
			'build:before': () => {
				// We check before this point if there's an adapter, so we can safely assume it exists here.
				const adapter = options.settings.adapter!;
				const ssrPlugin = ssr && vitePluginSSR(internals, adapter, options);
				const vitePlugin = [vitePluginAdapter(adapter)];
				if (ssrPlugin) {
					vitePlugin.unshift(ssrPlugin);
				}

				return {
					enforce: 'after-user-plugins',
					vitePlugin: vitePlugin,
				};
			},
			'build:post': async () => {
				if (!ssr) {
					return;
				}

				if (!internals.ssrEntryChunk) {
					throw new Error(`Did not generate an entry chunk for SSR`);
				}
				// Mutate the filename
				internals.ssrEntryChunk.fileName = options.settings.config.build.serverEntry;
			},
		},
	};
}

function generateSSRCode(adapter: AstroAdapter) {
	const edgeMiddleware = adapter?.adapterFeatures?.edgeMiddleware ?? false;

	const imports = [
		`import { renderers } from '${ASTRO_RENDERERS_MODULE_ID}';`,
		`import * as serverEntrypointModule from '${ADAPTER_VIRTUAL_MODULE_ID}';`,
		`import { manifest as defaultManifest } from 'virtual:astro:serialized-manifest';`,
		`import { serverIslandMap } from '${VIRTUAL_ISLAND_MAP_ID}';`,
	];

	const contents = [
		edgeMiddleware ? `const middleware = (_, next) => next()` : '',
		`const _manifest = Object.assign(defaultManifest, {`,
		`    pageMap,`,
		`    serverIslandMap,`,
<<<<<<< HEAD
		`    middleware: ${edgeMiddleware ? 'undefined' : `() => import("${middlewareId}")`}`,
=======
		`    renderers,`,
		`    actions: () => import("${ENTRYPOINT_VIRTUAL_MODULE_ID}"),`,
		`    middleware: ${edgeMiddleware ? 'undefined' : `() => import("${MIDDLEWARE_MODULE_ID}")`}`,
>>>>>>> 783daf62
		`});`,
		`const _args = ${adapter.args ? JSON.stringify(adapter.args, null, 4) : 'undefined'};`,
		adapter.exports
			? `const _exports = serverEntrypointModule.createExports?.(_manifest, _args) || serverEntrypointModule;`
			: '',
		...(adapter.exports?.map((name) => {
			if (name === 'default') {
				return `export default _exports.default;`;
			} else {
				return `export const ${name} = _exports['${name}'];`;
			}
		}) ?? []),
		// NOTE: This is intentionally obfuscated!
		// Do NOT simplify this to something like `serverEntrypointModule.start?.(_manifest, _args)`
		// They are NOT equivalent! Some bundlers will throw if `start` is not exported, but we
		// only want to silently ignore it... hence the dynamic, obfuscated weirdness.
		`const _start = 'start';
if (Object.prototype.hasOwnProperty.call(serverEntrypointModule, _start)) {
	serverEntrypointModule[_start](_manifest, _args);
}`,
	];
	return {
		imports,
		contents,
	};
}<|MERGE_RESOLUTION|>--- conflicted
+++ resolved
@@ -1,10 +1,5 @@
 import type { Plugin as VitePlugin } from 'vite';
-<<<<<<< HEAD
-import type { AstroAdapter } from '../../../types/public/integrations.js';
-=======
-import { ENTRYPOINT_VIRTUAL_MODULE_ID } from '../../../actions/consts.js';
 import type { AstroAdapter } from '../../../types/public/index.js';
->>>>>>> 783daf62
 import { ASTRO_RENDERERS_MODULE_ID } from '../../../vite-plugin-renderers/index.js';
 import { MIDDLEWARE_MODULE_ID } from '../../middleware/vite-plugin.js';
 import { routeIsRedirect } from '../../redirects/index.js';
@@ -184,13 +179,7 @@
 		`const _manifest = Object.assign(defaultManifest, {`,
 		`    pageMap,`,
 		`    serverIslandMap,`,
-<<<<<<< HEAD
-		`    middleware: ${edgeMiddleware ? 'undefined' : `() => import("${middlewareId}")`}`,
-=======
-		`    renderers,`,
-		`    actions: () => import("${ENTRYPOINT_VIRTUAL_MODULE_ID}"),`,
 		`    middleware: ${edgeMiddleware ? 'undefined' : `() => import("${MIDDLEWARE_MODULE_ID}")`}`,
->>>>>>> 783daf62
 		`});`,
 		`const _args = ${adapter.args ? JSON.stringify(adapter.args, null, 4) : 'undefined'};`,
 		adapter.exports
