import { join } from 'node:path';
import { fileURLToPath, pathToFileURL } from 'node:url';
import type { Plugin as VitePlugin } from 'vite';
import type { AstroAdapter } from '../../../@types/astro.js';
<<<<<<< HEAD
import { isFunctionPerRouteEnabled } from '../../../integrations/index.js';
import { isServerLikeOutput } from '../../util.js';
=======
import { isFunctionPerRouteEnabled } from '../../../integrations/hooks.js';
import { isServerLikeOutput } from '../../../prerender/utils.js';
>>>>>>> 77e206d7
import { routeIsRedirect } from '../../redirects/index.js';
import { addRollupInput } from '../add-rollup-input.js';
import type { BuildInternals } from '../internal.js';
import { eachPageFromAllPages } from '../internal.js';
import type { AstroBuildPlugin } from '../plugin.js';
import type { StaticBuildOptions } from '../types.js';
import { SSR_MANIFEST_VIRTUAL_MODULE_ID } from './plugin-manifest.js';
import { MIDDLEWARE_MODULE_ID } from './plugin-middleware.js';
import { ASTRO_PAGE_MODULE_ID } from './plugin-pages.js';
import { RENDERERS_MODULE_ID } from './plugin-renderers.js';
import { getPathFromVirtualModulePageName, getVirtualModulePageNameFromPath } from './util.js';

export const SSR_VIRTUAL_MODULE_ID = '@astrojs-ssr-virtual-entry';
export const RESOLVED_SSR_VIRTUAL_MODULE_ID = '\0' + SSR_VIRTUAL_MODULE_ID;

function vitePluginSSR(
	internals: BuildInternals,
	adapter: AstroAdapter,
	options: StaticBuildOptions
): VitePlugin {
	return {
		name: '@astrojs/vite-plugin-astro-ssr-server',
		enforce: 'post',
		options(opts) {
			return addRollupInput(opts, [SSR_VIRTUAL_MODULE_ID]);
		},
		resolveId(id) {
			if (id === SSR_VIRTUAL_MODULE_ID) {
				return RESOLVED_SSR_VIRTUAL_MODULE_ID;
			}
		},
		async load(id) {
			if (id === RESOLVED_SSR_VIRTUAL_MODULE_ID) {
				const { allPages } = options;
				const imports: string[] = [];
				const contents: string[] = [];
				const exports: string[] = [];
				let i = 0;
				const pageMap: string[] = [];

				for (const [path, pageData] of eachPageFromAllPages(allPages)) {
					if (routeIsRedirect(pageData.route)) {
						continue;
					}
					const virtualModuleName = getVirtualModulePageNameFromPath(ASTRO_PAGE_MODULE_ID, path);
					let module = await this.resolve(virtualModuleName);
					if (module) {
						const variable = `_page${i}`;
						// we need to use the non-resolved ID in order to resolve correctly the virtual module
						imports.push(`const ${variable} = () => import("${virtualModuleName}");`);

						const pageData2 = internals.pagesByComponent.get(path);
						if (pageData2) {
							pageMap.push(`[${JSON.stringify(pageData2.component)}, ${variable}]`);
						}
						i++;
					}
				}
				contents.push(`const pageMap = new Map([\n    ${pageMap.join(',\n    ')}\n]);`);
				exports.push(`export { pageMap }`);
				const middleware = await this.resolve(MIDDLEWARE_MODULE_ID);
				const ssrCode = generateSSRCode(adapter, middleware!.id);
				imports.push(...ssrCode.imports);
				contents.push(...ssrCode.contents);
				return [...imports, ...contents, ...exports].join('\n');
			}
			return void 0;
		},
		async generateBundle(_opts, bundle) {
			// Add assets from this SSR chunk as well.
			for (const [, chunk] of Object.entries(bundle)) {
				if (chunk.type === 'asset') {
					internals.staticFiles.add(chunk.fileName);
				}
			}

			for (const [, chunk] of Object.entries(bundle)) {
				if (chunk.type === 'asset') {
					continue;
				}
				if (chunk.modules[RESOLVED_SSR_VIRTUAL_MODULE_ID]) {
					internals.ssrEntryChunk = chunk;
				}
			}
		},
	};
}

export function pluginSSR(
	options: StaticBuildOptions,
	internals: BuildInternals
): AstroBuildPlugin {
	const ssr = isServerLikeOutput(options.settings.config);
	const functionPerRouteEnabled = isFunctionPerRouteEnabled(options.settings.adapter);
	return {
		targets: ['server'],
		hooks: {
			'build:before': () => {
				let vitePlugin =
					ssr && functionPerRouteEnabled === false
						? vitePluginSSR(internals, options.settings.adapter!, options)
						: undefined;

				return {
					enforce: 'after-user-plugins',
					vitePlugin,
				};
			},
			'build:post': async () => {
				if (!ssr) {
					return;
				}

				if (functionPerRouteEnabled) {
					return;
				}

				if (!internals.ssrEntryChunk) {
					throw new Error(`Did not generate an entry chunk for SSR`);
				}
				// Mutate the filename
				internals.ssrEntryChunk.fileName = options.settings.config.build.serverEntry;
			},
		},
	};
}

export const SPLIT_MODULE_ID = '@astro-page-split:';
export const RESOLVED_SPLIT_MODULE_ID = '\0@astro-page-split:';

function vitePluginSSRSplit(
	internals: BuildInternals,
	adapter: AstroAdapter,
	options: StaticBuildOptions
): VitePlugin {
	const functionPerRouteEnabled = isFunctionPerRouteEnabled(options.settings.adapter);
	return {
		name: '@astrojs/vite-plugin-astro-ssr-split',
		enforce: 'post',
		options(opts) {
			if (functionPerRouteEnabled) {
				const inputs = new Set<string>();

				for (const [path, pageData] of eachPageFromAllPages(options.allPages)) {
					if (routeIsRedirect(pageData.route)) {
						continue;
					}
					inputs.add(getVirtualModulePageNameFromPath(SPLIT_MODULE_ID, path));
				}

				return addRollupInput(opts, Array.from(inputs));
			}
		},
		resolveId(id) {
			if (id.startsWith(SPLIT_MODULE_ID)) {
				return '\0' + id;
			}
		},
		async load(id) {
			if (id.startsWith(RESOLVED_SPLIT_MODULE_ID)) {
				const imports: string[] = [];
				const contents: string[] = [];
				const exports: string[] = [];

				const path = getPathFromVirtualModulePageName(RESOLVED_SPLIT_MODULE_ID, id);
				const virtualModuleName = getVirtualModulePageNameFromPath(ASTRO_PAGE_MODULE_ID, path);
				let module = await this.resolve(virtualModuleName);
				if (module) {
					// we need to use the non-resolved ID in order to resolve correctly the virtual module
					imports.push(`import * as pageModule from "${virtualModuleName}";`);
				}
				const middleware = await this.resolve(MIDDLEWARE_MODULE_ID);
				const ssrCode = generateSSRCode(adapter, middleware!.id);
				imports.push(...ssrCode.imports);
				contents.push(...ssrCode.contents);

				exports.push('export { pageModule }');

				return [...imports, ...contents, ...exports].join('\n');
			}
			return void 0;
		},
		async generateBundle(_opts, bundle) {
			// Add assets from this SSR chunk as well.
			for (const [, chunk] of Object.entries(bundle)) {
				if (chunk.type === 'asset') {
					internals.staticFiles.add(chunk.fileName);
				}
			}

			for (const [, chunk] of Object.entries(bundle)) {
				if (chunk.type === 'asset') {
					continue;
				}
				for (const moduleKey of Object.keys(chunk.modules)) {
					if (moduleKey.startsWith(RESOLVED_SPLIT_MODULE_ID)) {
						internals.ssrSplitEntryChunks.set(moduleKey, chunk);
						storeEntryPoint(moduleKey, options, internals, chunk.fileName);
					}
				}
			}
		},
	};
}

export function pluginSSRSplit(
	options: StaticBuildOptions,
	internals: BuildInternals
): AstroBuildPlugin {
	const ssr = isServerLikeOutput(options.settings.config);
	const functionPerRouteEnabled = isFunctionPerRouteEnabled(options.settings.adapter);

	return {
		targets: ['server'],
		hooks: {
			'build:before': () => {
				let vitePlugin =
					ssr && functionPerRouteEnabled
						? vitePluginSSRSplit(internals, options.settings.adapter!, options)
						: undefined;

				return {
					enforce: 'after-user-plugins',
					vitePlugin,
				};
			},
		},
	};
}

function generateSSRCode(adapter: AstroAdapter, middlewareId: string) {
	const edgeMiddleware = adapter?.adapterFeatures?.edgeMiddleware ?? false;
	const pageMap = isFunctionPerRouteEnabled(adapter) ? 'pageModule' : 'pageMap';

	const imports = [
		`import { renderers } from '${RENDERERS_MODULE_ID}';`,
		`import { manifest as defaultManifest } from '${SSR_MANIFEST_VIRTUAL_MODULE_ID}';`,
		`import * as serverEntrypointModule from '${adapter.serverEntrypoint}';`,
		edgeMiddleware ? `` : `import { onRequest as middleware } from '${middlewareId}';`,
	];

	const contents = [
		edgeMiddleware ? `const middleware = (_, next) => next()` : '',
		`const _manifest = Object.assign(defaultManifest, {`,
		`    ${pageMap},`,
		`    renderers,`,
		`    middleware`,
		`});`,
		`const _args = ${adapter.args ? JSON.stringify(adapter.args, null, 4) : 'undefined'};`,
		adapter.exports
			? `const _exports = serverEntrypointModule.createExports(_manifest, _args);`
			: '',
		...(adapter.exports?.map((name) => {
			if (name === 'default') {
				return `export default _exports.default;`;
			} else {
				return `export const ${name} = _exports['${name}'];`;
			}
		}) ?? []),
		// NOTE: This is intentionally obfuscated!
		// Do NOT simplify this to something like `serverEntrypointModule.start?.(_manifest, _args)`
		// They are NOT equivalent! Some bundlers will throw if `start` is not exported, but we
		// only want to silently ignore it... hence the dynamic, obfuscated weirdness.
		`const _start = 'start';
if (_start in serverEntrypointModule) {
	serverEntrypointModule[_start](_manifest, _args);
}`,
	];

	return {
		imports,
		contents,
	};
}

/**
 * Because we delete the bundle from rollup at the end of this function,
 *  we can't use `writeBundle` hook to get the final file name of the entry point written on disk.
 *  We use this hook instead.
 *
 *  We retrieve the {@link RouteData} that belongs the current moduleKey
 */
function storeEntryPoint(
	moduleKey: string,
	options: StaticBuildOptions,
	internals: BuildInternals,
	fileName: string
) {
	const componentPath = getPathFromVirtualModulePageName(RESOLVED_SPLIT_MODULE_ID, moduleKey);
	for (const [page, pageData] of eachPageFromAllPages(options.allPages)) {
		if (componentPath == page) {
			const publicPath = fileURLToPath(options.settings.config.build.server);
			internals.entryPoints.set(pageData.route, pathToFileURL(join(publicPath, fileName)));
		}
	}
}<|MERGE_RESOLUTION|>--- conflicted
+++ resolved
@@ -2,13 +2,8 @@
 import { fileURLToPath, pathToFileURL } from 'node:url';
 import type { Plugin as VitePlugin } from 'vite';
 import type { AstroAdapter } from '../../../@types/astro.js';
-<<<<<<< HEAD
-import { isFunctionPerRouteEnabled } from '../../../integrations/index.js';
 import { isServerLikeOutput } from '../../util.js';
-=======
 import { isFunctionPerRouteEnabled } from '../../../integrations/hooks.js';
-import { isServerLikeOutput } from '../../../prerender/utils.js';
->>>>>>> 77e206d7
 import { routeIsRedirect } from '../../redirects/index.js';
 import { addRollupInput } from '../add-rollup-input.js';
 import type { BuildInternals } from '../internal.js';
