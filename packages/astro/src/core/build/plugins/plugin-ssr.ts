--- conflicted
+++ resolved
@@ -180,14 +180,7 @@
 		`const _manifest = Object.assign(defaultManifest, {`,
 		`    pageMap,`,
 		`    serverIslandMap,`,
-<<<<<<< HEAD
 		`    middleware: ${edgeMiddleware ? 'undefined' : `() => import("${MIDDLEWARE_MODULE_ID}")`}`,
-=======
-		`    renderers,`,
-		`    actions: () => import("${ENTRYPOINT_VIRTUAL_MODULE_ID}"),`,
-		`    middleware: ${edgeMiddleware ? 'undefined' : `() => import("${MIDDLEWARE_MODULE_ID}")`},`,
-		`    sessionDriver: () => import("${VIRTUAL_SESSION_DRIVER_ID}")`,
->>>>>>> 714f7556
 		`});`,
 		`const _args = ${adapter.args ? JSON.stringify(adapter.args, null, 4) : 'undefined'};`,
 		adapter.exports
