import type { GetModuleInfo } from 'rollup';
import type { BuildOptions, ResolvedConfig, Rollup, Plugin as VitePlugin } from 'vite';
import { isBuildableCSSRequest } from '../../../vite-plugin-astro-server/util.js';
import type { BuildInternals } from '../internal.js';
import type { AstroBuildPlugin, BuildTarget } from '../plugin.js';
import type { PageBuildData, StaticBuildOptions, StylesheetAsset } from '../types.js';

import { hasAssetPropagationFlag } from '../../../content/index.js';
import type { AstroPluginCssMetadata } from '../../../vite-plugin-astro/index.js';
import * as assetName from '../css-asset-name.js';
import {
	getParentExtendedModuleInfos,
	getParentModuleInfos,
	moduleIsTopLevelPage,
} from '../graph.js';
import {
	getPageDataByViteID,
	getPageDatasByClientOnlyID,
	getPageDatasByHoistedScriptId,
} from '../internal.js';
import { extendManualChunks, shouldInlineAsset } from './util.js';

interface PluginOptions {
	internals: BuildInternals;
	buildOptions: StaticBuildOptions;
	target: BuildTarget;
}

/***** ASTRO PLUGIN *****/

export function pluginCSS(
	options: StaticBuildOptions,
	internals: BuildInternals
): AstroBuildPlugin {
	return {
		targets: ['client', 'server'],
		hooks: {
			'build:before': ({ target }) => {
				let plugins = rollupPluginAstroBuildCSS({
					buildOptions: options,
					internals,
					target,
				});

				return {
					vitePlugin: plugins,
				};
			},
		},
	};
}

/***** ROLLUP SUB-PLUGINS *****/

function rollupPluginAstroBuildCSS(options: PluginOptions): VitePlugin[] {
	const { internals, buildOptions } = options;
	const { settings } = buildOptions;

	let resolvedConfig: ResolvedConfig;

	// stylesheet filenames are kept in here until "post", when they are rendered and ready to be inlined
	const pagesToCss: Record<string, Record<string, { order: number; depth: number }>> = {};
	// Map of module Ids (usually something like `/Users/...blog.mdx?astroPropagatedAssets`) to its imported CSS
	const moduleIdToPropagatedCss: Record<string, Set<string>> = {};

	const cssBuildPlugin: VitePlugin = {
		name: 'astro:rollup-plugin-build-css',

		outputOptions(outputOptions) {
			const assetFileNames = outputOptions.assetFileNames;
			const namingIncludesHash = assetFileNames?.toString().includes('[hash]');
			const createNameForParentPages = namingIncludesHash
				? assetName.shortHashedName
				: assetName.createSlugger(settings);

			extendManualChunks(outputOptions, {
				after(id, meta) {
					// For CSS, create a hash of all of the pages that use it.
					// This causes CSS to be built into shared chunks when used by multiple pages.
					if (isBuildableCSSRequest(id)) {
						// For client builds that has hydrated components as entrypoints, there's no way
						// to crawl up and find the pages that use it. So we lookup the cache during SSR
						// build (that has the pages information) to derive the same chunk id so they
						// match up on build, making sure both builds has the CSS deduped.
						// NOTE: Components that are only used with `client:only` may not exist in the cache
						// and that's okay. We can use Rollup's default chunk strategy instead as these CSS
						// are outside of the SSR build scope, which no dedupe is needed.
						if (options.target === 'client') {
							return internals.cssModuleToChunkIdMap.get(id)!;
						}

						const ctx = { getModuleInfo: meta.getModuleInfo };
						for (const pageInfo of getParentModuleInfos(id, ctx)) {
							if (hasAssetPropagationFlag(pageInfo.id)) {
								// Split delayed assets to separate modules
								// so they can be injected where needed
								const chunkId = assetName.createNameHash(id, [id]);
								internals.cssModuleToChunkIdMap.set(id, chunkId);
								return chunkId;
							}
						}
						const chunkId = createNameForParentPages(id, meta);
						internals.cssModuleToChunkIdMap.set(id, chunkId);
						return chunkId;
					}
				},
			});
		},

		async generateBundle(_outputOptions, bundle) {
			for (const [, chunk] of Object.entries(bundle)) {
				if (chunk.type !== 'chunk') continue;
				if ('viteMetadata' in chunk === false) continue;
				const meta = chunk.viteMetadata as ViteMetadata;

				// Skip if the chunk has no CSS, we want to handle CSS chunks only
				if (meta.importedCss.size < 1) continue;

				// For the client build, client:only styles need to be mapped
				// over to their page. For this chunk, determine if it's a child of a
				// client:only component and if so, add its CSS to the page it belongs to.
				if (options.target === 'client') {
					for (const id of Object.keys(chunk.modules)) {
						for (const pageData of getParentClientOnlys(id, this, internals)) {
							for (const importedCssImport of meta.importedCss) {
								const cssToInfoRecord = (pagesToCss[pageData.moduleSpecifier] ??= {});
								cssToInfoRecord[importedCssImport] = { depth: -1, order: -1 };
							}
						}
					}
				}

				// For this CSS chunk, walk parents until you find a page. Add the CSS to that page.
				for (const id of Object.keys(chunk.modules)) {
					const parentModuleInfos = getParentExtendedModuleInfos(id, this, hasAssetPropagationFlag);
					for (const { info: pageInfo, depth, order } of parentModuleInfos) {
						if (hasAssetPropagationFlag(pageInfo.id)) {
							const propagatedCss = (moduleIdToPropagatedCss[pageInfo.id] ??= new Set());
							for (const css of meta.importedCss) {
								propagatedCss.add(css);
							}
						} else if (moduleIsTopLevelPage(pageInfo)) {
							const pageViteID = pageInfo.id;
							const pageData = getPageDataByViteID(internals, pageViteID);
							if (pageData) {
								appendCSSToPage(pageData, meta, pagesToCss, depth, order);
							}
						} else if (options.target === 'client' && internals.hoistedScriptIdToPagesMap.has(pageInfo.id)) {
							for (const pageData of getPageDatasByHoistedScriptId(internals, pageInfo.id)) {
								appendCSSToPage(pageData, meta, pagesToCss, -1, order);
							}
						}
					}
				}
			}
		},
	};

	/**
	 * This plugin is a port of https://github.com/vitejs/vite/pull/16058. It enables removing unused
	 * scoped CSS from the bundle if the scoped target (e.g. Astro files) were not bundled.
	 * Once/If that PR is merged, we can refactor this away, renaming `meta.astroCss` to `meta.vite`.
	 */
	const cssScopeToPlugin: VitePlugin = {
		name: 'astro:rollup-plugin-css-scope-to',
		renderChunk(_, chunk, __, meta) {
			for (const id in chunk.modules) {
				// If this CSS is scoped to its importers exports, check if those importers exports
				// are rendered in the chunks. If they are not, we can skip bundling this CSS.
				const modMeta = this.getModuleInfo(id)?.meta as AstroPluginCssMetadata | undefined;
				const cssScopeTo = modMeta?.astroCss?.cssScopeTo;
				if (cssScopeTo && !isCssScopeToRendered(cssScopeTo, Object.values(meta.chunks))) {
					// If this CSS is not used, delete it from the chunk modules so that Vite is unable
					// to trace that it's used
					delete chunk.modules[id];
					const moduleIdsIndex = chunk.moduleIds.indexOf(id);
					if (moduleIdsIndex > -1) {
						chunk.moduleIds.splice(moduleIdsIndex, 1);
					}
				}
			}
		},
	};

	const singleCssPlugin: VitePlugin = {
		name: 'astro:rollup-plugin-single-css',
		enforce: 'post',
		configResolved(config) {
			resolvedConfig = config;
		},
		generateBundle(_, bundle) {
			// If user disable css code-splitting, search for Vite's hardcoded
			// `style.css` and add it as css for each page.
			// Ref: https://github.com/vitejs/vite/blob/b2c0ee04d4db4a0ef5a084c50f49782c5f88587c/packages/vite/src/node/plugins/html.ts#L690-L705
			if (resolvedConfig.build.cssCodeSplit) return;
			const cssChunk = Object.values(bundle).find(
				(chunk) => chunk.type === 'asset' && chunk.name === 'style.css'
			);
			if (cssChunk === undefined) return;
			for (const pageData of internals.pagesByKeys.values()) {
				const cssToInfoMap = (pagesToCss[pageData.moduleSpecifier] ??= {});
				cssToInfoMap[cssChunk.fileName] = { depth: -1, order: -1 };
			}
		},
	};

	let assetsInlineLimit: NonNullable<BuildOptions['assetsInlineLimit']>;
	const inlineStylesheetsPlugin: VitePlugin = {
		name: 'astro:rollup-plugin-inline-stylesheets',
		enforce: 'post',
		configResolved(config) {
			assetsInlineLimit = config.build.assetsInlineLimit;
		},
		async generateBundle(_outputOptions, bundle) {
			const inlineConfig = settings.config.build.inlineStylesheets;
			Object.entries(bundle).forEach(([id, stylesheet]) => {
				if (
					stylesheet.type !== 'asset' ||
					stylesheet.name?.endsWith('.css') !== true ||
					typeof stylesheet.source !== 'string'
				)
					return;

				const toBeInlined =
					inlineConfig === 'always'
						? true
						: inlineConfig === 'never'
							? false
							: shouldInlineAsset(stylesheet.source, stylesheet.fileName, assetsInlineLimit);

				// there should be a single js object for each stylesheet,
				// allowing the single reference to be shared and checked for duplicates
				const sheet: StylesheetAsset = toBeInlined
					? { type: 'inline', content: stylesheet.source }
					: { type: 'external', src: stylesheet.fileName };

				let sheetAddedToPage = false;

<<<<<<< HEAD
				internals.pagesByKeys.forEach((pageData) => {
=======
				// Apply `pagesToCss` information to the respective `pageData.styles`
				for (const pageData of eachPageData(internals)) {
>>>>>>> 44363986
					const orderingInfo = pagesToCss[pageData.moduleSpecifier]?.[stylesheet.fileName];
					if (orderingInfo !== undefined) {
						pageData.styles.push({ ...orderingInfo, sheet });
						sheetAddedToPage = true;
					}
				}

				// Apply `moduleIdToPropagatedCss` information to `internals.propagatedStylesMap`.
				// NOTE: It's pretty much a copy over to `internals.propagatedStylesMap` as it should be
				// completely empty. The whole propagation handling could be better refactored in the future.
				for (const moduleId in moduleIdToPropagatedCss) {
					if (!moduleIdToPropagatedCss[moduleId].has(stylesheet.fileName)) continue;
					let propagatedStyles = internals.propagatedStylesMap.get(moduleId);
					if (!propagatedStyles) {
						propagatedStyles = new Set();
						internals.propagatedStylesMap.set(moduleId, propagatedStyles);
					}
					propagatedStyles.add(sheet);
					sheetAddedToPage = true;
				}

				if (toBeInlined && sheetAddedToPage) {
					// CSS is already added to all used pages, we can delete it from the bundle
					// and make sure no chunks reference it via `importedCss` (for Vite preloading)
					// to avoid duplicate CSS.
					delete bundle[id];
					for (const chunk of Object.values(bundle)) {
						if (chunk.type === 'chunk') {
							chunk.viteMetadata?.importedCss?.delete(id);
						}
					}
				}
			});
		},
	};

	return [cssBuildPlugin, cssScopeToPlugin, singleCssPlugin, inlineStylesheetsPlugin];
}

/***** UTILITY FUNCTIONS *****/

function* getParentClientOnlys(
	id: string,
	ctx: { getModuleInfo: GetModuleInfo },
	internals: BuildInternals
): Generator<PageBuildData, void, unknown> {
	for (const info of getParentModuleInfos(id, ctx)) {
		yield* getPageDatasByClientOnlyID(internals, info.id);
	}
}

type ViteMetadata = {
	importedAssets: Set<string>;
	importedCss: Set<string>;
};

function appendCSSToPage(
	pageData: PageBuildData,
	meta: ViteMetadata,
	pagesToCss: Record<string, Record<string, { order: number; depth: number }>>,
	depth: number,
	order: number
) {
	for (const importedCssImport of meta.importedCss) {
		// CSS is prioritized based on depth. Shared CSS has a higher depth due to being imported by multiple pages.
		// Depth info is used when sorting the links on the page.
		const cssInfo = pagesToCss[pageData.moduleSpecifier]?.[importedCssImport];
		if (cssInfo !== undefined) {
			if (depth < cssInfo.depth) {
				cssInfo.depth = depth;
			}

			// Update the order, preferring the lowest order we have.
			if (cssInfo.order === -1) {
				cssInfo.order = order;
			} else if (order < cssInfo.order && order > -1) {
				cssInfo.order = order;
			}
		} else {
			const cssToInfoRecord = (pagesToCss[pageData.moduleSpecifier] ??= {});
			cssToInfoRecord[importedCssImport] = { depth, order };
		}
	}
}

/**
 * `cssScopeTo` is a map of `importer`s to its `export`s. This function iterate each `cssScopeTo` entries
 * and check if the `importer` and its `export`s exists in the final chunks. If at least one matches,
 * `cssScopeTo` is considered "rendered" by Rollup and we return true.
 */
function isCssScopeToRendered(
	cssScopeTo: Record<string, string[]>,
	chunks: Rollup.RenderedChunk[]
) {
	for (const moduleId in cssScopeTo) {
		const exports = cssScopeTo[moduleId];
		// Find the chunk that renders this `moduleId` and get the rendered module
		const renderedModule = chunks.find((c) => c.moduleIds.includes(moduleId))?.modules[moduleId];
		// Return true if `renderedModule` exists and one of its exports is rendered
		if (renderedModule?.renderedExports.some((e) => exports.includes(e))) {
			return true;
		}
	}

	return false;
}<|MERGE_RESOLUTION|>--- conflicted
+++ resolved
@@ -236,12 +236,7 @@
 
 				let sheetAddedToPage = false;
 
-<<<<<<< HEAD
 				internals.pagesByKeys.forEach((pageData) => {
-=======
-				// Apply `pagesToCss` information to the respective `pageData.styles`
-				for (const pageData of eachPageData(internals)) {
->>>>>>> 44363986
 					const orderingInfo = pagesToCss[pageData.moduleSpecifier]?.[stylesheet.fileName];
 					if (orderingInfo !== undefined) {
 						pageData.styles.push({ ...orderingInfo, sheet });
