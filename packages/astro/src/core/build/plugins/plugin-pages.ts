--- conflicted
+++ resolved
@@ -67,20 +67,13 @@
 						imports.push(`const page = () => import(${JSON.stringify(pageData.moduleSpecifier)});`);
 						exports.push(`export { page }`);
 
-<<<<<<< HEAD
-				let middlewareModule = await this.resolve(MIDDLEWARE_MODULE_ID);
+						imports.push(`import { renderers } from "${RENDERERS_MODULE_ID}";`);
+						exports.push(`export { renderers };`);
+
+						let middlewareModule = await this.resolve(MIDDLEWARE_MODULE_ID);
 				if (middlewareModule) {
 					let what = await this.load(middlewareModule);
-					imports.push(`import * as _middleware from "${middlewareModule.id}";`);
-					exports.push(`export const middleware = _middleware;`);
-				}
-=======
-						imports.push(`import { renderers } from "${RENDERERS_MODULE_ID}";`);
-						exports.push(`export { renderers };`);
->>>>>>> 8b041bf5
-
-						if (opts.settings.config.experimental.middleware) {
-							imports.push(`import * as _middleware from "${MIDDLEWARE_MODULE_ID}";`);
+							imports.push(`import * as _middleware from "${middlewareModule.id}";`);
 							exports.push(`export const middleware = _middleware;`);
 						}
 
