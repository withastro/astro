--- conflicted
+++ resolved
@@ -20,11 +20,8 @@
 import { generatePages } from './generate.js';
 import { trackPageData } from './internal.js';
 import { getClientRoot, getServerRoot, getOutRoot } from './common.js';
-<<<<<<< HEAD
 import { isBuildingToSSR } from '../util.js';
-=======
 import { getTimeStat } from './util.js';
->>>>>>> 1061d647
 
 export async function staticBuild(opts: StaticBuildOptions) {
 	const { allPages, astroConfig } = opts;
