--- conflicted
+++ resolved
@@ -139,14 +139,7 @@
 			ssr: true,
 			// improve build performance
 			minify: false,
-<<<<<<< HEAD
-			polyfillModulePreload: false,
-			modulePreload: {
-				polyfill: false
-			},
-=======
 			modulePreload: { polyfill: false },
->>>>>>> a609a893
 			reportCompressedSize: false,
 		},
 		plugins: [
