import fs from 'node:fs';
import path from 'node:path';
import { fileURLToPath, pathToFileURL } from 'node:url';
<<<<<<< HEAD
import colors from 'picocolors';
=======
import { teardown } from '@astrojs/compiler';
import colors from 'piccolore';
>>>>>>> 50c528d7
import { glob } from 'tinyglobby';
import * as vite from 'vite';
import { type BuildInternals, createBuildInternals } from '../../core/build/internal.js';
import { emptyDir, removeEmptyDirs } from '../../core/fs/index.js';
import { appendForwardSlash, prependForwardSlash } from '../../core/path.js';
import { runHookBuildSetup } from '../../integrations/hooks.js';
import { SERIALIZED_MANIFEST_RESOLVED_ID } from '../../manifest/serialized.js';
import { getClientOutputDirectory, getServerOutputDirectory } from '../../prerender/utils.js';
import type { RouteData } from '../../types/public/internal.js';
import { VIRTUAL_PAGE_RESOLVED_MODULE_ID } from '../../vite-plugin-pages/index.js';
import { RESOLVED_ASTRO_RENDERERS_MODULE_ID } from '../../vite-plugin-renderers/index.js';
import { PAGE_SCRIPT_ID } from '../../vite-plugin-scripts/index.js';
import { routeIsRedirect } from '../routing/index.js';
import { getOutDirWithinCwd } from './common.js';
import { CHUNKS_PATH } from './consts.js';
import { generatePages } from './generate.js';
import { trackPageData } from './internal.js';
import { getAllBuildPlugins } from './plugins/index.js';
import { manifestBuildPostHook } from './plugins/plugin-manifest.js';
import { RESOLVED_SSR_VIRTUAL_MODULE_ID } from './plugins/plugin-ssr.js';
import { ASTRO_PAGE_EXTENSION_POST_PATTERN } from './plugins/util.js';
import type { StaticBuildOptions } from './types.js';
import { encodeName, getTimeStat, viteBuildReturnToRollupOutputs } from './util.js';

const PRERENDER_ENTRY_FILENAME_PREFIX = 'prerender-entry';

export async function viteBuild(opts: StaticBuildOptions) {
	const { allPages, settings } = opts;

	settings.timer.start('SSR build');

	// The pages to be built for rendering purposes.
	// (comment above may be outdated ?)
	const pageInput = new Set<string>();

	// Build internals needed by the CSS plugin
	const internals = createBuildInternals();

	for (const pageData of Object.values(allPages)) {
		const astroModuleURL = new URL('./' + pageData.component, settings.config.root);
		const astroModuleId = prependForwardSlash(pageData.component);

		// Track the page data in internals
		trackPageData(internals, pageData.component, pageData, astroModuleId, astroModuleURL);

		if (!routeIsRedirect(pageData.route)) {
			pageInput.add(astroModuleId);
		}
	}

	// Empty out the dist folder, if needed. Vite has a config for doing this
	// but because we are running 2 vite builds in parallel, that would cause a race
	// condition, so we are doing it ourselves
	if (settings.config?.vite?.build?.emptyOutDir !== false) {
		emptyDir(settings.config.outDir, new Set('.git'));
	}

	// Build your project (SSR application code, assets, client JS, etc.)
	const ssrTime = performance.now();
	opts.logger.info('build', `Building ${settings.buildOutput} entrypoints...`);
	const { ssrOutput, prerenderOutput, clientOutput } = await buildEnvironments(opts, internals);
	opts.logger.info(
		'build',
		colors.green(`✓ Completed in ${getTimeStat(ssrTime, performance.now())}.`),
	);

	settings.timer.end('SSR build');

	// Handle ssr output for post-build hooks
	const ssrOutputs = viteBuildReturnToRollupOutputs(ssrOutput);
	const clientOutputs = viteBuildReturnToRollupOutputs(clientOutput ?? []);
	const prerenderOutputs = viteBuildReturnToRollupOutputs(prerenderOutput);
	await runManifestInjection(opts, internals, ssrOutputs, clientOutputs, prerenderOutputs);

	// Store prerender output directory for use in page generation
	const prerenderOutputDir = new URL('./.prerender/', getServerOutputDirectory(settings));

	return { internals, prerenderOutputDir };
}

export async function staticBuild(
	opts: StaticBuildOptions,
	internals: BuildInternals,
	prerenderOutputDir: URL,
) {
	const { settings } = opts;
	if (settings.buildOutput === 'static') {
		settings.timer.start('Static generate');
		// Move prerender and SSR assets to client directory before cleaning up
		await ssrMoveAssets(opts, prerenderOutputDir);
		// Generate the pages
		await generatePages(opts, internals, prerenderOutputDir);
		// Clean up prerender directory after generation
		await fs.promises.rm(prerenderOutputDir, { recursive: true, force: true });
		settings.timer.end('Static generate');
	} else if (settings.buildOutput === 'server') {
		settings.timer.start('Server generate');
		await generatePages(opts, internals, prerenderOutputDir);
		// Move prerender and SSR assets to client directory before cleaning up
		await ssrMoveAssets(opts, prerenderOutputDir);
		// Clean up prerender directory after generation
		await fs.promises.rm(prerenderOutputDir, { recursive: true, force: true });
		settings.timer.end('Server generate');
	}
}

/**
 * Builds all Vite environments (SSR, prerender, client) in sequence.
 *
 * - SSR: Built only when buildOutput='server', generates the server entry point
 * - Prerender: Always built, generates static prerenderable routes
 * - Client: Built last with discovered hydration and client-only components
 *
 * Returns outputs from each environment for post-build processing.
 */
async function buildEnvironments(opts: StaticBuildOptions, internals: BuildInternals) {
	const { allPages, settings, viteConfig } = opts;
	const ssr = settings.buildOutput === 'server';
	const out = getServerOutputDirectory(settings);
	const routes = Object.values(allPages).flatMap((pageData) => pageData.route);

	// Determine if we should use the legacy-dynamic entrypoint
	const entryType = settings.adapter?.entryType ?? 'legacy-dynamic';
	const useLegacyDynamic = entryType === 'legacy-dynamic';

	const buildPlugins = getAllBuildPlugins(internals, opts);
	const flatPlugins = buildPlugins.flat().filter(Boolean);

	const viteBuildConfig: vite.InlineConfig = {
		...viteConfig,
		logLevel: viteConfig.logLevel ?? 'error',
		build: {
			target: 'esnext',
			// Vite defaults cssMinify to false in SSR by default, but we want to minify it
			// as the CSS generated are used and served to the client.
			cssMinify: viteConfig.build?.minify == null ? true : !!viteConfig.build?.minify,
			...viteConfig.build,
			emptyOutDir: false,
			manifest: false,
			outDir: fileURLToPath(out),
			copyPublicDir: !ssr,
			rollupOptions: {
				...viteConfig.build?.rollupOptions,
				// Setting as `exports-only` allows us to safely delete inputs that are only used during prerendering
				preserveEntrySignatures: 'exports-only',
				...(useLegacyDynamic ? { input: 'virtual:astro:legacy-ssr-entry' } : {}),
				output: {
					hoistTransitiveImports: false,
					format: 'esm',
					minifyInternalExports: true,
					// Server chunks can't go in the assets (_astro) folder
					// We need to keep these separate
					chunkFileNames(chunkInfo) {
						const { name } = chunkInfo;
						let prefix = CHUNKS_PATH;
						let suffix = '_[hash].mjs';

						// Sometimes chunks have the `@_@astro` suffix due to SSR logic. Remove it!
						// TODO: refactor our build logic to avoid this
						if (name.includes(ASTRO_PAGE_EXTENSION_POST_PATTERN)) {
							const [sanitizedName] = name.split(ASTRO_PAGE_EXTENSION_POST_PATTERN);
							return [prefix, sanitizedName, suffix].join('');
						}
						// Injected routes include "pages/[name].[ext]" already. Clean those up!
						if (name.startsWith('pages/')) {
							const sanitizedName = name.split('.')[0];
							return [prefix, sanitizedName, suffix].join('');
						}
						const encoded = encodeName(name);
						return [prefix, encoded, suffix].join('');
					},
					assetFileNames: `${settings.config.build.assets}/[name].[hash][extname]`,
					...viteConfig.build?.rollupOptions?.output,
					entryFileNames(chunkInfo) {
						if (chunkInfo.facadeModuleId?.startsWith(VIRTUAL_PAGE_RESOLVED_MODULE_ID)) {
							return makeAstroPageEntryPointFileName(
								VIRTUAL_PAGE_RESOLVED_MODULE_ID,
								chunkInfo.facadeModuleId,
								routes,
							);
						} else if (chunkInfo.facadeModuleId === RESOLVED_SSR_VIRTUAL_MODULE_ID) {
							return opts.settings.config.build.serverEntry;
						} else if (chunkInfo.facadeModuleId === RESOLVED_ASTRO_RENDERERS_MODULE_ID) {
							return 'renderers.mjs';
						} else if (chunkInfo.facadeModuleId === SERIALIZED_MANIFEST_RESOLVED_ID) {
							return 'manifest_[hash].mjs';
						} else if (chunkInfo.facadeModuleId === settings.adapter?.serverEntrypoint) {
							return 'adapter_[hash].mjs';
						} else {
							return '[name].mjs';
						}
					},
				},
			},
			ssr: true,
			ssrEmitAssets: true,
			// improve build performance
			minify: false,
			modulePreload: { polyfill: false },
			reportCompressedSize: false,
		},
		plugins: [...flatPlugins, ...(viteConfig.plugins || [])],
		envPrefix: viteConfig.envPrefix ?? 'PUBLIC_',
		base: settings.config.base,
		environments: {
			...(viteConfig.environments ?? {}),
			prerender: {
				build: {
					emitAssets: true,
					outDir: fileURLToPath(new URL('./.prerender/', out)),
					rollupOptions: {
						input: 'astro/entrypoints/prerender',
						output: {
							entryFileNames: `${PRERENDER_ENTRY_FILENAME_PREFIX}.[hash].mjs`,
							format: 'esm',
						},
					},
					ssr: true,
				},
			},
			client: {
				build: {
					emitAssets: true,
					target: 'esnext',
					emptyOutDir: false,
					outDir: fileURLToPath(getClientOutputDirectory(settings)),
					copyPublicDir: ssr,
					sourcemap: false,
					rollupOptions: {
						preserveEntrySignatures: 'exports-only',
						output: {
							entryFileNames: `${settings.config.build.assets}/[name].[hash].js`,
							chunkFileNames: `${settings.config.build.assets}/[name].[hash].js`,
							assetFileNames: `${settings.config.build.assets}/[name].[hash][extname]`,
							...viteConfig.environments?.client?.build?.rollupOptions?.output,
						},
					},
				},
			},
			ssr: {
				build: {
					outDir: fileURLToPath(getServerOutputDirectory(settings)),
				},
			},
		},
	};

	const updatedViteBuildConfig = await runHookBuildSetup({
		config: settings.config,
		pages: internals.pagesByKeys,
		vite: viteBuildConfig,
		target: 'server',
		logger: opts.logger,
	});

	const builder = await vite.createBuilder(updatedViteBuildConfig);

	// Build ssr environment for server output
	const ssrOutput =
		settings.buildOutput === 'static' ? [] : await builder.build(builder.environments.ssr);

	// Build prerender environment for static generation
	const prerenderOutput = await builder.build(builder.environments.prerender);

	// Extract prerender entry filename and store in internals
	extractPrerenderEntryFileName(internals, prerenderOutput);

	// Build client environment
	// We must discover client inputs after SSR build because hydration/client-only directives
	// are only detected during SSR. We mutate the config here since the builder was already created
	// and this is the only way to update the input after instantiation.
	internals.clientInput = getClientInput(internals, settings);
	builder.environments.client.config.build.rollupOptions.input = Array.from(internals.clientInput);
	const clientOutput =
		internals.clientInput.size === 0 ? [] : await builder.build(builder.environments.client);

	return { ssrOutput, prerenderOutput, clientOutput };
}

type MutateChunk = (chunk: vite.Rollup.OutputChunk, targets: string[], newCode: string) => void;

/**
 * Finds and returns the prerender entry filename from the build output.
 * Throws an error if no prerender entry file is found.
 */
function getPrerenderEntryFileName(
	prerenderOutput:
		| vite.Rollup.RollupOutput
		| vite.Rollup.RollupOutput[]
		| vite.Rollup.RollupWatcher,
): string {
	const outputs = viteBuildReturnToRollupOutputs(prerenderOutput as any);

	for (const output of outputs) {
		for (const chunk of output.output) {
			if (chunk.type !== 'asset' && 'fileName' in chunk) {
				const fileName = chunk.fileName;
				if (fileName.startsWith(PRERENDER_ENTRY_FILENAME_PREFIX)) {
					return fileName;
				}
			}
		}
	}

	throw new Error(
		'Could not find the prerender entry point in the build output. This is likely a bug in Astro.',
	);
}

/**
 * Extracts the prerender entry filename from the build output
 * and stores it in internals for later retrieval in generatePages.
 */
function extractPrerenderEntryFileName(
	internals: BuildInternals,
	prerenderOutput:
		| vite.Rollup.RollupOutput
		| vite.Rollup.RollupOutput[]
		| vite.Rollup.RollupWatcher,
) {
	internals.prerenderEntryFileName = getPrerenderEntryFileName(prerenderOutput);
}

async function runManifestInjection(
	opts: StaticBuildOptions,
	internals: BuildInternals,
	ssrOutputs: vite.Rollup.RollupOutput[],
	_clientOutputs: vite.Rollup.RollupOutput[],
	prerenderOutputs: vite.Rollup.RollupOutput[],
) {
	const mutations = new Map<
		string,
		{
			targets: string[];
			code: string;
		}
	>();

	const mutate: MutateChunk = (chunk, targets, newCode) => {
		chunk.code = newCode;
		mutations.set(chunk.fileName, {
			targets,
			code: newCode,
		});
	};

	await manifestBuildPostHook(opts, internals, {
		ssrOutputs,
		prerenderOutputs,
		mutate,
	});

	await writeMutatedChunks(opts, mutations, prerenderOutputs);
}

/**
 * Writes chunks that were modified by post-build hooks (e.g., manifest injection).
 * Mutations are collected during the manifest hook and persisted here to the
 * appropriate output directories (server, client, or prerender).
 */
async function writeMutatedChunks(
	opts: StaticBuildOptions,
	mutations: Map<
		string,
		{
			targets: string[];
			code: string;
		}
	>,
	prerenderOutputs: vite.Rollup.RollupOutput[],
) {
	const { settings } = opts;
	const config = settings.config;
	const build = settings.config.build;
	const serverOutputDir = getServerOutputDirectory(settings);

	for (const [fileName, mutation] of mutations) {
		let root: URL;

		// Check if this is a prerender file by looking for it in prerender outputs
		const isPrerender = prerenderOutputs.some((output) =>
			output.output.some((chunk) => chunk.type !== 'asset' && (chunk as any).fileName === fileName),
		);

		if (isPrerender) {
			// Write to prerender directory
			root = new URL('./.prerender/', serverOutputDir);
		} else if (settings.buildOutput === 'server') {
			root = mutation.targets.includes('server') ? build.server : build.client;
		} else {
			root = getOutDirWithinCwd(config.outDir);
		}

		const fullPath = path.join(fileURLToPath(root), fileName);
		const fileURL = pathToFileURL(fullPath);
		await fs.promises.mkdir(new URL('./', fileURL), { recursive: true });
		await fs.promises.writeFile(fileURL, mutation.code, 'utf-8');
	}
}

/**
 * Moves prerender and SSR assets to the client directory.
 * In server mode, assets are initially scattered across server and prerender
 * directories but need to be consolidated in the client directory for serving.
 */
async function ssrMoveAssets(opts: StaticBuildOptions, prerenderOutputDir: URL) {
	opts.logger.info('build', 'Rearranging server assets...');
	const isFullyStaticSite = opts.settings.buildOutput === 'static';
	const serverRoot = opts.settings.config.build.server;
	const clientRoot = isFullyStaticSite
		? opts.settings.config.outDir
		: opts.settings.config.build.client;
	const assets = opts.settings.config.build.assets;
	const serverAssets = new URL(`./${assets}/`, appendForwardSlash(serverRoot.toString()));
	const clientAssets = new URL(`./${assets}/`, appendForwardSlash(clientRoot.toString()));
	const prerenderAssets = new URL(
		`./${assets}/`,
		appendForwardSlash(prerenderOutputDir.toString()),
	);

	// Move prerender assets first
	const prerenderFiles = await glob(`**/*`, {
		cwd: fileURLToPath(prerenderAssets),
	});

	if (prerenderFiles.length > 0) {
		await Promise.all(
			prerenderFiles.map(async function moveAsset(filename) {
				const currentUrl = new URL(filename, appendForwardSlash(prerenderAssets.toString()));
				const clientUrl = new URL(filename, appendForwardSlash(clientAssets.toString()));
				const dir = new URL(path.parse(clientUrl.href).dir);
				if (!fs.existsSync(dir)) await fs.promises.mkdir(dir, { recursive: true });
				return fs.promises.rename(currentUrl, clientUrl);
			}),
		);
	}

	// If this is fully static site, we don't need to do the next parts at all.
	if (isFullyStaticSite) {
		return;
	}

	// Move SSR assets
	const files = await glob(`**/*`, {
		cwd: fileURLToPath(serverAssets),
	});

	if (files.length > 0) {
		await Promise.all(
			files.map(async function moveAsset(filename) {
				const currentUrl = new URL(filename, appendForwardSlash(serverAssets.toString()));
				const clientUrl = new URL(filename, appendForwardSlash(clientAssets.toString()));
				const dir = new URL(path.parse(clientUrl.href).dir);
				// It can't find this file because the user defines a custom path
				// that includes the folder paths in `assetFileNames
				if (!fs.existsSync(dir)) await fs.promises.mkdir(dir, { recursive: true });
				return fs.promises.rename(currentUrl, clientUrl);
			}),
		);
		removeEmptyDirs(fileURLToPath(serverRoot));
	}
}

function getClientInput(
	internals: BuildInternals,
	settings: StaticBuildOptions['settings'],
): Set<string> {
	const rendererClientEntrypoints = settings.renderers
		.map((r) => r.clientEntrypoint)
		.filter((a) => typeof a === 'string') as string[];

	const clientInput = new Set([
		...internals.discoveredHydratedComponents.keys(),
		...internals.discoveredClientOnlyComponents.keys(),
		...rendererClientEntrypoints,
		...internals.discoveredScripts,
	]);

	if (settings.scripts.some((script) => script.stage === 'page')) {
		clientInput.add(PAGE_SCRIPT_ID);
	}

	return clientInput;
}

/**
 * This function takes the virtual module name of any page entrypoint and
 * transforms it to generate a final `.mjs` output file.
 *
 * Input: `@astro-page:src/pages/index@_@astro`
 * Output: `pages/index.astro.mjs`
 * Input: `@astro-page:../node_modules/my-dep/injected@_@astro`
 * Output: `pages/injected.mjs`
 *
 * 1. We clean the `facadeModuleId` by removing the `ASTRO_PAGE_MODULE_ID` prefix and `ASTRO_PAGE_EXTENSION_POST_PATTERN`.
 * 2. We find the matching route pattern in the manifest (or fallback to the cleaned module id)
 * 3. We replace square brackets with underscore (`[slug]` => `_slug_`) and `...` with `` (`[...slug]` => `_---slug_`).
 * 4. We append the `.mjs` extension, so the file will always be an ESM module
 *
 * @param prefix string
 * @param facadeModuleId string
 * @param pages AllPagesData
 */
export function makeAstroPageEntryPointFileName(
	prefix: string,
	facadeModuleId: string,
	routes: RouteData[],
) {
	const pageModuleId = facadeModuleId
		.replace(prefix, '')
		.replace(ASTRO_PAGE_EXTENSION_POST_PATTERN, '.');
	const route = routes.find((routeData) => routeData.component === pageModuleId);
	const name = route?.route ?? pageModuleId;
	return `pages${name
		.replace(/\/$/, '/index')
		.replaceAll(/[[\]]/g, '_')
		.replaceAll('...', '---')}.astro.mjs`;
}<|MERGE_RESOLUTION|>--- conflicted
+++ resolved
@@ -1,12 +1,7 @@
 import fs from 'node:fs';
 import path from 'node:path';
 import { fileURLToPath, pathToFileURL } from 'node:url';
-<<<<<<< HEAD
-import colors from 'picocolors';
-=======
-import { teardown } from '@astrojs/compiler';
 import colors from 'piccolore';
->>>>>>> 50c528d7
 import { glob } from 'tinyglobby';
 import * as vite from 'vite';
 import { type BuildInternals, createBuildInternals } from '../../core/build/internal.js';
