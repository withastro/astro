--- conflicted
+++ resolved
@@ -208,17 +208,7 @@
 
 		const { internals, prerenderOutputDir } = await viteBuild(opts);
 
-<<<<<<< HEAD
-		const hasServerIslands = this.settings.serverIslandNameMap.size > 0;
-		// Error if there are server islands but no adapter provided.
-		if (hasServerIslands && this.settings.buildOutput !== 'server') {
-			throw new AstroError(AstroErrorData.NoAdapterInstalledServerIslands);
-		}
-
 		await staticBuild(opts, internals, prerenderOutputDir);
-=======
-		await staticBuild(opts, internals, ssrOutputChunkNames);
->>>>>>> 0834318e
 
 		// Write any additionally generated assets to disk.
 		this.timer.assetsStart = performance.now();
