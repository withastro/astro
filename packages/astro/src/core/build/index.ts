--- conflicted
+++ resolved
@@ -3,7 +3,6 @@
 import { performance } from 'node:perf_hooks';
 import { fileURLToPath } from 'node:url';
 import type * as vite from 'vite';
-<<<<<<< HEAD
 import type {
 	AstroConfig,
 	AstroInlineConfig,
@@ -11,25 +10,18 @@
 	ManifestData,
 	RuntimeMode,
 } from '../../@types/astro';
+import { injectImageEndpoint } from '../../assets/internal.js';
 import { telemetry } from '../../events/index.js';
 import { eventCliSession } from '../../events/session.js';
-=======
-import type yargs from 'yargs-parser';
-import type { AstroConfig, AstroSettings, ManifestData, RuntimeMode } from '../../@types/astro';
-import { injectImageEndpoint } from '../../assets/internal.js';
->>>>>>> 73eb4dfe
 import {
 	runHookBuildDone,
 	runHookBuildStart,
 	runHookConfigDone,
 	runHookConfigSetup,
 } from '../../integrations/index.js';
-<<<<<<< HEAD
+import { isServerLikeOutput } from '../../prerender/utils.js';
 import { resolveConfig } from '../config/config.js';
 import { createSettings } from '../config/settings.js';
-=======
-import { isServerLikeOutput } from '../../prerender/utils.js';
->>>>>>> 73eb4dfe
 import { createVite } from '../create-vite.js';
 import { debug, info, levels, timerMessage, warn, type LogOptions } from '../logger/core.js';
 import { apply as applyPolyfill } from '../polyfill.js';
@@ -58,7 +50,7 @@
 	const { userConfig, astroConfig } = await resolveConfig(inlineConfig ?? {}, 'build');
 	telemetry.record(eventCliSession('build', userConfig));
 
-	const settings = createSettings(astroConfig, 'build', fileURLToPath(astroConfig.root));
+	const settings = createSettings(astroConfig, fileURLToPath(astroConfig.root));
 
 	const builder = new AstroBuilder(settings, options, inlineConfig?.mode);
 	await builder.run();
