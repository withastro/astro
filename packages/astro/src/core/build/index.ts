--- conflicted
+++ resolved
@@ -144,13 +144,6 @@
 		);
 		await runHookConfigDone({ settings: this.settings, logger: logger });
 
-<<<<<<< HEAD
-		const { syncContentCollections } = await import('../sync/index.js');
-		const syncRet = await syncContentCollections(this.settings, { logger: logger, fs });
-		if (syncRet !== 0) {
-			return process.exit(syncRet);
-		}
-=======
 		const { syncInternal } = await import('../sync/index.js');
 		await syncInternal({
 			settings: this.settings,
@@ -162,7 +155,6 @@
 		globalDataStore.set(dataStore);
 		await syncContentLayer({ settings: this.settings, logger: logger });
 
->>>>>>> 166479a9
 		return { viteConfig };
 	}
 
