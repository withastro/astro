<<<<<<< HEAD
import type { OutputAsset, OutputChunk, RollupOutput } from 'rollup';
import type { PageBuildData } from './types';
import type { AstroConfig, AstroRenderer, ComponentInstance, EndpointHandler, SSRLoadedRenderer } from '../../@types/astro';
import type { StaticBuildOptions, SingleFileBuiltModule } from './types';
import type { BuildInternals } from '../../core/build/internal.js';
import type { RenderOptions } from '../../core/render/core';

=======
>>>>>>> eb4ac82a
import fs from 'fs';
import { bgMagenta, black, cyan, dim, magenta } from 'kleur/colors';
import npath from 'path';
import type { OutputAsset, OutputChunk, RollupOutput } from 'rollup';
import { fileURLToPath } from 'url';
import type { AstroConfig, AstroRenderer, ComponentInstance, EndpointHandler, SSRLoadedRenderer } from '../../@types/astro';
import type { BuildInternals } from '../../core/build/internal.js';
import { debug, error, info } from '../../core/logger.js';
import { prependForwardSlash } from '../../core/path.js';
import type { RenderOptions } from '../../core/render/core';
import { resolveDependency } from '../../core/util.js';
import { BEFORE_HYDRATION_SCRIPT_ID } from '../../vite-plugin-scripts/index.js';
import { call as callEndpoint } from '../endpoint/index.js';
import { render } from '../render/core.js';
import { createLinkStylesheetElementSet, createModuleScriptElementWithSrcSet } from '../render/ssr-element.js';
<<<<<<< HEAD
import { getOutRoot, getOutFolder, getOutFile, getServerRoot } from './common.js';
import { getPageDataByComponent, eachPageData } from './internal.js';
import { bgMagenta, black, cyan, dim, magenta } from 'kleur/colors';
=======
import { getOutFile, getOutFolder, getOutRoot } from './common.js';
import type { PageBuildData, StaticBuildOptions } from './types';
>>>>>>> eb4ac82a
import { getTimeStat } from './util.js';

// Render is usually compute, which Node.js can't parallelize well.
// In real world testing, dropping from 10->1 showed a notiable perf
// improvement. In the future, we can revisit a smarter parallel
// system, possibly one that parallelizes if async IO is detected.
const MAX_CONCURRENT_RENDERS = 1;

// Throttle the rendering a paths to prevents creating too many Promises on the microtask queue.
function* throttle(max: number, inPaths: string[]) {
	let tmp = [];
	let i = 0;
	for (let path of inPaths) {
		tmp.push(path);
		if (i === max) {
			yield tmp;
			// Empties the array, to avoid allocating a new one.
			tmp.length = 0;
			i = 0;
		} else {
			i++;
		}
	}

	// If tmp has items in it, that means there were less than {max} paths remaining
	// at the end, so we need to yield these too.
	if (tmp.length) {
		yield tmp;
	}
}

// Gives back a facadeId that is relative to the root.
// ie, src/pages/index.astro instead of /Users/name..../src/pages/index.astro
export function rootRelativeFacadeId(facadeId: string, astroConfig: AstroConfig): string {
	return facadeId.slice(fileURLToPath(astroConfig.projectRoot).length);
}

// Determines of a Rollup chunk is an entrypoint page.
export function chunkIsPage(astroConfig: AstroConfig, output: OutputAsset | OutputChunk, internals: BuildInternals) {
	if (output.type !== 'chunk') {
		return false;
	}
	const chunk = output as OutputChunk;
	if (chunk.facadeModuleId) {
		const facadeToEntryId = prependForwardSlash(rootRelativeFacadeId(chunk.facadeModuleId, astroConfig));
		return internals.entrySpecifierToBundleMap.has(facadeToEntryId);
	}
	return false;
}

export async function generatePages(result: RollupOutput, opts: StaticBuildOptions, internals: BuildInternals, facadeIdToPageDataMap: Map<string, PageBuildData>) {
	info(opts.logging, null, `\n${bgMagenta(black(' generating static routes '))}\n`);

	const ssr = !!opts.astroConfig._ctx.adapter?.serverEntrypoint;
	const outFolder = ssr ? getServerRoot(opts.astroConfig) : getOutRoot(opts.astroConfig);
	const ssrEntryURL = new URL(`./entry.mjs?time=${Date.now()}`, outFolder);
	const ssrEntry = await import(ssrEntryURL.toString());

	for(const pageData of eachPageData(internals)) {
		await generatePage(opts, internals, pageData, ssrEntry);
	}
}

async function generatePage(
	//output: OutputChunk,
	opts: StaticBuildOptions,
	internals: BuildInternals,
	pageData: PageBuildData,
	ssrEntry: SingleFileBuiltModule
) {
  let timeStart = performance.now();
	const renderers = ssrEntry.renderers;

	const pageInfo = getPageDataByComponent(internals, pageData.route.component);
	const linkIds: string[] = Array.from(pageInfo?.css ?? []);
	const hoistedId = pageInfo?.hoistedScript ?? null;

	const pageModule = ssrEntry.pageMap.get(pageData.component);

	if(!pageModule) {
		throw new Error(`Unable to find the module for ${pageData.component}. This is unexpected and likely a bug in Astro, please report.`);
	}

	const generationOptions: Readonly<GeneratePathOptions> = {
		pageData,
		internals,
		linkIds,
		hoistedId,
		mod: pageModule,
		renderers,
	};

	const icon = pageData.route.type === 'page' ? cyan('</>') : magenta('{-}');
	info(opts.logging, null, `${icon} ${pageData.route.component}`);

	// Throttle the paths to avoid overloading the CPU with too many tasks.
	const renderPromises = [];
	for (const paths of throttle(MAX_CONCURRENT_RENDERS, pageData.paths)) {
		for (const path of paths) {
			renderPromises.push(generatePath(path, opts, generationOptions));
		}
		// This blocks generating more paths until these 10 complete.
		await Promise.all(renderPromises);
		const timeEnd = performance.now();
		const timeChange = getTimeStat(timeStart, timeEnd);
		let shouldLogTimeChange = !getTimeStat(timeStart, timeEnd).startsWith('0');
		for (const path of paths) {
			const timeIncrease = shouldLogTimeChange ? ` ${dim(`+${timeChange}`)}` : '';
			info(opts.logging, null, `    ${dim('┃')} ${path}${timeIncrease}`);
			// Should only log build time on the first generated path
			// Logging for all generated paths adds extra noise
			shouldLogTimeChange = false;
		}
		// Reset timeStart for the next batch of rendered paths
		timeStart = performance.now();
		// This empties the array without allocating a new one.
		renderPromises.length = 0;
	}
}

interface GeneratePathOptions {
	pageData: PageBuildData;
	internals: BuildInternals;
	linkIds: string[];
	hoistedId: string | null;
	mod: ComponentInstance;
	renderers: SSRLoadedRenderer[];
}

function addPageName(pathname: string, opts: StaticBuildOptions): void {
	opts.pageNames.push(pathname.replace(/\/?$/, '/').replace(/^\//, ''));
}

async function generatePath(pathname: string, opts: StaticBuildOptions, gopts: GeneratePathOptions) {
	const { astroConfig, logging, origin, routeCache } = opts;
	const { mod, internals, linkIds, hoistedId, pageData, renderers } = gopts;

	// This adds the page name to the array so it can be shown as part of stats.
	if (pageData.route.type === 'page') {
		addPageName(pathname, opts);
	}

	debug('build', `Generating: ${pathname}`);

	const site = astroConfig.buildOptions.site;
	const links = createLinkStylesheetElementSet(linkIds.reverse(), site);
	const scripts = createModuleScriptElementWithSrcSet(hoistedId ? [hoistedId] : [], site);

	// Add all injected scripts to the page.
	for (const script of astroConfig._ctx.scripts) {
		if (script.stage === 'head-inline') {
			scripts.add({
				props: {},
				children: script.content,
			});
		}
	}

	try {
		const options: RenderOptions = {
			legacyBuild: false,
			links,
			logging,
			markdownRender: astroConfig.markdownOptions.render,
			mod,
			origin,
			pathname,
			scripts,
			renderers,
			async resolve(specifier: string) {
				const hashedFilePath = internals.entrySpecifierToBundleMap.get(specifier);
				if (typeof hashedFilePath !== 'string') {
					// If no "astro:scripts/before-hydration.js" script exists in the build,
					// then we can assume that no before-hydration scripts are needed.
					// Return this as placeholder, which will be ignored by the browser.
					// TODO: In the future, we hope to run this entire script through Vite,
					// removing the need to maintain our own custom Vite-mimic resolve logic.
					if (specifier === BEFORE_HYDRATION_SCRIPT_ID) {
						return 'data:text/javascript;charset=utf-8,//[no before-hydration script]';
					}
					throw new Error(`Cannot find the built path for ${specifier}`);
				}
				const relPath = npath.posix.relative(pathname, '/' + hashedFilePath);
				const fullyRelativePath = relPath[0] === '.' ? relPath : './' + relPath;
				return fullyRelativePath;
			},
			method: 'GET',
			headers: new Headers(),
			route: pageData.route,
			routeCache,
			site: astroConfig.buildOptions.site,
			ssr: opts.astroConfig.buildOptions.experimentalSsr,
		};

		let body: string;
		if (pageData.route.type === 'endpoint') {
			const result = await callEndpoint(mod as unknown as EndpointHandler, options);

			if (result.type === 'response') {
				throw new Error(`Returning a Response from an endpoint is not supported in SSG mode.`);
			}
			body = result.body;
		} else {
			const result = await render(options);

			// If there's a redirect or something, just do nothing.
			if (result.type !== 'html') {
				return;
			}
			body = result.html;
		}

		const outFolder = getOutFolder(astroConfig, pathname, pageData.route.type);
		const outFile = getOutFile(astroConfig, outFolder, pathname, pageData.route.type);
		await fs.promises.mkdir(outFolder, { recursive: true });
		await fs.promises.writeFile(outFile, body, 'utf-8');
	} catch (err) {
		error(opts.logging, 'build', `Error rendering:`, err);
	}
}<|MERGE_RESOLUTION|>--- conflicted
+++ resolved
@@ -1,13 +1,10 @@
-<<<<<<< HEAD
 import type { OutputAsset, OutputChunk, RollupOutput } from 'rollup';
 import type { PageBuildData } from './types';
 import type { AstroConfig, AstroRenderer, ComponentInstance, EndpointHandler, SSRLoadedRenderer } from '../../@types/astro';
-import type { StaticBuildOptions, SingleFileBuiltModule } from './types';
+import type { PageBuildData, StaticBuildOptions, SingleFileBuiltModule } from './types';
 import type { BuildInternals } from '../../core/build/internal.js';
 import type { RenderOptions } from '../../core/render/core';
 
-=======
->>>>>>> eb4ac82a
 import fs from 'fs';
 import { bgMagenta, black, cyan, dim, magenta } from 'kleur/colors';
 import npath from 'path';
@@ -23,14 +20,9 @@
 import { call as callEndpoint } from '../endpoint/index.js';
 import { render } from '../render/core.js';
 import { createLinkStylesheetElementSet, createModuleScriptElementWithSrcSet } from '../render/ssr-element.js';
-<<<<<<< HEAD
-import { getOutRoot, getOutFolder, getOutFile, getServerRoot } from './common.js';
+import { getOutFile, getOutRoot, getOutFolder, getOutFile, getServerRoot } from './common.js';
 import { getPageDataByComponent, eachPageData } from './internal.js';
 import { bgMagenta, black, cyan, dim, magenta } from 'kleur/colors';
-=======
-import { getOutFile, getOutFolder, getOutRoot } from './common.js';
-import type { PageBuildData, StaticBuildOptions } from './types';
->>>>>>> eb4ac82a
 import { getTimeStat } from './util.js';
 
 // Render is usually compute, which Node.js can't parallelize well.
