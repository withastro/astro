--- conflicted
+++ resolved
@@ -77,10 +77,7 @@
 			internals,
 			renderers.renderers as SSRLoadedRenderer[],
 			middleware,
-<<<<<<< HEAD
 			options.key,
-=======
->>>>>>> 685361f3
 		);
 	}
 	const pipeline = BuildPipeline.create({ internals, manifest, options });
@@ -525,10 +522,7 @@
 	internals: BuildInternals,
 	renderers: SSRLoadedRenderer[],
 	middleware: MiddlewareHandler,
-<<<<<<< HEAD
 	key: Promise<CryptoKey>
-=======
->>>>>>> 685361f3
 ): SSRManifest {
 	let i18nManifest: SSRManifestI18n | undefined = undefined;
 	if (settings.config.i18n) {
