import * as colors from 'kleur/colors';
import { bgGreen, black, cyan, dim, green, magenta } from 'kleur/colors';
import fs from 'node:fs';
import os from 'node:os';
import { fileURLToPath } from 'node:url';
import PQueue from 'p-queue';
import type { OutputAsset, OutputChunk } from 'rollup';
import type { BufferEncoding } from 'vfile';
import type {
	AstroSettings,
	ComponentInstance,
	GetStaticPathsItem,
	MiddlewareEndpointHandler,
	RouteData,
	RouteType,
	SSRError,
	SSRLoadedRenderer,
	SSRManifest,
} from '../../@types/astro.js';
import {
	generateImagesForPath,
	getStaticImageList,
	prepareAssetsGenerationEnv,
} from '../../assets/build/generate.js';
import { hasPrerenderedPages, type BuildInternals } from '../../core/build/internal.js';
import {
	isRelativePath,
	joinPaths,
	prependForwardSlash,
	removeLeadingForwardSlash,
	removeTrailingForwardSlash,
} from '../../core/path.js';
import { runHookBuildGenerated } from '../../integrations/index.js';
import { getOutputDirectory, isServerLikeOutput } from '../../prerender/utils.js';
import { PAGE_SCRIPT_ID } from '../../vite-plugin-scripts/index.js';
import { AstroError, AstroErrorData } from '../errors/index.js';
import {
	RedirectSinglePageBuiltModule,
	getRedirectLocationOrThrow,
	routeIsRedirect,
} from '../redirects/index.js';
<<<<<<< HEAD
import { computePreferredLocale, createRenderContext } from '../render/index.js';
=======
import { createRenderContext } from '../render/index.js';
>>>>>>> 3caa60e3
import { callGetStaticPaths } from '../render/route-cache.js';
import {
	createAssetLink,
	createModuleScriptsSet,
	createStylesheetElementSet,
} from '../render/ssr-element.js';
import { createRequest } from '../request.js';
import { matchRoute } from '../routing/match.js';
import { getOutputFilename } from '../util.js';
import { BuildPipeline } from './buildPipeline.js';
import { getOutDirWithinCwd, getOutFile, getOutFolder } from './common.js';
import {
	cssOrder,
	getEntryFilePathFromComponentPath,
	getPageDataByComponent,
	mergeInlineCss,
} from './internal.js';
import type {
	PageBuildData,
	SinglePageBuiltModule,
	StaticBuildOptions,
	StylesheetAsset,
} from './types.js';
import { getTimeStat, shouldAppendForwardSlash } from './util.js';
import { createI18nMiddleware } from '../../i18n/middleware.js';
import { sequence } from '../middleware/index.js';
import { routeIsFallback } from '../redirects/helpers.js';
import type { SSRManifestI18n } from '../app/types.js';

function createEntryURL(filePath: string, outFolder: URL) {
	return new URL('./' + filePath + `?time=${Date.now()}`, outFolder);
}

async function getEntryForRedirectRoute(
	route: RouteData,
	internals: BuildInternals,
	outFolder: URL
): Promise<SinglePageBuiltModule> {
	if (route.type !== 'redirect') {
		throw new Error(`Expected a redirect route.`);
	}
	if (route.redirectRoute) {
		const filePath = getEntryFilePathFromComponentPath(internals, route.redirectRoute.component);
		if (filePath) {
			const url = createEntryURL(filePath, outFolder);
			const ssrEntryPage: SinglePageBuiltModule = await import(url.toString());
			return ssrEntryPage;
		}
	}

	return RedirectSinglePageBuiltModule;
}

async function getEntryForFallbackRoute(
	route: RouteData,
	internals: BuildInternals,
	outFolder: URL
): Promise<SinglePageBuiltModule> {
	if (route.type !== 'fallback') {
		throw new Error(`Expected a redirect route.`);
	}
	if (route.redirectRoute) {
		const filePath = getEntryFilePathFromComponentPath(internals, route.redirectRoute.component);
		if (filePath) {
			const url = createEntryURL(filePath, outFolder);
			const ssrEntryPage: SinglePageBuiltModule = await import(url.toString());
			return ssrEntryPage;
		}
	}

	return RedirectSinglePageBuiltModule;
}

function shouldSkipDraft(pageModule: ComponentInstance, settings: AstroSettings): boolean {
	return (
		// Drafts are disabled
		!settings.config.markdown.drafts &&
		// This is a draft post
		'frontmatter' in pageModule &&
		(pageModule as any).frontmatter?.draft === true
	);
}

// Gives back a facadeId that is relative to the root.
// ie, src/pages/index.astro instead of /Users/name..../src/pages/index.astro
export function rootRelativeFacadeId(facadeId: string, settings: AstroSettings): string {
	return facadeId.slice(fileURLToPath(settings.config.root).length);
}

// Determines of a Rollup chunk is an entrypoint page.
export function chunkIsPage(
	settings: AstroSettings,
	output: OutputAsset | OutputChunk,
	internals: BuildInternals
) {
	if (output.type !== 'chunk') {
		return false;
	}
	const chunk = output;
	if (chunk.facadeModuleId) {
		const facadeToEntryId = prependForwardSlash(
			rootRelativeFacadeId(chunk.facadeModuleId, settings)
		);
		return internals.entrySpecifierToBundleMap.has(facadeToEntryId);
	}
	return false;
}

export async function generatePages(opts: StaticBuildOptions, internals: BuildInternals) {
	const timer = performance.now();
	const ssr = isServerLikeOutput(opts.settings.config);
	let manifest: SSRManifest;
	if (ssr) {
		manifest = await BuildPipeline.retrieveManifest(opts, internals);
	} else {
		const baseDirectory = getOutputDirectory(opts.settings.config);
		const renderersEntryUrl = new URL('renderers.mjs', baseDirectory);
		const renderers = await import(renderersEntryUrl.toString());
		manifest = createBuildManifest(
			opts.settings,
			internals,
			renderers.renderers as SSRLoadedRenderer[]
		);
	}
	const pipeline = new BuildPipeline(opts, internals, manifest);

	const outFolder = ssr
		? opts.settings.config.build.server
		: getOutDirWithinCwd(opts.settings.config.outDir);

	const logger = pipeline.getLogger();
	// HACK! `astro:assets` relies on a global to know if its running in dev, prod, ssr, ssg, full moon
	// If we don't delete it here, it's technically not impossible (albeit improbable) for it to leak
	if (ssr && !hasPrerenderedPages(internals)) {
		delete globalThis?.astroAsset?.addStaticImage;
		return;
	}

	const verb = ssr ? 'prerendering' : 'generating';
	logger.info(null, `\n${bgGreen(black(` ${verb} static routes `))}`);
	const builtPaths = new Set<string>();
	const pagesToGenerate = pipeline.retrieveRoutesToGenerate();
	if (ssr) {
		for (const [pageData, filePath] of pagesToGenerate) {
			if (pageData.route.prerender) {
				const ssrEntryURLPage = createEntryURL(filePath, outFolder);
				const ssrEntryPage = await import(ssrEntryURLPage.toString());
				if (
					// TODO: remove in Astro 4.0
					opts.settings.config.build.split ||
					opts.settings.adapter?.adapterFeatures?.functionPerRoute
				) {
					// forcing to use undefined, so we fail in an expected way if the module is not even there.
					const ssrEntry = ssrEntryPage?.pageModule;
					if (ssrEntry) {
						await generatePage(pageData, ssrEntry, builtPaths, pipeline);
					} else {
						throw new Error(
							`Unable to find the manifest for the module ${ssrEntryURLPage.toString()}. This is unexpected and likely a bug in Astro, please report.`
						);
					}
				} else {
					const ssrEntry = ssrEntryPage as SinglePageBuiltModule;
					await generatePage(pageData, ssrEntry, builtPaths, pipeline);
				}
			}
		}
	} else {
		for (const [pageData, filePath] of pagesToGenerate) {
			if (routeIsRedirect(pageData.route)) {
				const entry = await getEntryForRedirectRoute(pageData.route, internals, outFolder);
				await generatePage(pageData, entry, builtPaths, pipeline);
			} else if (routeIsFallback(pageData.route)) {
				const entry = await getEntryForFallbackRoute(pageData.route, internals, outFolder);
				await generatePage(pageData, entry, builtPaths, pipeline);
<<<<<<< HEAD
			} else if (routeIsFallback(pageData.route)) {
				const entry = await getEntryForFallbackRoute(pageData.route, internals, outFolder);
				await generatePage(pageData, entry, builtPaths, pipeline);
=======
>>>>>>> 3caa60e3
			} else {
				const ssrEntryURLPage = createEntryURL(filePath, outFolder);
				const entry: SinglePageBuiltModule = await import(ssrEntryURLPage.toString());

				await generatePage(pageData, entry, builtPaths, pipeline);
			}
		}
	}

	logger.info(null, dim(`Completed in ${getTimeStat(timer, performance.now())}.\n`));

	const staticImageList = getStaticImageList();
	if (staticImageList.size) {
		logger.info(null, `\n${bgGreen(black(` generating optimized images `))}`);

		const totalCount = Array.from(staticImageList.values())
			.map((x) => x.size)
			.reduce((a, b) => a + b, 0);
		const cpuCount = os.cpus().length;
		const assetsCreationEnvironment = await prepareAssetsGenerationEnv(pipeline, totalCount);
		const queue = new PQueue({ concurrency: cpuCount });

		const assetsTimer = performance.now();
		for (const [originalPath, transforms] of staticImageList) {
			await generateImagesForPath(originalPath, transforms, assetsCreationEnvironment, queue);
		}

		await queue.onIdle();
		const assetsTimeEnd = performance.now();
		logger.info(null, dim(`Completed in ${getTimeStat(assetsTimer, assetsTimeEnd)}.\n`));

		delete globalThis?.astroAsset?.addStaticImage;
	}

	await runHookBuildGenerated({
		config: opts.settings.config,
		logger: pipeline.getLogger(),
	});
}

async function generatePage(
	pageData: PageBuildData,
	ssrEntry: SinglePageBuiltModule,
	builtPaths: Set<string>,
	pipeline: BuildPipeline
) {
	let timeStart = performance.now();
	const logger = pipeline.getLogger();
	const config = pipeline.getConfig();
	const pageInfo = getPageDataByComponent(pipeline.getInternals(), pageData.route.component);

	// may be used in the future for handling rel=modulepreload, rel=icon, rel=manifest etc.
	const linkIds: [] = [];
	const scripts = pageInfo?.hoistedScript ?? null;
	const styles = pageData.styles
		.sort(cssOrder)
		.map(({ sheet }) => sheet)
		.reduce(mergeInlineCss, []);

	const pageModulePromise = ssrEntry.page;
	const onRequest = ssrEntry.onRequest;
	const i18nMiddleware = createI18nMiddleware(pipeline.getManifest().i18n);
	if (config.experimental.i18n && i18nMiddleware) {
		if (onRequest) {
			pipeline.setMiddlewareFunction(
				sequence(i18nMiddleware, onRequest as MiddlewareEndpointHandler)
			);
		} else {
			pipeline.setMiddlewareFunction(i18nMiddleware);
		}
	} else if (onRequest) {
		pipeline.setMiddlewareFunction(onRequest as MiddlewareEndpointHandler);
	}
	if (!pageModulePromise) {
		throw new Error(
			`Unable to find the module for ${pageData.component}. This is unexpected and likely a bug in Astro, please report.`
		);
	}
	const pageModule = await pageModulePromise();
	if (shouldSkipDraft(pageModule, pipeline.getSettings())) {
		logger.info(null, `${magenta('⚠️')}  Skipping draft ${pageData.route.component}`);
		// TODO: Remove in Astro 4.0
		logger.warn(
			'astro',
			`The drafts feature is deprecated. You should migrate to content collections instead. See https://docs.astro.build/en/guides/content-collections/#filtering-collection-queries for more information.`
		);
		return;
	}

	const generationOptions: Readonly<GeneratePathOptions> = {
		pageData,
		linkIds,
		scripts,
		styles,
		mod: pageModule,
	};

	const icon =
		pageData.route.type === 'page' ||
		pageData.route.type === 'redirect' ||
		pageData.route.type === 'fallback'
			? green('▶')
			: magenta('λ');
	if (isRelativePath(pageData.route.component)) {
		logger.info(null, `${icon} ${pageData.route.route}`);
	} else {
		logger.info(null, `${icon} ${pageData.route.component}`);
	}

	// Get paths for the route, calling getStaticPaths if needed.
	const paths = await getPathsForRoute(pageData, pageModule, pipeline, builtPaths);

	let prevTimeEnd = timeStart;
	for (let i = 0; i < paths.length; i++) {
		const path = paths[i];
		await generatePath(path, generationOptions, pipeline);
		const timeEnd = performance.now();
		const timeChange = getTimeStat(prevTimeEnd, timeEnd);
		const timeIncrease = `(+${timeChange})`;
		const filePath = getOutputFilename(pipeline.getConfig(), path, pageData.route.type);
		const lineIcon = i === paths.length - 1 ? '└─' : '├─';
		logger.info(null, `  ${cyan(lineIcon)} ${dim(filePath)} ${dim(timeIncrease)}`);
		prevTimeEnd = timeEnd;
	}
}

async function getPathsForRoute(
	pageData: PageBuildData,
	mod: ComponentInstance,
	pipeline: BuildPipeline,
	builtPaths: Set<string>
): Promise<Array<string>> {
	const opts = pipeline.getStaticBuildOptions();
	const logger = pipeline.getLogger();
	let paths: Array<string> = [];
	if (pageData.route.pathname) {
		paths.push(pageData.route.pathname);
		builtPaths.add(pageData.route.pathname);
	} else {
		const route = pageData.route;
		const staticPaths = await callGetStaticPaths({
			mod,
			route,
			routeCache: opts.routeCache,
			logger,
			ssr: isServerLikeOutput(opts.settings.config),
		}).catch((err) => {
			logger.debug('build', `├── ${colors.bold(colors.red('✗'))} ${route.component}`);
			throw err;
		});

		const label = staticPaths.length === 1 ? 'page' : 'pages';
		logger.debug(
			'build',
			`├── ${colors.bold(colors.green('✔'))} ${route.component} → ${colors.magenta(
				`[${staticPaths.length} ${label}]`
			)}`
		);

		paths = staticPaths
			.map((staticPath) => {
				try {
					return route.generate(staticPath.params);
				} catch (e) {
					if (e instanceof TypeError) {
						throw getInvalidRouteSegmentError(e, route, staticPath);
					}
					throw e;
				}
			})
			.filter((staticPath) => {
				// The path hasn't been built yet, include it
				if (!builtPaths.has(removeTrailingForwardSlash(staticPath))) {
					return true;
				}

				// The path was already built once. Check the manifest to see if
				// this route takes priority for the final URL.
				// NOTE: The same URL may match multiple routes in the manifest.
				// Routing priority needs to be verified here for any duplicate
				// paths to ensure routing priority rules are enforced in the final build.
				const matchedRoute = matchRoute(staticPath, opts.manifest);
				return matchedRoute === route;
			});

		// Add each path to the builtPaths set, to avoid building it again later.
		for (const staticPath of paths) {
			builtPaths.add(removeTrailingForwardSlash(staticPath));
		}
	}

	return paths;
}

function getInvalidRouteSegmentError(
	e: TypeError,
	route: RouteData,
	staticPath: GetStaticPathsItem
): AstroError {
	const invalidParam = e.message.match(/^Expected "([^"]+)"/)?.[1];
	const received = invalidParam ? staticPath.params[invalidParam] : undefined;
	let hint =
		'Learn about dynamic routes at https://docs.astro.build/en/core-concepts/routing/#dynamic-routes';
	if (invalidParam && typeof received === 'string') {
		const matchingSegment = route.segments.find(
			(segment) => segment[0]?.content === invalidParam
		)?.[0];
		const mightBeMissingSpread = matchingSegment?.dynamic && !matchingSegment?.spread;
		if (mightBeMissingSpread) {
			hint = `If the param contains slashes, try using a rest parameter: **[...${invalidParam}]**. Learn more at https://docs.astro.build/en/core-concepts/routing/#dynamic-routes`;
		}
	}
	return new AstroError({
		...AstroErrorData.InvalidDynamicRoute,
		message: invalidParam
			? AstroErrorData.InvalidDynamicRoute.message(
					route.route,
					JSON.stringify(invalidParam),
					JSON.stringify(received)
			  )
			: `Generated path for ${route.route} is invalid.`,
		hint,
	});
}

interface GeneratePathOptions {
	pageData: PageBuildData;
	linkIds: string[];
	scripts: { type: 'inline' | 'external'; value: string } | null;
	styles: StylesheetAsset[];
	mod: ComponentInstance;
}

function addPageName(pathname: string, opts: StaticBuildOptions): void {
	const trailingSlash = opts.settings.config.trailingSlash;
	const buildFormat = opts.settings.config.build.format;
	const pageName = shouldAppendForwardSlash(trailingSlash, buildFormat)
		? pathname.replace(/\/?$/, '/').replace(/^\//, '')
		: pathname.replace(/^\//, '');
	opts.pageNames.push(pageName);
}

function getUrlForPath(
	pathname: string,
	base: string,
	origin: string,
	format: 'directory' | 'file',
	routeType: RouteType
): URL {
	/**
	 * Examples:
	 * pathname: /, /foo
	 * base: /
	 */
	const ending = format === 'directory' ? '/' : '.html';
	let buildPathname: string;
	if (pathname === '/' || pathname === '') {
		buildPathname = base;
	} else if (routeType === 'endpoint') {
		const buildPathRelative = removeLeadingForwardSlash(pathname);
		buildPathname = joinPaths(base, buildPathRelative);
	} else {
		const buildPathRelative =
			removeTrailingForwardSlash(removeLeadingForwardSlash(pathname)) + ending;
		buildPathname = joinPaths(base, buildPathRelative);
	}
	const url = new URL(buildPathname, origin);
	return url;
}

async function generatePath(pathname: string, gopts: GeneratePathOptions, pipeline: BuildPipeline) {
	const manifest = pipeline.getManifest();
	const { mod, scripts: hoistedScripts, styles: _styles, pageData } = gopts;

	// This adds the page name to the array so it can be shown as part of stats.
	if (pageData.route.type === 'page') {
		addPageName(pathname, pipeline.getStaticBuildOptions());
	}

	pipeline.getEnvironment().logger.debug('build', `Generating: ${pathname}`);

	// may be used in the future for handling rel=modulepreload, rel=icon, rel=manifest etc.
	const links = new Set<never>();
	const scripts = createModuleScriptsSet(
		hoistedScripts ? [hoistedScripts] : [],
		manifest.base,
		manifest.assetsPrefix
	);
	const styles = createStylesheetElementSet(_styles, manifest.base, manifest.assetsPrefix);

	if (pipeline.getSettings().scripts.some((script) => script.stage === 'page')) {
		const hashedFilePath = pipeline.getInternals().entrySpecifierToBundleMap.get(PAGE_SCRIPT_ID);
		if (typeof hashedFilePath !== 'string') {
			throw new Error(`Cannot find the built path for ${PAGE_SCRIPT_ID}`);
		}
		const src = createAssetLink(hashedFilePath, manifest.base, manifest.assetsPrefix);
		scripts.add({
			props: { type: 'module', src },
			children: '',
		});
	}

	// Add all injected scripts to the page.
	for (const script of pipeline.getSettings().scripts) {
		if (script.stage === 'head-inline') {
			scripts.add({
				props: {},
				children: script.content,
			});
		}
	}

	const ssr = isServerLikeOutput(pipeline.getConfig());
	const url = getUrlForPath(
		pathname,
		pipeline.getConfig().base,
		pipeline.getStaticBuildOptions().origin,
		pipeline.getConfig().build.format,
		pageData.route.type
	);

	const request = createRequest({
		url,
		headers: new Headers(),
		logger: pipeline.getLogger(),
		ssr,
	});
	let currentLocale: undefined | string = undefined;
	if (pipeline.getConfig().experimental.i18n) {
		currentLocale = computePreferredLocale(request);
	}
	const renderContext = await createRenderContext({
		pathname,
		request,
		componentMetadata: manifest.componentMetadata,
		scripts,
		styles,
		links,
		route: pageData.route,
		env: pipeline.getEnvironment(),
		mod,
		preferredLocale: currentLocale,
	});

	let body: string | Uint8Array;
	let encoding: BufferEncoding | undefined;

	let response: Response;
	try {
		response = await pipeline.renderRoute(renderContext, mod);
	} catch (err) {
		if (!AstroError.is(err) && !(err as SSRError).id && typeof err === 'object') {
			(err as SSRError).id = pageData.component;
		}
		throw err;
	}

	if (response.status >= 300 && response.status < 400) {
		// If redirects is set to false, don't output the HTML
		if (!pipeline.getConfig().build.redirects) {
			return;
		}
		const locationSite = getRedirectLocationOrThrow(response.headers);
		const siteURL = pipeline.getConfig().site;
		const location = siteURL ? new URL(locationSite, siteURL) : locationSite;
		const fromPath = new URL(renderContext.request.url).pathname;
		// A short delay causes Google to interpret the redirect as temporary.
		// https://developers.google.com/search/docs/crawling-indexing/301-redirects#metarefresh
		const delay = response.status === 302 ? 2 : 0;
		body = `<!doctype html>
<title>Redirecting to: ${location}</title>
<meta http-equiv="refresh" content="${delay};url=${location}">
<meta name="robots" content="noindex">
<link rel="canonical" href="${location}">
<body>
	<a href="${location}">Redirecting from <code>${fromPath}</code> to <code>${location}</code></a>
</body>`;
		if (pipeline.getConfig().compressHTML === true) {
			body = body.replaceAll('\n', '');
		}
		// A dynamic redirect, set the location so that integrations know about it.
		if (pageData.route.type !== 'redirect') {
			pageData.route.redirect = location.toString();
		}
	} else {
		// If there's no body, do nothing
		if (!response.body) return;
		body = Buffer.from(await response.arrayBuffer());
		encoding = (response.headers.get('X-Astro-Encoding') as BufferEncoding | null) ?? 'utf-8';
	}

	const outFolder = getOutFolder(pipeline.getConfig(), pathname, pageData.route.type);
	const outFile = getOutFile(pipeline.getConfig(), outFolder, pathname, pageData.route.type);
	pageData.route.distURL = outFile;

	await fs.promises.mkdir(outFolder, { recursive: true });
	await fs.promises.writeFile(outFile, body, encoding);
}

/**
 * It creates a `SSRManifest` from the `AstroSettings`.
 *
 * Renderers needs to be pulled out from the page module emitted during the build.
 * @param settings
 * @param renderers
 */
export function createBuildManifest(
	settings: AstroSettings,
	internals: BuildInternals,
	renderers: SSRLoadedRenderer[]
): SSRManifest {
	let i18nManifest: SSRManifestI18n | undefined = undefined;
	if (settings.config.experimental.i18n) {
		i18nManifest = {
			fallback: settings.config.experimental.i18n.fallback,
			fallbackControl: settings.config.experimental.i18n.fallbackControl,
			defaultLocale: settings.config.experimental.i18n.defaultLocale,
			locales: settings.config.experimental.i18n.locales,
		};
	}
	return {
		assets: new Set(),
		entryModules: Object.fromEntries(internals.entrySpecifierToBundleMap.entries()),
		routes: [],
		adapterName: '',
		clientDirectives: settings.clientDirectives,
		compressHTML: settings.config.compressHTML,
		renderers,
		base: settings.config.base,
		assetsPrefix: settings.config.build.assetsPrefix,
		site: settings.config.site
			? new URL(settings.config.base, settings.config.site).toString()
			: settings.config.site,
		componentMetadata: internals.componentMetadata,
		i18n: i18nManifest,
	};
}<|MERGE_RESOLUTION|>--- conflicted
+++ resolved
@@ -39,11 +39,7 @@
 	getRedirectLocationOrThrow,
 	routeIsRedirect,
 } from '../redirects/index.js';
-<<<<<<< HEAD
 import { computePreferredLocale, createRenderContext } from '../render/index.js';
-=======
-import { createRenderContext } from '../render/index.js';
->>>>>>> 3caa60e3
 import { callGetStaticPaths } from '../render/route-cache.js';
 import {
 	createAssetLink,
@@ -117,6 +113,26 @@
 	return RedirectSinglePageBuiltModule;
 }
 
+async function getEntryForFallbackRoute(
+	route: RouteData,
+	internals: BuildInternals,
+	outFolder: URL
+): Promise<SinglePageBuiltModule> {
+	if (route.type !== 'fallback') {
+		throw new Error(`Expected a redirect route.`);
+	}
+	if (route.redirectRoute) {
+		const filePath = getEntryFilePathFromComponentPath(internals, route.redirectRoute.component);
+		if (filePath) {
+			const url = createEntryURL(filePath, outFolder);
+			const ssrEntryPage: SinglePageBuiltModule = await import(url.toString());
+			return ssrEntryPage;
+		}
+	}
+
+	return RedirectSinglePageBuiltModule;
+}
+
 function shouldSkipDraft(pageModule: ComponentInstance, settings: AstroSettings): boolean {
 	return (
 		// Drafts are disabled
@@ -219,12 +235,12 @@
 			} else if (routeIsFallback(pageData.route)) {
 				const entry = await getEntryForFallbackRoute(pageData.route, internals, outFolder);
 				await generatePage(pageData, entry, builtPaths, pipeline);
-<<<<<<< HEAD
 			} else if (routeIsFallback(pageData.route)) {
 				const entry = await getEntryForFallbackRoute(pageData.route, internals, outFolder);
 				await generatePage(pageData, entry, builtPaths, pipeline);
-=======
->>>>>>> 3caa60e3
+			} else if (routeIsFallback(pageData.route)) {
+				const entry = await getEntryForFallbackRoute(pageData.route, internals, outFolder);
+				await generatePage(pageData, entry, builtPaths, pipeline);
 			} else {
 				const ssrEntryURLPage = createEntryURL(filePath, outFolder);
 				const entry: SinglePageBuiltModule = await import(ssrEntryURLPage.toString());
