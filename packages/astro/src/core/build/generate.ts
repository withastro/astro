--- conflicted
+++ resolved
@@ -165,50 +165,7 @@
 		}
 	}
 
-<<<<<<< HEAD
-	try {
-		const url = new URL(origin + pathname);
-		const options: RenderOptions = {
-			legacyBuild: false,
-			links,
-			logging,
-			markdownRender: astroConfig.markdownOptions.render,
-			mod,
-			origin,
-			pathname,
-			scripts,
-			renderers,
-			async resolve(specifier: string) {
-				const hashedFilePath = internals.entrySpecifierToBundleMap.get(specifier);
-				if (typeof hashedFilePath !== 'string') {
-					// If no "astro:scripts/before-hydration.js" script exists in the build,
-					// then we can assume that no before-hydration scripts are needed.
-					// Return this as placeholder, which will be ignored by the browser.
-					// TODO: In the future, we hope to run this entire script through Vite,
-					// removing the need to maintain our own custom Vite-mimic resolve logic.
-					if (specifier === BEFORE_HYDRATION_SCRIPT_ID) {
-						return 'data:text/javascript;charset=utf-8,//[no before-hydration script]';
-					}
-					throw new Error(`Cannot find the built path for ${specifier}`);
-				}
-				const relPath = npath.posix.relative(pathname, '/' + hashedFilePath);
-				const fullyRelativePath = relPath[0] === '.' ? relPath : './' + relPath;
-				return fullyRelativePath;
-			},
-			request: createRequest({ url, headers: new Headers(), logging }),
-			route: pageData.route,
-			routeCache,
-			site: astroConfig.buildOptions.site,
-			ssr: opts.astroConfig.buildOptions.experimentalSsr,
-		};
-
-		let body: string;
-		if (pageData.route.type === 'endpoint') {
-			const result = await callEndpoint(mod as unknown as EndpointHandler, options);
-
-			if (result.type === 'response') {
-				throw new Error(`Returning a Response from an endpoint is not supported in SSG mode.`);
-=======
+	const url = new URL(origin + pathname);
 	const options: RenderOptions = {
 		legacyBuild: false,
 		links,
@@ -231,14 +188,12 @@
 					return 'data:text/javascript;charset=utf-8,//[no before-hydration script]';
 				}
 				throw new Error(`Cannot find the built path for ${specifier}`);
->>>>>>> 7d29feac
 			}
 			const relPath = npath.posix.relative(pathname, '/' + hashedFilePath);
 			const fullyRelativePath = relPath[0] === '.' ? relPath : './' + relPath;
 			return fullyRelativePath;
 		},
-		method: 'GET',
-		headers: new Headers(),
+		request: createRequest({ url, headers: new Headers(), logging }),
 		route: pageData.route,
 		routeCache,
 		site: astroConfig.buildOptions.site,
