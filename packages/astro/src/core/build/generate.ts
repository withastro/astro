import fs from 'node:fs';
import os from 'node:os';
import PLimit from 'p-limit';
import PQueue from 'p-queue';
import colors from 'picocolors';
import {
	generateImagesForPath,
	getStaticImageList,
	prepareAssetsGenerationEnv,
} from '../../assets/build/generate.js';
import {
	isRelativePath,
	joinPaths,
	removeLeadingForwardSlash,
	removeTrailingForwardSlash,
	trimSlashes,
} from '../../core/path.js';
import { runHookBuildGenerated, toIntegrationResolvedRoute } from '../../integrations/hooks.js';
import type { GetStaticPathsItem } from '../../types/public/common.js';
import type { AstroConfig } from '../../types/public/config.js';
import type { IntegrationResolvedRoute, RouteToHeaders } from '../../types/public/index.js';
import type { RouteData, RouteType, SSRError } from '../../types/public/internal.js';
import type { BaseApp } from '../app/base.js';
import type { SSRManifest } from '../app/types.js';
import { NoPrerenderedRoutesWithDomains } from '../errors/errors-data.js';
import { AstroError, AstroErrorData } from '../errors/index.js';
import { getRedirectLocationOrThrow, routeIsRedirect } from '../redirects/index.js';
import { callGetStaticPaths } from '../render/route-cache.js';
import { createRequest } from '../request.js';
import { redirectTemplate } from '../routing/3xx.js';
import { matchRoute } from '../routing/match.js';
import { stringifyParams } from '../routing/params.js';
import { getOutputFilename } from '../util.js';
import { getOutFile, getOutFolder } from './common.js';
import { type BuildInternals, hasPrerenderedPages } from './internal.js';
import { BuildPipeline } from './pipeline.js';
import type { SinglePageBuiltModule, StaticBuildOptions } from './types.js';
import { getTimeStat, shouldAppendForwardSlash } from './util.js';

export async function generatePages(
	options: StaticBuildOptions,
	internals: BuildInternals,
	prerenderOutputDir: URL,
) {
	const generatePagesTimer = performance.now();
	const ssr = options.settings.buildOutput === 'server';
	// Import from the single prerender entrypoint
	const prerenderEntryFileName = internals.prerenderEntryFileName;
	if (!prerenderEntryFileName) {
		throw new Error(
			`Prerender entry filename not found in build internals. This is likely a bug in Astro.`,
		);
	}
	const prerenderEntryUrl = new URL(prerenderEntryFileName, prerenderOutputDir);
	const prerenderEntry = await import(prerenderEntryUrl.toString());

	// Grab the manifest and create the pipeline
	const manifest: SSRManifest = prerenderEntry.manifest;
	const pipeline = BuildPipeline.create({ internals, manifest, options });
	const { config, logger } = pipeline;

	// HACK! `astro:assets` relies on a global to know if its running in dev, prod, ssr, ssg, full moon
	// If we don't delete it here, it's technically not impossible (albeit improbable) for it to leak
	if (ssr && !hasPrerenderedPages(internals)) {
		delete globalThis?.astroAsset?.addStaticImage;
	}

	const verb = ssr ? 'prerendering' : 'generating';
	logger.info('SKIP_FORMAT', `\n${colors.bgGreen(colors.black(` ${verb} static routes `))}`);
	const builtPaths = new Set<string>();
	const pagesToGenerate = pipeline.retrieveRoutesToGenerate();
	const routeToHeaders: RouteToHeaders = new Map();

	const app = prerenderEntry.app as BaseApp;
	const pageMap = prerenderEntry.pageMap as Map<string, () => Promise<SinglePageBuiltModule>>;

	if (ssr) {
		for (const [routeData, _] of pagesToGenerate) {
			if (routeData.prerender) {
				// i18n domains won't work with pre rendered routes at the moment, so we need to throw an error
				if (config.i18n?.domains && Object.keys(config.i18n.domains).length > 0) {
					throw new AstroError({
						...NoPrerenderedRoutesWithDomains,
						message: NoPrerenderedRoutesWithDomains.message(routeData.component),
					});
				}

				await generatePage(app, pageMap, routeData, builtPaths, pipeline, routeToHeaders);
			}
		}
	} else {
		for (const [routeData, _] of pagesToGenerate) {
			await generatePage(app, pageMap, routeData, builtPaths, pipeline, routeToHeaders);
		}
	}
	logger.info(
		null,
		colors.green(`✓ Completed in ${getTimeStat(generatePagesTimer, performance.now())}.\n`),
	);

	const staticImageList = getStaticImageList();
	if (staticImageList.size) {
		logger.info('SKIP_FORMAT', `${colors.bgGreen(colors.black(` generating optimized images `))}`);

		const totalCount = Array.from(staticImageList.values())
			.map((x) => x.transforms.size)
			.reduce((a, b) => a + b, 0);
		const cpuCount = os.cpus().length;
		const assetsCreationPipeline = await prepareAssetsGenerationEnv(pipeline, totalCount);
		const queue = new PQueue({ concurrency: Math.max(cpuCount, 1) });

		const assetsTimer = performance.now();
		for (const [originalPath, transforms] of staticImageList) {
			// Process each source image in parallel based on the queue’s concurrency
			// (`cpuCount`). Process each transform for a source image sequentially.
			//
			// # Design Decision:
			// We have 3 source images (A.png, B.png, C.png) and 3 transforms for
			// each:
			// ```
			// A1.png A2.png A3.png
			// B1.png B2.png B3.png
			// C1.png C2.png C3.png
			// ```
			//
			// ## Option 1
			// Enqueue all transforms indiscriminantly
			// ```
			// |_A1.png   |_B2.png   |_C1.png
			// |_B3.png   |_A2.png   |_C3.png
			// |_C2.png   |_A3.png   |_B1.png
			// ```
			// * Advantage: Maximum parallelism, saturate CPU
			// * Disadvantage: Spike in context switching
			//
			// ## Option 2
			// Enqueue all transforms, but constrain processing order by source image
			// ```
			// |_A3.png   |_B1.png   |_C2.png
			// |_A1.png   |_B3.png   |_C1.png
			// |_A2.png   |_B2.png   |_C3.png
			// ```
			// * Advantage: Maximum parallelism, saturate CPU (same as Option 1) in
			//   hope to avoid context switching
			// * Disadvantage: Context switching still occurs and performance still
			//   suffers
			//
			// ## Option 3
			// Enqueue each source image, but perform the transforms for that source
			// image sequentially
			// ```
			// \_A1.png   \_B1.png   \_C1.png
			//  \_A2.png   \_B2.png   \_C2.png
			//   \_A3.png   \_B3.png   \_C3.png
			// ```
			// * Advantage: Less context switching
			// * Disadvantage: If you have a low number of source images with high
			//   number of transforms then this is suboptimal.
			//
			// ## BEST OPTION:
			// **Option 3**. Most projects will have a higher number of source images
			// with a few transforms on each. Even though Option 2 should be faster
			// and _should_ prevent context switching, this was not observed in
			// nascent tests. Context switching was high and the overall performance
			// was half of Option 3.
			//
			// If looking to optimize further, please consider the following:
			// * Avoid `queue.add()` in an async for loop. Notice the `await
			//   queue.onIdle();` after this loop. We do not want to create a scenario
			//   where tasks are added to the queue after the queue.onIdle() resolves.
			//   This can break tests and create annoying race conditions.
			// * Exposing a concurrency property in `astro.config.mjs` to allow users
			//   to override Node’s os.cpus().length default.
			// * Create a proper performance benchmark for asset transformations of
			//   projects in varying sizes of source images and transforms.
			queue
				.add(() => generateImagesForPath(originalPath, transforms, assetsCreationPipeline))
				.catch((e) => {
					throw e;
				});
		}

		await queue.onIdle();
		const assetsTimeEnd = performance.now();
		logger.info(null, colors.green(`✓ Completed in ${getTimeStat(assetsTimer, assetsTimeEnd)}.\n`));

		delete globalThis?.astroAsset?.addStaticImage;
	}

	await runHookBuildGenerated({
		settings: options.settings,
		logger,
		experimentalRouteToHeaders: routeToHeaders,
	});
}

const THRESHOLD_SLOW_RENDER_TIME_MS = 500;

async function generatePage(
	app: BaseApp,
	pageMap: Map<string, () => Promise<SinglePageBuiltModule>>,
	routeData: RouteData,
	builtPaths: Set<string>,
	pipeline: BuildPipeline,
	routeToHeaders: RouteToHeaders,
) {
	// prepare information we need
	const { config, logger } = pipeline;

	async function generatePathWithLogs(
		path: string,
		route: RouteData,
		integrationRoute: IntegrationResolvedRoute,
		index: number,
		paths: string[],
		isConcurrent: boolean,
	) {
		const timeStart = performance.now();
		pipeline.logger.debug('build', `Generating: ${path}`);

		const filePath = getOutputFilename(config, path, routeData);
		const lineIcon =
			(index === paths.length - 1 && !isConcurrent) || paths.length === 1 ? '└─' : '├─';

		// Log the rendering path first if not concurrent. We'll later append the time taken to render.
		// We skip if it's concurrent as the logs may overlap
		if (!isConcurrent) {
			logger.info(null, `  ${colors.blue(lineIcon)} ${colors.dim(filePath)}`, false);
		}

		const created = await generatePath(
			app,
			path,
			pipeline,
			route,
			integrationRoute,
			routeToHeaders,
		);

		const timeEnd = performance.now();
		const isSlow = timeEnd - timeStart > THRESHOLD_SLOW_RENDER_TIME_MS;
		const timeIncrease = (isSlow ? colors.red : colors.dim)(`(+${getTimeStat(timeStart, timeEnd)})`);
		const notCreated =
			created === false ? colors.yellow('(file not created, response body was empty)') : '';

		if (isConcurrent) {
			logger.info(null, `  ${colors.blue(lineIcon)} ${colors.dim(filePath)} ${timeIncrease} ${notCreated}`);
		} else {
			logger.info('SKIP_FORMAT', ` ${timeIncrease} ${notCreated}`);
		}
	}

	// Now we explode the routes. A route render itself, and it can render its fallbacks (i18n routing)
	for (const route of eachRouteInRouteData(routeData)) {
		const integrationRoute = toIntegrationResolvedRoute(route, pipeline.manifest.trailingSlash);
		const icon =
			route.type === 'page' || route.type === 'redirect' || route.type === 'fallback'
				? colors.green('▶')
				: colors.magenta('λ');
		logger.info(null, `${icon} ${getPrettyRouteName(route)}`);

		// Get paths for the route, calling getStaticPaths if needed.
		const paths = await getPathsForRoute(route, routeData.component, pageMap, pipeline, builtPaths);

		// Generate each paths
		if (config.build.concurrency > 1) {
			const limit = PLimit(config.build.concurrency);
			const promises: Promise<void>[] = [];
			for (let i = 0; i < paths.length; i++) {
				const path = paths[i];
				promises.push(
					limit(() => generatePathWithLogs(path, route, integrationRoute, i, paths, true)),
				);
			}
			await Promise.all(promises);
		} else {
			for (let i = 0; i < paths.length; i++) {
				const path = paths[i];
				await generatePathWithLogs(path, route, integrationRoute, i, paths, false);
			}
		}
	}
}

function* eachRouteInRouteData(route: RouteData) {
	yield route;
	for (const fallbackRoute of route.fallbackRoutes) {
		yield fallbackRoute;
	}
}

async function getPathsForRoute(
	route: RouteData,
	componentPath: string,
	pageMap: Map<string, () => Promise<SinglePageBuiltModule>>,
	pipeline: BuildPipeline,
	builtPaths: Set<string>,
): Promise<Array<string>> {
	const { logger, options, routeCache, manifest } = pipeline;
	let paths: Array<string> = [];
	if (route.pathname) {
		paths.push(route.pathname);
		builtPaths.add(removeTrailingForwardSlash(route.pathname));
	} else {
		// Load page module only when we need it for getStaticPaths
		const pageModuleFn = pageMap.get(componentPath);
		if (!pageModuleFn) {
			throw new Error(
				`Unable to find module for ${componentPath}. This is unexpected and likely a bug in Astro, please report.`,
			);
		}
		const pageModule = await pageModuleFn();
		const mod = await pageModule.page();

		const staticPaths = await callGetStaticPaths({
			mod,
			route,
			routeCache,
<<<<<<< HEAD
			ssr: serverLike,
=======
			logger,
			ssr: manifest.serverLike,
>>>>>>> 536d4ba0
			base: manifest.base,
			trailingSlash: manifest.trailingSlash,
		}).catch((err) => {
			logger.error('build', `Failed to call getStaticPaths for ${route.component}`);
			throw err;
		});

		const label = staticPaths.length === 1 ? 'page' : 'pages';
		logger.debug(
			'build',
			`├── ${colors.bold(colors.green('√'))} ${route.component} → ${colors.magenta(`[${staticPaths.length} ${label}]`)}`,
		);

		paths = staticPaths
			.map((staticPath) => {
				try {
					return stringifyParams(staticPath.params, route, manifest.trailingSlash);
				} catch (e) {
					if (e instanceof TypeError) {
						throw getInvalidRouteSegmentError(e, route, staticPath);
					}
					throw e;
				}
			})
			.filter((staticPath) => {
				const normalized = removeTrailingForwardSlash(staticPath);
				// The path hasn't been built yet, include it
				if (!builtPaths.has(normalized)) {
					return true;
				}

				// The path was already built once. Check the manifest to see if
				// this route takes priority for the final URL.
				// NOTE: The same URL may match multiple routes in the manifest.
				// Routing priority needs to be verified here for any duplicate
				// paths to ensure routing priority rules are enforced in the final build.
				const matchedRoute = matchRoute(decodeURI(staticPath), options.routesList);

				if (!matchedRoute) {
					// No route matched this path, so we can skip it.
					return false;
				}

				if (matchedRoute === route) {
					// Current route is higher-priority. Include it for building.
					return true;
				}

				// Current route is lower-priority than matchedRoute.
				// Path will be skipped due to collision.
				if (pipeline.config.experimental.failOnPrerenderConflict) {
					throw new AstroError({
						...AstroErrorData.PrerenderRouteConflict,
						message: AstroErrorData.PrerenderRouteConflict.message(
							matchedRoute.route,
							route.route,
							normalized,
						),
						hint: AstroErrorData.PrerenderRouteConflict.hint(matchedRoute.route, route.route),
					});
				} else {
					const msg = AstroErrorData.PrerenderRouteConflict.message(
						matchedRoute.route,
						route.route,
						normalized,
					);
					logger.warn('build', msg);
				}

				return false;
			});

		// Add each path to the builtPaths set, to avoid building it again later.
		for (const staticPath of paths) {
			builtPaths.add(removeTrailingForwardSlash(staticPath));
		}
	}

	return paths;
}

function getInvalidRouteSegmentError(
	e: TypeError,
	route: RouteData,
	staticPath: GetStaticPathsItem,
): AstroError {
	const invalidParam = /^Expected "([^"]+)"/.exec(e.message)?.[1];
	const received = invalidParam ? staticPath.params[invalidParam] : undefined;
	let hint =
		'Learn about dynamic routes at https://docs.astro.build/en/core-concepts/routing/#dynamic-routes';
	if (invalidParam && typeof received === 'string') {
		const matchingSegment = route.segments.find(
			(segment) => segment[0]?.content === invalidParam,
		)?.[0];
		const mightBeMissingSpread = matchingSegment?.dynamic && !matchingSegment?.spread;
		if (mightBeMissingSpread) {
			hint = `If the param contains slashes, try using a rest parameter: **[...${invalidParam}]**. Learn more at https://docs.astro.build/en/core-concepts/routing/#dynamic-routes`;
		}
	}
	return new AstroError({
		...AstroErrorData.InvalidDynamicRoute,
		message: invalidParam
			? AstroErrorData.InvalidDynamicRoute.message(
					route.route,
					JSON.stringify(invalidParam),
					JSON.stringify(received),
				)
			: `Generated path for ${route.route} is invalid.`,
		hint,
	});
}

function addPageName(pathname: string, opts: StaticBuildOptions): void {
	const trailingSlash = opts.settings.config.trailingSlash;
	const buildFormat = opts.settings.config.build.format;
	const pageName = shouldAppendForwardSlash(trailingSlash, buildFormat)
		? pathname.replace(/\/?$/, '/').replace(/^\//, '')
		: pathname.replace(/^\//, '');
	opts.pageNames.push(pageName);
}

function getUrlForPath(
	pathname: string,
	base: string,
	origin: string,
	format: AstroConfig['build']['format'],
	trailingSlash: AstroConfig['trailingSlash'],
	routeType: RouteType,
): URL {
	/**
	 * Examples:
	 * pathname: /, /foo
	 * base: /
	 */

	let ending: string;
	switch (format) {
		case 'directory':
		case 'preserve': {
			ending = trailingSlash === 'never' ? '' : '/';
			break;
		}
		case 'file':
		default: {
			ending = '.html';
			break;
		}
	}
	let buildPathname: string;
	if (pathname === '/' || pathname === '') {
		buildPathname = base;
	} else if (routeType === 'endpoint') {
		const buildPathRelative = removeLeadingForwardSlash(pathname);
		buildPathname = joinPaths(base, buildPathRelative);
	} else {
		const buildPathRelative =
			removeTrailingForwardSlash(removeLeadingForwardSlash(pathname)) + ending;
		buildPathname = joinPaths(base, buildPathRelative);
	}
	return new URL(buildPathname, origin);
}

/**
 * Render a single pathname for a route using app.render()
 * @param app The pre-initialized Astro App
 * @param pathname The pathname to render
 * @param pipeline BuildPipeline for metadata
 * @param route The route data
 * @return {Promise<boolean | undefined>} If `false` the file hasn't been created. If `undefined` it's expected to not be created.
 */
async function generatePath(
	app: BaseApp,
	pathname: string,
	pipeline: BuildPipeline,
	route: RouteData,
	integrationRoute: IntegrationResolvedRoute,
	routeToHeaders: RouteToHeaders,
): Promise<boolean | undefined> {
	const { config, logger, options } = pipeline;
	logger.debug('build', `Generating: ${pathname}`);

	// This adds the page name to the array so it can be shown as part of stats.
	if (route.type === 'page') {
		addPageName(pathname, options);
	}

	// Do not render the fallback route if there is already a translated page
	// with the same path
	if (route.type === 'fallback' && route.pathname !== '/') {
		if (
			Object.values(options.allPages).some((val) => {
				if (val.route.pattern.test(pathname)) {
					// Check if we've matched a dynamic route
					if (val.route.params && val.route.params.length !== 0) {
						// Make sure the pathname matches an entry in distURL
						if (
							val.route.distURL &&
							!val.route.distURL.find(
								(url) =>
									url.href
										.replace(config.outDir.toString(), '')
										.replace(/(?:\/index\.html|\.html)$/, '') == trimSlashes(pathname),
							)
						) {
							return false;
						}
					}
					// Route matches
					return true;
				} else {
					return false;
				}
			})
		) {
			return undefined;
		}
	}

	const url = getUrlForPath(
		pathname,
		config.base,
		options.origin,
		config.build.format,
		config.trailingSlash,
		route.type,
	);

	const request = createRequest({
		url,
		headers: new Headers(),
		logger,
		isPrerendered: true,
		routePattern: route.component,
	});

	let body: string | Uint8Array;
	let response: Response;
	try {
		response = await app.render(request, { routeData: route });
	} catch (err) {
		logger.error('build', `Caught error rendering ${pathname}: ${err}`);
		if (err && !AstroError.is(err) && !(err as SSRError).id && typeof err === 'object') {
			(err as SSRError).id = route.component;
		}
		throw err;
	}

	const responseHeaders = response.headers;
	if (response.status >= 300 && response.status < 400) {
		// Adapters may handle redirects themselves, turning off Astro's redirect handling using `config.build.redirects` in the process.
		// In that case, we skip rendering static files for the redirect routes.
		if (routeIsRedirect(route) && !config.build.redirects) {
			return undefined;
		}
		const locationSite = getRedirectLocationOrThrow(responseHeaders);
		const siteURL = config.site;
		const location = siteURL ? new URL(locationSite, siteURL) : locationSite;
		const fromPath = new URL(request.url).pathname;
		body = redirectTemplate({
			status: response.status,
			absoluteLocation: location,
			relativeLocation: locationSite,
			from: fromPath,
		});
		if (config.compressHTML === true) {
			body = body.replaceAll('\n', '');
		}
		// A dynamic redirect, set the location so that integrations know about it.
		if (route.type !== 'redirect') {
			route.redirect = location.toString();
		}
	} else {
		// If there's no body, do nothing
		if (!response.body) return false;
		body = Buffer.from(await response.arrayBuffer());
	}

	// We encode the path because some paths will received encoded characters, e.g. /[page] VS /%5Bpage%5D.
	// Node.js decodes the paths, so to avoid a clash between paths, do encode paths again, so we create the correct files and folders requested by the user.
	const encodedPath = encodeURI(pathname);
	const outFolder = getOutFolder(pipeline.settings, encodedPath, route);
	const outFile = getOutFile(config, outFolder, encodedPath, route);
	if (route.distURL) {
		route.distURL.push(outFile);
	} else {
		route.distURL = [outFile];
	}

	if (
		pipeline.settings.adapter?.adapterFeatures?.experimentalStaticHeaders &&
		pipeline.settings.config.experimental?.csp
	) {
		routeToHeaders.set(pathname, { headers: responseHeaders, route: integrationRoute });
	}

	await fs.promises.mkdir(outFolder, { recursive: true });
	await fs.promises.writeFile(outFile, body);

	return true;
}

function getPrettyRouteName(route: RouteData): string {
	if (isRelativePath(route.component)) {
		return route.route;
	}
	if (route.component.includes('node_modules/')) {
		// For routes from node_modules (usually injected by integrations),
		// prettify it by only grabbing the part after the last `node_modules/`
		return /.*node_modules\/(.+)/.exec(route.component)?.[1] ?? route.component;
	}
	return route.component;
}<|MERGE_RESOLUTION|>--- conflicted
+++ resolved
@@ -316,12 +316,8 @@
 			mod,
 			route,
 			routeCache,
-<<<<<<< HEAD
-			ssr: serverLike,
-=======
 			logger,
 			ssr: manifest.serverLike,
->>>>>>> 536d4ba0
 			base: manifest.base,
 			trailingSlash: manifest.trailingSlash,
 		}).catch((err) => {
