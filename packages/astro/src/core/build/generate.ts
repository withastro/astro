--- conflicted
+++ resolved
@@ -14,14 +14,10 @@
 import { call as callEndpoint } from '../endpoint/index.js';
 import { render } from '../render/core.js';
 import { createLinkStylesheetElementSet, createModuleScriptElementWithSrcSet } from '../render/ssr-element.js';
-<<<<<<< HEAD
 import { getOutRoot, getOutFolder, getOutFile, getServerRoot } from './common.js';
 import { getPageDataByComponent, eachPageData } from './internal.js';
-=======
-import { getOutRoot, getOutFolder, getOutFile } from './common.js';
 import { bgMagenta, black, cyan, dim, magenta } from 'kleur/colors';
 import { getTimeStat } from './util.js';
->>>>>>> 1061d647
 
 // Render is usually compute, which Node.js can't parallelize well.
 // In real world testing, dropping from 10->1 showed a notiable perf
@@ -91,12 +87,8 @@
 	pageData: PageBuildData,
 	ssrEntry: SingleFileBuiltModule
 ) {
-<<<<<<< HEAD
+  let timeStart = performance.now();
 	const renderers = ssrEntry.renderers;
-=======
-	let timeStart = performance.now();
-	const { astroConfig } = opts;
->>>>>>> 1061d647
 
 	const pageInfo = getPageDataByComponent(internals, pageData.route.component);
 	const linkIds: string[] = Array.from(pageInfo?.css ?? []);
