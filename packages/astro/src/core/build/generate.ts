--- conflicted
+++ resolved
@@ -121,9 +121,10 @@
 	if (output.type !== 'chunk') {
 		return false;
 	}
-	if (output.facadeModuleId) {
+	const chunk = output as OutputChunk;
+	if (chunk.facadeModuleId) {
 		const facadeToEntryId = prependForwardSlash(
-			rootRelativeFacadeId(output.facadeModuleId, settings)
+			rootRelativeFacadeId(chunk.facadeModuleId, settings)
 		);
 		return internals.entrySpecifierToBundleMap.has(facadeToEntryId);
 	}
@@ -133,13 +134,9 @@
 export async function generatePages(opts: StaticBuildOptions, internals: BuildInternals) {
 	const timer = performance.now();
 	const ssr = isServerLikeOutput(opts.settings.config);
-<<<<<<< HEAD
-	const outFolder = ssr ? opts.buildConfig.server : getOutDirWithinCwd(opts.settings.config.outDir);
-=======
 	const outFolder = ssr
 		? opts.settings.config.build.server
 		: getOutDirWithinCwd(opts.settings.config.outDir);
->>>>>>> 0251e4e6
 
 	if (ssr && !hasPrerenderedPages(internals)) return;
 
@@ -301,8 +298,8 @@
 	mod: ComponentInstance,
 	opts: StaticBuildOptions,
 	builtPaths: Set<string>
-): Promise<string[]> {
-	let paths: string[] = [];
+): Promise<Array<string>> {
+	let paths: Array<string> = [];
 	if (pageData.route.pathname) {
 		paths.push(pageData.route.pathname);
 		builtPaths.add(pageData.route.pathname);
@@ -473,7 +470,15 @@
 	onRequest?: MiddlewareHandler<unknown>
 ) {
 	const { settings, logging, origin, routeCache } = opts;
-	const { mod, internals, scripts: hoistedScripts, styles: _styles, pageData, renderers } = gopts;
+	const {
+		mod,
+		internals,
+		linkIds,
+		scripts: hoistedScripts,
+		styles: _styles,
+		pageData,
+		renderers,
+	} = gopts;
 
 	// This adds the page name to the array so it can be shown as part of stats.
 	if (pageData.route.type === 'page') {
