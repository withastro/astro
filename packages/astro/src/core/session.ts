--- conflicted
+++ resolved
@@ -449,10 +449,6 @@
 
 		let driver: ((config: SessionConfig<TDriver>['options']) => Driver) | null = null;
 
-<<<<<<< HEAD
-		const driverPackage = resolveSessionDriver(this.#config.driver);
-=======
->>>>>>> 425f8d0a
 		try {
 			if (this.#config.driverModule) {
 				driver = (await this.#config.driverModule()).default;
@@ -508,28 +504,17 @@
 		}
 	}
 }
-<<<<<<< HEAD
-export function resolveSessionDriver(driver: string | undefined): string | null {
-=======
 
 function resolveSessionDriverName(driver: string | undefined): string | null {
->>>>>>> 425f8d0a
 	if (!driver) {
 		return null;
 	}
 	try {
 		if (driver === 'fs') {
-<<<<<<< HEAD
-			return import.meta.resolve(builtinDrivers.fsLite);
-		}
-		if (driver in builtinDrivers) {
-			return import.meta.resolve(builtinDrivers[driver as keyof typeof builtinDrivers]);
-=======
 			return builtinDrivers.fsLite;
 		}
 		if (driver in builtinDrivers) {
 			return builtinDrivers[driver as BuiltinDriverName];
->>>>>>> 425f8d0a
 		}
 	} catch {
 		return null;
