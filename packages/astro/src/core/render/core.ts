--- conflicted
+++ resolved
@@ -112,8 +112,13 @@
 	isCompressHTML?: boolean;
 };
 
-<<<<<<< HEAD
-export async function renderPage({ mod, renderContext, env, apiContext }: RenderPage) {
+export async function renderPage({
+  mod,
+  renderContext,
+  env,
+  apiContext,
+  isCompressHTML = false,
+}: RenderPage) {
 	if(routeIsRedirect(renderContext.route)) {
 		return new Response(null, {
 			status: redirectRouteStatus(renderContext.route, renderContext.request.method),
@@ -123,15 +128,6 @@
 		});
 	}
 
-=======
-export async function renderPage({
-	mod,
-	renderContext,
-	env,
-	apiContext,
-	isCompressHTML = false,
-}: RenderPage) {
->>>>>>> dd1a6b6c
 	// Validate the page component before rendering the page
 	const Component = mod.default;
 	if (!Component)
