--- conflicted
+++ resolved
@@ -7,12 +7,8 @@
 } from '../../@types/astro';
 import { renderPage as runtimeRenderPage } from '../../runtime/server/index.js';
 import { attachCookiesToResponse } from '../cookies/index.js';
-<<<<<<< HEAD
-import { callEndpoint, createAPIContext, type EndpointCallResult } from '../endpoint/index.js';
+import { callEndpoint, createAPIContext } from '../endpoint/index.js';
 import { warn } from '../logger/core.js';
-=======
-import { callEndpoint, createAPIContext } from '../endpoint/index.js';
->>>>>>> d4405214
 import { callMiddleware } from '../middleware/callMiddleware.js';
 import { redirectRouteGenerate, redirectRouteStatus, routeIsRedirect } from '../redirects/index.js';
 import type { RenderContext } from './context.js';
