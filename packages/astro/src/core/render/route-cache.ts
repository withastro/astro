--- conflicted
+++ resolved
@@ -61,12 +61,8 @@
 	staticPaths = await mod.getStaticPaths({
 		// Q: Why the cast?
 		// A: So users downstream can have nicer typings, we have to make some sacrifice in our internal typings, which necessitate a cast here
-<<<<<<< HEAD
 		paginate: generatePaginateFunction(route, base, trailingSlash) as PaginateFunction,
-=======
-		paginate: generatePaginateFunction(route, base) as PaginateFunction,
 		routePattern: route.route,
->>>>>>> 23f28016
 	});
 
 	validateGetStaticPathsResult(staticPaths, logger, route);
