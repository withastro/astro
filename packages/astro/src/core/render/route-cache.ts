--- conflicted
+++ resolved
@@ -5,16 +5,9 @@
 	GetStaticPathsResultKeyed,
 	PaginateFunction,
 	Params,
-<<<<<<< HEAD
-	RouteData,
-	RuntimeMode,
-	AstroConfig,
-} from '../../@types/astro.js';
-=======
 } from '../../types/public/common.js';
 import type { RuntimeMode } from '../../types/public/config.js';
 import type { RouteData } from '../../types/public/internal.js';
->>>>>>> 5966accd
 import type { Logger } from '../logger/core.js';
 
 import { stringifyParams } from '../routing/params.js';
