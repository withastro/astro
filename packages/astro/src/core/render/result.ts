import type {
	AstroGlobal,
	AstroGlobalPartial,
	Locales,
	Params,
	RoutingStrategy,
	SSRElement,
	SSRLoadedRenderer,
	SSRResult,
} from '../../@types/astro.js';
import { renderSlotToString, type ComponentSlots } from '../../runtime/server/index.js';
import { renderJSX } from '../../runtime/server/jsx.js';
import { chunkToString } from '../../runtime/server/render/index.js';
import { AstroCookies } from '../cookies/index.js';
import { AstroError, AstroErrorData } from '../errors/index.js';
import type { Logger } from '../logger/core.js';
import {
	computeCurrentLocale,
	computePreferredLocale,
	computePreferredLocaleList,
} from './context.js';
import type { RoutingStrategies } from '../config/schema.js';

const clientAddressSymbol = Symbol.for('astro.clientAddress');
const responseSentSymbol = Symbol.for('astro.responseSent');

export interface CreateResultArgs {
	/**
	 * Used to provide better error messages for `Astro.clientAddress`
	 */
	adapterName: string | undefined;
	/**
	 * Value of Astro config's `output` option, true if "server" or "hybrid"
	 */
	ssr: boolean;
	logger: Logger;
	params: Params;
	pathname: string;
	renderers: SSRLoadedRenderer[];
	clientDirectives: Map<string, string>;
	compressHTML: boolean;
	partial: boolean;
	resolve: (s: string) => Promise<string>;
	/**
	 * Used for `Astro.site`
	 */
	site: string | undefined;
	links?: Set<SSRElement>;
	scripts?: Set<SSRElement>;
	styles?: Set<SSRElement>;
	componentMetadata?: SSRResult['componentMetadata'];
	request: Request;
	status: number;
	locals: App.Locals;
	cookies?: AstroCookies;
	locales: Locales | undefined;
	defaultLocale: string | undefined;
<<<<<<< HEAD
	routingStrategy: RoutingStrategy;
=======
	routingStrategy: RoutingStrategies | undefined;
>>>>>>> 17f27e7c
}

function getFunctionExpression(slot: any) {
	if (!slot) return;
	if (slot.expressions?.length !== 1) return;
	return slot.expressions[0] as (...args: any[]) => any;
}

class Slots {
	#result: SSRResult;
	#slots: ComponentSlots | null;
	#logger: Logger;

	constructor(result: SSRResult, slots: ComponentSlots | null, logger: Logger) {
		this.#result = result;
		this.#slots = slots;
		this.#logger = logger;

		if (slots) {
			for (const key of Object.keys(slots)) {
				if ((this as any)[key] !== undefined) {
					throw new AstroError({
						...AstroErrorData.ReservedSlotName,
						message: AstroErrorData.ReservedSlotName.message(key),
					});
				}
				Object.defineProperty(this, key, {
					get() {
						return true;
					},
					enumerable: true,
				});
			}
		}
	}

	public has(name: string) {
		if (!this.#slots) return false;
		return Boolean(this.#slots[name]);
	}

	public async render(name: string, args: any[] = []) {
		if (!this.#slots || !this.has(name)) return;

		const result = this.#result;
		if (!Array.isArray(args)) {
			this.#logger.warn(
				null,
				`Expected second parameter to be an array, received a ${typeof args}. If you're trying to pass an array as a single argument and getting unexpected results, make sure you're passing your array as a item of an array. Ex: Astro.slots.render('default', [["Hello", "World"]])`
			);
		} else if (args.length > 0) {
			const slotValue = this.#slots[name];
			const component = typeof slotValue === 'function' ? await slotValue(result) : await slotValue;

			// Astro
			const expression = getFunctionExpression(component);
			if (expression) {
				const slot = async () =>
					typeof expression === 'function' ? expression(...args) : expression;
				return await renderSlotToString(result, slot).then((res) => {
					return res != null ? String(res) : res;
				});
			}
			// JSX
			if (typeof component === 'function') {
				return await renderJSX(result, (component as any)(...args)).then((res) =>
					res != null ? String(res) : res
				);
			}
		}

		const content = await renderSlotToString(result, this.#slots[name]);
		const outHTML = chunkToString(result, content);

		return outHTML;
	}
}

export function createResult(args: CreateResultArgs): SSRResult {
	const { params, request, resolve, locals } = args;

	const url = new URL(request.url);
	const headers = new Headers();
	headers.set('Content-Type', 'text/html');
	const response: ResponseInit = {
		status: args.status,
		statusText: 'OK',
		headers,
	};

	// Make headers be read-only
	Object.defineProperty(response, 'headers', {
		value: response.headers,
		enumerable: true,
		writable: false,
	});

	// Astro.cookies is defined lazily to avoid the cost on pages that do not use it.
	let cookies: AstroCookies | undefined = args.cookies;
	let preferredLocale: string | undefined = undefined;
	let preferredLocaleList: string[] | undefined = undefined;
	let currentLocale: string | undefined = undefined;

	// Create the result object that will be passed into the render function.
	// This object starts here as an empty shell (not yet the result) but then
	// calling the render() function will populate the object with scripts, styles, etc.
	const result: SSRResult = {
		styles: args.styles ?? new Set<SSRElement>(),
		scripts: args.scripts ?? new Set<SSRElement>(),
		links: args.links ?? new Set<SSRElement>(),
		componentMetadata: args.componentMetadata ?? new Map(),
		renderers: args.renderers,
		clientDirectives: args.clientDirectives,
		compressHTML: args.compressHTML,
		partial: args.partial,
		pathname: args.pathname,
		cookies,
		/** This function returns the `Astro` faux-global */
		createAstro(
			astroGlobal: AstroGlobalPartial,
			props: Record<string, any>,
			slots: Record<string, any> | null
		) {
			const astroSlots = new Slots(result, slots, args.logger);

			const Astro: AstroGlobal = {
				// @ts-expect-error
				__proto__: astroGlobal,
				get clientAddress() {
					if (!(clientAddressSymbol in request)) {
						if (args.adapterName) {
							throw new AstroError({
								...AstroErrorData.ClientAddressNotAvailable,
								message: AstroErrorData.ClientAddressNotAvailable.message(args.adapterName),
							});
						} else {
							throw new AstroError(AstroErrorData.StaticClientAddressNotAvailable);
						}
					}

					return Reflect.get(request, clientAddressSymbol) as string;
				},
				get cookies() {
					if (cookies) {
						return cookies;
					}
					cookies = new AstroCookies(request);
					result.cookies = cookies;
					return cookies;
				},
				get preferredLocale(): string | undefined {
					if (preferredLocale) {
						return preferredLocale;
					}
					if (args.locales) {
						preferredLocale = computePreferredLocale(request, args.locales);
						return preferredLocale;
					}

					return undefined;
				},
				get preferredLocaleList(): string[] | undefined {
					if (preferredLocaleList) {
						return preferredLocaleList;
					}
					if (args.locales) {
						preferredLocaleList = computePreferredLocaleList(request, args.locales);
						return preferredLocaleList;
					}

					return undefined;
				},
				get currentLocale(): string | undefined {
					if (currentLocale) {
						return currentLocale;
					}
					if (args.locales) {
						currentLocale = computeCurrentLocale(
							request,
							args.locales,
							args.routingStrategy,
							args.defaultLocale
						);
						if (currentLocale) {
							return currentLocale;
						}
					}

					return undefined;
				},
				params,
				props,
				locals,
				request,
				url,
				redirect(path, status) {
					// If the response is already sent, error as we cannot proceed with the redirect.
					if ((request as any)[responseSentSymbol]) {
						throw new AstroError({
							...AstroErrorData.ResponseSentError,
						});
					}

					return new Response(null, {
						status: status || 302,
						headers: {
							Location: path,
						},
					});
				},
				response: response as AstroGlobal['response'],
				slots: astroSlots as unknown as AstroGlobal['slots'],
			};

			return Astro;
		},
		resolve,
		response,
		_metadata: {
			hasHydrationScript: false,
			rendererSpecificHydrationScripts: new Set(),
			hasRenderedHead: false,
			hasDirectives: new Set(),
			headInTree: false,
			extraHead: [],
			propagators: new Set(),
		},
	};

	return result;
}<|MERGE_RESOLUTION|>--- conflicted
+++ resolved
@@ -55,11 +55,7 @@
 	cookies?: AstroCookies;
 	locales: Locales | undefined;
 	defaultLocale: string | undefined;
-<<<<<<< HEAD
-	routingStrategy: RoutingStrategy;
-=======
 	routingStrategy: RoutingStrategies | undefined;
->>>>>>> 17f27e7c
 }
 
 function getFunctionExpression(slot: any) {
