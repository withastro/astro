--- conflicted
+++ resolved
@@ -190,13 +190,8 @@
 			});
 
 			const onRequest = options.middleware.onRequest as MiddlewareResponseHandler;
-<<<<<<< HEAD
-			const response = await callMiddleware<Response>(onRequest, apiContext, () => {
+			const response = await callMiddleware<Response>(env.logging, onRequest, apiContext, () => {
 				return coreRenderPage({ mod, renderContext, env: options.env });
-=======
-			const response = await callMiddleware<Response>(env.logging, onRequest, apiContext, () => {
-				return coreRenderPage({ mod, renderContext, env: options.env, apiContext });
->>>>>>> 408be72d
 			});
 
 			return response;
