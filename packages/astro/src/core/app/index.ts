import type {
	EndpointHandler,
	ManifestData,
	RouteData,
	SSRElement,
	SSRManifest,
} from '../../@types/astro.js';
import { createI18nMiddleware, i18nPipelineHook } from '../../i18n/middleware.js';
import type { SinglePageBuiltModule } from '../build/types.js';
import { getSetCookiesFromResponse } from '../cookies/index.js';
import { consoleLogDestination } from '../logger/console.js';
import { AstroIntegrationLogger, Logger } from '../logger/core.js';
import { sequence } from '../middleware/index.js';
import {
	appendForwardSlash,
	collapseDuplicateSlashes,
	joinPaths,
	prependForwardSlash,
	removeTrailingForwardSlash,
} from '../path.js';
import { RedirectSinglePageBuiltModule } from '../redirects/index.js';
import { createEnvironment, createRenderContext, type RenderContext } from '../render/index.js';
import { RouteCache } from '../render/route-cache.js';
import {
	createAssetLink,
	createModuleScriptElement,
	createStylesheetElementSet,
} from '../render/ssr-element.js';
import { matchRoute } from '../routing/match.js';
import { EndpointNotFoundError, SSRRoutePipeline } from './ssrPipeline.js';
import type { RouteInfo } from './types.js';
import { normalizeTheLocale } from '../../i18n/index.js';
export { deserializeManifest } from './common.js';

const clientLocalsSymbol = Symbol.for('astro.locals');

const responseSentSymbol = Symbol.for('astro.responseSent');

const STATUS_CODES = new Set([404, 500]);

export interface RenderOptions {
	routeData?: RouteData;
	locals?: object;
}

export interface RenderErrorOptions {
	routeData?: RouteData;
	response?: Response;
	status: 404 | 500;
	/**
	 * Whether to skip onRequest() while rendering the error page. Defaults to false.
	 */
	skipMiddleware?: boolean;
}

export class App {
	/**
	 * The current environment of the application
	 */
	#manifest: SSRManifest;
	#manifestData: ManifestData;
	#routeDataToRouteInfo: Map<RouteData, RouteInfo>;
	#logger = new Logger({
		dest: consoleLogDestination,
		level: 'info',
	});
	#baseWithoutTrailingSlash: string;
	#pipeline: SSRRoutePipeline;
	#adapterLogger: AstroIntegrationLogger;
	#renderOptionsDeprecationWarningShown = false;

	constructor(manifest: SSRManifest, streaming = true) {
		this.#manifest = manifest;
		this.#manifestData = {
			routes: manifest.routes.map((route) => route.routeData),
		};
		this.#routeDataToRouteInfo = new Map(manifest.routes.map((route) => [route.routeData, route]));
		this.#baseWithoutTrailingSlash = removeTrailingForwardSlash(this.#manifest.base);
		this.#pipeline = new SSRRoutePipeline(this.#createEnvironment(streaming));
		this.#adapterLogger = new AstroIntegrationLogger(
			this.#logger.options,
			this.#manifest.adapterName
		);
	}

	getAdapterLogger(): AstroIntegrationLogger {
		return this.#adapterLogger;
	}

	/**
	 * Creates an environment by reading the stored manifest
	 *
	 * @param streaming
	 * @private
	 */
	#createEnvironment(streaming = false) {
		return createEnvironment({
			adapterName: this.#manifest.adapterName,
			logger: this.#logger,
			mode: 'production',
			compressHTML: this.#manifest.compressHTML,
			renderers: this.#manifest.renderers,
			clientDirectives: this.#manifest.clientDirectives,
			resolve: async (specifier: string) => {
				if (!(specifier in this.#manifest.entryModules)) {
					throw new Error(`Unable to resolve [${specifier}]`);
				}
				const bundlePath = this.#manifest.entryModules[specifier];
				switch (true) {
					case bundlePath.startsWith('data:'):
					case bundlePath.length === 0: {
						return bundlePath;
					}
					default: {
						return createAssetLink(bundlePath, this.#manifest.base, this.#manifest.assetsPrefix);
					}
				}
			},
			routeCache: new RouteCache(this.#logger),
			site: this.#manifest.site,
			ssr: true,
			streaming,
		});
	}

	set setManifestData(newManifestData: ManifestData) {
		this.#manifestData = newManifestData;
	}
	removeBase(pathname: string) {
		if (pathname.startsWith(this.#manifest.base)) {
			return pathname.slice(this.#baseWithoutTrailingSlash.length + 1);
		}
		return pathname;
	}

	#getPathnameFromRequest(request: Request): string {
		const url = new URL(request.url);
		const pathname = prependForwardSlash(this.removeBase(url.pathname));
		return pathname;
	}

	match(request: Request): RouteData | undefined {
		const url = new URL(request.url);
		// ignore requests matching public assets
		if (this.#manifest.assets.has(url.pathname)) return undefined;
		let pathname = this.#computePathnameFromDomain(request);
		if (!pathname) {
			pathname = prependForwardSlash(this.removeBase(url.pathname));
		}
		let routeData = matchRoute(pathname, this.#manifestData);

		// missing routes fall-through, pre rendered are handled by static layer
		if (!routeData || routeData.prerender) return undefined;
		return routeData;
	}

<<<<<<< HEAD
	#computePathnameFromDomain(request: Request): string | undefined {
		let pathname: string | undefined = undefined;
		const url = new URL(request.url);

		if (this.#manifest.i18n && this.#manifest.i18n.routingStrategy === 'domain') {
			// https://developer.mozilla.org/en-US/docs/Web/HTTP/Headers/X-Forwarded-Host
			let host = request.headers.get('X-Forwarded-Host');
			// https://developer.mozilla.org/en-US/docs/Web/HTTP/Headers/X-Forwarded-Proto
			let protocol = request.headers.get('X-Forwarded-Proto');
			if (protocol) {
				// this header doesn't have the colum at the end, so we added to be in line with URL#protocol, which has it
				protocol = protocol + ':';
			} else {
				// we fall back to the protocol of the request
				protocol = url.protocol;
			}
			if (!host) {
				// https://developer.mozilla.org/en-US/docs/Web/HTTP/Headers/Host
				host = request.headers.get('Host');
			}
			// If we don't have a host and a protocol, it's impossible to proceed
			if (host && protocol) {
				// The header might have a port in their name, so we remove it
				host = host.split(':')[0];
				try {
					let locale;
					const hostAsUrl = new URL(`${protocol}//${host}`);
					for (const [domainKey, localeValue] of Object.entries(
						this.#manifest.i18n.domainLookupTable
					)) {
						// This operation should be safe because we force the protocol via zod inside the configuration
						// If not, then it means that the manifest was tampered
						const domainKeyAsUrl = new URL(domainKey);

						if (
							hostAsUrl.host === domainKeyAsUrl.host &&
							hostAsUrl.protocol === domainKeyAsUrl.protocol
						) {
							locale = localeValue;
							break;
						}
					}

					if (locale) {
						pathname = prependForwardSlash(
							joinPaths(normalizeTheLocale(locale), this.removeBase(url.pathname))
						);
						if (url.pathname.endsWith('/')) {
							pathname = appendForwardSlash(pathname);
						}
					}
				} catch (e) {
					// waiting to decide what to do here
					// TODO: What kind of error should we try? This happens if we have an invalid value inside the X-Forwarded-Host and X-Forwarded-Proto headers
					// eslint-disable-next-line no-console
					console.error(e);
				}
			}
		}
		return pathname;
	}

	async render(request: Request, routeData?: RouteData, locals?: object): Promise<Response> {
=======
	async render(request: Request, options?: RenderOptions): Promise<Response>;
	/**
	 * @deprecated Instead of passing `RouteData` and locals individually, pass an object with `routeData` and `locals` properties.
	 * See https://github.com/withastro/astro/pull/9199 for more information.
	 */
	async render(request: Request, routeData?: RouteData, locals?: object): Promise<Response>;
	async render(
		request: Request,
		routeDataOrOptions?: RouteData | RenderOptions,
		maybeLocals?: object
	): Promise<Response> {
		let routeData: RouteData | undefined;
		let locals: object | undefined;

		if (
			routeDataOrOptions &&
			('routeData' in routeDataOrOptions || 'locals' in routeDataOrOptions)
		) {
			if ('routeData' in routeDataOrOptions) {
				routeData = routeDataOrOptions.routeData;
			}
			if ('locals' in routeDataOrOptions) {
				locals = routeDataOrOptions.locals;
			}
		} else {
			routeData = routeDataOrOptions as RouteData | undefined;
			locals = maybeLocals;
			if (routeDataOrOptions || locals) {
				this.#logRenderOptionsDeprecationWarning();
			}
		}

>>>>>>> 8c9fe009
		// Handle requests with duplicate slashes gracefully by cloning with a cleaned-up request URL
		if (request.url !== collapseDuplicateSlashes(request.url)) {
			request = new Request(collapseDuplicateSlashes(request.url), request);
		}
		if (!routeData) {
			routeData = this.match(request);
		}
		if (!routeData) {
			return this.#renderError(request, { status: 404 });
		}
		Reflect.set(request, clientLocalsSymbol, locals ?? {});
		const pathname = this.#getPathnameFromRequest(request);
		const defaultStatus = this.#getDefaultStatusCode(routeData, pathname);
		const mod = await this.#getModuleForRoute(routeData);

		const pageModule = (await mod.page()) as any;
		const url = new URL(request.url);

		const renderContext = await this.#createRenderContext(
			url,
			request,
			routeData,
			mod,
			defaultStatus
		);
		let response;
		try {
			let i18nMiddleware = createI18nMiddleware(
				this.#manifest.i18n,
				this.#manifest.base,
				this.#manifest.trailingSlash
			);
			if (i18nMiddleware) {
				if (mod.onRequest) {
					this.#pipeline.setMiddlewareFunction(sequence(i18nMiddleware, mod.onRequest));
				} else {
					this.#pipeline.setMiddlewareFunction(i18nMiddleware);
				}
				this.#pipeline.onBeforeRenderRoute(i18nPipelineHook);
			} else {
				if (mod.onRequest) {
					this.#pipeline.setMiddlewareFunction(mod.onRequest);
				}
			}
			response = await this.#pipeline.renderRoute(renderContext, pageModule);
		} catch (err: any) {
			if (err instanceof EndpointNotFoundError) {
				return this.#renderError(request, { status: 404, response: err.originalResponse });
			} else {
				this.#logger.error(null, err.stack || err.message || String(err));
				return this.#renderError(request, { status: 500 });
			}
		}

		if (routeData.type === 'page' || routeData.type === 'redirect') {
			if (STATUS_CODES.has(response.status)) {
				return this.#renderError(request, {
					response,
					status: response.status as 404 | 500,
				});
			}
			Reflect.set(response, responseSentSymbol, true);
			return response;
		}
		return response;
	}

	#logRenderOptionsDeprecationWarning() {
		if (this.#renderOptionsDeprecationWarningShown) return;
		this.#logger.warn(
			'deprecated',
			`The adapter ${this.#manifest.adapterName} is using a deprecated signature of the 'app.render()' method. From Astro 4.0, locals and routeData are provided as properties on an optional object to this method. Using the old signature will cause an error in Astro 5.0. See https://github.com/withastro/astro/pull/9199 for more information.`
		);
		this.#renderOptionsDeprecationWarningShown = true;
	}

	setCookieHeaders(response: Response) {
		return getSetCookiesFromResponse(response);
	}

	/**
	 * Creates the render context of the current route
	 */
	async #createRenderContext(
		url: URL,
		request: Request,
		routeData: RouteData,
		page: SinglePageBuiltModule,
		status = 200
	): Promise<RenderContext> {
		if (routeData.type === 'endpoint') {
			const pathname = '/' + this.removeBase(url.pathname);
			const mod = await page.page();
			const handler = mod as unknown as EndpointHandler;

			return await createRenderContext({
				request,
				pathname,
				route: routeData,
				status,
				env: this.#pipeline.env,
				mod: handler as any,
				locales: this.#manifest.i18n?.locales,
				routing: this.#manifest.i18n?.routing,
				defaultLocale: this.#manifest.i18n?.defaultLocale,
			});
		} else {
			const pathname = prependForwardSlash(this.removeBase(url.pathname));
			const info = this.#routeDataToRouteInfo.get(routeData)!;
			// may be used in the future for handling rel=modulepreload, rel=icon, rel=manifest etc.
			const links = new Set<never>();
			const styles = createStylesheetElementSet(info.styles);

			let scripts = new Set<SSRElement>();
			for (const script of info.scripts) {
				if ('stage' in script) {
					if (script.stage === 'head-inline') {
						scripts.add({
							props: {},
							children: script.children,
						});
					}
				} else {
					scripts.add(createModuleScriptElement(script));
				}
			}
			const mod = await page.page();

			return await createRenderContext({
				request,
				pathname,
				componentMetadata: this.#manifest.componentMetadata,
				scripts,
				styles,
				links,
				route: routeData,
				status,
				mod,
				env: this.#pipeline.env,
				locales: this.#manifest.i18n?.locales,
				routing: this.#manifest.i18n?.routing,
				defaultLocale: this.#manifest.i18n?.defaultLocale,
			});
		}
	}

	/**
	 * If it is a known error code, try sending the according page (e.g. 404.astro / 500.astro).
	 * This also handles pre-rendered /404 or /500 routes
	 */
	async #renderError(
		request: Request,
		{ status, response: originalResponse, skipMiddleware = false }: RenderErrorOptions
	): Promise<Response> {
		const errorRouteData = matchRoute('/' + status, this.#manifestData);
		const url = new URL(request.url);
		if (errorRouteData) {
			if (errorRouteData.prerender) {
				const maybeDotHtml = errorRouteData.route.endsWith(`/${status}`) ? '.html' : '';
				const statusURL = new URL(
					`${this.#baseWithoutTrailingSlash}/${status}${maybeDotHtml}`,
					url
				);
				const response = await fetch(statusURL.toString());

				// response for /404.html and 500.html is 200, which is not meaningful
				// so we create an override
				const override = { status };

				return this.#mergeResponses(response, originalResponse, override);
			}
			const mod = await this.#getModuleForRoute(errorRouteData);
			try {
				const newRenderContext = await this.#createRenderContext(
					url,
					request,
					errorRouteData,
					mod,
					status
				);
				const page = (await mod.page()) as any;
				if (skipMiddleware === false && mod.onRequest) {
					this.#pipeline.setMiddlewareFunction(mod.onRequest);
				}
				if (skipMiddleware) {
					// make sure middleware set by other requests is cleared out
					this.#pipeline.unsetMiddlewareFunction();
				}
				const response = await this.#pipeline.renderRoute(newRenderContext, page);
				return this.#mergeResponses(response, originalResponse);
			} catch {
				// Middleware may be the cause of the error, so we try rendering 404/500.astro without it.
				if (skipMiddleware === false && mod.onRequest) {
					return this.#renderError(request, {
						status,
						response: originalResponse,
						skipMiddleware: true,
					});
				}
			}
		}

		const response = this.#mergeResponses(new Response(null, { status }), originalResponse);
		Reflect.set(response, responseSentSymbol, true);
		return response;
	}

	#mergeResponses(newResponse: Response, oldResponse?: Response, override?: { status: 404 | 500 }) {
		if (!oldResponse) {
			if (override !== undefined) {
				return new Response(newResponse.body, {
					status: override.status,
					statusText: newResponse.statusText,
					headers: newResponse.headers,
				});
			}
			return newResponse;
		}

		const { statusText, headers } = oldResponse;

		// If the new response did not have a meaningful status, an override may have been provided
		// If the original status was 200 (default), override it with the new status (probably 404 or 500)
		// Otherwise, the user set a specific status while rendering and we should respect that one
		const status = override?.status
			? override.status
			: oldResponse.status === 200
			  ? newResponse.status
			  : oldResponse.status;

		return new Response(newResponse.body, {
			status,
			statusText: status === 200 ? newResponse.statusText : statusText,
			headers: new Headers(Array.from(headers)),
		});
	}

	#getDefaultStatusCode(routeData: RouteData, pathname: string): number {
		if (!routeData.pattern.exec(pathname)) {
			for (const fallbackRoute of routeData.fallbackRoutes) {
				if (fallbackRoute.pattern.test(pathname)) {
					return 302;
				}
			}
		}
		const route = removeTrailingForwardSlash(routeData.route);
		if (route.endsWith('/404')) return 404;
		if (route.endsWith('/500')) return 500;
		return 200;
	}

	async #getModuleForRoute(route: RouteData): Promise<SinglePageBuiltModule> {
		if (route.type === 'redirect') {
			return RedirectSinglePageBuiltModule;
		} else {
			if (this.#manifest.pageMap) {
				const importComponentInstance = this.#manifest.pageMap.get(route.component);
				if (!importComponentInstance) {
					throw new Error(
						`Unexpectedly unable to find a component instance for route ${route.route}`
					);
				}
				const pageModule = await importComponentInstance();
				return pageModule;
			} else if (this.#manifest.pageModule) {
				const importComponentInstance = this.#manifest.pageModule;
				return importComponentInstance;
			} else {
				throw new Error(
					"Astro couldn't find the correct page to render, probably because it wasn't correctly mapped for SSR usage. This is an internal error, please file an issue."
				);
			}
		}
	}
}<|MERGE_RESOLUTION|>--- conflicted
+++ resolved
@@ -154,7 +154,6 @@
 		return routeData;
 	}
 
-<<<<<<< HEAD
 	#computePathnameFromDomain(request: Request): string | undefined {
 		let pathname: string | undefined = undefined;
 		const url = new URL(request.url);
@@ -217,8 +216,6 @@
 		return pathname;
 	}
 
-	async render(request: Request, routeData?: RouteData, locals?: object): Promise<Response> {
-=======
 	async render(request: Request, options?: RenderOptions): Promise<Response>;
 	/**
 	 * @deprecated Instead of passing `RouteData` and locals individually, pass an object with `routeData` and `locals` properties.
@@ -251,7 +248,6 @@
 			}
 		}
 
->>>>>>> 8c9fe009
 		// Handle requests with duplicate slashes gracefully by cloning with a cleaned-up request URL
 		if (request.url !== collapseDuplicateSlashes(request.url)) {
 			request = new Request(collapseDuplicateSlashes(request.url), request);
