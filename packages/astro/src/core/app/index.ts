--- conflicted
+++ resolved
@@ -139,23 +139,6 @@
 			defaultStatus = 404;
 		}
 
-<<<<<<< HEAD
-		let page = await this.#manifest.pageMap.get(routeData.component)!();
-
-		if (routeData.type === 'page') {
-			let response = await this.#renderPage(request, routeData, page, defaultStatus);
-
-			// If there was a known error code, try sending the according page (e.g. 404.astro / 500.astro).
-			if (response.status === 500 || response.status === 404) {
-				const errorPageData = matchRoute('/' + response.status, this.#manifestData);
-				if (errorPageData && errorPageData.route !== routeData.route) {
-					page = await this.#manifest.pageMap.get(errorPageData.component)!();
-					try {
-						let errorResponse = await this.#renderPage(
-							request,
-							errorPageData,
-							page,
-=======
 		let mod = await this.#getModuleForRoute(routeData);
 
 		if (routeData.type === 'page' || routeData.type === 'redirect') {
@@ -171,7 +154,6 @@
 							request,
 							errorRouteData,
 							mod,
->>>>>>> eb459577
 							response.status
 						);
 						return errorResponse;
@@ -180,7 +162,7 @@
 			}
 			return response;
 		} else if (routeData.type === 'endpoint') {
-			return this.#callEndpoint(request, routeData, page, defaultStatus);
+			return this.#callEndpoint(request, routeData, mod, defaultStatus);
 		} else {
 			throw new Error(`Unsupported route type [${routeData.type}].`);
 		}
