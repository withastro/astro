import mime from 'mime';
import type {
	EndpointHandler,
	ManifestData,
	RouteData,
	SSRElement,
	SSRManifest,
} from '../../@types/astro';
import type { SinglePageBuiltModule } from '../build/types';
import { attachToResponse, getSetCookiesFromResponse } from '../cookies/index.js';
import { consoleLogDestination } from '../logger/console.js';
import { error, type LogOptions } from '../logger/core.js';
import {
	collapseDuplicateSlashes,
	prependForwardSlash,
	removeTrailingForwardSlash,
} from '../path.js';
import { RedirectSinglePageBuiltModule } from '../redirects/index.js';
import { isResponse } from '../render/core.js';
import {
	createEnvironment,
	createRenderContext,
	tryRenderRoute,
	type Environment,
	type RenderContext,
} from '../render/index.js';
import { RouteCache } from '../render/route-cache.js';
import {
	createAssetLink,
	createModuleScriptElement,
	createStylesheetElementSet,
} from '../render/ssr-element.js';
import { matchRoute } from '../routing/match.js';
import type { RouteInfo } from './types';
export { deserializeManifest } from './common.js';

const clientLocalsSymbol = Symbol.for('astro.locals');

const responseSentSymbol = Symbol.for('astro.responseSent');

const STATUS_CODES = new Set([404, 500]);

export interface MatchOptions {
	matchNotFound?: boolean | undefined;
}
export interface RenderErrorOptions {
	routeData?: RouteData;
	response?: Response;
	status: 404 | 500;
}

export class App {
	/**
	 * The current environment of the application
	 */
	#env: Environment;
	#manifest: SSRManifest;
	#manifestData: ManifestData;
	#routeDataToRouteInfo: Map<RouteData, RouteInfo>;
	#encoder = new TextEncoder();
	#logging: LogOptions = {
		dest: consoleLogDestination,
		level: 'info',
	};
	#baseWithoutTrailingSlash: string;

	constructor(manifest: SSRManifest, streaming = true) {
		this.#manifest = manifest;
		this.#manifestData = {
			routes: manifest.routes.map((route) => route.routeData),
		};
		this.#routeDataToRouteInfo = new Map(manifest.routes.map((route) => [route.routeData, route]));
		this.#baseWithoutTrailingSlash = removeTrailingForwardSlash(this.#manifest.base);
		this.#env = this.#createEnvironment(streaming);
	}

	set setManifest(newManifest: SSRManifest) {
		this.#manifest = newManifest;
	}

	/**
	 * Creates an environment by reading the stored manifest
	 *
	 * @param streaming
	 * @private
	 */
	#createEnvironment(streaming = false) {
		return createEnvironment({
			adapterName: this.#manifest.adapterName,
			logging: this.#logging,
			markdown: this.#manifest.markdown,
			mode: 'production',
			compressHTML: this.#manifest.compressHTML,
			renderers: this.#manifest.renderers,
			clientDirectives: this.#manifest.clientDirectives,
			resolve: async (specifier: string) => {
				if (!(specifier in this.#manifest.entryModules)) {
					throw new Error(`Unable to resolve [${specifier}]`);
				}
				const bundlePath = this.#manifest.entryModules[specifier];
				switch (true) {
					case bundlePath.startsWith('data:'):
					case bundlePath.length === 0: {
						return bundlePath;
					}
					default: {
						return createAssetLink(bundlePath, this.#manifest.base, this.#manifest.assetsPrefix);
					}
				}
			},
			routeCache: new RouteCache(this.#logging),
			site: this.#manifest.site,
			ssr: true,
			streaming,
		});
	}

	set setManifestData(newManifestData: ManifestData) {
		this.#manifestData = newManifestData;
	}
	removeBase(pathname: string) {
		if (pathname.startsWith(this.#manifest.base)) {
			return pathname.slice(this.#baseWithoutTrailingSlash.length + 1);
		}
		return pathname;
	}
	// Disable no-unused-vars to avoid breaking signature change
	// eslint-disable-next-line @typescript-eslint/no-unused-vars
	match(request: Request, _opts: MatchOptions = {}): RouteData | undefined {
		const url = new URL(request.url);
		// ignore requests matching public assets
		if (this.#manifest.assets.has(url.pathname)) return undefined;
		const pathname = prependForwardSlash(this.removeBase(url.pathname));
		const routeData = matchRoute(pathname, this.#manifestData);
		// missing routes fall-through, prerendered are handled by static layer
		if (!routeData || routeData.prerender) return undefined;
		return routeData;
	}
	async render(request: Request, routeData?: RouteData, locals?: object): Promise<Response> {
		// Handle requests with duplicate slashes gracefully by cloning with a cleaned-up request URL
		if (request.url !== collapseDuplicateSlashes(request.url)) {
			request = new Request(collapseDuplicateSlashes(request.url), request);
		}
		if (!routeData) {
			routeData = this.match(request);
		}
		if (!routeData) {
			return this.#renderError(request, { routeData, status: 404 });
		}

		Reflect.set(request, clientLocalsSymbol, locals ?? {});
		const defaultStatus = this.#getDefaultStatusCode(routeData.route);
		const mod = await this.#getModuleForRoute(routeData);

		const pageModule = (await mod.page()) as any;
		const url = new URL(request.url);

		const renderContext = await this.#createRenderContext(
			url,
			request,
			routeData,
			mod,
			defaultStatus
		);
		let response;
		try {
			response = await tryRenderRoute(
				routeData.type,
				renderContext,
				this.#env,
				pageModule,
				mod.onRequest
			);
		} catch (err: any) {
			error(this.#logging, 'ssr', err.stack || err.message || String(err));
			return this.#renderError(request, { routeData, status: 500 });
		}

		if (isResponse(response, routeData.type)) {
<<<<<<< HEAD
			// If there was a known error code, try sending the according page (e.g. 404.astro / 500.astro).
			if (response.status === 500 || response.status === 404) {
				const errorRouteData = matchRoute('/' + response.status, this.#manifestData);
				if (errorRouteData && errorRouteData.route !== routeData.route) {
					mod = await this.#getModuleForRoute(errorRouteData);
					try {
						const newRenderContext = await this.#createRenderContext(
							url,
							request,
							errorRouteData,
							mod,
							response.status
						);
						const page = (await mod.page()) as any;
						const errorResponse = await tryRenderRoute(
							routeData.type,
							newRenderContext,
							this.#env,
							page
						);
						return errorResponse as Response;
					} catch {}
				}
=======
			if (STATUS_CODES.has(response.status)) {
				return this.#renderError(request, {
					routeData,
					response,
					status: response.status as 404 | 500,
				});
>>>>>>> f65756f6
			}
			Reflect.set(response, responseSentSymbol, true);
			return response;
		} else {
			if (response.type === 'response') {
				if (response.response.headers.get('X-Astro-Response') === 'Not-Found') {
					return this.#renderError(request, {
						routeData,
						response: response.response,
						status: 404,
					});
				}
				return response.response;
			} else {
				const body = response.body;
				const headers = new Headers();
				const mimeType = mime.getType(url.pathname);
				if (mimeType) {
					headers.set('Content-Type', `${mimeType};charset=utf-8`);
				} else {
					headers.set('Content-Type', 'text/plain;charset=utf-8');
				}
				const bytes = this.#encoder.encode(body);
				headers.set('Content-Length', bytes.byteLength.toString());

				const newResponse = new Response(bytes, {
					status: 200,
					headers,
				});
				attachToResponse(newResponse, response.cookies);
				return newResponse;
			}
		}
	}

	setCookieHeaders(response: Response) {
		return getSetCookiesFromResponse(response);
	}

	/**
	 * Creates the render context of the current route
	 */
	async #createRenderContext(
		url: URL,
		request: Request,
		routeData: RouteData,
		page: SinglePageBuiltModule,
		status = 200
	): Promise<RenderContext> {
		if (routeData.type === 'endpoint') {
			const pathname = '/' + this.removeBase(url.pathname);
			const mod = await page.page();
			const handler = mod as unknown as EndpointHandler;
			return await createRenderContext({
				request,
				pathname,
				route: routeData,
				status,
				env: this.#env,
				mod: handler as any,
			});
		} else {
			const pathname = prependForwardSlash(this.removeBase(url.pathname));
			const info = this.#routeDataToRouteInfo.get(routeData)!;
			// may be used in the future for handling rel=modulepreload, rel=icon, rel=manifest etc.
			const links = new Set<never>();
			const styles = createStylesheetElementSet(info.styles);

			let scripts = new Set<SSRElement>();
			for (const script of info.scripts) {
				if ('stage' in script) {
					if (script.stage === 'head-inline') {
						scripts.add({
							props: {},
							children: script.children,
						});
					}
				} else {
					scripts.add(createModuleScriptElement(script));
				}
			}
			const mod = await page.page();
			return await createRenderContext({
				request,
				pathname,
				componentMetadata: this.#manifest.componentMetadata,
				scripts,
				styles,
				links,
				route: routeData,
				status,
				mod,
				env: this.#env,
			});
		}
	}

	/**
	 * If it is a known error code, try sending the according page (e.g. 404.astro / 500.astro).
	 * This also handles pre-rendered /404 or /500 routes
	 */
	async #renderError(
		request: Request,
		{ routeData, status, response: originalResponse }: RenderErrorOptions
	) {
		const errorRouteData = matchRoute('/' + status, this.#manifestData);
		const url = new URL(request.url);
		if (errorRouteData) {
			if (errorRouteData.prerender && !errorRouteData.route.endsWith(`/${status}`)) {
				const statusURL = new URL(`${this.#baseWithoutTrailingSlash}/${status}`, url);
				const response = await fetch(statusURL.toString());
				return this.#mergeResponses(response, originalResponse);
			}
			const finalRouteData = routeData ?? errorRouteData;
			const mod = await this.#getModuleForRoute(errorRouteData);
			try {
				const newRenderContext = await this.#createRenderContext(
					url,
					request,
					finalRouteData,
					mod,
					status
				);
				const page = (await mod.page()) as any;
				const response = (await tryRenderRoute(
					'page', // this is hardcoded to ensure proper behavior for missing endpoints
					newRenderContext,
					this.#env,
					page
				)) as Response;
				return this.#mergeResponses(response, originalResponse);
			} catch {}
		}

		const response = this.#mergeResponses(new Response(null, { status }), originalResponse);
		Reflect.set(response, responseSentSymbol, true);
		return response;
	}

	#mergeResponses(newResponse: Response, oldResponse?: Response) {
		if (!oldResponse) return newResponse;
		const { status, statusText, headers } = oldResponse;

		return new Response(newResponse.body, {
			// If the original status was 200 (default), override it with the new status (probably 404 or 500)
			// Otherwise, the user set a specific status while rendering and we should respect that one
			status: status === 200 ? newResponse.status : status,
			statusText: status === 200 ? newResponse.statusText : statusText,
			headers: new Headers(Array.from(headers)),
		});
	}

	#getDefaultStatusCode(route: string): number {
		route = removeTrailingForwardSlash(route);
		if (route.endsWith('/404')) return 404;
		if (route.endsWith('/500')) return 500;
		return 200;
	}

	async #getModuleForRoute(route: RouteData): Promise<SinglePageBuiltModule> {
		if (route.type === 'redirect') {
			return RedirectSinglePageBuiltModule;
		} else {
			if (this.#manifest.pageMap) {
				const importComponentInstance = this.#manifest.pageMap.get(route.component);
				if (!importComponentInstance) {
					throw new Error(
						`Unexpectedly unable to find a component instance for route ${route.route}`
					);
				}
				const pageModule = await importComponentInstance();
				return pageModule;
			} else if (this.#manifest.pageModule) {
				const importComponentInstance = this.#manifest.pageModule;
				return importComponentInstance;
			} else {
				throw new Error(
					"Astro couldn't find the correct page to render, probably because it wasn't correctly mapped for SSR usage. This is an internal error, please file an issue."
				);
			}
		}
	}
}<|MERGE_RESOLUTION|>--- conflicted
+++ resolved
@@ -145,7 +145,7 @@
 			routeData = this.match(request);
 		}
 		if (!routeData) {
-			return this.#renderError(request, { routeData, status: 404 });
+			return this.#renderError(request, { status: 404 });
 		}
 
 		Reflect.set(request, clientLocalsSymbol, locals ?? {});
@@ -173,42 +173,15 @@
 			);
 		} catch (err: any) {
 			error(this.#logging, 'ssr', err.stack || err.message || String(err));
-			return this.#renderError(request, { routeData, status: 500 });
+			return this.#renderError(request, { status: 500 });
 		}
 
 		if (isResponse(response, routeData.type)) {
-<<<<<<< HEAD
-			// If there was a known error code, try sending the according page (e.g. 404.astro / 500.astro).
-			if (response.status === 500 || response.status === 404) {
-				const errorRouteData = matchRoute('/' + response.status, this.#manifestData);
-				if (errorRouteData && errorRouteData.route !== routeData.route) {
-					mod = await this.#getModuleForRoute(errorRouteData);
-					try {
-						const newRenderContext = await this.#createRenderContext(
-							url,
-							request,
-							errorRouteData,
-							mod,
-							response.status
-						);
-						const page = (await mod.page()) as any;
-						const errorResponse = await tryRenderRoute(
-							routeData.type,
-							newRenderContext,
-							this.#env,
-							page
-						);
-						return errorResponse as Response;
-					} catch {}
-				}
-=======
 			if (STATUS_CODES.has(response.status)) {
 				return this.#renderError(request, {
-					routeData,
 					response,
 					status: response.status as 404 | 500,
 				});
->>>>>>> f65756f6
 			}
 			Reflect.set(response, responseSentSymbol, true);
 			return response;
@@ -216,7 +189,6 @@
 			if (response.type === 'response') {
 				if (response.response.headers.get('X-Astro-Response') === 'Not-Found') {
 					return this.#renderError(request, {
-						routeData,
 						response: response.response,
 						status: 404,
 					});
@@ -312,7 +284,7 @@
 	 */
 	async #renderError(
 		request: Request,
-		{ routeData, status, response: originalResponse }: RenderErrorOptions
+		{ status, response: originalResponse }: RenderErrorOptions
 	) {
 		const errorRouteData = matchRoute('/' + status, this.#manifestData);
 		const url = new URL(request.url);
@@ -322,13 +294,12 @@
 				const response = await fetch(statusURL.toString());
 				return this.#mergeResponses(response, originalResponse);
 			}
-			const finalRouteData = routeData ?? errorRouteData;
 			const mod = await this.#getModuleForRoute(errorRouteData);
 			try {
 				const newRenderContext = await this.#createRenderContext(
 					url,
 					request,
-					finalRouteData,
+					errorRouteData,
 					mod,
 					status
 				);
