--- conflicted
+++ resolved
@@ -203,12 +203,8 @@
 	): Promise<Response> {
 		const url = new URL(request.url);
 		const pathname = prependForwardSlash(this.removeBase(url.pathname));
-<<<<<<< HEAD
-		const info = this.#routeDataToRouteInfo.get(routeData)!;
-=======
 		const info = this.#routeDataToRouteInfo.get(routeData!)!;
 		const isCompressHTML = this.#manifest.compressHTML ?? false;
->>>>>>> 0251e4e6
 		// may be used in the future for handling rel=modulepreload, rel=icon, rel=manifest etc.
 		const links = new Set<never>();
 		const styles = createStylesheetElementSet(info.styles);
