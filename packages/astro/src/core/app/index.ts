import type { ManifestData, RouteData, SSRManifest } from '../../@types/astro.js';
import type { SinglePageBuiltModule } from '../build/types.js';
import { getSetCookiesFromResponse } from '../cookies/index.js';
import { consoleLogDestination } from '../logger/console.js';
import { AstroIntegrationLogger, Logger } from '../logger/core.js';
import {
	appendForwardSlash,
	collapseDuplicateSlashes,
	joinPaths,
	prependForwardSlash,
	removeTrailingForwardSlash,
} from '../path.js';
import { RedirectSinglePageBuiltModule } from '../redirects/index.js';
import { createAssetLink } from '../render/ssr-element.js';
import { matchRoute } from '../routing/match.js';
import { AppPipeline } from './pipeline.js';
import { normalizeTheLocale } from '../../i18n/index.js';
import { RenderContext } from '../render-context.js';
import {
	clientAddressSymbol,
	clientLocalsSymbol,
	responseSentSymbol,
	REROUTABLE_STATUS_CODES,
	REROUTE_DIRECTIVE_HEADER,
} from '../constants.js';
import { AstroError, AstroErrorData } from '../errors/index.js';
export { deserializeManifest } from './common.js';

export interface RenderOptions {
	/**
	 * Whether to automatically add all cookies written by `Astro.cookie.set()` to the response headers.
	 *
	 * When set to `true`, they will be added to the `Set-Cookie` header as comma-separated key=value pairs. You can use the standard `response.headers.getSetCookie()` API to read them individually.
	 *
	 * When set to `false`, the cookies will only be available from `App.getSetCookieFromResponse(response)`.
	 *
	 * @default {false}
	 */
	addCookieHeader?: boolean;

	/**
	 * The client IP address that will be made available as `Astro.clientAddress` in pages, and as `ctx.clientAddress` in API routes and middleware.
	 *
	 * Default: `request[Symbol.for("astro.clientAddress")]`
	 */
	clientAddress?: string;

	/**
	 * The mutable object that will be made available as `Astro.locals` in pages, and as `ctx.locals` in API routes and middleware.
	 */
	locals?: object;

	/**
	 * **Advanced API**: you probably do not need to use this.
	 *
	 * Default: `app.match(request)`
	 */
	routeData?: RouteData;
}

export interface RenderErrorOptions {
	routeData?: RouteData;
	response?: Response;
	status: 404 | 500;
	/**
	 * Whether to skip middleware while rendering the error page. Defaults to false.
	 */
	skipMiddleware?: boolean;
}

export class App {
	#manifest: SSRManifest;
	#manifestData: ManifestData;
	#logger = new Logger({
		dest: consoleLogDestination,
		level: 'info',
	});
	#baseWithoutTrailingSlash: string;
	#pipeline: AppPipeline;
	#adapterLogger: AstroIntegrationLogger;
	#renderOptionsDeprecationWarningShown = false;

	constructor(manifest: SSRManifest, streaming = true) {
		this.#manifest = manifest;
		this.#manifestData = {
			routes: manifest.routes.map((route) => route.routeData),
		};
		this.#baseWithoutTrailingSlash = removeTrailingForwardSlash(this.#manifest.base);
		this.#pipeline = this.#createPipeline(streaming);
		this.#adapterLogger = new AstroIntegrationLogger(
			this.#logger.options,
			this.#manifest.adapterName
		);
	}

	getAdapterLogger(): AstroIntegrationLogger {
		return this.#adapterLogger;
	}

	/**
	 * Creates a pipeline by reading the stored manifest
	 *
	 * @param streaming
	 * @private
	 */
	#createPipeline(streaming = false) {
		return AppPipeline.create({
			logger: this.#logger,
			manifest: this.#manifest,
			mode: 'production',
			renderers: this.#manifest.renderers,
			resolve: async (specifier: string) => {
				if (!(specifier in this.#manifest.entryModules)) {
					throw new Error(`Unable to resolve [${specifier}]`);
				}
				const bundlePath = this.#manifest.entryModules[specifier];
				switch (true) {
					case bundlePath.startsWith('data:'):
					case bundlePath.length === 0: {
						return bundlePath;
					}
					default: {
						return createAssetLink(bundlePath, this.#manifest.base, this.#manifest.assetsPrefix);
					}
				}
			},
			serverLike: true,
			streaming,
		});
	}

	set setManifestData(newManifestData: ManifestData) {
		this.#manifestData = newManifestData;
	}
	removeBase(pathname: string) {
		if (pathname.startsWith(this.#manifest.base)) {
			return pathname.slice(this.#baseWithoutTrailingSlash.length + 1);
		}
		return pathname;
	}

	#getPathnameFromRequest(request: Request): string {
		const url = new URL(request.url);
		const pathname = prependForwardSlash(this.removeBase(url.pathname));
		return pathname;
	}

	match(request: Request): RouteData | undefined {
		const url = new URL(request.url);
		// ignore requests matching public assets
		if (this.#manifest.assets.has(url.pathname)) return undefined;
		let pathname = this.#computePathnameFromDomain(request);
		if (!pathname) {
			pathname = prependForwardSlash(this.removeBase(url.pathname));
		}
		let routeData = matchRoute(pathname, this.#manifestData);

		// missing routes fall-through, pre rendered are handled by static layer
		if (!routeData || routeData.prerender) return undefined;
		return routeData;
	}

	#computePathnameFromDomain(request: Request): string | undefined {
		let pathname: string | undefined = undefined;
		const url = new URL(request.url);

		if (
			this.#manifest.i18n &&
			(this.#manifest.i18n.strategy === 'domains-prefix-always' ||
				this.#manifest.i18n.strategy === 'domains-prefix-other-locales' ||
				this.#manifest.i18n.strategy === 'domains-prefix-always-no-redirect')
		) {
			// https://developer.mozilla.org/en-US/docs/Web/HTTP/Headers/X-Forwarded-Host
			let host = request.headers.get('X-Forwarded-Host');
			// https://developer.mozilla.org/en-US/docs/Web/HTTP/Headers/X-Forwarded-Proto
			let protocol = request.headers.get('X-Forwarded-Proto');
			if (protocol) {
				// this header doesn't have the colum at the end, so we added to be in line with URL#protocol, which has it
				protocol = protocol + ':';
			} else {
				// we fall back to the protocol of the request
				protocol = url.protocol;
			}
			if (!host) {
				// https://developer.mozilla.org/en-US/docs/Web/HTTP/Headers/Host
				host = request.headers.get('Host');
			}
			// If we don't have a host and a protocol, it's impossible to proceed
			if (host && protocol) {
				// The header might have a port in their name, so we remove it
				host = host.split(':')[0];
				try {
					let locale;
					const hostAsUrl = new URL(`${protocol}//${host}`);
					for (const [domainKey, localeValue] of Object.entries(
						this.#manifest.i18n.domainLookupTable
					)) {
						// This operation should be safe because we force the protocol via zod inside the configuration
						// If not, then it means that the manifest was tampered
						const domainKeyAsUrl = new URL(domainKey);

						if (
							hostAsUrl.host === domainKeyAsUrl.host &&
							hostAsUrl.protocol === domainKeyAsUrl.protocol
						) {
							locale = localeValue;
							break;
						}
					}

					if (locale) {
						pathname = prependForwardSlash(
							joinPaths(normalizeTheLocale(locale), this.removeBase(url.pathname))
						);
						if (url.pathname.endsWith('/')) {
							pathname = appendForwardSlash(pathname);
						}
					}
				} catch (e: any) {
					this.#logger.error(
						'router',
						`Astro tried to parse ${protocol}//${host} as an URL, but it threw a parsing error. Check the X-Forwarded-Host and X-Forwarded-Proto headers.`
					);
					this.#logger.error('router', `Error: ${e}`);
				}
			}
		}
		return pathname;
	}

	async render(request: Request, options?: RenderOptions): Promise<Response>;
	/**
	 * @deprecated Instead of passing `RouteData` and locals individually, pass an object with `routeData` and `locals` properties.
	 * See https://github.com/withastro/astro/pull/9199 for more information.
	 */
	async render(request: Request, routeData?: RouteData, locals?: object): Promise<Response>;
	async render(
		request: Request,
		routeDataOrOptions?: RouteData | RenderOptions,
		maybeLocals?: object
	): Promise<Response> {
		let routeData: RouteData | undefined;
		let locals: object | undefined;
		let clientAddress: string | undefined;
		let addCookieHeader: boolean | undefined;

		if (
			routeDataOrOptions &&
			('addCookieHeader' in routeDataOrOptions ||
				'clientAddress' in routeDataOrOptions ||
				'locals' in routeDataOrOptions ||
				'routeData' in routeDataOrOptions)
		) {
			if ('addCookieHeader' in routeDataOrOptions) {
				addCookieHeader = routeDataOrOptions.addCookieHeader;
			}
			if ('clientAddress' in routeDataOrOptions) {
				clientAddress = routeDataOrOptions.clientAddress;
			}
			if ('routeData' in routeDataOrOptions) {
				routeData = routeDataOrOptions.routeData;
			}
			if ('locals' in routeDataOrOptions) {
				locals = routeDataOrOptions.locals;
			}
		} else {
			routeData = routeDataOrOptions as RouteData | undefined;
			locals = maybeLocals;
			if (routeDataOrOptions || locals) {
				this.#logRenderOptionsDeprecationWarning();
			}
		}
		if (locals) {
			if (typeof locals !== 'object') {
				this.#logger.error(null, new AstroError(AstroErrorData.LocalsNotAnObject).stack!);
				return this.#renderError(request, { status: 500 });
			}
			Reflect.set(request, clientLocalsSymbol, locals);
		}
		if (clientAddress) {
			Reflect.set(request, clientAddressSymbol, clientAddress);
		}
		// Handle requests with duplicate slashes gracefully by cloning with a cleaned-up request URL
		if (request.url !== collapseDuplicateSlashes(request.url)) {
			request = new Request(collapseDuplicateSlashes(request.url), request);
		}
		if (!routeData) {
			routeData = this.match(request);
		}
		if (!routeData) {
			return this.#renderError(request, { status: 404 });
		}
		const pathname = this.#getPathnameFromRequest(request);
		const defaultStatus = this.#getDefaultStatusCode(routeData, pathname);
		const mod = await this.#getModuleForRoute(routeData);

		let response;
		try {
			const renderContext = RenderContext.create({
				pipeline: this.#pipeline,
				locals,
				pathname,
				request,
				routeData,
				status: defaultStatus,
			});
			response = await renderContext.render(await mod.page());
		} catch (err: any) {
			this.#logger.error(null, err.stack || err.message || String(err));
			return this.#renderError(request, { status: 500 });
		}

		if (
			REROUTABLE_STATUS_CODES.includes(response.status) &&
			response.headers.get(REROUTE_DIRECTIVE_HEADER) !== 'no'
		) {
			return this.#renderError(request, {
				response,
				status: response.status as 404 | 500,
			});
		}

		if (response.headers.has(REROUTE_DIRECTIVE_HEADER)) {
			response.headers.delete(REROUTE_DIRECTIVE_HEADER);
		}

		if (addCookieHeader) {
			for (const setCookieHeaderValue of App.getSetCookieFromResponse(response)) {
				response.headers.append('set-cookie', setCookieHeaderValue);
			}
		}

		Reflect.set(response, responseSentSymbol, true);
		return response;
	}

	#logRenderOptionsDeprecationWarning() {
		if (this.#renderOptionsDeprecationWarningShown) return;
		this.#logger.warn(
			'deprecated',
			`The adapter ${this.#manifest.adapterName} is using a deprecated signature of the 'app.render()' method. From Astro 4.0, locals and routeData are provided as properties on an optional object to this method. Using the old signature will cause an error in Astro 5.0. See https://github.com/withastro/astro/pull/9199 for more information.`
		);
		this.#renderOptionsDeprecationWarningShown = true;
	}

	setCookieHeaders(response: Response) {
		return getSetCookiesFromResponse(response);
	}

	/**
	 * Reads all the cookies written by `Astro.cookie.set()` onto the passed response.
	 * For example,
	 * ```ts
	 * for (const cookie_ of App.getSetCookieFromResponse(response)) {
	 *     const cookie: string = cookie_
	 * }
	 * ```
	 * @param response The response to read cookies from.
	 * @returns An iterator that yields key-value pairs as equal-sign-separated strings.
	 */
	static getSetCookieFromResponse = getSetCookiesFromResponse;

	/**
<<<<<<< HEAD
	 * Creates the render context of the current route
	 */
	async #createRenderContext(
		url: URL,
		request: Request,
		routeData: RouteData,
		page: SinglePageBuiltModule,
		status = 200
	): Promise<RenderContext> {
		if (routeData.type === 'endpoint') {
			const pathname = '/' + this.removeBase(url.pathname);
			const mod = await page.page();
			const handler = mod as unknown as EndpointHandler;

			return await createRenderContext({
				request,
				pathname,
				route: routeData,
				status,
				env: this.#pipeline.env,
				mod: handler as any,
				locales: this.#manifest.i18n?.locales,
				strategy: this.#manifest.i18n?.strategy,
				defaultLocale: this.#manifest.i18n?.defaultLocale,
			});
		} else {
			const pathname = prependForwardSlash(this.removeBase(url.pathname));
			const info = this.#routeDataToRouteInfo.get(routeData)!;
			// may be used in the future for handling rel=modulepreload, rel=icon, rel=manifest etc.
			const links = new Set<never>();
			const styles = createStylesheetElementSet(info.styles);

			let scripts = new Set<SSRElement>();
			for (const script of info.scripts) {
				if ('stage' in script) {
					if (script.stage === 'head-inline') {
						scripts.add({
							props: {},
							children: script.children,
						});
					}
				} else {
					scripts.add(createModuleScriptElement(script));
				}
			}
			const mod = await page.page();

			return await createRenderContext({
				request,
				pathname,
				componentMetadata: this.#manifest.componentMetadata,
				scripts,
				styles,
				links,
				route: routeData,
				status,
				mod,
				env: this.#pipeline.env,
				locales: this.#manifest.i18n?.locales,
				strategy: this.#manifest.i18n?.strategy,
				defaultLocale: this.#manifest.i18n?.defaultLocale,
			});
		}
	}

	/**
=======
>>>>>>> 7c5fcd2f
	 * If it is a known error code, try sending the according page (e.g. 404.astro / 500.astro).
	 * This also handles pre-rendered /404 or /500 routes
	 */
	async #renderError(
		request: Request,
		{ status, response: originalResponse, skipMiddleware = false }: RenderErrorOptions
	): Promise<Response> {
		const errorRoutePath = `/${status}${this.#manifest.trailingSlash === 'always' ? '/' : ''}`;
		const errorRouteData = matchRoute(errorRoutePath, this.#manifestData);
		const url = new URL(request.url);
		if (errorRouteData) {
			if (errorRouteData.prerender) {
				const maybeDotHtml = errorRouteData.route.endsWith(`/${status}`) ? '.html' : '';
				const statusURL = new URL(
					`${this.#baseWithoutTrailingSlash}/${status}${maybeDotHtml}`,
					url
				);
				const response = await fetch(statusURL.toString());

				// response for /404.html and 500.html is 200, which is not meaningful
				// so we create an override
				const override = { status };

				return this.#mergeResponses(response, originalResponse, override);
			}
			const mod = await this.#getModuleForRoute(errorRouteData);
			try {
				const renderContext = RenderContext.create({
					pipeline: this.#pipeline,
					middleware: skipMiddleware ? (_, next) => next() : undefined,
					pathname: this.#getPathnameFromRequest(request),
					request,
					routeData: errorRouteData,
					status,
				});
				const response = await renderContext.render(await mod.page());
				return this.#mergeResponses(response, originalResponse);
			} catch {
				// Middleware may be the cause of the error, so we try rendering 404/500.astro without it.
				if (skipMiddleware === false) {
					return this.#renderError(request, {
						status,
						response: originalResponse,
						skipMiddleware: true,
					});
				}
			}
		}

		const response = this.#mergeResponses(new Response(null, { status }), originalResponse);
		Reflect.set(response, responseSentSymbol, true);
		return response;
	}

	#mergeResponses(
		newResponse: Response,
		originalResponse?: Response,
		override?: { status: 404 | 500 }
	) {
		if (!originalResponse) {
			if (override !== undefined) {
				return new Response(newResponse.body, {
					status: override.status,
					statusText: newResponse.statusText,
					headers: newResponse.headers,
				});
			}
			return newResponse;
		}

		// If the new response did not have a meaningful status, an override may have been provided
		// If the original status was 200 (default), override it with the new status (probably 404 or 500)
		// Otherwise, the user set a specific status while rendering and we should respect that one
		const status = override?.status
			? override.status
			: originalResponse.status === 200
				? newResponse.status
				: originalResponse.status;

		try {
			// this function could throw an error...
			originalResponse.headers.delete('Content-type');
		} catch {}
		return new Response(newResponse.body, {
			status,
			statusText: status === 200 ? newResponse.statusText : originalResponse.statusText,
			// If you're looking at here for possible bugs, it means that it's not a bug.
			// With the middleware, users can meddle with headers, and we should pass to the 404/500.
			// If users see something weird, it's because they are setting some headers they should not.
			//
			// Although, we don't want it to replace the content-type, because the error page must return `text/html`
			headers: new Headers([
				...Array.from(newResponse.headers),
				...Array.from(originalResponse.headers),
			]),
		});
	}

	#getDefaultStatusCode(routeData: RouteData, pathname: string): number {
		if (!routeData.pattern.exec(pathname)) {
			for (const fallbackRoute of routeData.fallbackRoutes) {
				if (fallbackRoute.pattern.test(pathname)) {
					return 302;
				}
			}
		}
		const route = removeTrailingForwardSlash(routeData.route);
		if (route.endsWith('/404')) return 404;
		if (route.endsWith('/500')) return 500;
		return 200;
	}

	async #getModuleForRoute(route: RouteData): Promise<SinglePageBuiltModule> {
		if (route.type === 'redirect') {
			return RedirectSinglePageBuiltModule;
		} else {
			if (this.#manifest.pageMap) {
				const importComponentInstance = this.#manifest.pageMap.get(route.component);
				if (!importComponentInstance) {
					throw new Error(
						`Unexpectedly unable to find a component instance for route ${route.route}`
					);
				}
				const pageModule = await importComponentInstance();
				return pageModule;
			} else if (this.#manifest.pageModule) {
				const importComponentInstance = this.#manifest.pageModule;
				return importComponentInstance;
			} else {
				throw new Error(
					"Astro couldn't find the correct page to render, probably because it wasn't correctly mapped for SSR usage. This is an internal error, please file an issue."
				);
			}
		}
	}
}<|MERGE_RESOLUTION|>--- conflicted
+++ resolved
@@ -361,75 +361,6 @@
 	static getSetCookieFromResponse = getSetCookiesFromResponse;
 
 	/**
-<<<<<<< HEAD
-	 * Creates the render context of the current route
-	 */
-	async #createRenderContext(
-		url: URL,
-		request: Request,
-		routeData: RouteData,
-		page: SinglePageBuiltModule,
-		status = 200
-	): Promise<RenderContext> {
-		if (routeData.type === 'endpoint') {
-			const pathname = '/' + this.removeBase(url.pathname);
-			const mod = await page.page();
-			const handler = mod as unknown as EndpointHandler;
-
-			return await createRenderContext({
-				request,
-				pathname,
-				route: routeData,
-				status,
-				env: this.#pipeline.env,
-				mod: handler as any,
-				locales: this.#manifest.i18n?.locales,
-				strategy: this.#manifest.i18n?.strategy,
-				defaultLocale: this.#manifest.i18n?.defaultLocale,
-			});
-		} else {
-			const pathname = prependForwardSlash(this.removeBase(url.pathname));
-			const info = this.#routeDataToRouteInfo.get(routeData)!;
-			// may be used in the future for handling rel=modulepreload, rel=icon, rel=manifest etc.
-			const links = new Set<never>();
-			const styles = createStylesheetElementSet(info.styles);
-
-			let scripts = new Set<SSRElement>();
-			for (const script of info.scripts) {
-				if ('stage' in script) {
-					if (script.stage === 'head-inline') {
-						scripts.add({
-							props: {},
-							children: script.children,
-						});
-					}
-				} else {
-					scripts.add(createModuleScriptElement(script));
-				}
-			}
-			const mod = await page.page();
-
-			return await createRenderContext({
-				request,
-				pathname,
-				componentMetadata: this.#manifest.componentMetadata,
-				scripts,
-				styles,
-				links,
-				route: routeData,
-				status,
-				mod,
-				env: this.#pipeline.env,
-				locales: this.#manifest.i18n?.locales,
-				strategy: this.#manifest.i18n?.strategy,
-				defaultLocale: this.#manifest.i18n?.defaultLocale,
-			});
-		}
-	}
-
-	/**
-=======
->>>>>>> 7c5fcd2f
 	 * If it is a known error code, try sending the according page (e.g. 404.astro / 500.astro).
 	 * This also handles pre-rendered /404 or /500 routes
 	 */
