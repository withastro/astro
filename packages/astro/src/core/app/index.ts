--- conflicted
+++ resolved
@@ -81,11 +81,7 @@
 			legacyBuild: false,
 			links,
 			logging: this.#logging,
-<<<<<<< HEAD
-			markdownRender: [this.#manifest.markdownParser || '', this.#manifest.markdown ?? {}],
-=======
 			markdown: manifest.markdown,
->>>>>>> 1b6cb6cf
 			mod,
 			origin: url.origin,
 			pathname: url.pathname,
