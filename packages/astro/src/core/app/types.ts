--- conflicted
+++ resolved
@@ -1,10 +1,6 @@
 import type { ZodType } from 'zod';
-<<<<<<< HEAD
 import type { ActionAccept, ActionClient } from '../../actions/runtime/types.js';
 import type { RoutingStrategies } from '../../i18n/utils.js';
-=======
-import type { ActionAccept, ActionClient } from '../../actions/runtime/server.js';
->>>>>>> 141c4a26
 import type { ComponentInstance, SerializedRouteData } from '../../types/astro.js';
 import type { AstroMiddlewareInstance } from '../../types/public/common.js';
 import type {
