import type {
	Locales,
	RouteData,
	SerializedRouteData,
	SSRComponentMetadata,
	SSRLoadedRenderer,
	SSRResult,
} from '../../@types/astro.js';
import type { SinglePageBuiltModule } from '../build/types.js';

export type ComponentPath = string;

export type StylesheetAsset =
	| { type: 'inline'; content: string }
	| { type: 'external'; src: string };

export interface RouteInfo {
	routeData: RouteData;
	file: string;
	links: string[];
	scripts: // Integration injected
	(
		| { children: string; stage: string }
		// Hoisted
		| { type: 'inline' | 'external'; value: string }
	)[];
	styles: StylesheetAsset[];
}

export type SerializedRouteInfo = Omit<RouteInfo, 'routeData'> & {
	routeData: SerializedRouteData;
};

export type ImportComponentInstance = () => Promise<SinglePageBuiltModule>;

export type SSRManifest = {
	adapterName: string;
	routes: RouteInfo[];
	site?: string;
	base: string;
	trailingSlash: 'always' | 'never' | 'ignore';
	compressHTML: boolean;
	assetsPrefix?: string;
	renderers: SSRLoadedRenderer[];
	/**
	 * Map of directive name (e.g. `load`) to the directive script code
	 */
	clientDirectives: Map<string, string>;
	entryModules: Record<string, string>;
	assets: Set<string>;
	componentMetadata: SSRResult['componentMetadata'];
	pageModule?: SinglePageBuiltModule;
	pageMap?: Map<ComponentPath, ImportComponentInstance>;
	i18n: SSRManifestI18n | undefined;
};

export type SSRManifestI18n = {
	fallback?: Record<string, string>;
<<<<<<< HEAD
	routingStrategy?: 'prefix-always' | 'prefix-other-locales' | 'domain';
	locales: string[];
=======
	routing?: 'prefix-always' | 'prefix-other-locales';
	locales: Locales;
>>>>>>> 8c9fe009
	defaultLocale: string;
	domainLookupTable: Record<string, string>;
};

export type SerializedSSRManifest = Omit<
	SSRManifest,
	'routes' | 'assets' | 'componentMetadata' | 'clientDirectives'
> & {
	routes: SerializedRouteInfo[];
	assets: string[];
	componentMetadata: [string, SSRComponentMetadata][];
	clientDirectives: [string, string][];
};<|MERGE_RESOLUTION|>--- conflicted
+++ resolved
@@ -56,13 +56,8 @@
 
 export type SSRManifestI18n = {
 	fallback?: Record<string, string>;
-<<<<<<< HEAD
-	routingStrategy?: 'prefix-always' | 'prefix-other-locales' | 'domain';
-	locales: string[];
-=======
-	routing?: 'prefix-always' | 'prefix-other-locales';
+	routing?: 'prefix-always' | 'prefix-other-locales' | 'domain';
 	locales: Locales;
->>>>>>> 8c9fe009
 	defaultLocale: string;
 	domainLookupTable: Record<string, string>;
 };
