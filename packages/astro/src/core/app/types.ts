--- conflicted
+++ resolved
@@ -101,7 +101,6 @@
 	buildClientDir: URL;
 	buildServerDir: URL;
 	csp: SSRManifestCSP | undefined;
-<<<<<<< HEAD
 	devToolbar: {
 		// This should always be false in prod/SSR
 		enabled: boolean;
@@ -116,9 +115,7 @@
 
 		debugInfoOutput: string | undefined;
 	};
-=======
 	internalFetchHeaders?: Record<string, string>;
->>>>>>> fefbc533
 };
 
 export type SSRActions = {
