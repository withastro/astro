--- conflicted
+++ resolved
@@ -1,10 +1,5 @@
 import type { ZodType } from 'zod';
-<<<<<<< HEAD
-import type { ActionAccept, ActionClient } from '../../actions/runtime/virtual/server.js';
-=======
 import type { ActionAccept, ActionClient } from '../../actions/runtime/server.js';
-import type { RoutingStrategies } from '../../i18n/utils.js';
->>>>>>> 23f28016
 import type { ComponentInstance, SerializedRouteData } from '../../types/astro.js';
 import type { AstroMiddlewareInstance } from '../../types/public/common.js';
 import type {
