--- conflicted
+++ resolved
@@ -56,13 +56,8 @@
 
 export type SSRManifestI18n = {
 	fallback?: Record<string, string>;
-<<<<<<< HEAD
-	routingStrategy?: 'prefix-always' | 'prefix-other-locales';
+	routing?: 'prefix-always' | 'prefix-other-locales';
 	locales: Locales;
-=======
-	routing?: 'prefix-always' | 'prefix-other-locales';
-	locales: string[];
->>>>>>> ff8eadb9
 	defaultLocale: string;
 };
 
