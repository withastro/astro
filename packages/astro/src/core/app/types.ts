import type {
	Locales,
	MiddlewareHandler,
	RouteData,
	SerializedRouteData,
	SSRComponentMetadata,
	SSRLoadedRenderer,
	SSRResult,
} from '../../@types/astro.js';
import type { SinglePageBuiltModule } from '../build/types.js';
import type { RoutingStrategies } from '../../i18n/utils.js';

export type ComponentPath = string;

export type StylesheetAsset =
	| { type: 'inline'; content: string }
	| { type: 'external'; src: string };

export interface RouteInfo {
	routeData: RouteData;
	file: string;
	links: string[];
	scripts: // Integration injected
	(
		| { children: string; stage: string }
		// Hoisted
		| { type: 'inline' | 'external'; value: string }
	)[];
	styles: StylesheetAsset[];
}

export type SerializedRouteInfo = Omit<RouteInfo, 'routeData'> & {
	routeData: SerializedRouteData;
};

export type ImportComponentInstance = () => Promise<SinglePageBuiltModule>;

export type SSRManifest = {
	adapterName: string;
	routes: RouteInfo[];
	site?: string;
	base: string;
	trailingSlash: 'always' | 'never' | 'ignore';
	buildFormat: 'file' | 'directory' | 'preserve';
	compressHTML: boolean;
	assetsPrefix?: string;
	renderers: SSRLoadedRenderer[];
	/**
	 * Map of directive name (e.g. `load`) to the directive script code
	 */
	clientDirectives: Map<string, string>;
	entryModules: Record<string, string>;
	assets: Set<string>;
	componentMetadata: SSRResult['componentMetadata'];
	pageModule?: SinglePageBuiltModule;
	pageMap?: Map<ComponentPath, ImportComponentInstance>;
	i18n: SSRManifestI18n | undefined;
	middleware: MiddlewareHandler;
};

export type SSRManifestI18n = {
<<<<<<< HEAD
	fallback: Record<string, string> | undefined;
=======
	fallback?: Record<string, string>;
>>>>>>> 7c5fcd2f
	strategy: RoutingStrategies;
	locales: Locales;
	defaultLocale: string;
	domainLookupTable: Record<string, string>;
};

export type SerializedSSRManifest = Omit<
	SSRManifest,
	'middleware' | 'routes' | 'assets' | 'componentMetadata' | 'clientDirectives'
> & {
	routes: SerializedRouteInfo[];
	assets: string[];
	componentMetadata: [string, SSRComponentMetadata][];
	clientDirectives: [string, string][];
};<|MERGE_RESOLUTION|>--- conflicted
+++ resolved
@@ -59,11 +59,7 @@
 };
 
 export type SSRManifestI18n = {
-<<<<<<< HEAD
 	fallback: Record<string, string> | undefined;
-=======
-	fallback?: Record<string, string>;
->>>>>>> 7c5fcd2f
 	strategy: RoutingStrategies;
 	locales: Locales;
 	defaultLocale: string;
