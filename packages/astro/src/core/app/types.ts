import type {
	AstroUserConfig,
	RouteData,
	SerializedRouteData,
	ComponentInstance,
	MarkdownParser,
	SSRLoadedRenderer,
} from '../../@types/astro';
import type { MarkdownRenderingOptions } from '@astrojs/markdown-remark';

export type ComponentPath = string;

export interface RouteInfo {
	routeData: RouteData;
	file: string;
	links: string[];
	scripts: string[];
}

export type SerializedRouteInfo = Omit<RouteInfo, 'routeData'> & {
	routeData: SerializedRouteData;
};

export interface SSRManifest {
	routes: RouteInfo[];
	site?: string;
<<<<<<< HEAD
	markdown: AstroUserConfig['markdown'];
	markdownParser?: MarkdownParser;
=======
	markdown: MarkdownRenderingOptions;
>>>>>>> 1b6cb6cf
	pageMap: Map<ComponentPath, ComponentInstance>;
	renderers: SSRLoadedRenderer[];
	entryModules: Record<string, string>;
}

export type SerializedSSRManifest = Omit<SSRManifest, 'routes'> & {
	routes: SerializedRouteInfo[];
};

export type AdapterCreateExports<T = any> = (
	manifest: SSRManifest,
	args?: T
) => Record<string, any>;<|MERGE_RESOLUTION|>--- conflicted
+++ resolved
@@ -1,9 +1,7 @@
 import type {
-	AstroUserConfig,
 	RouteData,
 	SerializedRouteData,
 	ComponentInstance,
-	MarkdownParser,
 	SSRLoadedRenderer,
 } from '../../@types/astro';
 import type { MarkdownRenderingOptions } from '@astrojs/markdown-remark';
@@ -24,12 +22,7 @@
 export interface SSRManifest {
 	routes: RouteInfo[];
 	site?: string;
-<<<<<<< HEAD
-	markdown: AstroUserConfig['markdown'];
-	markdownParser?: MarkdownParser;
-=======
 	markdown: MarkdownRenderingOptions;
->>>>>>> 1b6cb6cf
 	pageMap: Map<ComponentPath, ComponentInstance>;
 	renderers: SSRLoadedRenderer[];
 	entryModules: Record<string, string>;
