import type { RoutingStrategies } from '../../i18n/utils.js';
import type { ComponentInstance, SerializedRouteData } from '../../types/astro.js';
import type { AstroMiddlewareInstance } from '../../types/public/common.js';
import type { AstroConfig, Locales, ResolvedSessionConfig } from '../../types/public/config.js';
import type {
	RouteData,
	SSRComponentMetadata,
	SSRLoadedRenderer,
	SSRResult,
} from '../../types/public/internal.js';
import type { SinglePageBuiltModule } from '../build/types.js';

export type ComponentPath = string;

export type StylesheetAsset =
	| { type: 'inline'; content: string }
	| { type: 'external'; src: string };

export interface RouteInfo {
	routeData: RouteData;
	file: string;
	links: string[];
	scripts: // Integration injected
	(
		| { children: string; stage: string }
		// Hoisted
		| { type: 'inline' | 'external'; value: string }
	)[];
	styles: StylesheetAsset[];
}

export type SerializedRouteInfo = Omit<RouteInfo, 'routeData'> & {
	routeData: SerializedRouteData;
};

export type ImportComponentInstance = () => Promise<SinglePageBuiltModule>;

export type AssetsPrefix =
	| string
	| ({
			fallback: string;
	  } & Record<string, string>)
	| undefined;

export type SSRManifest = {
	hrefRoot: string;
	adapterName: string;
	routes: RouteInfo[];
	site?: string;
	base: string;
<<<<<<< HEAD
	viteBase: string | undefined;
	trailingSlash: 'always' | 'never' | 'ignore';
	buildFormat: 'file' | 'directory' | 'preserve';
=======
	trailingSlash: AstroConfig['trailingSlash'];
	buildFormat: NonNullable<AstroConfig['build']>['format'];
>>>>>>> 9d566022
	compressHTML: boolean;
	assetsPrefix?: AssetsPrefix;
	renderers: SSRLoadedRenderer[];
	/**
	 * Map of directive name (e.g. `load`) to the directive script code
	 */
	clientDirectives: Map<string, string>;
	entryModules: Record<string, string>;
	inlinedScripts: Map<string, string>;
	assets: Set<string>;
	componentMetadata: SSRResult['componentMetadata'];
	pageModule?: SinglePageBuiltModule;
	pageMap?: Map<ComponentPath, ImportComponentInstance>;
	serverIslandMap?: Map<string, () => Promise<ComponentInstance>>;
	serverIslandNameMap?: Map<string, string>;
	key: Promise<CryptoKey>;
	i18n: SSRManifestI18n | undefined;
	middleware?: () => Promise<AstroMiddlewareInstance> | AstroMiddlewareInstance;
	checkOrigin: boolean;
	sessionConfig?: ResolvedSessionConfig<any>;
	cacheDir: string | URL;
	srcDir: string | URL;
	outDir: string | URL;
	publicDir: string | URL;
	buildClientDir: string | URL;
	buildServerDir: string | URL;
};

export type SSRManifestI18n = {
	fallback: Record<string, string> | undefined;
	fallbackType: 'redirect' | 'rewrite';
	strategy: RoutingStrategies;
	locales: Locales;
	defaultLocale: string;
	domainLookupTable: Record<string, string>;
};

/** Public type exposed through the `astro:build:ssr` integration hook */
export type SerializedSSRManifest = Omit<
	SSRManifest,
	| 'middleware'
	| 'routes'
	| 'assets'
	| 'componentMetadata'
	| 'inlinedScripts'
	| 'clientDirectives'
	| 'serverIslandNameMap'
	| 'key'
> & {
	routes: SerializedRouteInfo[];
	assets: string[];
	componentMetadata: [string, SSRComponentMetadata][];
	inlinedScripts: [string, string][];
	clientDirectives: [string, string][];
	serverIslandNameMap: [string, string][];
	key: string;
};<|MERGE_RESOLUTION|>--- conflicted
+++ resolved
@@ -48,14 +48,9 @@
 	routes: RouteInfo[];
 	site?: string;
 	base: string;
-<<<<<<< HEAD
-	viteBase: string | undefined;
-	trailingSlash: 'always' | 'never' | 'ignore';
-	buildFormat: 'file' | 'directory' | 'preserve';
-=======
+	viteBase: AstroConfig['vite']['base'];
 	trailingSlash: AstroConfig['trailingSlash'];
 	buildFormat: NonNullable<AstroConfig['build']>['format'];
->>>>>>> 9d566022
 	compressHTML: boolean;
 	assetsPrefix?: AssetsPrefix;
 	renderers: SSRLoadedRenderer[];
