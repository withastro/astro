import type * as vite from 'vite';
import type { AstroPluginOptions } from '../@types/astro.js';
import { telemetry } from '../events/index.js';
import { eventAppToggled } from '../events/toolbar.js';
import { transformAsync } from '@babel/core';
import { extname } from 'path';
import { removeQueryString } from '../core/path.js';
import type { ParserPlugin } from '@babel/parser';

const PUBLIC_VIRTUAL_MODULE_ID_PREACT = 'astro:toolbar:preact';
const preactResolvedVirtualModuleId = '\0' + PUBLIC_VIRTUAL_MODULE_ID_PREACT;

const PRIVATE_VIRTUAL_MODULE_ID = 'astro:toolbar:internal';
const resolvedPrivateVirtualModuleId = '\0' + PRIVATE_VIRTUAL_MODULE_ID;

const PUBLIC_MODULE_ID = 'astro:toolbar';
const resolvedPublicVirtualModuleId = '\0' + PUBLIC_MODULE_ID;

export default function astroDevToolbar({ settings, logger }: AstroPluginOptions): vite.Plugin[] {
	let telemetryTimeout: ReturnType<typeof setTimeout>;

<<<<<<< HEAD
	return [
		{
			name: 'astro:dev-toolbar',
			config() {
				return {
					optimizeDeps: {
						// Optimize CJS dependencies used by the dev toolbar
						include: ['astro > aria-query', 'astro > axobject-query'],
					},
				};
			},
			resolveId(id) {
				if (id === VIRTUAL_MODULE_ID) {
					return resolvedVirtualModuleId;
				}
			},
			configureServer(server) {
				server.hot.on('astro:devtoolbar:error:load', (args) => {
					logger.error(
						'toolbar',
						`Failed to load dev toolbar app from ${args.entrypoint}: ${args.error}`
					);
				});

				server.hot.on('astro:devtoolbar:error:init', (args) => {
					logger.error(
						'toolbar',
						`Failed to initialize dev toolbar app ${args.app.name} (${args.app.id}):\n${args.error}`
					);
				});

				server.hot.on('astro:devtoolbar:app:toggled', (args) => {
					// Debounce telemetry to avoid recording events when the user is rapidly toggling apps for debugging
					clearTimeout(telemetryTimeout);
					telemetryTimeout = setTimeout(() => {
						let nameToRecord = args?.app?.id;
						// Only record apps names for apps that are built-in
						if (!nameToRecord || !nameToRecord.startsWith('astro:')) {
							nameToRecord = 'other';
						}
						telemetry.record(
							eventAppToggled({
								appName: nameToRecord,
							})
						);
					}, 200);
				});
			},
			async load(id) {
				if (id === resolvedVirtualModuleId) {
					// TODO: In Astro 5.0, we should change the addDevToolbarApp function to separate the logic from the app's metadata.
					// That way, we can pass the app's data to the dev toolbar without having to load the app's entrypoint, which will allow
					// for a better UI in the browser where we could still show the app's name and icon even if the app's entrypoint fails to load.
					// ex: `addDevToolbarApp({ id: 'astro:dev-toolbar:app', name: 'App', icon: '🚀', entrypoint: "./src/something.ts" })`
					return `
=======
	return {
		name: 'astro:dev-toolbar',
		config() {
			return {
				optimizeDeps: {
					// Optimize CJS dependencies used by the dev toolbar
					include: ['astro > aria-query', 'astro > axobject-query'],
				},
			};
		},
		resolveId(id) {
			if (id === PRIVATE_VIRTUAL_MODULE_ID) {
				return resolvedPrivateVirtualModuleId;
			}
			if (id === PUBLIC_MODULE_ID) {
				return resolvedPublicVirtualModuleId;
			}
		},
		configureServer(server) {
			server.hot.on('astro:devtoolbar:error:load', (args) => {
				logger.error(
					'toolbar',
					`Failed to load dev toolbar app from ${args.entrypoint}: ${args.error}`
				);
			});

			server.hot.on('astro:devtoolbar:error:init', (args) => {
				logger.error(
					'toolbar',
					`Failed to initialize dev toolbar app ${args.app.name} (${args.app.id}):\n${args.error}`
				);
			});

			server.hot.on('astro:devtoolbar:app:toggled', (args) => {
				// Debounce telemetry to avoid recording events when the user is rapidly toggling apps for debugging
				clearTimeout(telemetryTimeout);
				telemetryTimeout = setTimeout(() => {
					let nameToRecord = args?.app?.id;
					// Only record apps names for apps that are built-in
					if (!nameToRecord || !nameToRecord.startsWith('astro:')) {
						nameToRecord = 'other';
					}
					telemetry.record(
						eventAppToggled({
							appName: nameToRecord,
						})
					);
				}, 200);
			});
		},
		async load(id) {
			if (id === resolvedPublicVirtualModuleId) {
				return `
					export function defineToolbarApp(app) {
						return app;
					}
				`;
			}

			if (id === resolvedPrivateVirtualModuleId) {
				// TODO: In Astro 5.0, we should change the addDevToolbarApp function to separate the logic from the app's metadata.
				// That way, we can pass the app's data to the dev toolbar without having to load the app's entrypoint, which will allow
				// for a better UI in the browser where we could still show the app's name and icon even if the app's entrypoint fails to load.
				// ex: `addDevToolbarApp({ id: 'astro:dev-toolbar:app', name: 'App', icon: '🚀', entrypoint: "./src/something.ts" })`
				return `
>>>>>>> 66f0fce9
					export const loadDevToolbarApps = async () => {
						return (await Promise.all([${settings.devToolbarApps
							.map(
								(plugin) =>
									`safeLoadPlugin(async () => (await import(${JSON.stringify(
										plugin + '?toolbar-app'
									)})).default, ${JSON.stringify(plugin)})`
							)
							.join(',')}])).filter(app => app);
					};

					async function safeLoadPlugin(importEntrypoint, entrypoint) {
						try {
							const app = await importEntrypoint();

							if (typeof app !== 'object' || !app.id || !app.name) {
								throw new Error("Apps must default export an object with an id, and a name.");
							}

							return app;
						} catch (err) {
							console.error(\`Failed to load dev toolbar app from \${entrypoint}: \${err.message}\`);

							if (import.meta.hot) {
  							import.meta.hot.send('astro:devtoolbar:error:load', { entrypoint: entrypoint, error: err.message })
							}

							return undefined;
						}

						return undefined;
					}
				`;
				}
			},
		},
		{
			name: 'astro:dev-toolbar:preact',
			enforce: 'pre', // Need to be before Vite's plugins or they'll try to transform the JSX before us
			resolveId(id) {
				if (id === PUBLIC_VIRTUAL_MODULE_ID_PREACT) {
					return preactResolvedVirtualModuleId;
				}
			},

			async transform(code, id, options) {
				const extension = extname(removeQueryString(id));
				const shouldTryTransform = ['.jsx', '.tsx'].includes(extension) && !options?.ssr;

				if (!shouldTryTransform) {
					return;
				}

				// TODO: Seems like a fairly old school way to detect JSX, maybe there's a better way?
				const isJSXToolbarHeuristic =
					code.includes('astro:toolbar:preact') ||
					id.endsWith('?toolbar-app') ||
					code.includes('astro/toolbar-preact');

				const parserPlugins = [
					'classProperties',
					'classPrivateProperties',
					'classPrivateMethods',
					'jsx',
					extension === '.tsx' && 'typescript',
				].filter(Boolean) as ParserPlugin[];

				if (isJSXToolbarHeuristic) {
					// Inject the JSX runtime pragma if it's not already there, otherwise Vite will wrongfully error on the JSX
					// despite it already being transformed by Babel.
					let prefixedCode = code.includes('@jsxRuntime automatic')
						? code
						: `/* @jsxRuntime automatic */\n${code}`;

					const result = await transformAsync(prefixedCode, {
						ast: true,
						filename: id,
						parserOpts: {
							sourceType: 'module',
							allowAwaitOutsideFunction: true,
							plugins: parserPlugins,
						},
						plugins: [
							[
								'@babel/plugin-transform-react-jsx-development',
								{
									runtime: 'automatic',
									importSource: 'astro/toolbar-preact',
								},
							],
						],
						sourceMaps: true,
					});

					if (!result) return;

					return {
						code: result.code || code,
						map: result.map,
					};
				}

				return undefined;
			},
			load(id) {
				if (id === preactResolvedVirtualModuleId) {
					return `
					export * from "astro/toolbar-preact";
				`;
				}
			},
		},
	];
}<|MERGE_RESOLUTION|>--- conflicted
+++ resolved
@@ -19,7 +19,6 @@
 export default function astroDevToolbar({ settings, logger }: AstroPluginOptions): vite.Plugin[] {
 	let telemetryTimeout: ReturnType<typeof setTimeout>;
 
-<<<<<<< HEAD
 	return [
 		{
 			name: 'astro:dev-toolbar',
@@ -32,9 +31,12 @@
 				};
 			},
 			resolveId(id) {
-				if (id === VIRTUAL_MODULE_ID) {
-					return resolvedVirtualModuleId;
-				}
+        if (id === PRIVATE_VIRTUAL_MODULE_ID) {
+          return resolvedPrivateVirtualModuleId;
+        }
+        if (id === PUBLIC_MODULE_ID) {
+          return resolvedPublicVirtualModuleId;
+        }
 			},
 			configureServer(server) {
 				server.hot.on('astro:devtoolbar:error:load', (args) => {
@@ -69,79 +71,20 @@
 				});
 			},
 			async load(id) {
-				if (id === resolvedVirtualModuleId) {
+        if (id === resolvedPublicVirtualModuleId) {
+          return `
+            export function defineToolbarApp(app) {
+              return app;
+            }
+          `;
+        }
+        
+				if (id === resolvedPrivateVirtualModuleId) {
 					// TODO: In Astro 5.0, we should change the addDevToolbarApp function to separate the logic from the app's metadata.
 					// That way, we can pass the app's data to the dev toolbar without having to load the app's entrypoint, which will allow
 					// for a better UI in the browser where we could still show the app's name and icon even if the app's entrypoint fails to load.
 					// ex: `addDevToolbarApp({ id: 'astro:dev-toolbar:app', name: 'App', icon: '🚀', entrypoint: "./src/something.ts" })`
 					return `
-=======
-	return {
-		name: 'astro:dev-toolbar',
-		config() {
-			return {
-				optimizeDeps: {
-					// Optimize CJS dependencies used by the dev toolbar
-					include: ['astro > aria-query', 'astro > axobject-query'],
-				},
-			};
-		},
-		resolveId(id) {
-			if (id === PRIVATE_VIRTUAL_MODULE_ID) {
-				return resolvedPrivateVirtualModuleId;
-			}
-			if (id === PUBLIC_MODULE_ID) {
-				return resolvedPublicVirtualModuleId;
-			}
-		},
-		configureServer(server) {
-			server.hot.on('astro:devtoolbar:error:load', (args) => {
-				logger.error(
-					'toolbar',
-					`Failed to load dev toolbar app from ${args.entrypoint}: ${args.error}`
-				);
-			});
-
-			server.hot.on('astro:devtoolbar:error:init', (args) => {
-				logger.error(
-					'toolbar',
-					`Failed to initialize dev toolbar app ${args.app.name} (${args.app.id}):\n${args.error}`
-				);
-			});
-
-			server.hot.on('astro:devtoolbar:app:toggled', (args) => {
-				// Debounce telemetry to avoid recording events when the user is rapidly toggling apps for debugging
-				clearTimeout(telemetryTimeout);
-				telemetryTimeout = setTimeout(() => {
-					let nameToRecord = args?.app?.id;
-					// Only record apps names for apps that are built-in
-					if (!nameToRecord || !nameToRecord.startsWith('astro:')) {
-						nameToRecord = 'other';
-					}
-					telemetry.record(
-						eventAppToggled({
-							appName: nameToRecord,
-						})
-					);
-				}, 200);
-			});
-		},
-		async load(id) {
-			if (id === resolvedPublicVirtualModuleId) {
-				return `
-					export function defineToolbarApp(app) {
-						return app;
-					}
-				`;
-			}
-
-			if (id === resolvedPrivateVirtualModuleId) {
-				// TODO: In Astro 5.0, we should change the addDevToolbarApp function to separate the logic from the app's metadata.
-				// That way, we can pass the app's data to the dev toolbar without having to load the app's entrypoint, which will allow
-				// for a better UI in the browser where we could still show the app's name and icon even if the app's entrypoint fails to load.
-				// ex: `addDevToolbarApp({ id: 'astro:dev-toolbar:app', name: 'App', icon: '🚀', entrypoint: "./src/something.ts" })`
-				return `
->>>>>>> 66f0fce9
 					export const loadDevToolbarApps = async () => {
 						return (await Promise.all([${settings.devToolbarApps
 							.map(
