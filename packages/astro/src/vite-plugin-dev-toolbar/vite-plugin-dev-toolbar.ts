import type * as vite from 'vite';
import type { AstroPluginOptions } from '../@types/astro.js';
import { telemetry } from '../events/index.js';
import { eventAppToggled } from '../events/toolbar.js';
import { transformAsync } from '@babel/core';
import { extname } from 'path';
import { removeQueryString } from '../core/path.js';
import type { ParserPlugin } from '@babel/parser';

const PUBLIC_VIRTUAL_MODULE_ID_PREACT = 'astro:toolbar:preact';
const preactResolvedVirtualModuleId = '\0' + PUBLIC_VIRTUAL_MODULE_ID_PREACT;

const PRIVATE_VIRTUAL_MODULE_ID = 'astro:toolbar:internal';
const resolvedPrivateVirtualModuleId = '\0' + PRIVATE_VIRTUAL_MODULE_ID;

const PUBLIC_MODULE_ID = 'astro:toolbar';
const resolvedPublicVirtualModuleId = '\0' + PUBLIC_MODULE_ID;

export default function astroDevToolbar({ settings, logger }: AstroPluginOptions): vite.Plugin[] {
	let telemetryTimeout: ReturnType<typeof setTimeout>;

	return [
		{
			name: 'astro:dev-toolbar',
			config() {
				return {
					optimizeDeps: {
						// Optimize CJS dependencies used by the dev toolbar
						include: ['astro > aria-query', 'astro > axobject-query'],
					},
				};
			},
			resolveId(id) {
        if (id === PRIVATE_VIRTUAL_MODULE_ID) {
          return resolvedPrivateVirtualModuleId;
        }
        if (id === PUBLIC_MODULE_ID) {
          return resolvedPublicVirtualModuleId;
        }
			},
			configureServer(server) {
				server.hot.on('astro:devtoolbar:error:load', (args) => {
					logger.error(
						'toolbar',
						`Failed to load dev toolbar app from ${args.entrypoint}: ${args.error}`
					);
<<<<<<< HEAD
				});

				server.hot.on('astro:devtoolbar:error:init', (args) => {
					logger.error(
						'toolbar',
						`Failed to initialize dev toolbar app ${args.app.name} (${args.app.id}):\n${args.error}`
					);
				});

				server.hot.on('astro:devtoolbar:app:toggled', (args) => {
					// Debounce telemetry to avoid recording events when the user is rapidly toggling apps for debugging
					clearTimeout(telemetryTimeout);
					telemetryTimeout = setTimeout(() => {
						let nameToRecord = args?.app?.id;
						// Only record apps names for apps that are built-in
						if (!nameToRecord || !nameToRecord.startsWith('astro:')) {
							nameToRecord = 'other';
						}
						telemetry.record(
							eventAppToggled({
								appName: nameToRecord,
							})
						);
					}, 200);
				});
			},
			async load(id) {
        if (id === resolvedPublicVirtualModuleId) {
          return `
            export function defineToolbarApp(app) {
              return app;
            }
          `;
        }
        
				if (id === resolvedPrivateVirtualModuleId) {
					// TODO: In Astro 5.0, we should change the addDevToolbarApp function to separate the logic from the app's metadata.
					// That way, we can pass the app's data to the dev toolbar without having to load the app's entrypoint, which will allow
					// for a better UI in the browser where we could still show the app's name and icon even if the app's entrypoint fails to load.
					// ex: `addDevToolbarApp({ id: 'astro:dev-toolbar:app', name: 'App', icon: '🚀', entrypoint: "./src/something.ts" })`
					return `
=======
				}, 200);
			});
		},
		async load(id) {
			if (id === resolvedPublicVirtualModuleId) {
				return `
					export function defineToolbarApp(app) {
						return app;
					}
				`;
			}

			if (id === resolvedPrivateVirtualModuleId) {
				return `
>>>>>>> 9a761246
					export const loadDevToolbarApps = async () => {
						return (await Promise.all([${settings.devToolbarApps
							.map(
								(plugin) =>
<<<<<<< HEAD
									`safeLoadPlugin(async () => (await import(${JSON.stringify(
										plugin.entrypoint + '?toolbar-app'
									)})).default, ${JSON.stringify(plugin.entrypoint)})`
=======
									`safeLoadPlugin(${JSON.stringify(plugin)}, async () => (await import(${JSON.stringify(
										typeof plugin === 'string' ? plugin : plugin.entrypoint
									)})).default, ${JSON.stringify(typeof plugin === 'string' ? plugin : plugin.entrypoint)})`
>>>>>>> 9a761246
							)
							.join(',')}]));
					};

					async function safeLoadPlugin(appDefinition, importEntrypoint, entrypoint) {
						try {
							let app;
							if (typeof appDefinition === 'string') {
								app = await importEntrypoint();

								if (typeof app !== 'object' || !app.id || !app.name) {
									throw new Error("Apps must default export an object with an id, and a name.");
								}
							} else {
								app = appDefinition;

								if (typeof app !== 'object' || !app.id || !app.name || !app.entrypoint) {
									throw new Error("Apps must be an object with an id, a name and an entrypoint.");
								}

								const loadedApp = await importEntrypoint();

								if (typeof loadedApp !== 'object') {
									throw new Error("App entrypoint must default export an object.");
								}

								app = { ...app, ...loadedApp };
							}

							return app;
						} catch (err) {
							console.error(\`Failed to load dev toolbar app from \${entrypoint}: \${err.message}\`);

							if (import.meta.hot) {
  							import.meta.hot.send('astro:devtoolbar:error:load', { entrypoint: entrypoint, error: err.message })
							}

							return undefined;
						}

						return undefined;
					}
				`;
				}
			},
		},
		{
			name: 'astro:dev-toolbar:preact',
			enforce: 'pre', // Need to be before Vite's plugins or they'll try to transform the JSX before us
			resolveId(id) {
				if (id === PUBLIC_VIRTUAL_MODULE_ID_PREACT) {
					return preactResolvedVirtualModuleId;
				}
			},

			async transform(code, id, options) {
				const extension = extname(removeQueryString(id));
				const shouldTryTransform = ['.jsx', '.tsx'].includes(extension) && !options?.ssr;

				if (!shouldTryTransform) {
					return;
				}

				// TODO: Seems like a fairly old school way to detect JSX, maybe there's a better way?
				const isJSXToolbarHeuristic =
					code.includes('astro:toolbar:preact') ||
					id.endsWith('?toolbar-app') ||
					code.includes('astro/toolbar-preact');

				const parserPlugins = [
					'classProperties',
					'classPrivateProperties',
					'classPrivateMethods',
					'jsx',
					extension === '.tsx' && 'typescript',
				].filter(Boolean) as ParserPlugin[];

				if (isJSXToolbarHeuristic) {
					// Inject the JSX runtime pragma if it's not already there, otherwise Vite will wrongfully error on the JSX
					// despite it already being transformed by Babel.
					let prefixedCode = code.includes('@jsxRuntime automatic')
						? code
						: `/* @jsxRuntime automatic */\n${code}`;

					const result = await transformAsync(prefixedCode, {
						ast: true,
						filename: id,
						parserOpts: {
							sourceType: 'module',
							allowAwaitOutsideFunction: true,
							plugins: parserPlugins,
						},
						plugins: [
							[
								'@babel/plugin-transform-react-jsx-development',
								{
									runtime: 'automatic',
									importSource: 'astro/toolbar-preact',
								},
							],
						],
						sourceMaps: true,
					});

					if (!result) return;

					return {
						code: result.code || code,
						map: result.map,
					};
				}

				return undefined;
			},
			load(id) {
				if (id === preactResolvedVirtualModuleId) {
					return `
					export * from "astro/toolbar-preact";
				`;
				}
			},
		},
	];
}<|MERGE_RESOLUTION|>--- conflicted
+++ resolved
@@ -44,49 +44,6 @@
 						'toolbar',
 						`Failed to load dev toolbar app from ${args.entrypoint}: ${args.error}`
 					);
-<<<<<<< HEAD
-				});
-
-				server.hot.on('astro:devtoolbar:error:init', (args) => {
-					logger.error(
-						'toolbar',
-						`Failed to initialize dev toolbar app ${args.app.name} (${args.app.id}):\n${args.error}`
-					);
-				});
-
-				server.hot.on('astro:devtoolbar:app:toggled', (args) => {
-					// Debounce telemetry to avoid recording events when the user is rapidly toggling apps for debugging
-					clearTimeout(telemetryTimeout);
-					telemetryTimeout = setTimeout(() => {
-						let nameToRecord = args?.app?.id;
-						// Only record apps names for apps that are built-in
-						if (!nameToRecord || !nameToRecord.startsWith('astro:')) {
-							nameToRecord = 'other';
-						}
-						telemetry.record(
-							eventAppToggled({
-								appName: nameToRecord,
-							})
-						);
-					}, 200);
-				});
-			},
-			async load(id) {
-        if (id === resolvedPublicVirtualModuleId) {
-          return `
-            export function defineToolbarApp(app) {
-              return app;
-            }
-          `;
-        }
-        
-				if (id === resolvedPrivateVirtualModuleId) {
-					// TODO: In Astro 5.0, we should change the addDevToolbarApp function to separate the logic from the app's metadata.
-					// That way, we can pass the app's data to the dev toolbar without having to load the app's entrypoint, which will allow
-					// for a better UI in the browser where we could still show the app's name and icon even if the app's entrypoint fails to load.
-					// ex: `addDevToolbarApp({ id: 'astro:dev-toolbar:app', name: 'App', icon: '🚀', entrypoint: "./src/something.ts" })`
-					return `
-=======
 				}, 200);
 			});
 		},
@@ -101,20 +58,13 @@
 
 			if (id === resolvedPrivateVirtualModuleId) {
 				return `
->>>>>>> 9a761246
 					export const loadDevToolbarApps = async () => {
 						return (await Promise.all([${settings.devToolbarApps
 							.map(
 								(plugin) =>
-<<<<<<< HEAD
-									`safeLoadPlugin(async () => (await import(${JSON.stringify(
-										plugin.entrypoint + '?toolbar-app'
-									)})).default, ${JSON.stringify(plugin.entrypoint)})`
-=======
 									`safeLoadPlugin(${JSON.stringify(plugin)}, async () => (await import(${JSON.stringify(
-										typeof plugin === 'string' ? plugin : plugin.entrypoint
+										(typeof plugin === 'string' ? plugin : plugin.entrypoint) + '?toolbar-app'
 									)})).default, ${JSON.stringify(typeof plugin === 'string' ? plugin : plugin.entrypoint)})`
->>>>>>> 9a761246
 							)
 							.join(',')}]));
 					};
