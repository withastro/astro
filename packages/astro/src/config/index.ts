--- conflicted
+++ resolved
@@ -50,20 +50,8 @@
 		let settings = await createSettings(config, userViteConfig.root);
 		settings = await runHookConfigSetup({ settings, command: cmd, logger });
 		const viteConfig = await createVite(
-<<<<<<< HEAD
-			{
-				plugins: config.legacy.collections
-					? [
-							// Initialize the content listener
-							astroContentListenPlugin({ settings, logger, fs }),
-						]
-					: [],
-			},
+			{},
 			{ settings, command: cmd, logger, mode, sync: false },
-=======
-			{},
-			{ settings, command: cmd, logger, mode, sync: false, manifest, routesList },
->>>>>>> af1c11f0
 		);
 		await runHookConfigDone({ settings, logger });
 		return mergeConfig(viteConfig, userViteConfig);
