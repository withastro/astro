--- conflicted
+++ resolved
@@ -59,12 +59,7 @@
 
 		if (response instanceof Response) {
 			const pathnameContainsDefaultLocale = url.pathname.includes(`/${defaultLocale}`);
-<<<<<<< HEAD
-			if (i18n.routingStrategy === 'prefix-other-locales' && pathnameContainsDefaultLocale) {
-=======
-			const isLocaleFree = checkIsLocaleFree(url.pathname, i18n.locales);
 			if (i18n.routing === 'prefix-other-locales' && pathnameContainsDefaultLocale) {
->>>>>>> ff8eadb9
 				const newLocation = url.pathname.replace(`/${defaultLocale}`, '');
 				response.headers.set('Location', newLocation);
 				return new Response(null, {
@@ -112,13 +107,8 @@
 					const pathFallbackLocale = getPathByLocale(fallbackLocale, locales);
 					let newPathname: string;
 					// If a locale falls back to the default locale, we want to **remove** the locale because
-<<<<<<< HEAD
-					// the default locale doesn't have a prefix
-					if (pathFallbackLocale === defaultLocale) {
-=======
 					// the default locale doesn't have a prefix, but _only_ if prefix-always is false
-					if (fallbackLocale === defaultLocale && i18n.routing !== 'prefix-always') {
->>>>>>> ff8eadb9
+					if (pathFallbackLocale === defaultLocale && i18n.routing !== 'prefix-always') {
 						newPathname = url.pathname.replace(`/${urlLocale}`, ``);
 					} else {
 						newPathname = url.pathname.replace(`/${urlLocale}`, `/${pathFallbackLocale}`);
