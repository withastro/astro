--- conflicted
+++ resolved
@@ -1,14 +1,10 @@
 import { appendForwardSlash, joinPaths } from '@astrojs/internal-helpers/path';
-<<<<<<< HEAD
 import type {
 	Locales,
 	MiddlewareEndpointHandler,
 	RouteData,
 	SSRManifest,
 } from '../@types/astro.js';
-=======
-import type { MiddlewareHandler, RouteData, SSRManifest } from '../@types/astro.js';
->>>>>>> 7b74ec4b
 import type { PipelineHookFunction } from '../core/pipeline.js';
 import { getPathByLocale, normalizeTheLocale } from './index.js';
 
@@ -111,13 +107,8 @@
 					const pathFallbackLocale = getPathByLocale(fallbackLocale, locales);
 					let newPathname: string;
 					// If a locale falls back to the default locale, we want to **remove** the locale because
-<<<<<<< HEAD
-					// the default locale doesn't have a prefix, but _only_ if prefix-always is false
-					if (pathFallbackLocale === defaultLocale && i18n.routing !== 'prefix-always') {
-=======
 					// the default locale doesn't have a prefix
-					if (fallbackLocale === defaultLocale && routing === 'prefix-other-locales') {
->>>>>>> 7b74ec4b
+					if (pathFallbackLocale === defaultLocale && routing === 'prefix-other-locales') {
 						newPathname = url.pathname.replace(`/${urlLocale}`, ``);
 					} else {
 						newPathname = url.pathname.replace(`/${urlLocale}`, `/${pathFallbackLocale}`);
