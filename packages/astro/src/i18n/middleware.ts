--- conflicted
+++ resolved
@@ -1,4 +1,3 @@
-<<<<<<< HEAD
 import type { APIContext, MiddlewareHandler, SSRManifest } from '../@types/astro.js';
 import {
 	getPathByLocale,
@@ -8,10 +7,8 @@
 	requestHasLocale,
 	redirectToDefaultLocale,
 } from './index.js';
-=======
 import { appendForwardSlash, joinPaths } from '@astrojs/internal-helpers/path';
 import type { APIContext, Locales, MiddlewareHandler, SSRManifest } from '../@types/astro.js';
->>>>>>> 87a3d51f
 import type { SSRManifestI18n } from '../core/app/types.js';
 import { shouldAppendForwardSlash } from '../core/build/util.js';
 import { ROUTE_TYPE_HEADER } from '../core/constants.js';
