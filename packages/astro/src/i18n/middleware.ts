<<<<<<< HEAD
import type { APIContext, MiddlewareHandler, RouteData, SSRManifest } from '../@types/astro.js';
import type { PipelineHookFunction } from '../core/pipeline.js';
import {
	getPathByLocale,
	type MiddlewarePayload,
	normalizeTheLocale,
	pathHasLocale,
	redirectToDefaultLocale,
	noFoundForNonLocaleRoute,
} from './index.js';
import { ROUTE_DATA_SYMBOL } from '../core/constants.js';
=======
import { appendForwardSlash, joinPaths } from '@astrojs/internal-helpers/path';
import type { APIContext, Locales, MiddlewareHandler, SSRManifest } from '../@types/astro.js';
import { getPathByLocale, normalizeTheLocale } from './index.js';
import { shouldAppendForwardSlash } from '../core/build/util.js';
>>>>>>> 7c5fcd2f
import type { SSRManifestI18n } from '../core/app/types.js';
import { ROUTE_TYPE_HEADER } from '../core/constants.js';

export function createI18nMiddleware(
	i18n: SSRManifest['i18n'],
	base: SSRManifest['base'],
	trailingSlash: SSRManifest['trailingSlash'],
	format: SSRManifest['buildFormat']
): MiddlewareHandler {
	if (!i18n) return (_, next) => next();
	const payload: MiddlewarePayload = {
		...i18n,
		trailingSlash,
		base,
		format,
		domains: {},
	};

	const _redirectToDefaultLocale = redirectToDefaultLocale(payload);
	const _noFoundForNonLocaleRoute = noFoundForNonLocaleRoute(payload);

	const prefixAlways = (
		url: URL,
		response: Response,
		context: APIContext
	): Response | undefined => {
		if (url.pathname === base + '/' || url.pathname === base) {
			return _redirectToDefaultLocale(context);
		}

		// Astro can't know where the default locale is supposed to be, so it returns a 404 with no content.
		else if (!pathHasLocale(url.pathname, i18n.locales)) {
			return new Response(null, {
				status: 404,
				headers: response.headers,
			});
		}

		return undefined;
	};

	const prefixOtherLocales = (url: URL, response: Response): Response | undefined => {
		let pathnameContainsDefaultLocale = false;
		for (const segment of url.pathname.split('/')) {
			if (normalizeTheLocale(segment) === normalizeTheLocale(i18n.defaultLocale)) {
				pathnameContainsDefaultLocale = true;
				break;
			}
		}
		if (pathnameContainsDefaultLocale) {
			const newLocation = url.pathname.replace(`/${i18n.defaultLocale}`, '');
			response.headers.set('Location', newLocation);
			return new Response(null, {
				status: 404,
				headers: response.headers,
			});
		}

		return undefined;
	};

	return async (context, next) => {
		const response = await next();
		const type = response.headers.get(ROUTE_TYPE_HEADER);
		// If the route we're processing is not a page, then we ignore it
		if (type !== 'page' && type !== 'fallback') {
			return response;
		}

<<<<<<< HEAD
		const url = context.url;
		const { locales, defaultLocale, fallback, strategy } = i18n;
		const response = await next();

		if (response instanceof Response) {
			switch (i18n.strategy) {
				case 'domains-prefix-other-locales': {
					if (localeHasntDomain(i18n, currentLocale)) {
						const result = prefixOtherLocales(url, response);
						if (result) {
							return result;
						}
					}
					break;
				}
				case 'pathname-prefix-other-locales': {
=======
		const { url, currentLocale } = context;
		const { locales, defaultLocale, fallback, strategy } = i18n;

		switch (i18n.strategy) {
			case 'domains-prefix-other-locales': {
				if (localeHasntDomain(i18n, currentLocale)) {
>>>>>>> 7c5fcd2f
					const result = prefixOtherLocales(url, response);
					if (result) {
						return result;
					}
				}
<<<<<<< HEAD

				case 'domains-prefix-always-no-redirect': {
					if (localeHasntDomain(i18n, currentLocale)) {
						const result = _noFoundForNonLocaleRoute(context, response);
						if (result) {
							return result;
						}
					}
					break;
=======
				break;
			}
			case 'pathname-prefix-other-locales': {
				const result = prefixOtherLocales(url, response);
				if (result) {
					return result;
>>>>>>> 7c5fcd2f
				}
				break;
			}

<<<<<<< HEAD
				case 'pathname-prefix-always-no-redirect': {
					const result = _noFoundForNonLocaleRoute(context, response);
=======
			case 'domains-prefix-always-no-redirect': {
				if (localeHasntDomain(i18n, currentLocale)) {
					const result = prefixAlwaysNoRedirect(url, response);
>>>>>>> 7c5fcd2f
					if (result) {
						return result;
					}
				}
				break;
			}

			case 'pathname-prefix-always-no-redirect': {
				const result = prefixAlwaysNoRedirect(url, response);
				if (result) {
					return result;
				}
				break;
			}

			case 'pathname-prefix-always': {
				const result = prefixAlways(url, response, context);
				if (result) {
					return result;
				}
				break;
			}
			case 'domains-prefix-always': {
				if (localeHasntDomain(i18n, currentLocale)) {
					const result = prefixAlways(url, response, context);
					if (result) {
						return result;
					}
				}
				break;
			}
		}

		if (response.status >= 300 && fallback) {
			const fallbackKeys = i18n.fallback ? Object.keys(i18n.fallback) : [];

			// we split the URL using the `/`, and then check in the returned array we have the locale
			const segments = url.pathname.split('/');
			const urlLocale = segments.find((segment) => {
				for (const locale of locales) {
					if (typeof locale === 'string') {
						if (locale === segment) {
							return true;
						}
					} else if (locale.path === segment) {
						return true;
					}
<<<<<<< HEAD
					return false;
				});

				if (urlLocale && fallbackKeys.includes(urlLocale)) {
					const fallbackLocale = fallback[urlLocale];
					// the user might have configured the locale using the granular locales, so we want to retrieve its corresponding path instead
					const pathFallbackLocale = getPathByLocale(fallbackLocale, locales);
					let newPathname: string;
					// If a locale falls back to the default locale, we want to **remove** the locale because
					// the default locale doesn't have a prefix
					if (
						pathFallbackLocale === defaultLocale &&
						strategy === 'pathname-prefix-other-locales'
					) {
						newPathname = url.pathname.replace(`/${urlLocale}`, ``);
					} else {
						newPathname = url.pathname.replace(`/${urlLocale}`, `/${pathFallbackLocale}`);
					}
=======
				}
				return false;
			});
>>>>>>> 7c5fcd2f

			if (urlLocale && fallbackKeys.includes(urlLocale)) {
				const fallbackLocale = fallback[urlLocale];
				// the user might have configured the locale using the granular locales, so we want to retrieve its corresponding path instead
				const pathFallbackLocale = getPathByLocale(fallbackLocale, locales);
				let newPathname: string;
				// If a locale falls back to the default locale, we want to **remove** the locale because
				// the default locale doesn't have a prefix
				if (pathFallbackLocale === defaultLocale && strategy === 'pathname-prefix-other-locales') {
					newPathname = url.pathname.replace(`/${urlLocale}`, ``);
				} else {
					newPathname = url.pathname.replace(`/${urlLocale}`, `/${pathFallbackLocale}`);
				}

				return context.redirect(newPathname);
			}
		}

		return response;
	};
}

/**
 * Checks if the current locale doesn't belong to a configured domain
 * @param i18n
 * @param currentLocale
 */
function localeHasntDomain(i18n: SSRManifestI18n, currentLocale: string | undefined) {
	for (const domainLocale of Object.values(i18n.domainLookupTable)) {
		if (domainLocale === currentLocale) {
			return false;
		}
	}
	return true;
}<|MERGE_RESOLUTION|>--- conflicted
+++ resolved
@@ -1,21 +1,7 @@
-<<<<<<< HEAD
-import type { APIContext, MiddlewareHandler, RouteData, SSRManifest } from '../@types/astro.js';
-import type { PipelineHookFunction } from '../core/pipeline.js';
-import {
-	getPathByLocale,
-	type MiddlewarePayload,
-	normalizeTheLocale,
-	pathHasLocale,
-	redirectToDefaultLocale,
-	noFoundForNonLocaleRoute,
-} from './index.js';
-import { ROUTE_DATA_SYMBOL } from '../core/constants.js';
-=======
 import { appendForwardSlash, joinPaths } from '@astrojs/internal-helpers/path';
 import type { APIContext, Locales, MiddlewareHandler, SSRManifest } from '../@types/astro.js';
 import { getPathByLocale, normalizeTheLocale } from './index.js';
 import { shouldAppendForwardSlash } from '../core/build/util.js';
->>>>>>> 7c5fcd2f
 import type { SSRManifestI18n } from '../core/app/types.js';
 import { ROUTE_TYPE_HEADER } from '../core/constants.js';
 
@@ -85,66 +71,30 @@
 			return response;
 		}
 
-<<<<<<< HEAD
-		const url = context.url;
-		const { locales, defaultLocale, fallback, strategy } = i18n;
-		const response = await next();
-
-		if (response instanceof Response) {
-			switch (i18n.strategy) {
-				case 'domains-prefix-other-locales': {
-					if (localeHasntDomain(i18n, currentLocale)) {
-						const result = prefixOtherLocales(url, response);
-						if (result) {
-							return result;
-						}
-					}
-					break;
-				}
-				case 'pathname-prefix-other-locales': {
-=======
 		const { url, currentLocale } = context;
 		const { locales, defaultLocale, fallback, strategy } = i18n;
 
 		switch (i18n.strategy) {
 			case 'domains-prefix-other-locales': {
 				if (localeHasntDomain(i18n, currentLocale)) {
->>>>>>> 7c5fcd2f
 					const result = prefixOtherLocales(url, response);
 					if (result) {
 						return result;
 					}
 				}
-<<<<<<< HEAD
-
-				case 'domains-prefix-always-no-redirect': {
-					if (localeHasntDomain(i18n, currentLocale)) {
-						const result = _noFoundForNonLocaleRoute(context, response);
-						if (result) {
-							return result;
-						}
-					}
-					break;
-=======
 				break;
 			}
 			case 'pathname-prefix-other-locales': {
 				const result = prefixOtherLocales(url, response);
 				if (result) {
 					return result;
->>>>>>> 7c5fcd2f
 				}
 				break;
 			}
 
-<<<<<<< HEAD
-				case 'pathname-prefix-always-no-redirect': {
-					const result = _noFoundForNonLocaleRoute(context, response);
-=======
 			case 'domains-prefix-always-no-redirect': {
 				if (localeHasntDomain(i18n, currentLocale)) {
-					const result = prefixAlwaysNoRedirect(url, response);
->>>>>>> 7c5fcd2f
+					const result = _noFoundForNonLocaleRoute(context, response);
 					if (result) {
 						return result;
 					}
@@ -153,7 +103,7 @@
 			}
 
 			case 'pathname-prefix-always-no-redirect': {
-				const result = prefixAlwaysNoRedirect(url, response);
+				const result = _noFoundForNonLocaleRoute(context, response);
 				if (result) {
 					return result;
 				}
@@ -192,9 +142,9 @@
 					} else if (locale.path === segment) {
 						return true;
 					}
-<<<<<<< HEAD
-					return false;
-				});
+				}
+				return false;
+			});
 
 				if (urlLocale && fallbackKeys.includes(urlLocale)) {
 					const fallbackLocale = fallback[urlLocale];
@@ -211,24 +161,6 @@
 					} else {
 						newPathname = url.pathname.replace(`/${urlLocale}`, `/${pathFallbackLocale}`);
 					}
-=======
-				}
-				return false;
-			});
->>>>>>> 7c5fcd2f
-
-			if (urlLocale && fallbackKeys.includes(urlLocale)) {
-				const fallbackLocale = fallback[urlLocale];
-				// the user might have configured the locale using the granular locales, so we want to retrieve its corresponding path instead
-				const pathFallbackLocale = getPathByLocale(fallbackLocale, locales);
-				let newPathname: string;
-				// If a locale falls back to the default locale, we want to **remove** the locale because
-				// the default locale doesn't have a prefix
-				if (pathFallbackLocale === defaultLocale && strategy === 'pathname-prefix-other-locales') {
-					newPathname = url.pathname.replace(`/${urlLocale}`, ``);
-				} else {
-					newPathname = url.pathname.replace(`/${urlLocale}`, `/${pathFallbackLocale}`);
-				}
 
 				return context.redirect(newPathname);
 			}
