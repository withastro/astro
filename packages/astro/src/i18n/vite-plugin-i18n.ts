import type * as vite from 'vite';
import type { AstroConfig, AstroSettings } from '../@types/astro.js';
import { AstroError } from '../core/errors/errors.js';
import { AstroErrorData } from '../core/errors/index.js';

const virtualModuleId = 'astro:i18n';

type AstroInternationalization = {
	settings: AstroSettings;
};

export interface I18nInternalConfig
	extends Pick<AstroConfig, 'base' | 'site' | 'trailingSlash'>,
<<<<<<< HEAD
		NonNullable<AstroConfig['i18n']>,
		Pick<AstroConfig['build'], 'format'> {
	isBuild: boolean;
=======
		Pick<AstroConfig['build'], 'format'> {
	i18n: AstroConfig['i18n'];
>>>>>>> bcc504da
}

export default function astroInternationalization({
	settings,
}: AstroInternationalization): vite.Plugin {
	const {
		base,
		build: { format },
		i18n,
		site,
		trailingSlash,
	} = settings.config;
	let isCommandBuild = false;

	return {
		name: 'astro:i18n',
		enforce: 'pre',
		config(config) {
			const i18nConfig: I18nInternalConfig = { base, format, site, trailingSlash, i18n };
			return {
				define: {
					__ASTRO_INTERNAL_I18N_CONFIG__: JSON.stringify(i18nConfig),
				},
			};
		},
		resolveId(id) {
			if (id === virtualModuleId) {
				if (i18n === undefined) throw new AstroError(AstroErrorData.i18nNotEnabled);
				return this.resolve('astro/virtual-modules/i18n.js');
			}
<<<<<<< HEAD
			if (id === configId) return resolvedConfigId;
		},

		config(opts, { command }) {
			isCommandBuild = command === 'build';
			return opts;
		},
		load(id) {
			if (id === resolvedConfigId) {
				const { defaultLocale, locales, routing, fallback, domains } = i18n!;
				const config: I18nInternalConfig = {
					base,
					format,
					site,
					trailingSlash,
					defaultLocale,
					locales,
					routing,
					fallback,
					domains,
					isBuild: isCommandBuild,
				};
				return `export default ${JSON.stringify(config)};`;
			}
=======
>>>>>>> bcc504da
		},
	};
}<|MERGE_RESOLUTION|>--- conflicted
+++ resolved
@@ -11,14 +11,9 @@
 
 export interface I18nInternalConfig
 	extends Pick<AstroConfig, 'base' | 'site' | 'trailingSlash'>,
-<<<<<<< HEAD
-		NonNullable<AstroConfig['i18n']>,
-		Pick<AstroConfig['build'], 'format'> {
-	isBuild: boolean;
-=======
 		Pick<AstroConfig['build'], 'format'> {
 	i18n: AstroConfig['i18n'];
->>>>>>> bcc504da
+	isBuild: boolean;
 }
 
 export default function astroInternationalization({
@@ -38,9 +33,13 @@
 		enforce: 'pre',
 		config(config) {
 			const i18nConfig: I18nInternalConfig = { base, format, site, trailingSlash, i18n };
+			const finalConfig= {
+				...i18nConfig,
+					isBuild: isCommandBuild
+			};
 			return {
 				define: {
-					__ASTRO_INTERNAL_I18N_CONFIG__: JSON.stringify(i18nConfig),
+					__ASTRO_INTERNAL_I18N_CONFIG__: JSON.stringify(finalConfig),
 				},
 			};
 		},
@@ -49,33 +48,6 @@
 				if (i18n === undefined) throw new AstroError(AstroErrorData.i18nNotEnabled);
 				return this.resolve('astro/virtual-modules/i18n.js');
 			}
-<<<<<<< HEAD
-			if (id === configId) return resolvedConfigId;
-		},
-
-		config(opts, { command }) {
-			isCommandBuild = command === 'build';
-			return opts;
-		},
-		load(id) {
-			if (id === resolvedConfigId) {
-				const { defaultLocale, locales, routing, fallback, domains } = i18n!;
-				const config: I18nInternalConfig = {
-					base,
-					format,
-					site,
-					trailingSlash,
-					defaultLocale,
-					locales,
-					routing,
-					fallback,
-					domains,
-					isBuild: isCommandBuild,
-				};
-				return `export default ${JSON.stringify(config)};`;
-			}
-=======
->>>>>>> bcc504da
 		},
 	};
 }