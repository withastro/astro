import type { Logger } from '../core/logger/core.js';
import type { AstroSettings } from '../types/astro.js';
import type { AstroConfig } from '../types/public/config.js';
import type {
	AdapterSupport,
	AdapterSupportsKind,
	AstroAdapterFeatureMap,
} from '../types/public/integrations.js';

export const AdapterFeatureStability = {
	STABLE: 'stable',
	DEPRECATED: 'deprecated',
	UNSUPPORTED: 'unsupported',
	EXPERIMENTAL: 'experimental',
	LIMITED: 'limited',
} as const;

type ValidationResult = {
	[Property in keyof AstroAdapterFeatureMap]: boolean;
};

/**
 * Checks whether an adapter supports certain features that are enabled via Astro configuration.
 *
 * If a configuration is enabled and "unlocks" a feature, but the adapter doesn't support, the function
 * will throw a runtime error.
 *
 */
export function validateSupportedFeatures(
	adapterName: string,
	featureMap: AstroAdapterFeatureMap,
<<<<<<< HEAD
	config: AstroConfig,
=======
	settings: AstroSettings,
	adapterFeatures: AstroAdapterFeatures | undefined,
>>>>>>> 74722cb8
	logger: Logger,
): ValidationResult {
	const {
		serverOutput = AdapterFeatureStability.UNSUPPORTED,
		staticOutput = AdapterFeatureStability.UNSUPPORTED,
		hybridOutput = AdapterFeatureStability.UNSUPPORTED,
		i18nDomains = AdapterFeatureStability.UNSUPPORTED,
		envGetSecret = AdapterFeatureStability.UNSUPPORTED,
		sharpImageService = AdapterFeatureStability.UNSUPPORTED,
	} = featureMap;
	const validationResult: ValidationResult = {};

	validationResult.staticOutput = validateSupportKind(
		staticOutput,
		adapterName,
		logger,
		'staticOutput',
		() => settings.buildOutput === 'static',
	);

	validationResult.hybridOutput = validateSupportKind(
		hybridOutput,
		adapterName,
		logger,
		'hybridOutput',
		() => settings.config.output == 'static' && settings.buildOutput === 'server',
	);

	validationResult.serverOutput = validateSupportKind(
		serverOutput,
		adapterName,
		logger,
		'serverOutput',
		() => settings.config?.output === 'server',
	);
<<<<<<< HEAD
=======
	validationResult.assets = validateAssetsFeature(assets, adapterName, settings.config, logger);
>>>>>>> 74722cb8

	if (settings.config.i18n?.domains) {
		validationResult.i18nDomains = validateSupportKind(
			i18nDomains,
			adapterName,
			logger,
			'i18nDomains',
			() => {
				return settings.config?.output === 'server' && !settings.config?.site;
			},
		);
	}

	validationResult.envGetSecret = validateSupportKind(
		envGetSecret,
		adapterName,
		logger,
		'astro:env getSecret',
		() => Object.keys(settings.config?.env?.schema ?? {}).length !== 0,
	);

	validationResult.sharpImageService = validateSupportKind(
		sharpImageService,
		adapterName,
		logger,
		'sharp',
		() => config?.image.service.entrypoint === 'astro/assets/services/sharp',
	);

	return validationResult;
}

export function unwrapSupportKind(supportKind?: AdapterSupport): AdapterSupportsKind | undefined {
	if (!supportKind) {
		return undefined;
	}

	return typeof supportKind === 'object' ? supportKind.support : supportKind;
}

export function getSupportMessage(supportKind: AdapterSupport): string | undefined {
	return typeof supportKind === 'object' ? supportKind.message : undefined;
}

function validateSupportKind(
	supportKind: AdapterSupport,
	adapterName: string,
	logger: Logger,
	featureName: string,
	hasCorrectConfig: () => boolean,
): boolean {
	const supportValue = unwrapSupportKind(supportKind);
	const message = getSupportMessage(supportKind);

	if (!supportValue) {
		return false;
	}

	if (supportValue === AdapterFeatureStability.STABLE) {
		return true;
	} else if (hasCorrectConfig()) {
		// If the user has the relevant configuration, but the adapter doesn't support it, warn the user
		logFeatureSupport(adapterName, logger, featureName, supportValue, message);
	}

	return false;
}

function logFeatureSupport(
	adapterName: string,
	logger: Logger,
	featureName: string,
	supportKind: AdapterSupport,
	adapterMessage?: string,
) {
	switch (supportKind) {
		case AdapterFeatureStability.STABLE:
			break;
		case AdapterFeatureStability.DEPRECATED:
			logger.warn(
				'config',
				`The adapter ${adapterName} has deprecated its support for "${featureName}", and future compatibility is not guaranteed. The adapter may completely remove support for this feature without warning.`,
			);
			break;
		case AdapterFeatureStability.EXPERIMENTAL:
			logger.warn(
				'config',
				`The adapter ${adapterName} provides experimental support for "${featureName}". You may experience issues or breaking changes until this feature is fully supported by the adapter.`,
			);
			break;
		case AdapterFeatureStability.LIMITED:
			logger.warn(
				'config',
				`The adapter ${adapterName} has limited support for "${featureName}". Certain features may not work as expected.`,
			);
			break;
		case AdapterFeatureStability.UNSUPPORTED:
			logger.error(
				'config',
				`The adapter ${adapterName} does not currently support the feature "${featureName}". Your project may not build correctly.`,
			);
			break;
	}

<<<<<<< HEAD
	// If the adapter specified a custom message, log it after the default message
	if (adapterMessage) {
		logger.warn('adapter', adapterMessage);
	}
=======
	return validateSupportKind(supportKind, adapterName, logger, 'assets', () => true);
}

export function getAdapterStaticRecommendation(adapterName: string): string | undefined {
	return {
		'@astrojs/vercel/static':
			'Update your configuration to use `@astrojs/vercel/serverless` to unlock server-side rendering capabilities.',
	}[adapterName];
>>>>>>> 74722cb8
}<|MERGE_RESOLUTION|>--- conflicted
+++ resolved
@@ -1,6 +1,5 @@
 import type { Logger } from '../core/logger/core.js';
 import type { AstroSettings } from '../types/astro.js';
-import type { AstroConfig } from '../types/public/config.js';
 import type {
 	AdapterSupport,
 	AdapterSupportsKind,
@@ -29,12 +28,7 @@
 export function validateSupportedFeatures(
 	adapterName: string,
 	featureMap: AstroAdapterFeatureMap,
-<<<<<<< HEAD
-	config: AstroConfig,
-=======
 	settings: AstroSettings,
-	adapterFeatures: AstroAdapterFeatures | undefined,
->>>>>>> 74722cb8
 	logger: Logger,
 ): ValidationResult {
 	const {
@@ -68,12 +62,8 @@
 		adapterName,
 		logger,
 		'serverOutput',
-		() => settings.config?.output === 'server',
+		() => settings.config?.output === 'server' || settings.buildOutput === 'server',
 	);
-<<<<<<< HEAD
-=======
-	validationResult.assets = validateAssetsFeature(assets, adapterName, settings.config, logger);
->>>>>>> 74722cb8
 
 	if (settings.config.i18n?.domains) {
 		validationResult.i18nDomains = validateSupportKind(
@@ -100,7 +90,7 @@
 		adapterName,
 		logger,
 		'sharp',
-		() => config?.image.service.entrypoint === 'astro/assets/services/sharp',
+		() => settings.config?.image.service.entrypoint === 'astro/assets/services/sharp',
 	);
 
 	return validationResult;
@@ -178,13 +168,10 @@
 			break;
 	}
 
-<<<<<<< HEAD
 	// If the adapter specified a custom message, log it after the default message
 	if (adapterMessage) {
 		logger.warn('adapter', adapterMessage);
 	}
-=======
-	return validateSupportKind(supportKind, adapterName, logger, 'assets', () => true);
 }
 
 export function getAdapterStaticRecommendation(adapterName: string): string | undefined {
@@ -192,5 +179,4 @@
 		'@astrojs/vercel/static':
 			'Update your configuration to use `@astrojs/vercel/serverless` to unlock server-side rendering capabilities.',
 	}[adapterName];
->>>>>>> 74722cb8
 }