import type {
	AstroAssetsFeature,
	AstroConfig,
	AstroFeatureMap,
	SupportsKind,
} from '../@types/astro.js';
import type { Logger } from '../core/logger/core.js';

const STABLE = 'stable';
const DEPRECATED = 'deprecated';
const UNSUPPORTED = 'unsupported';
const EXPERIMENTAL = 'experimental';

const UNSUPPORTED_ASSETS_FEATURE: AstroAssetsFeature = {
	supportKind: UNSUPPORTED,
	isSquooshCompatible: false,
	isSharpCompatible: false,
};

<<<<<<< HEAD
// NOTE: remove for Astro 4.0
const ALL_UNSUPPORTED: Required<AstroFeatureMap> = {
	serverOutput: UNSUPPORTED,
	staticOutput: UNSUPPORTED,
	hybridOutput: UNSUPPORTED,
	assets: UNSUPPORTED_ASSETS_FEATURE,
	i18n: {
		domain: UNSUPPORTED,
	},
};

=======
>>>>>>> 8c9fe009
type ValidationResult = {
	[Property in keyof AstroFeatureMap]: boolean;
};

/**
 * Checks whether an adapter supports certain features that are enabled via Astro configuration.
 *
 * If a configuration is enabled and "unlocks" a feature, but the adapter doesn't support, the function
 * will throw a runtime error.
 *
 */
export function validateSupportedFeatures(
	adapterName: string,
	featureMap: AstroFeatureMap,
	config: AstroConfig,
	logger: Logger
): ValidationResult {
	const {
		assets = UNSUPPORTED_ASSETS_FEATURE,
		serverOutput = UNSUPPORTED,
		staticOutput = UNSUPPORTED,
		hybridOutput = UNSUPPORTED,
	} = featureMap;
	const validationResult: ValidationResult = {};

	validationResult.staticOutput = validateSupportKind(
		staticOutput,
		adapterName,
		logger,
		'staticOutput',
		() => config?.output === 'static'
	);

	validationResult.hybridOutput = validateSupportKind(
		hybridOutput,
		adapterName,
		logger,
		'hybridOutput',
		() => config?.output === 'hybrid'
	);

	validationResult.serverOutput = validateSupportKind(
		serverOutput,
		adapterName,
		logger,
		'serverOutput',
		() => config?.output === 'server'
	);
	validationResult.assets = validateAssetsFeature(assets, adapterName, config, logger);

	return validationResult;
}

function validateSupportKind(
	supportKind: SupportsKind,
	adapterName: string,
	logger: Logger,
	featureName: string,
	hasCorrectConfig: () => boolean
): boolean {
	if (supportKind === STABLE) {
		return true;
	} else if (supportKind === DEPRECATED) {
		featureIsDeprecated(adapterName, logger, featureName);
	} else if (supportKind === EXPERIMENTAL) {
		featureIsExperimental(adapterName, logger, featureName);
	}

	if (hasCorrectConfig() && supportKind === UNSUPPORTED) {
		featureIsUnsupported(adapterName, logger, featureName);
		return false;
	} else {
		return true;
	}
}

function featureIsUnsupported(adapterName: string, logger: Logger, featureName: string) {
	logger.error('config', `The feature "${featureName}" is not supported (used by ${adapterName}).`);
}

function featureIsExperimental(adapterName: string, logger: Logger, featureName: string) {
	logger.warn(
		'config',
		`The feature "${featureName}" is experimental and subject to change (used by ${adapterName}).`
	);
}

function featureIsDeprecated(adapterName: string, logger: Logger, featureName: string) {
	logger.warn(
		'config',
		`The feature "${featureName}" is deprecated and will be removed in the future (used by ${adapterName}).`
	);
}

const SHARP_SERVICE = 'astro/assets/services/sharp';
const SQUOOSH_SERVICE = 'astro/assets/services/squoosh';

function validateAssetsFeature(
	assets: AstroAssetsFeature,
	adapterName: string,
	config: AstroConfig,
	logger: Logger
): boolean {
	const {
		supportKind = UNSUPPORTED,
		isSharpCompatible = false,
		isSquooshCompatible = false,
	} = assets;
	if (config?.image?.service?.entrypoint === SHARP_SERVICE && !isSharpCompatible) {
		logger.warn(
			null,
			`The currently selected adapter \`${adapterName}\` is not compatible with the image service "Sharp".`
		);
		return false;
	}

	if (config?.image?.service?.entrypoint === SQUOOSH_SERVICE && !isSquooshCompatible) {
		logger.warn(
			null,
			`The currently selected adapter \`${adapterName}\` is not compatible with the image service "Squoosh".`
		);
		return false;
	}

	return validateSupportKind(supportKind, adapterName, logger, 'assets', () => true);
}<|MERGE_RESOLUTION|>--- conflicted
+++ resolved
@@ -17,20 +17,6 @@
 	isSharpCompatible: false,
 };
 
-<<<<<<< HEAD
-// NOTE: remove for Astro 4.0
-const ALL_UNSUPPORTED: Required<AstroFeatureMap> = {
-	serverOutput: UNSUPPORTED,
-	staticOutput: UNSUPPORTED,
-	hybridOutput: UNSUPPORTED,
-	assets: UNSUPPORTED_ASSETS_FEATURE,
-	i18n: {
-		domain: UNSUPPORTED,
-	},
-};
-
-=======
->>>>>>> 8c9fe009
 type ValidationResult = {
 	[Property in keyof AstroFeatureMap]: boolean;
 };
