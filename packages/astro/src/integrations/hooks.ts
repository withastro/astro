import fsMod from 'node:fs';
import type { AddressInfo } from 'node:net';
import { fileURLToPath } from 'node:url';
import { bold } from 'kleur/colors';
import type { InlineConfig, ViteDevServer } from 'vite';
<<<<<<< HEAD
import { mergeConfig as mergeViteConfig } from 'vite';
import type {
	AstroAdapter,
	AstroConfig,
	AstroIntegration,
	AstroRenderer,
	AstroSettings,
	ContentEntryType,
	DataEntryType,
	HookParameters,
	RouteData,
	RouteOptions,
} from '../@types/astro.js';
=======
>>>>>>> d8e3c65f
import astroIntegrationActionsRouteHandler from '../actions/integration.js';
import { isActionsFilePresent } from '../actions/utils.js';
import { CONTENT_LAYER_TYPE } from '../content/consts.js';
import { globalContentLayer } from '../content/content-layer.js';
import { globalContentConfigObserver } from '../content/utils.js';
import type { SerializedSSRManifest } from '../core/app/types.js';
import type { PageBuildData } from '../core/build/types.js';
import { buildClientDirectiveEntrypoint } from '../core/client-directive/index.js';
import { mergeConfig } from '../core/config/index.js';
import { validateSetAdapter } from '../core/dev/adapter-validation.js';
import type { AstroIntegrationLogger, Logger } from '../core/logger/core.js';
import { validateSessionConfig } from '../core/session.js';
import type { AstroSettings } from '../types/astro.js';
import type { AstroConfig } from '../types/public/config.js';
import type {
	ContentEntryType,
	DataEntryType,
	RefreshContentOptions,
} from '../types/public/content.js';
import type {
	AstroIntegration,
	AstroRenderer,
	BaseIntegrationHooks,
	HookParameters,
	IntegrationResolvedRoute,
	IntegrationRouteData,
	RouteOptions,
} from '../types/public/integrations.js';
import type { RouteData } from '../types/public/internal.js';
import { validateSupportedFeatures } from './features-validation.js';

async function withTakingALongTimeMsg<T>({
	name,
	hookName,
	hookResult,
	timeoutMs = 3000,
	logger,
}: {
	name: string;
	hookName: keyof BaseIntegrationHooks;
	hookResult: T | Promise<T>;
	timeoutMs?: number;
	logger: Logger;
}): Promise<T> {
	const timeout = setTimeout(() => {
		logger.info(
			'build',
			`Waiting for integration ${bold(JSON.stringify(name))}, hook ${bold(
				JSON.stringify(hookName),
			)}...`,
		);
	}, timeoutMs);
	const result = await hookResult;
	clearTimeout(timeout);
	return result;
}

// Used internally to store instances of loggers.
const Loggers = new WeakMap<AstroIntegration, AstroIntegrationLogger>();

function getLogger(integration: AstroIntegration, logger: Logger) {
	if (Loggers.has(integration)) {
		// SAFETY: we check the existence in the if block
		return Loggers.get(integration)!;
	}
	const integrationLogger = logger.forkIntegrationLogger(integration.name);
	Loggers.set(integration, integrationLogger);
	return integrationLogger;
}

const serverEventPrefix = 'astro-dev-toolbar';

export function getToolbarServerCommunicationHelpers(server: ViteDevServer) {
	return {
		/**
		 * Send a message to the dev toolbar that an app can listen for. The payload can be any serializable data.
		 * @param event - The event name
		 * @param payload - The payload to send
		 */
		send: <T>(event: string, payload: T) => {
			server.hot.send(event, payload);
		},
		/**
		 * Receive a message from a dev toolbar app.
		 * @param event
		 * @param callback
		 */
		on: <T>(event: string, callback: (data: T) => void) => {
			server.hot.on(event, callback);
		},
		/**
		 * Fired when an app is initialized.
		 * @param appId - The id of the app that was initialized
		 * @param callback - The callback to run when the app is initialized
		 */
		onAppInitialized: (appId: string, callback: (data: Record<string, never>) => void) => {
			server.hot.on(`${serverEventPrefix}:${appId}:initialized`, callback);
		},
		/**
		 * Fired when an app is toggled on or off.
		 * @param appId - The id of the app that was toggled
		 * @param callback - The callback to run when the app is toggled
		 */
		onAppToggled: (appId: string, callback: (data: { state: boolean }) => void) => {
			server.hot.on(`${serverEventPrefix}:${appId}:toggled`, callback);
		},
	};
}

// Will match any invalid characters (will be converted to _). We only allow a-zA-Z0-9.-_
const SAFE_CHARS_RE = /[^\w.-]/g;

export function normalizeCodegenDir(integrationName: string): string {
	return `./integrations/${integrationName.replace(SAFE_CHARS_RE, '_')}/`;
}

export function normalizeInjectedTypeFilename(filename: string, integrationName: string): string {
	if (!filename.endsWith('.d.ts')) {
		throw new Error(
			`Integration ${bold(integrationName)} is injecting a type that does not end with "${bold('.d.ts')}"`,
		);
	}
	return `${normalizeCodegenDir(integrationName)}${filename.replace(SAFE_CHARS_RE, '_')}`;
}

export async function runHookConfigSetup({
	settings,
	command,
	logger,
	isRestart = false,
	fs = fsMod,
}: {
	settings: AstroSettings;
	command: 'dev' | 'build' | 'preview' | 'sync';
	logger: Logger;
	isRestart?: boolean;
	fs?: typeof fsMod;
}): Promise<AstroSettings> {
	// An adapter is an integration, so if one is provided add it to the list of integrations.
	if (settings.config.adapter) {
		settings.config.integrations.unshift(settings.config.adapter);
	}
	if (await isActionsFilePresent(fs, settings.config.srcDir)) {
		settings.config.integrations.push(astroIntegrationActionsRouteHandler({ settings }));
	}

	let updatedConfig: AstroConfig = { ...settings.config };
	let updatedSettings: AstroSettings = { ...settings, config: updatedConfig };
	let addedClientDirectives = new Map<string, Promise<string>>();
	let astroJSXRenderer: AstroRenderer | null = null;

	// eslint-disable-next-line @typescript-eslint/prefer-for-of -- We need a for loop to be able to read integrations pushed while the loop is running.
	for (let i = 0; i < updatedConfig.integrations.length; i++) {
		const integration = updatedConfig.integrations[i];

		/**
		 * By making integration hooks optional, Astro can now ignore null or undefined Integrations
		 * instead of giving an internal error most people can't read
		 *
		 * This also enables optional integrations, e.g.
		 * ```ts
		 * integration: [
		 *   // Only run `compress` integration in production environments, etc...
		 *   import.meta.env.production ? compress() : null
		 * ]
		 * ```
		 */
		if (integration.hooks?.['astro:config:setup']) {
			const integrationLogger = getLogger(integration, logger);

			const hooks: HookParameters<'astro:config:setup'> = {
				config: updatedConfig,
				command,
				isRestart,
				addRenderer(renderer: AstroRenderer) {
					if (!renderer.name) {
						throw new Error(`Integration ${bold(integration.name)} has an unnamed renderer.`);
					}

					if (!renderer.serverEntrypoint) {
						throw new Error(`Renderer ${bold(renderer.name)} does not provide a serverEntrypoint.`);
					}

					if (renderer.name === 'astro:jsx') {
						astroJSXRenderer = renderer;
					} else {
						updatedSettings.renderers.push(renderer);
					}
				},
				injectScript: (stage, content) => {
					updatedSettings.scripts.push({ stage, content });
				},
				updateConfig: (newConfig) => {
					updatedConfig = mergeConfig(updatedConfig, newConfig);
					return { ...updatedConfig };
				},
				injectRoute: (injectRoute) => {
					if (injectRoute.entrypoint == null && 'entryPoint' in injectRoute) {
						logger.warn(
							null,
							`The injected route "${injectRoute.pattern}" by ${integration.name} specifies the entry point with the "entryPoint" property. This property is deprecated, please use "entrypoint" instead.`,
						);
						injectRoute.entrypoint = injectRoute.entryPoint as string;
					}
					updatedSettings.injectedRoutes.push({ ...injectRoute, origin: 'external' });
				},
				addWatchFile: (path) => {
					updatedSettings.watchFiles.push(path instanceof URL ? fileURLToPath(path) : path);
				},
				addDevToolbarApp: (entrypoint) => {
					updatedSettings.devToolbarApps.push(entrypoint);
				},
				addClientDirective: ({ name, entrypoint }) => {
					if (updatedSettings.clientDirectives.has(name) || addedClientDirectives.has(name)) {
						throw new Error(
							`The "${integration.name}" integration is trying to add the "${name}" client directive, but it already exists.`,
						);
					}
					// TODO: this should be performed after astro:config:done
					addedClientDirectives.set(
						name,
						buildClientDirectiveEntrypoint(name, entrypoint, settings.config.root),
					);
				},
				addMiddleware: ({ order, entrypoint }) => {
					if (typeof updatedSettings.middlewares[order] === 'undefined') {
						throw new Error(
							`The "${integration.name}" integration is trying to add middleware but did not specify an order.`,
						);
					}
					logger.debug(
						'middleware',
						`The integration ${integration.name} has added middleware that runs ${
							order === 'pre' ? 'before' : 'after'
						} any application middleware you define.`,
					);
					updatedSettings.middlewares[order].push(
						typeof entrypoint === 'string' ? entrypoint : fileURLToPath(entrypoint),
					);
				},
				createCodegenDir: () => {
					const codegenDir = new URL(normalizeCodegenDir(integration.name), settings.dotAstroDir);
					fs.mkdirSync(codegenDir, { recursive: true });
					return codegenDir;
				},
				logger: integrationLogger,
			};

			// ---
			// Public, intentionally undocumented hooks - not subject to semver.
			// Intended for internal integrations (ex. `@astrojs/mdx`),
			// though accessible to integration authors if discovered.

			function addPageExtension(...input: (string | string[])[]) {
				const exts = (input.flat(Infinity) as string[]).map((ext) => `.${ext.replace(/^\./, '')}`);
				updatedSettings.pageExtensions.push(...exts);
			}

			function addContentEntryType(contentEntryType: ContentEntryType) {
				updatedSettings.contentEntryTypes.push(contentEntryType);
			}

			function addDataEntryType(dataEntryType: DataEntryType) {
				updatedSettings.dataEntryTypes.push(dataEntryType);
			}

			Object.defineProperty(hooks, 'addPageExtension', {
				value: addPageExtension,
				writable: false,
				enumerable: false,
			});
			Object.defineProperty(hooks, 'addContentEntryType', {
				value: addContentEntryType,
				writable: false,
				enumerable: false,
			});
			Object.defineProperty(hooks, 'addDataEntryType', {
				value: addDataEntryType,
				writable: false,
				enumerable: false,
			});
			// ---

			await withTakingALongTimeMsg({
				name: integration.name,
				hookName: 'astro:config:setup',
				hookResult: integration.hooks['astro:config:setup'](hooks),
				logger,
			});

			// Add custom client directives to settings, waiting for compiled code by esbuild
			for (const [name, compiled] of addedClientDirectives) {
				updatedSettings.clientDirectives.set(name, await compiled);
			}
		}
	}

	// The astro:jsx renderer should come last, to not interfere with others.
	if (astroJSXRenderer) {
		updatedSettings.renderers.push(astroJSXRenderer);
	}

	updatedSettings.config = updatedConfig;
	return updatedSettings;
}

export async function runHookConfigDone({
	settings,
	logger,
	command,
}: {
	settings: AstroSettings;
	logger: Logger;
	command?: 'dev' | 'build' | 'preview' | 'sync';
}) {
	for (const integration of settings.config.integrations) {
		if (integration?.hooks?.['astro:config:done']) {
			await withTakingALongTimeMsg({
				name: integration.name,
				hookName: 'astro:config:done',
				hookResult: integration.hooks['astro:config:done']({
					config: settings.config,
					setAdapter(adapter) {
						validateSetAdapter(logger, settings, adapter, integration.name, command);

						if (adapter.adapterFeatures?.buildOutput !== 'static') {
							settings.buildOutput = 'server';
						}

						if (!adapter.supportedAstroFeatures) {
							throw new Error(
								`The adapter ${adapter.name} doesn't provide a feature map. It is required in Astro 4.0.`,
							);
						} else {
							validateSupportedFeatures(
								adapter.name,
								adapter.supportedAstroFeatures,
								settings,
								logger,
							);
						}
						settings.adapter = adapter;
					},
					injectTypes(injectedType) {
						const normalizedFilename = normalizeInjectedTypeFilename(
							injectedType.filename,
							integration.name,
						);

						settings.injectedTypes.push({
							filename: normalizedFilename,
							content: injectedType.content,
						});

						// It must be relative to dotAstroDir here and not inside normalizeInjectedTypeFilename
						// because injectedTypes are handled relatively to the dotAstroDir already
						return new URL(normalizedFilename, settings.dotAstroDir);
					},
					logger: getLogger(integration, logger),
					get buildOutput() {
						return settings.buildOutput!; // settings.buildOutput is always set at this point
					},
				}),
				logger,
			});
		}
	}
	// Session config is validated after all integrations have had a chance to
	// register a default session driver, and we know the output type.
	// This can't happen in the Zod schema because it that happens before adapters run
	// and also doesn't know whether it's a server build or static build.
	validateSessionConfig(settings);
}

export async function runHookServerSetup({
	config,
	server,
	logger,
}: {
	config: AstroConfig;
	server: ViteDevServer;
	logger: Logger;
}) {
	let refreshContent: undefined | ((options: RefreshContentOptions) => Promise<void>);
	refreshContent = async (options: RefreshContentOptions) => {
		const contentConfig = globalContentConfigObserver.get();
		if (
			contentConfig.status !== 'loaded' ||
			!Object.values(contentConfig.config.collections).some(
				(collection) => collection.type === CONTENT_LAYER_TYPE,
			)
		) {
			return;
		}

		const contentLayer = await globalContentLayer.get();
		await contentLayer?.sync(options);
	};

	for (const integration of config.integrations) {
		if (integration?.hooks?.['astro:server:setup']) {
			await withTakingALongTimeMsg({
				name: integration.name,
				hookName: 'astro:server:setup',
				hookResult: integration.hooks['astro:server:setup']({
					server,
					logger: getLogger(integration, logger),
					toolbar: getToolbarServerCommunicationHelpers(server),
					refreshContent,
				}),
				logger,
			});
		}
	}
}

export async function runHookServerStart({
	config,
	address,
	logger,
}: {
	config: AstroConfig;
	address: AddressInfo;
	logger: Logger;
}) {
	for (const integration of config.integrations) {
		if (integration?.hooks?.['astro:server:start']) {
			await withTakingALongTimeMsg({
				name: integration.name,
				hookName: 'astro:server:start',
				hookResult: integration.hooks['astro:server:start']({
					address,
					logger: getLogger(integration, logger),
				}),
				logger,
			});
		}
	}
}

export async function runHookServerDone({
	config,
	logger,
}: {
	config: AstroConfig;
	logger: Logger;
}) {
	for (const integration of config.integrations) {
		if (integration?.hooks?.['astro:server:done']) {
			await withTakingALongTimeMsg({
				name: integration.name,
				hookName: 'astro:server:done',
				hookResult: integration.hooks['astro:server:done']({
					logger: getLogger(integration, logger),
				}),
				logger,
			});
		}
	}
}

export async function runHookBuildStart({
	config,
	logging,
}: {
	config: AstroConfig;
	logging: Logger;
}) {
	for (const integration of config.integrations) {
		if (integration?.hooks?.['astro:build:start']) {
			const logger = getLogger(integration, logging);

			await withTakingALongTimeMsg({
				name: integration.name,
				hookName: 'astro:build:start',
				hookResult: integration.hooks['astro:build:start']({ logger }),
				logger: logging,
			});
		}
	}
}

export async function runHookBuildSetup({
	config,
	vite,
	pages,
	target,
	logger,
}: {
	config: AstroConfig;
	vite: InlineConfig;
	pages: Map<string, PageBuildData>;
	target: 'server' | 'client';
	logger: Logger;
}): Promise<InlineConfig> {
	let updatedConfig = vite;

	for (const integration of config.integrations) {
		if (integration?.hooks?.['astro:build:setup']) {
			await withTakingALongTimeMsg({
				name: integration.name,
				hookName: 'astro:build:setup',
				hookResult: integration.hooks['astro:build:setup']({
					vite,
					pages,
					target,
					updateConfig: (newConfig) => {
						updatedConfig = mergeViteConfig(updatedConfig, newConfig);
						return { ...updatedConfig };
					},
					logger: getLogger(integration, logger),
				}),
				logger,
			});
		}
	}

	return updatedConfig;
}

type RunHookBuildSsr = {
	config: AstroConfig;
	manifest: SerializedSSRManifest;
	logger: Logger;
	entryPoints: Map<RouteData, URL>;
	middlewareEntryPoint: URL | undefined;
};

export async function runHookBuildSsr({
	config,
	manifest,
	logger,
	entryPoints,
	middlewareEntryPoint,
}: RunHookBuildSsr) {
	const entryPointsMap = new Map();
	for (const [key, value] of entryPoints) {
		entryPointsMap.set(toIntegrationRouteData(key), value);
	}
	for (const integration of config.integrations) {
		if (integration?.hooks?.['astro:build:ssr']) {
			await withTakingALongTimeMsg({
				name: integration.name,
				hookName: 'astro:build:ssr',
				hookResult: integration.hooks['astro:build:ssr']({
					manifest,
					entryPoints: entryPointsMap,
					middlewareEntryPoint,
					logger: getLogger(integration, logger),
				}),
				logger,
			});
		}
	}
}

export async function runHookBuildGenerated({
	settings,
	logger,
}: {
	settings: AstroSettings;
	logger: Logger;
}) {
	const dir =
		settings.buildOutput === 'server' ? settings.config.build.client : settings.config.outDir;

	for (const integration of settings.config.integrations) {
		if (integration?.hooks?.['astro:build:generated']) {
			await withTakingALongTimeMsg({
				name: integration.name,
				hookName: 'astro:build:generated',
				hookResult: integration.hooks['astro:build:generated']({
					dir,
					logger: getLogger(integration, logger),
				}),
				logger,
			});
		}
	}
}

type RunHookBuildDone = {
	settings: AstroSettings;
	pages: string[];
	routes: RouteData[];
	logging: Logger;
};

export async function runHookBuildDone({ settings, pages, routes, logging }: RunHookBuildDone) {
	const dir =
		settings.buildOutput === 'server' ? settings.config.build.client : settings.config.outDir;
	await fsMod.promises.mkdir(dir, { recursive: true });
	const integrationRoutes = routes.map(toIntegrationRouteData);
	for (const integration of settings.config.integrations) {
		if (integration?.hooks?.['astro:build:done']) {
			const logger = getLogger(integration, logging);

			await withTakingALongTimeMsg({
				name: integration.name,
				hookName: 'astro:build:done',
				hookResult: integration.hooks['astro:build:done']({
					pages: pages.map((p) => ({ pathname: p })),
					dir,
					routes: integrationRoutes,
					assets: new Map(
						routes.filter((r) => r.distURL !== undefined).map((r) => [r.route, r.distURL!]),
					),
					logger,
				}),
				logger: logging,
			});
		}
	}
}

export async function runHookRouteSetup({
	route,
	settings,
	logger,
}: {
	route: RouteOptions;
	settings: AstroSettings;
	logger: Logger;
}) {
	const prerenderChangeLogs: { integrationName: string; value: boolean | undefined }[] = [];

	for (const integration of settings.config.integrations) {
		if (integration?.hooks?.['astro:route:setup']) {
			const originalRoute = { ...route };
			const integrationLogger = getLogger(integration, logger);

			await withTakingALongTimeMsg({
				name: integration.name,
				hookName: 'astro:route:setup',
				hookResult: integration.hooks['astro:route:setup']({
					route,
					logger: integrationLogger,
				}),
				logger,
			});

			if (route.prerender !== originalRoute.prerender) {
				prerenderChangeLogs.push({ integrationName: integration.name, value: route.prerender });
			}
		}
	}

	if (prerenderChangeLogs.length > 1) {
		logger.debug(
			'router',
			`The ${route.component} route's prerender option has been changed multiple times by integrations:\n` +
				prerenderChangeLogs.map((log) => `- ${log.integrationName}: ${log.value}`).join('\n'),
		);
	}
}

export async function runHookRoutesResolved({
	routes,
	settings,
	logger,
}: { routes: Array<RouteData>; settings: AstroSettings; logger: Logger }) {
	for (const integration of settings.config.integrations) {
		if (integration?.hooks?.['astro:routes:resolved']) {
			const integrationLogger = getLogger(integration, logger);

			await withTakingALongTimeMsg({
				name: integration.name,
				hookName: 'astro:routes:resolved',
				hookResult: integration.hooks['astro:routes:resolved']({
					routes: routes.map((route) => toIntegrationResolvedRoute(route)),
					logger: integrationLogger,
				}),
				logger,
			});
		}
	}
}

function toIntegrationResolvedRoute(route: RouteData): IntegrationResolvedRoute {
	return {
		isPrerendered: route.prerender,
		entrypoint: route.component,
		pattern: route.route,
		params: route.params,
		origin: route.origin,
		generate: route.generate,
		patternRegex: route.pattern,
		segments: route.segments,
		type: route.type,
		pathname: route.pathname,
		redirect: route.redirect,
		redirectRoute: route.redirectRoute
			? toIntegrationResolvedRoute(route.redirectRoute)
			: undefined,
	};
}

function toIntegrationRouteData(route: RouteData): IntegrationRouteData {
	return {
		route: route.route,
		component: route.component,
		generate: route.generate,
		params: route.params,
		pathname: route.pathname,
		segments: route.segments,
		prerender: route.prerender,
		redirect: route.redirect,
		redirectRoute: route.redirectRoute ? toIntegrationRouteData(route.redirectRoute) : undefined,
		type: route.type,
		pattern: route.pattern,
		distURL: route.distURL,
	};
}<|MERGE_RESOLUTION|>--- conflicted
+++ resolved
@@ -3,22 +3,7 @@
 import { fileURLToPath } from 'node:url';
 import { bold } from 'kleur/colors';
 import type { InlineConfig, ViteDevServer } from 'vite';
-<<<<<<< HEAD
 import { mergeConfig as mergeViteConfig } from 'vite';
-import type {
-	AstroAdapter,
-	AstroConfig,
-	AstroIntegration,
-	AstroRenderer,
-	AstroSettings,
-	ContentEntryType,
-	DataEntryType,
-	HookParameters,
-	RouteData,
-	RouteOptions,
-} from '../@types/astro.js';
-=======
->>>>>>> d8e3c65f
 import astroIntegrationActionsRouteHandler from '../actions/integration.js';
 import { isActionsFilePresent } from '../actions/utils.js';
 import { CONTENT_LAYER_TYPE } from '../content/consts.js';
@@ -251,8 +236,7 @@
 					}
 					logger.debug(
 						'middleware',
-						`The integration ${integration.name} has added middleware that runs ${
-							order === 'pre' ? 'before' : 'after'
+						`The integration ${integration.name} has added middleware that runs ${order === 'pre' ? 'before' : 'after'
 						} any application middleware you define.`,
 					);
 					updatedSettings.middlewares[order].push(
@@ -670,7 +654,7 @@
 		logger.debug(
 			'router',
 			`The ${route.component} route's prerender option has been changed multiple times by integrations:\n` +
-				prerenderChangeLogs.map((log) => `- ${log.integrationName}: ${log.value}`).join('\n'),
+			prerenderChangeLogs.map((log) => `- ${log.integrationName}: ${log.value}`).join('\n'),
 		);
 	}
 }
