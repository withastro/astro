import fsMod from 'node:fs';
import type { AddressInfo } from 'node:net';
import { fileURLToPath } from 'node:url';
import { bold } from 'kleur/colors';
import type { InlineConfig, ViteDevServer } from 'vite';
import { mergeConfig as mergeViteConfig } from 'vite';
import astroIntegrationActionsRouteHandler from '../actions/integration.js';
import { isActionsFilePresent } from '../actions/utils.js';
import { CONTENT_LAYER_TYPE } from '../content/consts.js';
import { globalContentLayer } from '../content/content-layer.js';
import { globalContentConfigObserver } from '../content/utils.js';
import type { SerializedSSRManifest } from '../core/app/types.js';
import type { PageBuildData } from '../core/build/types.js';
import { buildClientDirectiveEntrypoint } from '../core/client-directive/index.js';
import { mergeConfig } from '../core/config/index.js';
import { validateConfigRefined } from '../core/config/validate.js';
import { validateSetAdapter } from '../core/dev/adapter-validation.js';
import type { AstroIntegrationLogger, Logger } from '../core/logger/core.js';
import { validateSessionConfig } from '../core/session.js';
import type { AstroSettings } from '../types/astro.js';
import type { AstroConfig } from '../types/public/config.js';
import type {
	ContentEntryType,
	DataEntryType,
	RefreshContentOptions,
} from '../types/public/content.js';
import type {
	AstroIntegration,
	AstroRenderer,
	BaseIntegrationHooks,
	HookParameters,
	IntegrationResolvedRoute,
	IntegrationRouteData,
	RouteOptions,
} from '../types/public/integrations.js';
import type { RouteData } from '../types/public/internal.js';
import { validateSupportedFeatures } from './features-validation.js';
import { getClientOutputDirectory } from '../prerender/utils.js';

async function withTakingALongTimeMsg<T>({
	name,
	hookName,
	hookFn,
	logger,
	integrationLogger,
}: {
	name: string;
	hookName: keyof BaseIntegrationHooks;
	hookFn: () => T | Promise<T>;
	logger: Logger;
	integrationLogger: AstroIntegrationLogger;
}): Promise<T> {
	const timeout = setTimeout(() => {
		logger.info(
			'build',
			`Waiting for integration ${bold(JSON.stringify(name))}, hook ${bold(
				JSON.stringify(hookName),
			)}...`,
		);
	}, 3000);
	try {
		return await hookFn();
	} catch (err) {
		integrationLogger.error(
			`An unhandled error occurred while running the ${bold(JSON.stringify(hookName))} hook`,
		);
		throw err;
	} finally {
		clearTimeout(timeout);
	}
}

/** Executes the specified hook of the integration if present, and handles loggers */
async function runHookInternal<THook extends keyof BaseIntegrationHooks>({
	integration,
	hookName,
	logger,
	params,
}: {
	integration: AstroIntegration;
	hookName: THook;
	logger: Logger;
	params: () => Omit<HookParameters<NoInfer<THook>>, 'logger'>;
}) {
	const hook = integration?.hooks?.[hookName];
	const integrationLogger = getLogger(integration, logger);
	if (hook) {
		await withTakingALongTimeMsg({
			name: integration.name,
			hookName,
			hookFn: () => hook(Object.assign(params(), { logger: integrationLogger }) as any),
			logger,
			integrationLogger,
		});
	}
	return { integrationLogger };
}

// Used internally to store instances of loggers.
const Loggers = new WeakMap<AstroIntegration, AstroIntegrationLogger>();

function getLogger(integration: AstroIntegration, logger: Logger) {
	if (Loggers.has(integration)) {
		// SAFETY: we check the existence in the if block
		return Loggers.get(integration)!;
	}
	const integrationLogger = logger.forkIntegrationLogger(integration.name);
	Loggers.set(integration, integrationLogger);
	return integrationLogger;
}

const serverEventPrefix = 'astro-dev-toolbar';

export function getToolbarServerCommunicationHelpers(server: ViteDevServer) {
	return {
		/**
		 * Send a message to the dev toolbar that an app can listen for. The payload can be any serializable data.
		 * @param event - The event name
		 * @param payload - The payload to send
		 */
		send: <T>(event: string, payload: T) => {
			server.hot.send(event, payload);
		},
		/**
		 * Receive a message from a dev toolbar app.
		 * @param event
		 * @param callback
		 */
		on: <T>(event: string, callback: (data: T) => void) => {
			server.hot.on(event, callback);
		},
		/**
		 * Fired when an app is initialized.
		 * @param appId - The id of the app that was initialized
		 * @param callback - The callback to run when the app is initialized
		 */
		onAppInitialized: (appId: string, callback: (data: Record<string, never>) => void) => {
			server.hot.on(`${serverEventPrefix}:${appId}:initialized`, callback);
		},
		/**
		 * Fired when an app is toggled on or off.
		 * @param appId - The id of the app that was toggled
		 * @param callback - The callback to run when the app is toggled
		 */
		onAppToggled: (appId: string, callback: (data: { state: boolean }) => void) => {
			server.hot.on(`${serverEventPrefix}:${appId}:toggled`, callback);
		},
	};
}

// Will match any invalid characters (will be converted to _). We only allow a-zA-Z0-9.-_
const SAFE_CHARS_RE = /[^\w.-]/g;

export function normalizeCodegenDir(integrationName: string): string {
	return `./integrations/${integrationName.replace(SAFE_CHARS_RE, '_')}/`;
}

export function normalizeInjectedTypeFilename(filename: string, integrationName: string): string {
	if (!filename.endsWith('.d.ts')) {
		throw new Error(
			`Integration ${bold(integrationName)} is injecting a type that does not end with "${bold('.d.ts')}"`,
		);
	}
	return `${normalizeCodegenDir(integrationName)}${filename.replace(SAFE_CHARS_RE, '_')}`;
}

export async function runHookConfigSetup({
	settings,
	command,
	logger,
	isRestart = false,
	fs = fsMod,
}: {
	settings: AstroSettings;
	command: 'dev' | 'build' | 'preview' | 'sync';
	logger: Logger;
	isRestart?: boolean;
	fs?: typeof fsMod;
}): Promise<AstroSettings> {
	// An adapter is an integration, so if one is provided add it to the list of integrations.
	if (settings.config.adapter) {
		settings.config.integrations.unshift(settings.config.adapter);
	}
	if (await isActionsFilePresent(fs, settings.config.srcDir)) {
		settings.config.integrations.push(astroIntegrationActionsRouteHandler({ settings }));
	}

	let updatedConfig: AstroConfig = { ...settings.config };
	let updatedSettings: AstroSettings = { ...settings, config: updatedConfig };
	let addedClientDirectives = new Map<string, Promise<string>>();
	let astroJSXRenderer: AstroRenderer | null = null;

	// eslint-disable-next-line @typescript-eslint/prefer-for-of -- We need a for loop to be able to read integrations pushed while the loop is running.
	for (let i = 0; i < updatedConfig.integrations.length; i++) {
		const integration = updatedConfig.integrations[i];

		/**
		 * By making integration hooks optional, Astro can now ignore null or undefined Integrations
		 * instead of giving an internal error most people can't read
		 *
		 * This also enables optional integrations, e.g.
		 * ```ts
		 * integration: [
		 *   // Only run `compress` integration in production environments, etc...
		 *   import.meta.env.production ? compress() : null
		 * ]
		 * ```
		 */

		const { integrationLogger } = await runHookInternal({
			integration,
			hookName: 'astro:config:setup',
			logger,
			params: () => {
				const hooks: Omit<HookParameters<'astro:config:setup'>, 'logger'> = {
					config: updatedConfig,
					command,
					isRestart,
					addRenderer(renderer: AstroRenderer) {
						if (!renderer.name) {
							throw new Error(`Integration ${bold(integration.name)} has an unnamed renderer.`);
						}

						if (!renderer.serverEntrypoint) {
							throw new Error(
								`Renderer ${bold(renderer.name)} does not provide a serverEntrypoint.`,
							);
						}

						if (renderer.name === 'astro:jsx') {
							astroJSXRenderer = renderer;
						} else {
							updatedSettings.renderers.push(renderer);
						}
					},
					injectScript: (stage, content) => {
						updatedSettings.scripts.push({ stage, content });
					},
					updateConfig: (newConfig) => {
						updatedConfig = mergeConfig(updatedConfig, newConfig);
						return { ...updatedConfig };
					},
					injectRoute: (injectRoute) => {
						if (injectRoute.entrypoint == null && 'entryPoint' in injectRoute) {
							logger.warn(
								null,
								`The injected route "${injectRoute.pattern}" by ${integration.name} specifies the entry point with the "entryPoint" property. This property is deprecated, please use "entrypoint" instead.`,
							);
							injectRoute.entrypoint = injectRoute.entryPoint as string;
						}
						updatedSettings.injectedRoutes.push({ ...injectRoute, origin: 'external' });
					},
					addWatchFile: (path) => {
						updatedSettings.watchFiles.push(path instanceof URL ? fileURLToPath(path) : path);
					},
					addDevToolbarApp: (entrypoint) => {
						updatedSettings.devToolbarApps.push(entrypoint);
					},
					addClientDirective: ({ name, entrypoint }) => {
						if (updatedSettings.clientDirectives.has(name) || addedClientDirectives.has(name)) {
							throw new Error(
								`The "${integration.name}" integration is trying to add the "${name}" client directive, but it already exists.`,
							);
						}
						// TODO: this should be performed after astro:config:done
						addedClientDirectives.set(
							name,
							buildClientDirectiveEntrypoint(name, entrypoint, settings.config.root),
						);
					},
					addMiddleware: ({ order, entrypoint }) => {
						if (typeof updatedSettings.middlewares[order] === 'undefined') {
							throw new Error(
								`The "${integration.name}" integration is trying to add middleware but did not specify an order.`,
							);
						}
						logger.debug(
							'middleware',
							`The integration ${integration.name} has added middleware that runs ${
								order === 'pre' ? 'before' : 'after'
							} any application middleware you define.`,
						);
						updatedSettings.middlewares[order].push(
							typeof entrypoint === 'string' ? entrypoint : fileURLToPath(entrypoint),
						);
					},
					createCodegenDir: () => {
						const codegenDir = new URL(normalizeCodegenDir(integration.name), settings.dotAstroDir);
						fs.mkdirSync(codegenDir, { recursive: true });
						return codegenDir;
					},
				};

				// Public, intentionally undocumented hooks - not subject to semver.
				// Intended for internal integrations (ex. `@astrojs/mdx`),
				// though accessible to integration authors if discovered.

				function addPageExtension(...input: (string | string[])[]) {
					const exts = (input.flat(Infinity) as string[]).map(
						(ext) => `.${ext.replace(/^\./, '')}`,
					);
					updatedSettings.pageExtensions.push(...exts);
				}

				function addContentEntryType(contentEntryType: ContentEntryType) {
					updatedSettings.contentEntryTypes.push(contentEntryType);
				}

				function addDataEntryType(dataEntryType: DataEntryType) {
					updatedSettings.dataEntryTypes.push(dataEntryType);
				}

				Object.defineProperty(hooks, 'addPageExtension', {
					value: addPageExtension,
					writable: false,
					enumerable: false,
				});
				Object.defineProperty(hooks, 'addContentEntryType', {
					value: addContentEntryType,
					writable: false,
					enumerable: false,
				});
				Object.defineProperty(hooks, 'addDataEntryType', {
					value: addDataEntryType,
					writable: false,
					enumerable: false,
				});

				return hooks;
			},
		});

		// Add custom client directives to settings, waiting for compiled code by esbuild
		for (const [name, compiled] of addedClientDirectives) {
			updatedSettings.clientDirectives.set(name, await compiled);
		}

		try {
			updatedConfig = await validateConfigRefined(updatedConfig);
		} catch (error) {
			integrationLogger.error('An error occurred while updating the config');
			throw error;
		}
	}

	// The astro:jsx renderer should come last, to not interfere with others.
	if (astroJSXRenderer) {
		updatedSettings.renderers.push(astroJSXRenderer);
	}

	updatedSettings.config = updatedConfig;
	return updatedSettings;
}

export async function runHookConfigDone({
	settings,
	logger,
	command,
}: {
	settings: AstroSettings;
	logger: Logger;
	command?: 'dev' | 'build' | 'preview' | 'sync';
}) {
	for (const integration of settings.config.integrations) {
		await runHookInternal({
			integration,
			hookName: 'astro:config:done',
			logger,
			params: () => ({
				config: settings.config,
				setAdapter(adapter) {
					validateSetAdapter(logger, settings, adapter, integration.name, command);

					if (adapter.adapterFeatures?.buildOutput !== 'static') {
						settings.buildOutput = 'server';
					}

					if (!adapter.supportedAstroFeatures) {
						throw new Error(
							`The adapter ${adapter.name} doesn't provide a feature map. It is required in Astro 4.0.`,
						);
					} else {
						validateSupportedFeatures(
							adapter.name,
							adapter.supportedAstroFeatures,
							settings,
							logger,
						);
					}
					settings.adapter = adapter;
				},
				injectTypes(injectedType) {
					const normalizedFilename = normalizeInjectedTypeFilename(
						injectedType.filename,
						integration.name,
					);

					settings.injectedTypes.push({
						filename: normalizedFilename,
						content: injectedType.content,
					});

					// It must be relative to dotAstroDir here and not inside normalizeInjectedTypeFilename
					// because injectedTypes are handled relatively to the dotAstroDir already
					return new URL(normalizedFilename, settings.dotAstroDir);
				},
				get buildOutput() {
					return settings.buildOutput!; // settings.buildOutput is always set at this point
				},
			}),
		});
	}
	// Session config is validated after all integrations have had a chance to
	// register a default session driver, and we know the output type.
	// This can't happen in the Zod schema because it that happens before adapters run
	// and also doesn't know whether it's a server build or static build.
	validateSessionConfig(settings);
}

export async function runHookServerSetup({
	config,
	server,
	logger,
}: {
	config: AstroConfig;
	server: ViteDevServer;
	logger: Logger;
}) {
	let refreshContent: undefined | ((options: RefreshContentOptions) => Promise<void>);
	refreshContent = async (options: RefreshContentOptions) => {
		const contentConfig = globalContentConfigObserver.get();
		if (
			contentConfig.status !== 'loaded' ||
			!Object.values(contentConfig.config.collections).some(
				(collection) => collection.type === CONTENT_LAYER_TYPE,
			)
		) {
			return;
		}

		const contentLayer = await globalContentLayer.get();
		await contentLayer?.sync(options);
	};

	for (const integration of config.integrations) {
		await runHookInternal({
			integration,
			hookName: 'astro:server:setup',
			logger,
			params: () => ({
				server,
				toolbar: getToolbarServerCommunicationHelpers(server),
				refreshContent,
			}),
		});
	}
}

export async function runHookServerStart({
	config,
	address,
	logger,
}: {
	config: AstroConfig;
	address: AddressInfo;
	logger: Logger;
}) {
	for (const integration of config.integrations) {
		await runHookInternal({
			integration,
			hookName: 'astro:server:start',
			logger,
			params: () => ({ address }),
		});
	}
}

export async function runHookServerDone({
	config,
	logger,
}: {
	config: AstroConfig;
	logger: Logger;
}) {
	for (const integration of config.integrations) {
		await runHookInternal({
			integration,
			hookName: 'astro:server:done',
			logger,
			params: () => ({}),
		});
	}
}

export async function runHookBuildStart({
	config,
	logger,
}: {
	config: AstroConfig;
	logger: Logger;
}) {
	for (const integration of config.integrations) {
		await runHookInternal({
			integration,
			hookName: 'astro:build:start',
			logger,
			params: () => ({}),
		});
	}
}

export async function runHookBuildSetup({
	config,
	vite,
	pages,
	target,
	logger,
}: {
	config: AstroConfig;
	vite: InlineConfig;
	pages: Map<string, PageBuildData>;
	target: 'server' | 'client';
	logger: Logger;
}): Promise<InlineConfig> {
	let updatedConfig = vite;

	for (const integration of config.integrations) {
		await runHookInternal({
			integration,
			hookName: 'astro:build:setup',
			logger,
			params: () => ({
				vite,
				pages,
				target,
				updateConfig: (newConfig) => {
					updatedConfig = mergeViteConfig(updatedConfig, newConfig);
					return { ...updatedConfig };
				},
			}),
		});
	}

	return updatedConfig;
}

type RunHookBuildSsr = {
	config: AstroConfig;
	manifest: SerializedSSRManifest;
	logger: Logger;
	entryPoints: Map<RouteData, URL>;
	middlewareEntryPoint: URL | undefined;
};

export async function runHookBuildSsr({
	config,
	manifest,
	logger,
	entryPoints,
	middlewareEntryPoint,
}: RunHookBuildSsr) {
	const entryPointsMap = new Map();
	for (const [key, value] of entryPoints) {
		entryPointsMap.set(toIntegrationRouteData(key), value);
	}
	for (const integration of config.integrations) {
		await runHookInternal({
			integration,
			hookName: 'astro:build:ssr',
			logger,
			params: () => ({
				manifest,
				entryPoints: entryPointsMap,
				middlewareEntryPoint,
			}),
		});
	}
}

export async function runHookBuildGenerated({
	settings,
	logger,
}: {
	settings: AstroSettings;
	logger: Logger;
}) {
	const dir =
		settings.buildOutput === 'server' ? settings.config.build.client : settings.config.outDir;

	for (const integration of settings.config.integrations) {
		await runHookInternal({
			integration,
			hookName: 'astro:build:generated',
			logger,
			params: () => ({ dir }),
		});
	}
}

type RunHookBuildDone = {
	settings: AstroSettings;
	pages: string[];
	routes: RouteData[];
	logger: Logger;
};

<<<<<<< HEAD
export async function runHookBuildDone({ settings, pages, routes, logging }: RunHookBuildDone) {
	const dir = getClientOutputDirectory(settings);
=======
export async function runHookBuildDone({ settings, pages, routes, logger }: RunHookBuildDone) {
	const dir =
		settings.buildOutput === 'server' ? settings.config.build.client : settings.config.outDir;
>>>>>>> 6254d354
	await fsMod.promises.mkdir(dir, { recursive: true });
	const integrationRoutes = routes.map(toIntegrationRouteData);

	for (const integration of settings.config.integrations) {
		await runHookInternal({
			integration,
			hookName: 'astro:build:done',
			logger,
			params: () => ({
				pages: pages.map((p) => ({ pathname: p })),
				dir,
				routes: integrationRoutes,
				assets: new Map(
					routes.filter((r) => r.distURL !== undefined).map((r) => [r.route, r.distURL!]),
				),
			}),
		});
	}
}

export async function runHookRouteSetup({
	route,
	settings,
	logger,
}: {
	route: RouteOptions;
	settings: AstroSettings;
	logger: Logger;
}) {
	const prerenderChangeLogs: { integrationName: string; value: boolean | undefined }[] = [];

	for (const integration of settings.config.integrations) {
		const originalRoute = { ...route };
		await runHookInternal({
			integration,
			hookName: 'astro:route:setup',
			logger,
			params: () => ({ route }),
		});
		if (route.prerender !== originalRoute.prerender) {
			prerenderChangeLogs.push({ integrationName: integration.name, value: route.prerender });
		}
	}

	if (prerenderChangeLogs.length > 1) {
		logger.debug(
			'router',
			`The ${route.component} route's prerender option has been changed multiple times by integrations:\n` +
				prerenderChangeLogs.map((log) => `- ${log.integrationName}: ${log.value}`).join('\n'),
		);
	}
}

export async function runHookRoutesResolved({
	routes,
	settings,
	logger,
}: { routes: Array<RouteData>; settings: AstroSettings; logger: Logger }) {
	for (const integration of settings.config.integrations) {
		await runHookInternal({
			integration,
			hookName: 'astro:routes:resolved',
			logger,
			params: () => ({
				routes: routes.map((route) => toIntegrationResolvedRoute(route)),
			}),
		});
	}
}

function toIntegrationResolvedRoute(route: RouteData): IntegrationResolvedRoute {
	return {
		isPrerendered: route.prerender,
		entrypoint: route.component,
		pattern: route.route,
		params: route.params,
		origin: route.origin,
		generate: route.generate,
		patternRegex: route.pattern,
		segments: route.segments,
		type: route.type,
		pathname: route.pathname,
		redirect: route.redirect,
		redirectRoute: route.redirectRoute
			? toIntegrationResolvedRoute(route.redirectRoute)
			: undefined,
	};
}

function toIntegrationRouteData(route: RouteData): IntegrationRouteData {
	return {
		route: route.route,
		component: route.component,
		generate: route.generate,
		params: route.params,
		pathname: route.pathname,
		segments: route.segments,
		prerender: route.prerender,
		redirect: route.redirect,
		redirectRoute: route.redirectRoute ? toIntegrationRouteData(route.redirectRoute) : undefined,
		type: route.type,
		pattern: route.pattern,
		distURL: route.distURL,
	};
}<|MERGE_RESOLUTION|>--- conflicted
+++ resolved
@@ -604,14 +604,8 @@
 	logger: Logger;
 };
 
-<<<<<<< HEAD
-export async function runHookBuildDone({ settings, pages, routes, logging }: RunHookBuildDone) {
+export async function runHookBuildDone({ settings, pages, routes, logger }: RunHookBuildDone) {
 	const dir = getClientOutputDirectory(settings);
-=======
-export async function runHookBuildDone({ settings, pages, routes, logger }: RunHookBuildDone) {
-	const dir =
-		settings.buildOutput === 'server' ? settings.config.build.client : settings.config.outDir;
->>>>>>> 6254d354
 	await fsMod.promises.mkdir(dir, { recursive: true });
 	const integrationRoutes = routes.map(toIntegrationRouteData);
 
