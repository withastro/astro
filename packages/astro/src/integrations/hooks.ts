import fsMod from 'node:fs';
import type { AddressInfo } from 'node:net';
import { fileURLToPath } from 'node:url';
import { bold } from 'kleur/colors';
import type { InlineConfig, ViteDevServer } from 'vite';
<<<<<<< HEAD
import type {
	AstroConfig,
	AstroIntegration,
	AstroRenderer,
	AstroSettings,
	ContentEntryType,
	DataEntryType,
	HookParameters,
	RouteData,
	RouteOptions,
} from '../@types/astro.js';
=======
>>>>>>> 3822e574
import type { SerializedSSRManifest } from '../core/app/types.js';
import type { PageBuildData } from '../core/build/types.js';
import { buildClientDirectiveEntrypoint } from '../core/client-directive/index.js';
import { mergeConfig } from '../core/config/index.js';
import type { AstroIntegrationLogger, Logger } from '../core/logger/core.js';
import { isServerLikeOutput } from '../core/util.js';
import type { AstroSettings } from '../types/astro.js';
import type { AstroConfig } from '../types/public/config.js';
import type { ContentEntryType, DataEntryType } from '../types/public/content.js';
import type {
	AstroAdapter,
	AstroIntegration,
	AstroRenderer,
	HookParameters,
	RouteOptions,
} from '../types/public/integrations.js';
import type { RouteData } from '../types/public/internal.js';
import { validateSupportedFeatures } from './features-validation.js';

async function withTakingALongTimeMsg<T>({
	name,
	hookName,
	hookResult,
	timeoutMs = 3000,
	logger,
}: {
	name: string;
	hookName: string;
	hookResult: T | Promise<T>;
	timeoutMs?: number;
	logger: Logger;
}): Promise<T> {
	const timeout = setTimeout(() => {
		logger.info(
			'build',
			`Waiting for integration ${bold(JSON.stringify(name))}, hook ${bold(
				JSON.stringify(hookName),
			)}...`,
		);
	}, timeoutMs);
	const result = await hookResult;
	clearTimeout(timeout);
	return result;
}

// Used internally to store instances of loggers.
const Loggers = new WeakMap<AstroIntegration, AstroIntegrationLogger>();

function getLogger(integration: AstroIntegration, logger: Logger) {
	if (Loggers.has(integration)) {
		// SAFETY: we check the existence in the if block
		return Loggers.get(integration)!;
	}
	const integrationLogger = logger.forkIntegrationLogger(integration.name);
	Loggers.set(integration, integrationLogger);
	return integrationLogger;
}

const serverEventPrefix = 'astro-dev-toolbar';

export function getToolbarServerCommunicationHelpers(server: ViteDevServer) {
	return {
		/**
		 * Send a message to the dev toolbar that an app can listen for. The payload can be any serializable data.
		 * @param event - The event name
		 * @param payload - The payload to send
		 */
		send: <T>(event: string, payload: T) => {
			server.hot.send(event, payload);
		},
		/**
		 * Receive a message from a dev toolbar app.
		 * @param event
		 * @param callback
		 */
		on: <T>(event: string, callback: (data: T) => void) => {
			server.hot.on(event, callback);
		},
		/**
		 * Fired when an app is initialized.
		 * @param appId - The id of the app that was initialized
		 * @param callback - The callback to run when the app is initialized
		 */
		onAppInitialized: (appId: string, callback: (data: Record<string, never>) => void) => {
			server.hot.on(`${serverEventPrefix}:${appId}:initialized`, callback);
		},
		/**
		 * Fired when an app is toggled on or off.
		 * @param appId - The id of the app that was toggled
		 * @param callback - The callback to run when the app is toggled
		 */
		onAppToggled: (appId: string, callback: (data: { state: boolean }) => void) => {
			server.hot.on(`${serverEventPrefix}:${appId}:toggled`, callback);
		},
	};
}

// Will match any invalid characters (will be converted to _). We only allow a-zA-Z0-9.-_
const SAFE_CHARS_RE = /[^\w.-]/g;

export function normalizeInjectedTypeFilename(filename: string, integrationName: string): string {
	if (!filename.endsWith('.d.ts')) {
		throw new Error(
			`Integration ${bold(integrationName)} is injecting a type that does not end with "${bold('.d.ts')}"`,
		);
	}
	return `./integrations/${integrationName.replace(SAFE_CHARS_RE, '_')}/${filename.replace(SAFE_CHARS_RE, '_')}`;
}

export async function runHookConfigSetup({
	settings,
	command,
	logger,
	isRestart = false,
	fs = fsMod,
}: {
	settings: AstroSettings;
	command: 'dev' | 'build' | 'preview';
	logger: Logger;
	isRestart?: boolean;
	fs?: typeof fsMod;
}): Promise<AstroSettings> {
	// An adapter is an integration, so if one is provided push it.
	if (settings.config.adapter) {
		settings.config.integrations.push(settings.config.adapter);
	}
	if (settings.config.experimental?.actions) {
		const { default: actionsIntegration } = await import('../actions/index.js');
		settings.config.integrations.push(actionsIntegration({ fs, settings }));
	}

	let updatedConfig: AstroConfig = { ...settings.config };
	let updatedSettings: AstroSettings = { ...settings, config: updatedConfig };
	let addedClientDirectives = new Map<string, Promise<string>>();
	let astroJSXRenderer: AstroRenderer | null = null;

	// eslint-disable-next-line @typescript-eslint/prefer-for-of -- We need a for loop to be able to read integrations pushed while the loop is running.
	for (let i = 0; i < updatedConfig.integrations.length; i++) {
		const integration = updatedConfig.integrations[i];

		/**
		 * By making integration hooks optional, Astro can now ignore null or undefined Integrations
		 * instead of giving an internal error most people can't read
		 *
		 * This also enables optional integrations, e.g.
		 * ```ts
		 * integration: [
		 *   // Only run `compress` integration in production environments, etc...
		 *   import.meta.env.production ? compress() : null
		 * ]
		 * ```
		 */
		if (integration.hooks?.['astro:config:setup']) {
			const integrationLogger = getLogger(integration, logger);

			const hooks: HookParameters<'astro:config:setup'> = {
				config: updatedConfig,
				command,
				isRestart,
				addRenderer(renderer: AstroRenderer) {
					if (!renderer.name) {
						throw new Error(`Integration ${bold(integration.name)} has an unnamed renderer.`);
					}

					if (!renderer.serverEntrypoint) {
						throw new Error(`Renderer ${bold(renderer.name)} does not provide a serverEntrypoint.`);
					}

					if (renderer.name === 'astro:jsx') {
						astroJSXRenderer = renderer;
					} else {
						updatedSettings.renderers.push(renderer);
					}
				},
				injectScript: (stage, content) => {
					updatedSettings.scripts.push({ stage, content });
				},
				updateConfig: (newConfig) => {
					updatedConfig = mergeConfig(updatedConfig, newConfig) as AstroConfig;
					return { ...updatedConfig };
				},
				injectRoute: (injectRoute) => {
					if (injectRoute.entrypoint == null && 'entryPoint' in injectRoute) {
						logger.warn(
							null,
							`The injected route "${injectRoute.pattern}" by ${integration.name} specifies the entry point with the "entryPoint" property. This property is deprecated, please use "entrypoint" instead.`,
						);
						injectRoute.entrypoint = injectRoute.entryPoint as string;
					}
					updatedSettings.injectedRoutes.push(injectRoute);
				},
				addWatchFile: (path) => {
					updatedSettings.watchFiles.push(path instanceof URL ? fileURLToPath(path) : path);
				},
				addDevToolbarApp: (entrypoint) => {
					updatedSettings.devToolbarApps.push(entrypoint);
				},
				addClientDirective: ({ name, entrypoint }) => {
					if (updatedSettings.clientDirectives.has(name) || addedClientDirectives.has(name)) {
						throw new Error(
							`The "${integration.name}" integration is trying to add the "${name}" client directive, but it already exists.`,
						);
					}
					// TODO: this should be performed after astro:config:done
					addedClientDirectives.set(
						name,
						buildClientDirectiveEntrypoint(name, entrypoint, settings.config.root),
					);
				},
				addMiddleware: ({ order, entrypoint }) => {
					if (typeof updatedSettings.middlewares[order] === 'undefined') {
						throw new Error(
							`The "${integration.name}" integration is trying to add middleware but did not specify an order.`,
						);
					}
					logger.debug(
						'middleware',
						`The integration ${integration.name} has added middleware that runs ${
							order === 'pre' ? 'before' : 'after'
						} any application middleware you define.`,
					);
					updatedSettings.middlewares[order].push(entrypoint);
				},
				logger: integrationLogger,
			};

			// ---
			// Public, intentionally undocumented hooks - not subject to semver.
			// Intended for internal integrations (ex. `@astrojs/mdx`),
			// though accessible to integration authors if discovered.

			function addPageExtension(...input: (string | string[])[]) {
				const exts = (input.flat(Infinity) as string[]).map((ext) => `.${ext.replace(/^\./, '')}`);
				updatedSettings.pageExtensions.push(...exts);
			}

			function addContentEntryType(contentEntryType: ContentEntryType) {
				updatedSettings.contentEntryTypes.push(contentEntryType);
			}

			function addDataEntryType(dataEntryType: DataEntryType) {
				updatedSettings.dataEntryTypes.push(dataEntryType);
			}

			Object.defineProperty(hooks, 'addPageExtension', {
				value: addPageExtension,
				writable: false,
				enumerable: false,
			});
			Object.defineProperty(hooks, 'addContentEntryType', {
				value: addContentEntryType,
				writable: false,
				enumerable: false,
			});
			Object.defineProperty(hooks, 'addDataEntryType', {
				value: addDataEntryType,
				writable: false,
				enumerable: false,
			});
			// ---

			await withTakingALongTimeMsg({
				name: integration.name,
				hookName: 'astro:config:setup',
				hookResult: integration.hooks['astro:config:setup'](hooks),
				logger,
			});

			// Add custom client directives to settings, waiting for compiled code by esbuild
			for (const [name, compiled] of addedClientDirectives) {
				updatedSettings.clientDirectives.set(name, await compiled);
			}
		}
	}

	// The astro:jsx renderer should come last, to not interfere with others.
	if (astroJSXRenderer) {
		updatedSettings.renderers.push(astroJSXRenderer);
	}

	updatedSettings.config = updatedConfig;
	return updatedSettings;
}

export async function runHookConfigDone({
	settings,
	logger,
}: {
	settings: AstroSettings;
	logger: Logger;
}) {
	for (const integration of settings.config.integrations) {
		if (integration?.hooks?.['astro:config:done']) {
			await withTakingALongTimeMsg({
				name: integration.name,
				hookName: 'astro:config:done',
				hookResult: integration.hooks['astro:config:done']({
					config: settings.config,
					setAdapter(adapter) {
						if (settings.adapter && settings.adapter.name !== adapter.name) {
							throw new Error(
								`Integration "${integration.name}" conflicts with "${settings.adapter.name}". You can only configure one deployment integration.`,
							);
						}
						if (!adapter.supportedAstroFeatures) {
							throw new Error(
								`The adapter ${adapter.name} doesn't provide a feature map. It is required in Astro 4.0.`,
							);
						} else {
							const validationResult = validateSupportedFeatures(
								adapter.name,
								adapter.supportedAstroFeatures,
								settings.config,
								// SAFETY: we checked before if it's not present, and we throw an error
								adapter.adapterFeatures,
								logger,
							);
							for (const [featureName, supported] of Object.entries(validationResult)) {
								// If `supported` / `validationResult[featureName]` only allows boolean,
								// in theory 'assets' false, doesn't mean that the feature is not supported, but rather that the chosen image service is unsupported
								// in this case we should not show an error, that the featrue is not supported
								// if we would refactor the validation to support more than boolean, we could still be able to differentiate between the two cases
								if (!supported && featureName !== 'assets') {
									logger.error(
										null,
										`The adapter ${adapter.name} doesn't support the feature ${featureName}. Your project won't be built. You should not use it.`,
									);
								}
							}
						}
						settings.adapter = adapter;
					},
					injectTypes(injectedType) {
						const normalizedFilename = normalizeInjectedTypeFilename(
							injectedType.filename,
							integration.name,
						);

						settings.injectedTypes.push({
							filename: normalizedFilename,
							content: injectedType.content,
						});

						return new URL(normalizedFilename, settings.config.root);
					},
					logger: getLogger(integration, logger),
				}),
				logger,
			});
		}
	}
}

export async function runHookServerSetup({
	config,
	server,
	logger,
}: {
	config: AstroConfig;
	server: ViteDevServer;
	logger: Logger;
}) {
	for (const integration of config.integrations) {
		if (integration?.hooks?.['astro:server:setup']) {
			await withTakingALongTimeMsg({
				name: integration.name,
				hookName: 'astro:server:setup',
				hookResult: integration.hooks['astro:server:setup']({
					server,
					logger: getLogger(integration, logger),
					toolbar: getToolbarServerCommunicationHelpers(server),
				}),
				logger,
			});
		}
	}
}

export async function runHookServerStart({
	config,
	address,
	logger,
}: {
	config: AstroConfig;
	address: AddressInfo;
	logger: Logger;
}) {
	for (const integration of config.integrations) {
		if (integration?.hooks?.['astro:server:start']) {
			await withTakingALongTimeMsg({
				name: integration.name,
				hookName: 'astro:server:start',
				hookResult: integration.hooks['astro:server:start']({
					address,
					logger: getLogger(integration, logger),
				}),
				logger,
			});
		}
	}
}

export async function runHookServerDone({
	config,
	logger,
}: {
	config: AstroConfig;
	logger: Logger;
}) {
	for (const integration of config.integrations) {
		if (integration?.hooks?.['astro:server:done']) {
			await withTakingALongTimeMsg({
				name: integration.name,
				hookName: 'astro:server:done',
				hookResult: integration.hooks['astro:server:done']({
					logger: getLogger(integration, logger),
				}),
				logger,
			});
		}
	}
}

export async function runHookBuildStart({
	config,
	logging,
}: {
	config: AstroConfig;
	logging: Logger;
}) {
	for (const integration of config.integrations) {
		if (integration?.hooks?.['astro:build:start']) {
			const logger = getLogger(integration, logging);

			await withTakingALongTimeMsg({
				name: integration.name,
				hookName: 'astro:build:start',
				hookResult: integration.hooks['astro:build:start']({ logger }),
				logger: logging,
			});
		}
	}
}

export async function runHookBuildSetup({
	config,
	vite,
	pages,
	target,
	logger,
}: {
	config: AstroConfig;
	vite: InlineConfig;
	pages: Map<string, PageBuildData>;
	target: 'server' | 'client';
	logger: Logger;
}): Promise<InlineConfig> {
	let updatedConfig = vite;

	for (const integration of config.integrations) {
		if (integration?.hooks?.['astro:build:setup']) {
			await withTakingALongTimeMsg({
				name: integration.name,
				hookName: 'astro:build:setup',
				hookResult: integration.hooks['astro:build:setup']({
					vite,
					pages,
					target,
					updateConfig: (newConfig) => {
						updatedConfig = mergeConfig(updatedConfig, newConfig);
						return { ...updatedConfig };
					},
					logger: getLogger(integration, logger),
				}),
				logger,
			});
		}
	}

	return updatedConfig;
}

type RunHookBuildSsr = {
	config: AstroConfig;
	manifest: SerializedSSRManifest;
	logger: Logger;
	entryPoints: Map<RouteData, URL>;
	middlewareEntryPoint: URL | undefined;
};

export async function runHookBuildSsr({
	config,
	manifest,
	logger,
	entryPoints,
	middlewareEntryPoint,
}: RunHookBuildSsr) {
	for (const integration of config.integrations) {
		if (integration?.hooks?.['astro:build:ssr']) {
			await withTakingALongTimeMsg({
				name: integration.name,
				hookName: 'astro:build:ssr',
				hookResult: integration.hooks['astro:build:ssr']({
					manifest,
					entryPoints,
					middlewareEntryPoint,
					logger: getLogger(integration, logger),
				}),
				logger,
			});
		}
	}
}

export async function runHookBuildGenerated({
	config,
	logger,
}: {
	config: AstroConfig;
	logger: Logger;
}) {
	const dir = isServerLikeOutput(config) ? config.build.client : config.outDir;

	for (const integration of config.integrations) {
		if (integration?.hooks?.['astro:build:generated']) {
			await withTakingALongTimeMsg({
				name: integration.name,
				hookName: 'astro:build:generated',
				hookResult: integration.hooks['astro:build:generated']({
					dir,
					logger: getLogger(integration, logger),
				}),
				logger,
			});
		}
	}
}

type RunHookBuildDone = {
	config: AstroConfig;
	pages: string[];
	routes: RouteData[];
	logging: Logger;
	cacheManifest: boolean;
};

export async function runHookBuildDone({
	config,
	pages,
	routes,
	logging,
	cacheManifest,
}: RunHookBuildDone) {
	const dir = isServerLikeOutput(config) ? config.build.client : config.outDir;
	await fsMod.promises.mkdir(dir, { recursive: true });

	for (const integration of config.integrations) {
		if (integration?.hooks?.['astro:build:done']) {
			const logger = getLogger(integration, logging);

			await withTakingALongTimeMsg({
				name: integration.name,
				hookName: 'astro:build:done',
				hookResult: integration.hooks['astro:build:done']({
					pages: pages.map((p) => ({ pathname: p })),
					dir,
					routes,
					logger,
					cacheManifest,
				}),
				logger: logging,
			});
		}
	}
}

export async function runHookRouteSetup({
	route,
	settings,
	logger,
}: {
	route: RouteOptions;
	settings: AstroSettings;
	logger: Logger;
}) {
	const prerenderChangeLogs: { integrationName: string; value: boolean | undefined }[] = [];

	for (const integration of settings.config.integrations) {
		if (integration?.hooks?.['astro:route:setup']) {
			const originalRoute = { ...route };
			const integrationLogger = getLogger(integration, logger);

			await withTakingALongTimeMsg({
				name: integration.name,
				hookName: 'astro:route:setup',
				hookResult: integration.hooks['astro:route:setup']({
					route,
					logger: integrationLogger,
				}),
				logger,
			});

			if (route.prerender !== originalRoute.prerender) {
				prerenderChangeLogs.push({ integrationName: integration.name, value: route.prerender });
			}
		}
	}

	if (prerenderChangeLogs.length > 1) {
		logger.debug(
			'router',
			`The ${route.component} route's prerender option has been changed multiple times by integrations:\n` +
				prerenderChangeLogs.map((log) => `- ${log.integrationName}: ${log.value}`).join('\n'),
		);
	}
}<|MERGE_RESOLUTION|>--- conflicted
+++ resolved
@@ -3,20 +3,6 @@
 import { fileURLToPath } from 'node:url';
 import { bold } from 'kleur/colors';
 import type { InlineConfig, ViteDevServer } from 'vite';
-<<<<<<< HEAD
-import type {
-	AstroConfig,
-	AstroIntegration,
-	AstroRenderer,
-	AstroSettings,
-	ContentEntryType,
-	DataEntryType,
-	HookParameters,
-	RouteData,
-	RouteOptions,
-} from '../@types/astro.js';
-=======
->>>>>>> 3822e574
 import type { SerializedSSRManifest } from '../core/app/types.js';
 import type { PageBuildData } from '../core/build/types.js';
 import { buildClientDirectiveEntrypoint } from '../core/client-directive/index.js';
