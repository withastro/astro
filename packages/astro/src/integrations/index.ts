import { bold } from 'kleur/colors';
import type { AddressInfo } from 'net';
import fs from 'node:fs';
import { fileURLToPath } from 'node:url';
import type { InlineConfig, ViteDevServer } from 'vite';
import type {
	AstroConfig,
	AstroRenderer,
	AstroSettings,
	ContentEntryType,
	DataEntryType,
	HookParameters,
	RouteData,
} from '../@types/astro.js';
import type { SerializedSSRManifest } from '../core/app/types';
import type { PageBuildData } from '../core/build/types';
import { buildClientDirectiveEntrypoint } from '../core/client-directive/index.js';
import { mergeConfig } from '../core/config/config.js';
import { info, type LogOptions } from '../core/logger/core.js';
import { isServerLikeOutput } from '../prerender/utils.js';

async function withTakingALongTimeMsg<T>({
	name,
	hookResult,
	timeoutMs = 3000,
	logging,
}: {
	name: string;
	hookResult: T | Promise<T>;
	timeoutMs?: number;
	logging: LogOptions;
}): Promise<T> {
	const timeout = setTimeout(() => {
		info(logging, 'build', `Waiting for the ${bold(name)} integration...`);
	}, timeoutMs);
	const result = await hookResult;
	clearTimeout(timeout);
	return result;
}

export async function runHookConfigSetup({
	settings,
	command,
	logging,
	isRestart = false,
}: {
	settings: AstroSettings;
	command: 'dev' | 'build' | 'preview';
	logging: LogOptions;
	isRestart?: boolean;
}): Promise<AstroSettings> {
	// An adapter is an integration, so if one is provided push it.
	if (settings.config.adapter) {
		settings.config.integrations.push(settings.config.adapter);
	}

	let updatedConfig: AstroConfig = { ...settings.config };
	let updatedSettings: AstroSettings = { ...settings, config: updatedConfig };
	let addedClientDirectives = new Map<string, Promise<string>>();

	for (const integration of settings.config.integrations) {
		/**
		 * By making integration hooks optional, Astro can now ignore null or undefined Integrations
		 * instead of giving an internal error most people can't read
		 *
		 * This also enables optional integrations, e.g.
		 * ```ts
		 * integration: [
		 *   // Only run `compress` integration in production environments, etc...
		 *   import.meta.env.production ? compress() : null
		 * ]
		 * ```
		 */
		if (integration.hooks?.['astro:config:setup']) {
			const hooks: HookParameters<'astro:config:setup'> = {
				config: updatedConfig,
				command,
				isRestart,
				addRenderer(renderer: AstroRenderer) {
					if (!renderer.name) {
						throw new Error(`Integration ${bold(integration.name)} has an unnamed renderer.`);
					}

					if (!renderer.serverEntrypoint) {
						throw new Error(`Renderer ${bold(renderer.name)} does not provide a serverEntrypoint.`);
					}

					updatedSettings.renderers.push(renderer);
				},
				injectScript: (stage, content) => {
					updatedSettings.scripts.push({ stage, content });
				},
				updateConfig: (newConfig) => {
					updatedConfig = mergeConfig(updatedConfig, newConfig) as AstroConfig;
				},
				injectRoute: (injectRoute) => {
					updatedSettings.injectedRoutes.push(injectRoute);
				},
				addWatchFile: (path) => {
					updatedSettings.watchFiles.push(path instanceof URL ? fileURLToPath(path) : path);
				},
				addClientDirective: ({ name, entrypoint }) => {
					if (updatedSettings.clientDirectives.has(name) || addedClientDirectives.has(name)) {
						throw new Error(
							`The "${integration.name}" integration is trying to add the "${name}" client directive, but it already exists.`
						);
					}
					addedClientDirectives.set(name, buildClientDirectiveEntrypoint(name, entrypoint));
				},
			};

			// ---
			// Public, intentionally undocumented hooks - not subject to semver.
			// Intended for internal integrations (ex. `@astrojs/mdx`),
			// though accessible to integration authors if discovered.

			function addPageExtension(...input: (string | string[])[]) {
				const exts = (input.flat(Infinity) as string[]).map((ext) => `.${ext.replace(/^\./, '')}`);
				updatedSettings.pageExtensions.push(...exts);
			}
			function addContentEntryType(contentEntryType: ContentEntryType) {
				updatedSettings.contentEntryTypes.push(contentEntryType);
			}
			function addDataEntryType(dataEntryType: DataEntryType) {
				updatedSettings.dataEntryTypes.push(dataEntryType);
			}

			Object.defineProperty(hooks, 'addPageExtension', {
				value: addPageExtension,
				writable: false,
				enumerable: false,
			});
			Object.defineProperty(hooks, 'addContentEntryType', {
				value: addContentEntryType,
				writable: false,
				enumerable: false,
			});
			Object.defineProperty(hooks, 'addDataEntryType', {
				value: addDataEntryType,
				writable: false,
				enumerable: false,
			});
			// ---

			await withTakingALongTimeMsg({
				name: integration.name,
				hookResult: integration.hooks['astro:config:setup'](hooks),
				logging,
			});

			// Add custom client directives to settings, waiting for compiled code by esbuild
			for (const [name, compiled] of addedClientDirectives) {
				updatedSettings.clientDirectives.set(name, await compiled);
			}
		}
	}

	updatedSettings.config = updatedConfig;
	return updatedSettings;
}

export async function runHookConfigDone({
	settings,
	logging,
}: {
	settings: AstroSettings;
	logging: LogOptions;
}) {
	for (const integration of settings.config.integrations) {
		if (integration?.hooks?.['astro:config:done']) {
			await withTakingALongTimeMsg({
				name: integration.name,
				hookResult: integration.hooks['astro:config:done']({
					config: settings.config,
					setAdapter(adapter) {
						if (settings.adapter && settings.adapter.name !== adapter.name) {
							throw new Error(
								`Integration "${integration.name}" conflicts with "${settings.adapter.name}". You can only configure one deployment integration.`
							);
						}
						settings.adapter = adapter;
					},
				}),
				logging,
			});
		}
	}
}

export async function runHookServerSetup({
	config,
	server,
	logging,
}: {
	config: AstroConfig;
	server: ViteDevServer;
	logging: LogOptions;
}) {
	for (const integration of config.integrations) {
		if (integration?.hooks?.['astro:server:setup']) {
			await withTakingALongTimeMsg({
				name: integration.name,
				hookResult: integration.hooks['astro:server:setup']({ server }),
				logging,
			});
		}
	}
}

export async function runHookServerStart({
	config,
	address,
	logging,
}: {
	config: AstroConfig;
	address: AddressInfo;
	logging: LogOptions;
}) {
	for (const integration of config.integrations) {
		if (integration?.hooks?.['astro:server:start']) {
			await withTakingALongTimeMsg({
				name: integration.name,
				hookResult: integration.hooks['astro:server:start']({ address }),
				logging,
			});
		}
	}
}

export async function runHookServerDone({
	config,
	logging,
}: {
	config: AstroConfig;
	logging: LogOptions;
}) {
	for (const integration of config.integrations) {
		if (integration?.hooks?.['astro:server:done']) {
			await withTakingALongTimeMsg({
				name: integration.name,
				hookResult: integration.hooks['astro:server:done'](),
				logging,
			});
		}
	}
}

export async function runHookBuildStart({
	config,
	logging,
}: {
	config: AstroConfig;
	logging: LogOptions;
}) {
	for (const integration of config.integrations) {
		if (integration?.hooks?.['astro:build:start']) {
			await withTakingALongTimeMsg({
				name: integration.name,
				hookResult: integration.hooks['astro:build:start'](),
				logging,
			});
		}
	}
}

export async function runHookBuildSetup({
	config,
	vite,
	pages,
	target,
	logging,
}: {
	config: AstroConfig;
	vite: InlineConfig;
	pages: Map<string, PageBuildData>;
	target: 'server' | 'client';
	logging: LogOptions;
}): Promise<InlineConfig> {
	let updatedConfig = vite;

	for (const integration of config.integrations) {
		if (integration?.hooks?.['astro:build:setup']) {
			await withTakingALongTimeMsg({
				name: integration.name,
				hookResult: integration.hooks['astro:build:setup']({
					vite,
					pages,
					target,
					updateConfig: (newConfig) => {
						updatedConfig = mergeConfig(updatedConfig, newConfig);
					},
				}),
				logging,
			});
		}
	}

	return updatedConfig;
}

type RunHookBuildSsr = {
	config: AstroConfig;
	manifest: SerializedSSRManifest;
	logging: LogOptions;
	entryPoints: Map<RouteData, URL>;
	middlewareEntryPoint: URL | undefined;
};

export async function runHookBuildSsr({
	config,
	manifest,
	logging,
	entryPoints,
	middlewareEntryPoint,
}: RunHookBuildSsr) {
	for (const integration of config.integrations) {
		if (integration?.hooks?.['astro:build:ssr']) {
			await withTakingALongTimeMsg({
				name: integration.name,
				hookResult: integration.hooks['astro:build:ssr']({
					manifest,
					entryPoints,
					middlewareEntryPoint,
				}),
				logging,
			});
		}
	}
}

export async function runHookBuildGenerated({
	config,
	logging,
}: {
	config: AstroConfig;
	logging: LogOptions;
}) {
	const dir = isServerLikeOutput(config) ? config.build.client : config.outDir;

	for (const integration of config.integrations) {
		if (integration?.hooks?.['astro:build:generated']) {
			await withTakingALongTimeMsg({
				name: integration.name,
				hookResult: integration.hooks['astro:build:generated']({ dir }),
				logging,
			});
		}
	}
}

<<<<<<< HEAD
type RunHookBuildDone = {
=======
export async function runHookBuildDone({
	config,
	pages,
	routes,
	logging,
}: {
>>>>>>> fcba0f01
	config: AstroConfig;
	pages: string[];
	routes: RouteData[];
	logging: LogOptions;
<<<<<<< HEAD
};

export async function runHookBuildDone({ config, pages, routes, logging }: RunHookBuildDone) {
=======
}) {
>>>>>>> fcba0f01
	const dir = isServerLikeOutput(config) ? config.build.client : config.outDir;
	await fs.promises.mkdir(dir, { recursive: true });

	for (const integration of config.integrations) {
		if (integration?.hooks?.['astro:build:done']) {
			await withTakingALongTimeMsg({
				name: integration.name,
				hookResult: integration.hooks['astro:build:done']({
					pages: pages.map((p) => ({ pathname: p })),
					dir,
					routes,
				}),
				logging,
			});
		}
	}
}<|MERGE_RESOLUTION|>--- conflicted
+++ resolved
@@ -348,27 +348,14 @@
 	}
 }
 
-<<<<<<< HEAD
 type RunHookBuildDone = {
-=======
-export async function runHookBuildDone({
-	config,
-	pages,
-	routes,
-	logging,
-}: {
->>>>>>> fcba0f01
 	config: AstroConfig;
 	pages: string[];
 	routes: RouteData[];
 	logging: LogOptions;
-<<<<<<< HEAD
 };
 
 export async function runHookBuildDone({ config, pages, routes, logging }: RunHookBuildDone) {
-=======
-}) {
->>>>>>> fcba0f01
 	const dir = isServerLikeOutput(config) ? config.build.client : config.outDir;
 	await fs.promises.mkdir(dir, { recursive: true });
 
