--- conflicted
+++ resolved
@@ -1,14 +1,9 @@
 import {
 	ActionError,
-<<<<<<< HEAD
 	deserializeActionResult,
 	getActionQueryString,
+	appendForwardSlash,
 	getActionPath,
-=======
-	appendForwardSlash,
-	deserializeActionResult,
-	getActionQueryString,
->>>>>>> 358eae83
 } from 'astro:actions';
 
 const ENCODED_DOT = '%2E';
@@ -94,7 +89,6 @@
 			headers.set('Content-Length', '0');
 		}
 	}
-<<<<<<< HEAD
 	const rawResult = await fetch(
 		getActionPath({
 			toString() {
@@ -107,7 +101,6 @@
 			headers,
 		},
 	);
-=======
 
 	const shouldAppendTrailingSlash = '/** @TRAILING_SLASH@ **/';
 	let actionPath = import.meta.env.BASE_URL.replace(/\/$/, '') + '/_actions/' + path;
@@ -121,7 +114,6 @@
 		body,
 		headers,
 	});
->>>>>>> 358eae83
 	if (rawResult.status === 204) {
 		return deserializeActionResult({ type: 'empty', status: 204 });
 	}
