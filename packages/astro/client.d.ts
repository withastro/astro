/// <reference types="vite/types/import-meta.d.ts" />
/// <reference path="./types/content.d.ts" />

// eslint-disable-next-line  @typescript-eslint/no-namespace
declare namespace App {
	// eslint-disable-next-line  @typescript-eslint/no-empty-interface
	export interface Locals {}
}

interface ImportMetaEnv {
	/**
	 * The prefix for Astro-generated asset links if the build.assetsPrefix config option is set. This can be used to create asset links not handled by Astro.
	 */
	readonly ASSETS_PREFIX: string;
	/**
	 * This is set to the site option specified in your project’s Astro config file.
	 */
	readonly SITE: string;
}

interface ImportMeta {
	/**
	 * Astro and Vite expose environment variables through `import.meta.env`. For a complete list of the environment variables available, see the two references below.
	 *
	 * - [Astro reference](https://docs.astro.build/en/guides/environment-variables/#default-environment-variables)
	 * - [Vite reference](https://vitejs.dev/guide/env-and-mode.html#env-variables)
	 */
	readonly env: ImportMetaEnv;
}

declare module 'astro:assets' {
	// Exporting things one by one is a bit cumbersome, not sure if there's a better way - erika, 2023-02-03
	type AstroAssets = {
		// getImage's type here is different from the internal function since the Vite module implicitly pass the service config
		/**
		 * Get an optimized image and the necessary attributes to render it.
		 *
		 * **Example**
		 * ```astro
		 * ---
		 * import { getImage } from 'astro:assets';
		 * import originalImage from '../assets/image.png';
		 *
		 * const optimizedImage = await getImage({src: originalImage, width: 1280 });
		 * ---
		 * <img src={optimizedImage.src} {...optimizedImage.attributes} />
		 * ```
		 *
		 * This is functionally equivalent to using the `<Image />` component, as the component calls this function internally.
		 */
		getImage: (
			options: import('./dist/assets/types.js').UnresolvedImageTransform
		) => Promise<import('./dist/assets/types.js').GetImageResult>;
		imageConfig: import('./dist/@types/astro.js').AstroConfig['image'];
		getConfiguredImageService: typeof import('./dist/assets/index.js').getConfiguredImageService;
		Image: typeof import('./components/Image.astro').default;
		Picture: typeof import('./components/Picture.astro').default;
	};

	type ImgAttributes = import('./dist/type-utils.js').WithRequired<
		Omit<import('./types').HTMLAttributes<'img'>, 'src' | 'width' | 'height'>,
		'alt'
	>;

	export type LocalImageProps = import('./dist/type-utils.js').Simplify<
		import('./dist/assets/types.js').LocalImageProps<ImgAttributes>
	>;
	export type RemoteImageProps = import('./dist/type-utils.js').Simplify<
		import('./dist/assets/types.js').RemoteImageProps<ImgAttributes>
	>;
	export const { getImage, getConfiguredImageService, imageConfig, Image, Picture }: AstroAssets;
}

type ImageMetadata = import('./dist/assets/types.js').ImageMetadata;

declare module '*.gif' {
	const metadata: ImageMetadata;
	export default metadata;
}
declare module '*.jpeg' {
	const metadata: ImageMetadata;
	export default metadata;
}
declare module '*.jpg' {
	const metadata: ImageMetadata;
	export default metadata;
}
declare module '*.png' {
	const metadata: ImageMetadata;
	export default metadata;
}
declare module '*.tiff' {
	const metadata: ImageMetadata;
	export default metadata;
}
declare module '*.webp' {
	const metadata: ImageMetadata;
	export default metadata;
}
declare module '*.svg' {
	const metadata: ImageMetadata;
	export default metadata;
}
declare module '*.avif' {
	const metadata: ImageMetadata;
	export default metadata;
}

declare module 'astro:transitions' {
	type TransitionModule = typeof import('./dist/virtual-modules/transitions.js');
	export const slide: TransitionModule['slide'];
	export const fade: TransitionModule['fade'];
	export const createAnimationScope: TransitionModule['createAnimationScope'];

	type ViewTransitionsModule = typeof import('./components/ViewTransitions.astro');
	export const ViewTransitions: ViewTransitionsModule['default'];
}

declare module 'astro:transitions/client' {
	type TransitionRouterModule = typeof import('./dist/virtual-modules/transitions-router.js');
	export const navigate: TransitionRouterModule['navigate'];
	export const supportsViewTransitions: TransitionRouterModule['supportsViewTransitions'];
	export const getFallback: TransitionRouterModule['getFallback'];
	export const transitionEnabledOnThisPage: TransitionRouterModule['transitionEnabledOnThisPage'];

	export type Fallback = import('./dist/virtual-modules/transitions-types.js').Fallback;
	export type Direction = import('./dist/virtual-modules/transitions-types.ts').Direction;
	export type NavigationTypeString =
		import('./dist/virtual-modules/transitions-types.js').NavigationTypeString;
	export type Options = import('./dist/virtual-modules/transitions-types.js').Options;

	type EventModule = typeof import('./dist/virtual-modules/transitions-events.js');
	export const TRANSITION_BEFORE_PREPARATION: EventModule['TRANSITION_BEFORE_PREPARATION'];
	export const TRANSITION_AFTER_PREPARATION: EventModule['TRANSITION_AFTER_PREPARATION'];
	export const TRANSITION_BEFORE_SWAP: EventModule['TRANSITION_BEFORE_SWAP'];
	export const TRANSITION_AFTER_SWAP: EventModule['TRANSITION_AFTER_SWAP'];
	export const TRANSITION_PAGE_LOAD: EventModule['TRANSITION_PAGE_LOAD'];
	export type TransitionBeforePreparationEvent =
		import('./dist/virtual-modules/transitions-events.js').TransitionBeforePreparationEvent;
	export type TransitionBeforeSwapEvent =
		import('./dist/virtual-modules/transitions-events.js').TransitionBeforeSwapEvent;
	export const isTransitionBeforePreparationEvent: EventModule['isTransitionBeforePreparationEvent'];
	export const isTransitionBeforeSwapEvent: EventModule['isTransitionBeforeSwapEvent'];
}

declare module 'astro:prefetch' {
	export { prefetch, PrefetchOptions } from 'astro/virtual-modules/prefetch.js';
}

declare module 'astro:i18n' {
	export * from 'astro/virtual-modules/i18n.js';
}

declare module 'astro:middleware' {
	export * from 'astro/virtual-modules/middleware.js';
}

declare module 'astro:components' {
	export * from 'astro/components';
}

<<<<<<< HEAD
declare module 'astro:toolbar:preact' {
	export * from 'preact-toolbar';
	export * from 'preact-toolbar/hooks';
	export * from 'preact-toolbar-signals';
=======
declare module 'astro:toolbar' {
	type DevToolbarApp = import('./dist/@types/astro.js').DevToolbarApp;
	export function defineToolbarApp(app: DevToolbarApp): DevToolbarApp;
>>>>>>> 66f0fce9
}

type MD = import('./dist/@types/astro.js').MarkdownInstance<Record<string, any>>;
interface ExportedMarkdownModuleEntities {
	frontmatter: MD['frontmatter'];
	file: MD['file'];
	url: MD['url'];
	getHeadings: MD['getHeadings'];
	Content: MD['Content'];
	rawContent: MD['rawContent'];
	compiledContent: MD['compiledContent'];
	load: MD['default'];
}

declare module '*.md' {
	const { load }: ExportedMarkdownModuleEntities;
	export const {
		frontmatter,
		file,
		url,
		getHeadings,
		getHeaders,
		Content,
		rawContent,
		compiledContent,
	}: ExportedMarkdownModuleEntities;
	export default load;
}

declare module '*.markdown' {
	const { load }: ExportedMarkdownModuleEntities;
	export const {
		frontmatter,
		file,
		url,
		getHeadings,
		getHeaders,
		Content,
		rawContent,
		compiledContent,
	}: ExportedMarkdownModuleEntities;
	export default load;
}

declare module '*.mkdn' {
	const { load }: ExportedMarkdownModuleEntities;
	export const {
		frontmatter,
		file,
		url,
		getHeadings,
		getHeaders,
		Content,
		rawContent,
		compiledContent,
	}: ExportedMarkdownModuleEntities;
	export default load;
}

declare module '*.mkd' {
	const { load }: ExportedMarkdownModuleEntities;
	export const {
		frontmatter,
		file,
		url,
		getHeadings,
		getHeaders,
		Content,
		rawContent,
		compiledContent,
	}: ExportedMarkdownModuleEntities;
	export default load;
}

declare module '*.mdwn' {
	const { load }: ExportedMarkdownModuleEntities;
	export const {
		frontmatter,
		file,
		url,
		getHeadings,
		getHeaders,
		Content,
		rawContent,
		compiledContent,
	}: ExportedMarkdownModuleEntities;
	export default load;
}

declare module '*.mdown' {
	const { load }: ExportedMarkdownModuleEntities;
	export const {
		frontmatter,
		file,
		url,
		getHeadings,
		getHeaders,
		Content,
		rawContent,
		compiledContent,
	}: ExportedMarkdownModuleEntities;
	export default load;
}

declare module '*.mdx' {
	type MDX = import('./dist/@types/astro.js').MDXInstance<Record<string, any>>;

	export const frontmatter: MDX['frontmatter'];
	export const file: MDX['file'];
	export const url: MDX['url'];
	export const getHeadings: MDX['getHeadings'];
	export const Content: MDX['Content'];

	const load: MDX['default'];
	export default load;
}

declare module 'astro:ssr-manifest' {
	export const manifest: import('./dist/@types/astro.js').SSRManifest;
}

// Everything below are Vite's types (apart from image types, which are in `client.d.ts`)

// CSS modules
type CSSModuleClasses = { readonly [key: string]: string };

declare module '*.module.css' {
	const classes: CSSModuleClasses;
	export default classes;
}
declare module '*.module.scss' {
	const classes: CSSModuleClasses;
	export default classes;
}
declare module '*.module.sass' {
	const classes: CSSModuleClasses;
	export default classes;
}
declare module '*.module.less' {
	const classes: CSSModuleClasses;
	export default classes;
}
declare module '*.module.styl' {
	const classes: CSSModuleClasses;
	export default classes;
}
declare module '*.module.stylus' {
	const classes: CSSModuleClasses;
	export default classes;
}
declare module '*.module.pcss' {
	const classes: CSSModuleClasses;
	export default classes;
}
declare module '*.module.sss' {
	const classes: CSSModuleClasses;
	export default classes;
}

// CSS
declare module '*.css' {
	const css: string;
	export default css;
}
declare module '*.scss' {
	const css: string;
	export default css;
}
declare module '*.sass' {
	const css: string;
	export default css;
}
declare module '*.less' {
	const css: string;
	export default css;
}
declare module '*.styl' {
	const css: string;
	export default css;
}
declare module '*.stylus' {
	const css: string;
	export default css;
}
declare module '*.pcss' {
	const css: string;
	export default css;
}
declare module '*.sss' {
	const css: string;
	export default css;
}

// Built-in asset types
// see `src/node/constants.ts`

// images
declare module '*.jfif' {
	const src: string;
	export default src;
}
declare module '*.pjpeg' {
	const src: string;
	export default src;
}
declare module '*.pjp' {
	const src: string;
	export default src;
}
declare module '*.ico' {
	const src: string;
	export default src;
}

// media
declare module '*.mp4' {
	const src: string;
	export default src;
}
declare module '*.webm' {
	const src: string;
	export default src;
}
declare module '*.ogg' {
	const src: string;
	export default src;
}
declare module '*.mp3' {
	const src: string;
	export default src;
}
declare module '*.wav' {
	const src: string;
	export default src;
}
declare module '*.flac' {
	const src: string;
	export default src;
}
declare module '*.aac' {
	const src: string;
	export default src;
}

declare module '*.opus' {
	const src: string;
	export default src;
}

// fonts
declare module '*.woff' {
	const src: string;
	export default src;
}
declare module '*.woff2' {
	const src: string;
	export default src;
}
declare module '*.eot' {
	const src: string;
	export default src;
}
declare module '*.ttf' {
	const src: string;
	export default src;
}
declare module '*.otf' {
	const src: string;
	export default src;
}

// other
declare module '*.webmanifest' {
	const src: string;
	export default src;
}
declare module '*.pdf' {
	const src: string;
	export default src;
}
declare module '*.txt' {
	const src: string;
	export default src;
}

// wasm?init
declare module '*.wasm?init' {
	const initWasm: (options: WebAssembly.Imports) => Promise<WebAssembly.Instance>;
	export default initWasm;
}

// web worker
declare module '*?worker' {
	const workerConstructor: {
		new (): Worker;
	};
	export default workerConstructor;
}

declare module '*?worker&inline' {
	const workerConstructor: {
		new (): Worker;
	};
	export default workerConstructor;
}

declare module '*?worker&url' {
	const src: string;
	export default src;
}

declare module '*?sharedworker' {
	const sharedWorkerConstructor: {
		new (): SharedWorker;
	};
	export default sharedWorkerConstructor;
}

declare module '*?sharedworker&inline' {
	const sharedWorkerConstructor: {
		new (): SharedWorker;
	};
	export default sharedWorkerConstructor;
}

declare module '*?sharedworker&url' {
	const src: string;
	export default src;
}

declare module '*?raw' {
	const src: string;
	export default src;
}

declare module '*?url' {
	const src: string;
	export default src;
}

declare module '*?inline' {
	const src: string;
	export default src;
}<|MERGE_RESOLUTION|>--- conflicted
+++ resolved
@@ -159,16 +159,16 @@
 	export * from 'astro/components';
 }
 
-<<<<<<< HEAD
 declare module 'astro:toolbar:preact' {
 	export * from 'preact-toolbar';
 	export * from 'preact-toolbar/hooks';
 	export * from 'preact-toolbar-signals';
-=======
-declare module 'astro:toolbar' {
-	type DevToolbarApp = import('./dist/@types/astro.js').DevToolbarApp;
-	export function defineToolbarApp(app: DevToolbarApp): DevToolbarApp;
->>>>>>> 66f0fce9
+}
+  
+declare module 'astro:toolbar:preact' {
+	export * from 'preact-toolbar';
+	export * from 'preact-toolbar/hooks';
+	export * from 'preact-toolbar-signals';
 }
 
 type MD = import('./dist/@types/astro.js').MarkdownInstance<Record<string, any>>;
