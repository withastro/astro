--- conflicted
+++ resolved
@@ -8,13 +8,8 @@
 	},
 });
 
-<<<<<<< HEAD
-function runTest(t) {
-	t('client:idle', async ({ page, astro }) => {
-=======
 function runTest(it) {
 	it('client:idle', async ({ page, astro }) => {
->>>>>>> c2dffc1c
 		await page.goto(astro.resolveUrl('/'));
 
 		const counter = page.locator('#client-idle');
