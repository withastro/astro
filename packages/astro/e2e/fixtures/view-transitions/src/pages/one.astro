--- conflicted
+++ resolved
@@ -6,10 +6,7 @@
 	<a id="click-one" href="#test">test</a>
 	<a id="click-two" href="/two">go to 2</a>
 	<a id="click-three" href="/three">go to 3</a>
-<<<<<<< HEAD
 	<a id="click-longpage" href="/long-page">go to long page</a>
-=======
 
 	<div id="test">test content</div>
->>>>>>> 9fe1089e
 </Layout>