--- conflicted
+++ resolved
@@ -1,13 +1,10 @@
 ---
 import Island from '../components/Island.astro';
 import Self from '../components/Self.astro';
-<<<<<<< HEAD
+import HTMLError from '../components/HTMLError.astro';
 import { generateLongText } from '../lorem';
 
 const content = generateLongText(5);
-=======
-import HTMLError from '../components/HTMLError.astro';
->>>>>>> 8a535173
 ---
 
 <html>
@@ -22,20 +19,21 @@
 		</div>
 		<Self server:defer />
 
-<<<<<<< HEAD
+		<<<<<<< HEAD
 		<div id="big">
 			<Island server:defer secret="test" content={content} />
-=======
-		<div id="error-test">
-			<HTMLError server:defer>
-				<script is:inline slot="fallback">
-					// Delete the previous element, the island comment
-					document.currentScript.previousSibling.remove();
+			=======
+			<div id="error-test">
+				<HTMLError server:defer>
+					<script is:inline slot="fallback">
+						// Delete the previous element, the island comment
+						document.currentScript.previousSibling.remove();
 
-					// This simulates a host which has minified the HTML, destroying the comment
-				</script>
-			</HTMLError>
->>>>>>> 8a535173
+						// This simulates a host which has minified the HTML, destroying the comment
+					</script>
+				</HTMLError>
+				>>>>>>> next
+			</div>
 		</div>
 	</body>
 </html>