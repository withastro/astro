--- conflicted
+++ resolved
@@ -1620,23 +1620,6 @@
 		expect(lines.join('')).toBe('312233');
 	});
 
-<<<<<<< HEAD
-	test('page-load event waits for inlined module scripts', async ({ page, astro }) => {
-		let lines = [];
-		page.on('console', (msg) => {
-			const txt = msg.text();
-			txt.startsWith('[test] ') && lines.push(txt.substring(7));
-		});
-
-		await page.goto(astro.resolveUrl('/one'));
-		await expect(page.locator('#one'), 'should have content').toHaveText('Page 1');
-		await page.click('#click-inline-module');
-		await page.waitForURL('**/inline-module');
-		await page.waitForLoadState('networkidle');
-		expect(lines.join(', '), 'should raise page-load after inline module').toBe(
-			'inline module, page-load',
-		);
-=======
 	test('initial scripts are not re-executed after partial swap', async ({ page, astro }) => {
 		let consoleErrors = [];
 		page.on('console', (msg) => {
@@ -1650,6 +1633,21 @@
 		await page.click('#link3');
 		await page.waitForURL('**/partial-swap?v=3');
 		expect(consoleErrors.join(", "), 'There should only be two executions').toEqual("head script, body script");
->>>>>>> d59eb227
-	});
+	});
+  
+  test('page-load event waits for inlined module scripts', async ({ page, astro }) => {
+		let lines = [];
+		page.on('console', (msg) => {
+			const txt = msg.text();
+			txt.startsWith('[test] ') && lines.push(txt.substring(7));
+		});
+
+		await page.goto(astro.resolveUrl('/one'));
+		await expect(page.locator('#one'), 'should have content').toHaveText('Page 1');
+		await page.click('#click-inline-module');
+		await page.waitForURL('**/inline-module');
+		await page.waitForLoadState('networkidle');
+		expect(lines.join(', '), 'should raise page-load after inline module').toBe(
+			'inline module, page-load',
+	);
 });