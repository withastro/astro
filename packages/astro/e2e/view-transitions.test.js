import { expect } from '@playwright/test';
import { testFactory } from './test-utils.js';

const test = testFactory({ root: './fixtures/view-transitions/' });

let devServer;

test.beforeAll(async ({ astro }) => {
	devServer = await astro.startDevServer();
});

test.afterAll(async () => {
	await devServer.stop();
});

function scrollToBottom(page) {
	return page.evaluate(() => {
		window.scrollY = document.documentElement.scrollHeight;
		window.dispatchEvent(new Event('scroll'));
	});
}

test.describe('View Transitions', () => {
	test('Moving from page 1 to page 2', async ({ page, astro }) => {
		const loads = [];
		page.addListener('load', (p) => {
			loads.push(p.title());
		});

		// Go to page 1
		await page.goto(astro.resolveUrl('/one'));
		let p = page.locator('#one');
		await expect(p, 'should have content').toHaveText('Page 1');

		// go to page 2
		await page.click('#click-two');
		p = page.locator('#two');
		await expect(p, 'should have content').toHaveText('Page 2');

		expect(loads.length, 'There should only be 1 page load').toEqual(1);
	});

	test('Back button is captured', async ({ page, astro }) => {
		const loads = [];
		page.addListener('load', (p) => {
			loads.push(p.title());
		});

		// Go to page 1
		await page.goto(astro.resolveUrl('/one'));
		let p = page.locator('#one');
		await expect(p, 'should have content').toHaveText('Page 1');

		// go to page 2
		await page.click('#click-two');
		p = page.locator('#two');
		await expect(p, 'should have content').toHaveText('Page 2');

		// Back to page 1
		await page.goBack();
		p = page.locator('#one');
		await expect(p, 'should have content').toHaveText('Page 1');

		expect(loads.length, 'There should only be 1 page load').toEqual(1);
	});

	test('Clicking on a link with nested content', async ({ page, astro }) => {
		const loads = [];
		page.addListener('load', (p) => {
			loads.push(p.title());
		});

		// Go to page 4
		await page.goto(astro.resolveUrl('/four'));
		let p = page.locator('#four');
		await expect(p, 'should have content').toHaveText('Page 4');

		// Go to page 1
		await page.click('#click-one');
		p = page.locator('#one');
		await expect(p, 'should have content').toHaveText('Page 1');

		expect(loads.length, 'There should only be 1 page load').toEqual(1);
	});

	test('Moving from a page without ViewTransitions triggers a full page navigation', async ({
		page,
		astro,
	}) => {
		const loads = [];
		page.addListener('load', (p) => {
			loads.push(p.title());
		});

		// Go to page 1
		await page.goto(astro.resolveUrl('/one'));
		let p = page.locator('#one');
		await expect(p, 'should have content').toHaveText('Page 1');

		// Go to page 3 which does *not* have ViewTransitions enabled
		await page.click('#click-three');
		p = page.locator('#three');
		await expect(p, 'should have content').toHaveText('Page 3');

		await page.click('#click-two');
		p = page.locator('#two');
		await expect(p, 'should have content').toHaveText('Page 2');

		expect(
			loads.length,
			'There should be 2 page loads. The original, then going from 3 to 2'
		).toEqual(2);
	});

	test('Moving from a page without ViewTransitions w/ back button', async ({ page, astro }) => {
		const loads = [];
		page.addListener('load', (p) => {
			loads.push(p.title());
		});

		// Go to page 1
		await page.goto(astro.resolveUrl('/one'));
		let p = page.locator('#one');
		await expect(p, 'should have content').toHaveText('Page 1');

		// Go to page 3 which does *not* have ViewTransitions enabled
		await page.click('#click-three');
		p = page.locator('#three');
		await expect(p, 'should have content').toHaveText('Page 3');

		// Back to page 1
		await page.goBack();
		p = page.locator('#one');
		await expect(p, 'should have content').toHaveText('Page 1');
	});

	test('Stylesheets in the head are waited on', async ({ page, astro }) => {
		// Go to page 1
		await page.goto(astro.resolveUrl('/one'));
		let p = page.locator('#one');
		await expect(p, 'should have content').toHaveText('Page 1');

		// Go to page 2
		await page.click('#click-two');
		p = page.locator('#two');
		await expect(p, 'should have content').toHaveText('Page 2');
		await expect(p, 'imported CSS updated').toHaveCSS('font-size', '24px');
	});

	test('astro:load event fires when navigating to new page', async ({ page, astro }) => {
		// Go to page 1
		await page.goto(astro.resolveUrl('/one'));
		const p = page.locator('#one');
		await expect(p, 'should have content').toHaveText('Page 1');

		// go to page 2
		await page.click('#click-two');
		const article = page.locator('#twoarticle');
		await expect(article, 'should have script content').toHaveText('works');
	});

	test('astro:load event fires when navigating directly to a page', async ({ page, astro }) => {
		// Go to page 2
		await page.goto(astro.resolveUrl('/two'));
		const article = page.locator('#twoarticle');
		await expect(article, 'should have script content').toHaveText('works');
	});

	test('astro:beforeload event fires right before the swap', async ({ page, astro }) => {
		// Go to page 1
		await page.goto(astro.resolveUrl('/one'));
		let p = page.locator('#one');
		await expect(p, 'should have content').toHaveText('Page 1');

		// go to page 2
		await page.click('#click-two');
		p = page.locator('#two');
		const h = page.locator('html');
		await expect(h, 'imported CSS updated').toHaveCSS('background-color', 'rgba(0, 0, 0, 0)');
	});

	test('click hash links does not do navigation', async ({ page, astro }) => {
		// Go to page 1
		await page.goto(astro.resolveUrl('/one'));
		const p = page.locator('#one');
		await expect(p, 'should have content').toHaveText('Page 1');

		// Clicking 1 stays put
		await page.click('#click-one');
		await expect(p, 'should have content').toHaveText('Page 1');
	});

<<<<<<< HEAD
	test('Scroll position restored on back button',  async ({ page, astro }) => {
		// Go to page 1
		await page.goto(astro.resolveUrl('/long-page'));
		let article = page.locator('#longpage');
		await expect(article, 'should have script content').toBeVisible('exists');

		await scrollToBottom(page);
		const oldScrollY = await page.evaluate(() => window.scrollY);

		// go to page long-page
		await page.click('#click-one');
		let p = page.locator('#one');
		await expect(p, 'should have content').toHaveText('Page 1');

		// Back to page 1
		await page.goBack();

		const newScrollY = await page.evaluate(() => window.scrollY);
		expect(oldScrollY).toEqual(newScrollY);
	});

	test('Scroll position restored on forward button',  async ({ page, astro }) => {
		// Go to page 1
		await page.goto(astro.resolveUrl('/one'));
		let p = page.locator('#one');
		await expect(p, 'should have content').toHaveText('Page 1');

		// go to page long-page
		await page.click('#click-longpage');
		let article = page.locator('#longpage');
		await expect(article, 'should have script content').toBeVisible('exists');

		await scrollToBottom(page);
		const oldScrollY = await page.evaluate(() => window.scrollY);

		// Back to page 1
		await page.goBack();

		// Go forward
		await page.goForward();
		article = page.locator('#longpage');
		await expect(article, 'should have script content').toBeVisible('exists');

		const newScrollY = await page.evaluate(() => window.scrollY);
		expect(oldScrollY).toEqual(newScrollY);
=======
	test('<Image /> component forwards transitions to the <img>', async ({ page, astro }) => {
		// Go to page 1
		await page.goto(astro.resolveUrl('/image-one'));
		const img = page.locator('img[data-astro-transition-scope]');
		await expect(img).toBeVisible('The image tag should have the transition scope attribute.');
>>>>>>> fa6fc8ba
	});
});<|MERGE_RESOLUTION|>--- conflicted
+++ resolved
@@ -190,7 +190,6 @@
 		await expect(p, 'should have content').toHaveText('Page 1');
 	});
 
-<<<<<<< HEAD
 	test('Scroll position restored on back button',  async ({ page, astro }) => {
 		// Go to page 1
 		await page.goto(astro.resolveUrl('/long-page'));
@@ -236,12 +235,12 @@
 
 		const newScrollY = await page.evaluate(() => window.scrollY);
 		expect(oldScrollY).toEqual(newScrollY);
-=======
+  })
+
 	test('<Image /> component forwards transitions to the <img>', async ({ page, astro }) => {
 		// Go to page 1
 		await page.goto(astro.resolveUrl('/image-one'));
 		const img = page.locator('img[data-astro-transition-scope]');
 		await expect(img).toBeVisible('The image tag should have the transition scope attribute.');
->>>>>>> fa6fc8ba
 	});
 });