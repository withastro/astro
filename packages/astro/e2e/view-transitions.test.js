--- conflicted
+++ resolved
@@ -888,7 +888,6 @@
 		await expect(locator).toHaveValue('Hello World');
 	});
 
-<<<<<<< HEAD
 	test('form POST that redirects to another page is handled', async ({ page, astro }) => {
 		const loads = [];
 		page.addListener('load', async (p) => {
@@ -931,7 +930,8 @@
 			loads.length,
 			'There should be only 1 page load. No additional loads for the form submission'
 		).toEqual(1);
-=======
+	});
+	
 	test('Route announcer is invisible on page transition', async ({ page, astro }) => {
 		await page.goto(astro.resolveUrl('/no-directive-one'));
 
@@ -944,6 +944,5 @@
 
 		let announcer = page.locator('.astro-route-announcer');
 		await expect(announcer, 'should have content').toHaveCSS('width', '1px');
->>>>>>> 4983acea
 	});
 });