import { expect } from '@playwright/test';
import { testFactory, waitForHydrate } from './test-utils.js';

const test = testFactory(import.meta.url, { root: './fixtures/view-transitions/' });

let devServer;

test.beforeAll(async ({ astro }) => {
	devServer = await astro.startDevServer();
});

test.afterAll(async () => {
	await devServer.stop();
});

function collectLoads(page) {
	const loads = [];
	page.on('load', async () => {
		const url = page.url();
		if (url !== 'about:blank') loads.push(await page.title());
	});
	return loads;
}
function scrollToBottom(page) {
	return page.evaluate(() => {
		window.scrollY = document.documentElement.scrollHeight;
		window.dispatchEvent(new Event('scroll'));
	});
}

function collectPreloads(page) {
	return page.evaluate(() => {
		window.preloads = [];
		const observer = new MutationObserver((mutations) => {
			mutations.forEach((mutation) =>
				mutation.addedNodes.forEach((node) => {
					if (node.nodeName === 'LINK' && node.rel === 'preload') preloads.push(node.href);
				}),
			);
		});
		observer.observe(document.head, { childList: true });
	});
}

async function nativeViewTransition(page) {
	return page.evaluate(() => document.startViewTransition !== undefined);
}

test.describe('View Transitions', () => {
	test('Moving from page 1 to page 2', async ({ page, astro }) => {
		const loads = collectLoads(page);

		// Go to page 1
		await page.goto(astro.resolveUrl('/one'));
		let p = page.locator('#one');
		await expect(p, 'should have content').toHaveText('Page 1');

		// go to page 2
		await page.click('#click-two');
		p = page.locator('#two');
		await expect(p, 'should have content').toHaveText('Page 2');

		expect(loads.length, 'There should only be 1 page load').toEqual(1);
	});

	test('Back button is captured', async ({ page, astro }) => {
		const loads = collectLoads(page);

		// Go to page 1
		await page.goto(astro.resolveUrl('/one'));
		let p = page.locator('#one');
		await expect(p, 'should have content').toHaveText('Page 1');

		// go to page 2
		await page.click('#click-two');
		p = page.locator('#two');
		await expect(p, 'should have content').toHaveText('Page 2');

		// Back to page 1
		await page.goBack();
		p = page.locator('#one');
		await expect(p, 'should have content').toHaveText('Page 1');

		expect(loads.length, 'There should only be 1 page load').toEqual(1);
	});

	test('Clicking on a link with nested content', async ({ page, astro }) => {
		const loads = collectLoads(page);
		// Go to page 4
		await page.goto(astro.resolveUrl('/four'));
		let p = page.locator('#four');
		await expect(p, 'should have content').toHaveText('Page 4');

		// Go to page 1
		await page.click('#click-one');
		p = page.locator('#one');
		await expect(p, 'should have content').toHaveText('Page 1');

		expect(loads.length, 'There should only be 1 page load').toEqual(1);
	});

	test('Clicking on a link to a page with non-recommended headers', async ({ page, astro }) => {
		const loads = collectLoads(page);
		// Go to page 4
		await page.goto(astro.resolveUrl('/one'));
		let p = page.locator('#one');
		await expect(p, 'should have content').toHaveText('Page 1');

		// Go to page 1
		await page.click('#click-seven');
		p = page.locator('#seven');
		await expect(p, 'should have content').toHaveText('Page 7');

		expect(loads.length, 'There should only be 1 page load').toEqual(1);
	});

	test('Moving to a page without ViewTransitions triggers a full page navigation', async ({
		page,
		astro,
	}) => {
		const loads = collectLoads(page);

		// Go to page 1
		await page.goto(astro.resolveUrl('/one'));
		let p = page.locator('#one');
		await expect(p, 'should have content').toHaveText('Page 1');

		// Go to page 3 which does *not* have ViewTransitions enabled
		await page.click('#click-three');
		p = page.locator('#three');
		await expect(p, 'should have content').toHaveText('Page 3');

		expect(
			loads.length,
			'There should be 2 page loads. The original, then going from 3 to 2',
		).toEqual(2);
	});

	test('Moving within a page without ViewTransitions does not trigger a full page navigation', async ({
		page,
		astro,
	}) => {
		const loads = collectLoads(page);
		// Go to page 1
		await page.goto(astro.resolveUrl('/one'));
		let p = page.locator('#one');
		await expect(p, 'should have content').toHaveText('Page 1');

		// Go to page 3 which does *not* have ViewTransitions enabled
		await page.click('#click-three');
		p = page.locator('#three');
		await expect(p, 'should have content').toHaveText('Page 3');

		// click a hash link to navigate further down the page
		await page.click('#click-hash');
		// still on page 3
		p = page.locator('#three');
		await expect(p, 'should have content').toHaveText('Page 3');

		// check that we are further down the page
		const Y = await page.evaluate(() => window.scrollY);
		expect(Y, 'The target is further down the page').toBeGreaterThan(0);

		expect(
			loads.length,
			'There should be only 2 page loads (for page one & three), but no additional loads for the hash change',
		).toEqual(2);
	});

	test('Moving from a page without ViewTransitions w/ back button', async ({ page, astro }) => {
		const loads = collectLoads(page);
		// Go to page 1
		await page.goto(astro.resolveUrl('/one'));
		let p = page.locator('#one');
		await expect(p, 'should have content').toHaveText('Page 1');

		// Go to page 3 which does *not* have ViewTransitions enabled
		await page.click('#click-three');
		p = page.locator('#three');
		await expect(p, 'should have content').toHaveText('Page 3');

		// Back to page 1
		await page.goBack();
		p = page.locator('#one');
		await expect(p, 'should have content').toHaveText('Page 1');
		expect(
			loads.length,
			'There should be 3 page loads (for page one & three), and an additional loads for the back navigation',
		).toEqual(3);
	});

	test('Stylesheets in the head are waited on', async ({ page, astro }) => {
		// Go to page 1
		await page.goto(astro.resolveUrl('/one'));
		let p = page.locator('#one');
		await expect(p, 'should have content').toHaveText('Page 1');

		await collectPreloads(page);

		// Go to page 2
		await page.click('#click-two');
		p = page.locator('#two');
		await expect(p, 'should have content').toHaveText('Page 2');
		await expect(p, 'imported CSS updated').toHaveCSS('font-size', '24px');
		const preloads = await page.evaluate(() => window.preloads);
		expect(preloads.length === 1 && preloads[0].endsWith('/two.css')).toBeTruthy();
	});

	test('astro:page-load event fires when navigating to new page', async ({ page, astro }) => {
		// Go to page 1
		await page.goto(astro.resolveUrl('/one'));
		const p = page.locator('#one');
		await expect(p, 'should have content').toHaveText('Page 1');

		// go to page 2
		await page.click('#click-two');
		const article = page.locator('#twoarticle');
		await expect(article, 'should have script content').toHaveText('works');
	});

	test('astro:page-load event fires when navigating directly to a page', async ({
		page,
		astro,
	}) => {
		// Go to page 2
		await page.goto(astro.resolveUrl('/two'));
		const article = page.locator('#twoarticle');
		await expect(article, 'should have script content').toHaveText('works');
	});

	test('astro:after-swap event fires right after the swap', async ({ page, astro }) => {
		// Go to page 1
		await page.goto(astro.resolveUrl('/one'));
		let p = page.locator('#one');
		await expect(p, 'should have content').toHaveText('Page 1');

		// go to page 2
		await page.click('#click-two');
		p = page.locator('#two');
		const h = page.locator('html');
		await expect(h, 'imported CSS updated').toHaveCSS('background-color', 'rgba(0, 0, 0, 0)');
	});

	test('No page rendering during swap()', async ({ page, astro }) => {
		// This has been a problem with theme switchers (e.g. for darkmode)
		// Swap() should not trigger any page renders and give users the chance to
		// correct attributes in the astro:after-swap handler before they become visible

		// This test uses a CSS animation to detect page rendering
		// The test succeeds if no additional animation beside those of the
		// view transition is triggered during swap()

		// Only works for browsers with native view transitions
		if (!(await nativeViewTransition(page))) return;

		await page.goto(astro.resolveUrl('/listener-one'));
		let p = page.locator('#totwo');
		await expect(p, 'should have content').toHaveText('Go to listener two');

		// setting the blue class on the html element triggers a CSS animation
		let animations = await page.evaluate(async () => {
			document.documentElement.classList.add('blue');
			return document.getAnimations();
		});
		expect(animations.length).toEqual(1);

		// go to page 2
		await page.click('#totwo');
		p = page.locator('#toone');
		await expect(p, 'should have content').toHaveText('Go to listener one');
		// swap() resets the "blue" class, as it is not set in the static html of page 2
		// The astro:after-swap listener (defined in the layout) sets it to "blue" again.
		// The temporarily missing class must not trigger page rendering.

		// When the after-swap listener starts, no animations should be running
		// after-swap listener sets animations to document.getAnimations().length
		// and we expect this to be zero
		await expect(page.locator('html')).toHaveAttribute('animations', '0');
	});

	test('click hash links does not do navigation', async ({ page, astro }) => {
		// Go to page 1
		await page.goto(astro.resolveUrl('/one'));
		const p = page.locator('#one');
		await expect(p, 'should have content').toHaveText('Page 1');

		// Clicking 1 stays put
		await page.click('#click-one');
		await expect(p, 'should have content').toHaveText('Page 1');
	});

	test('click self link (w/o hash) does not do navigation', async ({ page, astro }) => {
		const loads = collectLoads(page);

		// Go to page 1
		await page.goto(astro.resolveUrl('/one'));
		const p = page.locator('#one');
		await expect(p, 'should have content').toHaveText('Page 1');

		// Clicking href="" stays on page
		await page.click('#click-self');
		await expect(p, 'should have content').toHaveText('Page 1');
		expect(loads.length, 'There should only be 1 page load').toEqual(1);
	});

	test('Scroll position restored on back button', async ({ page, astro }) => {
		// Go to page 1
		await page.goto(astro.resolveUrl('/long-page'));
		let article = page.locator('#longpage');
		await expect(article, 'should have script content').toBeVisible('exists');

		await scrollToBottom(page);
		const oldScrollY = await page.evaluate(() => window.scrollY);

		// go to page long-page
		await page.click('#click-one');
		let p = page.locator('#one');
		await expect(p, 'should have content').toHaveText('Page 1');

		// Back to page 1
		await page.goBack();

		const newScrollY = await page.evaluate(() => window.scrollY);
		expect(oldScrollY).toEqual(newScrollY);
	});

	test('Fragment scroll position restored on back button', async ({ page, astro }) => {
		// Go to the long page
		await page.goto(astro.resolveUrl('/long-page'));
		let locator = page.locator('#longpage');
		await expect(locator).toBeInViewport();

		// Scroll down to middle fragment
		await page.click('#click-scroll-down');
		locator = page.locator('#click-one-again');
		await expect(locator).toBeInViewport();

		// Scroll up to top fragment
		await page.click('#click-scroll-up');
		locator = page.locator('#longpage');
		await expect(locator).toBeInViewport();

		// Back to middle of the page
		await page.goBack();
		locator = page.locator('#click-one-again');
		await expect(locator).toBeInViewport();
	});

	test('Scroll position restored when transitioning back to fragment', async ({ page, astro }) => {
		// Go to the long page
		await page.goto(astro.resolveUrl('/long-page'));
		let locator = page.locator('#longpage');
		await expect(locator).toBeInViewport();

		// Scroll down to middle fragment
		await page.click('#click-scroll-down');
		locator = page.locator('#click-one-again');
		await expect(locator).toBeInViewport();

		// goto page 1
		await page.click('#click-one-again');
		locator = page.locator('#one');
		await expect(locator).toHaveText('Page 1');

		// Back to middle of the previous page
		await page.goBack();
		locator = page.locator('#click-one-again');
		await expect(locator).toBeInViewport();
	});

	test('Scroll position restored on forward button', async ({ page, astro }) => {
		// Go to page 1
		await page.goto(astro.resolveUrl('/one'));
		let p = page.locator('#one');
		await expect(p, 'should have content').toHaveText('Page 1');

		// go to page long-page
		await page.click('#click-longpage');
		let article = page.locator('#longpage');
		await expect(article, 'should have script content').toBeVisible('exists');

		await scrollToBottom(page);
		const oldScrollY = await page.evaluate(() => window.scrollY);

		// Back to page 1
		await page.goBack();

		// Go forward
		await page.goForward();
		article = page.locator('#longpage');
		await expect(article, 'should have script content').toBeVisible('exists');

		const newScrollY = await page.evaluate(() => window.scrollY);
		expect(oldScrollY).toEqual(newScrollY);
	});

	test('Fragment scroll position restored on forward button', async ({ page, astro }) => {
		// Go to the long page
		await page.goto(astro.resolveUrl('/long-page'));
		let locator = page.locator('#longpage');
		await expect(locator).toBeInViewport();

		// Scroll down to middle fragment
		await page.click('#click-scroll-down');
		locator = page.locator('#click-one-again');
		await expect(locator).toBeInViewport();

		// Scroll back to top
		await page.goBack();
		locator = page.locator('#longpage');
		await expect(locator).toBeInViewport();

		// Forward to middle of page
		await page.goForward();
		locator = page.locator('#click-one-again');
		await expect(locator).toBeInViewport();
	});

	test('View Transitions Rule', async ({ page, astro }) => {
		let consoleCount = 0;
		page.on('console', (msg) => {
			// This count is used for transition events
			if (msg.text() === 'ready') consoleCount++;
		});
		// Don't test back and forward '' to '', because They are not stored in the history.
		// click '' to '' (transition)
		await page.goto(astro.resolveUrl('/long-page'));
		let locator = page.locator('#longpage');
		await expect(locator).toBeInViewport();
		let consolePromise = page.waitForEvent('console');
		await page.click('#click-self');
		await consolePromise;
		locator = page.locator('#longpage');
		await expect(locator).toBeInViewport();
		expect(consoleCount).toEqual(1);

		// click '' to 'hash' (no transition)
		await page.click('#click-scroll-down');
		locator = page.locator('#click-one-again');
		await expect(locator).toBeInViewport();
		expect(consoleCount).toEqual(1);

		// back 'hash' to '' (no transition)
		await page.goBack();
		locator = page.locator('#longpage');
		await expect(locator).toBeInViewport();
		expect(consoleCount).toEqual(1);

		// forward '' to 'hash' (no transition)
		// NOTE: the networkidle below is needed for Firefox to consistently
		// pass the `#longpage` viewport check below
		await page.goForward({ waitUntil: 'networkidle' });
		locator = page.locator('#click-one-again');
		await expect(locator).toBeInViewport();
		expect(consoleCount).toEqual(1);

		// click 'hash' to 'hash' (no transition)
		await page.click('#click-scroll-up');
		locator = page.locator('#longpage');
		await expect(locator).toBeInViewport();
		expect(consoleCount).toEqual(1);

		// back 'hash' to 'hash' (no transition)
		await page.goBack();
		locator = page.locator('#click-one-again');
		await expect(locator).toBeInViewport();
		expect(consoleCount).toEqual(1);

		// forward 'hash' to 'hash' (no transition)
		await page.goForward();
		locator = page.locator('#longpage');
		await expect(locator).toBeInViewport();
		expect(consoleCount).toEqual(1);

		// click 'hash' to '' (transition)
		consolePromise = page.waitForEvent('console');
		await page.click('#click-self');
		await consolePromise;
		locator = page.locator('#longpage');
		await expect(locator).toBeInViewport();
		expect(consoleCount).toEqual(2);

		// back '' to 'hash' (transition)
		consolePromise = page.waitForEvent('console');
		await page.goBack();
		await consolePromise;
		locator = page.locator('#longpage');
		await expect(locator).toBeInViewport();
		expect(consoleCount).toEqual(3);

		// forward 'hash' to '' (transition)
		consolePromise = page.waitForEvent('console');
		await page.goForward();
		await consolePromise;
		locator = page.locator('#longpage');
		await expect(locator).toBeInViewport();
		expect(consoleCount).toEqual(4);
	});

	test('<Image /> component forwards transitions to the <img>', async ({ page, astro }) => {
		// Go to page 1
		await page.goto(astro.resolveUrl('/image-one'));
		const img = page.locator('img[data-astro-transition-scope]');
		await expect(img).toBeVisible('The image tag should have the transition scope attribute.');
	});

	test('<video> can persist using transition:persist', async ({ page, astro }) => {
		const getTime = () => document.querySelector('video').currentTime;

		// Go to page 1
		await page.goto(astro.resolveUrl('/video-one'));
		const vid = page.locator('video');
		await expect(vid).toBeVisible();
		const firstTime = await page.evaluate(getTime);

		// Navigate to page 2
		await page.click('#click-two');
		const p = page.locator('#video-two');
		await expect(p).toBeVisible();
		const secondTime = await page.evaluate(getTime);

		expect(secondTime).toBeGreaterThanOrEqual(firstTime);
	});

	test('React Islands can persist using transition:persist', async ({ page, astro }) => {
		// Go to page 1
		await page.goto(astro.resolveUrl('/island-one'));
		let cnt = page.locator('.counter pre');
		await expect(cnt).toHaveText('5');

		await page.click('.increment');
		await expect(cnt).toHaveText('6');

		// Navigate to page 2
		await page.click('#click-two');
		const p = page.locator('#island-two');
		await expect(p).toBeVisible();
		cnt = page.locator('.counter pre');
		// Count should remain
		await expect(cnt).toHaveText('6');

		// Props should have changed
		const pageTitle = page.locator('.page');
		await expect(pageTitle).toHaveText('Island 2');
	});

<<<<<<< HEAD
	test('Solid Islands can persist using transition:persist', async ({ page, astro }) => {
		// Go to page 1
		await page.goto(astro.resolveUrl('/island-solid-one'));
		let cnt = page.locator('.counter pre');
		await expect(cnt).toHaveText('A0');

		await page.click('.increment');
		await expect(cnt).toHaveText('A1');

		// Navigate to page 2
		await page.click('#click-two');
		let p = page.locator('#island-two');
		await expect(p).toBeVisible();
		cnt = page.locator('.counter pre');
		// Count should remain, but the prefix should be updated
		await expect(cnt).toHaveText('B1!');

		await page.click('#click-one');
		p = page.locator('#island-one');
		await expect(p).toBeVisible();
		cnt = page.locator('.counter pre');
		// Count should remain, but the postfix should be removed again (to test unsetting props)
		await expect(cnt).toHaveText('A1');
=======
	test('Vue Islands can persist using transition:persist', async ({ page, astro }) => {
		// Go to page 1
		await page.goto(astro.resolveUrl('/island-vue-one'));
		let cnt = page.locator('.counter pre');
		await expect(cnt).toHaveText('AA0');

		await page.click('.increment');
		await expect(cnt).toHaveText('AA1');

		// Navigate to page 2
		await page.click('#click-two');
		const p = page.locator('#island-two');
		await expect(p).toBeVisible();
		cnt = page.locator('.counter pre');
		// Count should remain, but the prefix should be updated
		await expect(cnt).toHaveText('BB1');
>>>>>>> b75bfc8c
	});

	test('transition:persist-props prevents props from changing', async ({ page, astro }) => {
		// Go to page 1
		await page.goto(astro.resolveUrl('/island-one?persist'));

		// Navigate to page 2
		await page.click('#click-two');
		const p = page.locator('#island-two');
		await expect(p).toBeVisible();

		// Props should have changed
		const pageTitle = page.locator('.page');
		await expect(pageTitle).toHaveText('Island 1');
	});

	test('transition:persist-props=false makes props update', async ({ page, astro }) => {
		// Go to page 2
		await page.goto(astro.resolveUrl('/island-two'));

		// Navigate to page 1
		await page.click('#click-one');
		const p = page.locator('#island-one');
		await expect(p).toBeVisible();

		// Props should have changed
		const pageTitle = page.locator('.page');
		await expect(pageTitle).toHaveText('Island 1');
	});

	test('Scripts are only executed once', async ({ page, astro }) => {
		// Go to page 1
		await page.goto(astro.resolveUrl('/one'));
		const p = page.locator('#one');
		await expect(p, 'should have content').toHaveText('Page 1');

		// go to page 2
		await page.click('#click-two');
		const article = page.locator('#twoarticle');
		await expect(article, 'should have script content').toHaveText('works');

		const meta = page.locator('[name="script-executions"]');
		await expect(meta).toHaveAttribute('content', '0');
	});

	test('Navigating to the same path but with different query params should result in transition', async ({
		page,
		astro,
	}) => {
		const loads = collectLoads(page);

		// Go to page 1
		await page.goto(astro.resolveUrl('/query'));
		let p = page.locator('#query-page');
		await expect(p, 'should have content').toHaveText('Page 1');

		// go to page 2
		await page.click('#click-two');
		p = page.locator('#query-page');
		await expect(p, 'should have content').toHaveText('Page 2');

		await expect(loads.length, 'There should only be 1 page load').toEqual(1);
	});

	test('Importing ViewTransitions w/o using the component must not mess with history', async ({
		page,
		astro,
	}) => {
		const loads = collectLoads(page);

		// Go to the half bakeed page
		await page.goto(astro.resolveUrl('/half-baked'));
		let p = page.locator('#half-baked');
		await expect(p, 'should have content').toHaveText('Half Baked');

		// click a hash link to navigate further down the page
		await page.click('#click-hash');
		// still on page
		p = page.locator('#half-baked');
		await expect(p, 'should have content').toHaveText('Half Baked');

		// go back within same page without reloading
		await page.goBack();
		p = page.locator('#half-baked');
		await expect(p, 'should have content').toHaveText('Half Baked');

		expect(
			loads.length,
			'There should be only 1 page load. No additional loads for going back on same page',
		).toEqual(1);
	});

	test('Navigation also swaps the attributes of the document root', async ({ page, astro }) => {
		await page.goto(astro.resolveUrl('/some-attributes'));
		let p = page.locator('#heading');
		await expect(p, 'should have content').toHaveText('Page with some attributes');

		let h = page.locator('html');
		await expect(h, 'should have content').toHaveAttribute('lang', 'en');

		await page.click('#click-other-attributes');
		p = page.locator('#heading');
		await expect(p, 'should have content').toHaveText('Page with other attributes');

		h = page.locator('html');
		await expect(h, 'should have content').toHaveAttribute('lang', 'es');
		await expect(h, 'should have content').toHaveAttribute('style', 'background-color: green');
		await expect(h, 'should have content').toHaveAttribute('data-other-name', 'value');
		await expect(h, 'should have content').toHaveAttribute('data-astro-fake', 'value');
		await expect(h, 'should have content').toHaveAttribute('data-astro-transition', 'forward');
		await expect(h, 'should be absent').not.toHaveAttribute('class', /.*/);
	});

	test('Link with data-astro-reload attribute should trigger page load, no transition', async ({
		page,
		astro,
	}) => {
		const loads = collectLoads(page);

		// Go to page 4
		await page.goto(astro.resolveUrl('/four'));
		let p = page.locator('#four');
		await expect(p, 'should have content').toHaveText('Page 4');

		// go to page 2
		await page.click('#click-two');
		p = page.locator('#two');
		await expect(p, 'should have content').toHaveText('Page 2');

		// go to next page
		await page.click('#click-longpage');

		expect(loads.length, 'There should be 2 page load').toEqual(2);
	});

	test('Link with download attribute should trigger download, no transition', async ({
		page,
		astro,
	}) => {
		// Go to page 4
		await page.goto(astro.resolveUrl('/four'));
		let p = page.locator('#four');
		await expect(p, 'should have content').toHaveText('Page 4');

		// Start waiting for download before clicking. Note no await.
		const downloadPromise = page.waitForEvent('download', { timeout: 4000 });
		await page.click('#click-logo');
		await downloadPromise;
	});

	test('data-astro-reload not required for non-html content', async ({ page, astro }) => {
		const loads = collectLoads(page);

		// Go to page 4
		await page.goto(astro.resolveUrl('/four'));
		let p = page.locator('#four');
		await expect(p, 'should have content').toHaveText('Page 4');

		await page.click('#click-svg');
		p = page.locator('svg');
		await expect(p).toBeVisible();
		expect(loads.length, 'There should be 2 page load').toEqual(2);
	});

	test('Scroll position is restored on back navigation from page w/o ViewTransitions', async ({
		page,
		astro,
	}) => {
		// Go to middle of long page
		await page.goto(astro.resolveUrl('/long-page#click-external'));

		let locator = page.locator('#click-external');
		await expect(locator).toBeInViewport();

		// Go to a page that has not enabled ViewTransitions
		await page.click('#click-external');
		locator = page.locator('#three');
		await expect(locator).toHaveText('Page 3');

		// Scroll back to long page
		await page.goBack();
		locator = page.locator('#click-external');
		await expect(locator).toBeInViewport();
	});

	test("Non transition navigation doesn't loose handlers", async ({ page, astro }) => {
		// Go to page 1
		await page.goto(astro.resolveUrl('/one'));
		let p = page.locator('#one');
		await expect(p, 'should have content').toHaveText('Page 1');

		// go to page 3
		await page.click('#click-three');
		p = page.locator('#three');
		await expect(p, 'should have content').toHaveText('Page 3');

		// go to page 5
		await page.click('#click-five');
		p = page.locator('#five');
		await expect(p, 'should have content').toHaveText('Page 5');

		await page.goBack();
		p = page.locator('#three');
		await expect(p, 'should have content').toHaveText('Page 3');

		await page.goBack();
		p = page.locator('#one');
		await expect(p, 'should have content').toHaveText('Page 1');
	});

	test('Moving to a page which redirects to another', async ({ page, astro }) => {
		const loads = collectLoads(page);

		// Go to page 1
		await page.goto(astro.resolveUrl('/one'));
		let p = page.locator('#one');
		await expect(p, 'should have content').toHaveText('Page 1');

		// go to page 2
		await page.click('#click-redirect-two');
		p = page.locator('#two');
		await expect(p, 'should have content').toHaveText('Page 2');

		// go back
		await page.goBack();
		p = page.locator('#one');
		await expect(p, 'should have content').toHaveText('Page 1');

		expect(
			loads.length,
			'There should only be the initial page load and two normal transitions',
		).toEqual(1);
	});

	test('Redirect to external site causes page load', async ({ page, astro }) => {
		const loads = collectLoads(page);

		// Go to page 1
		await page.goto(astro.resolveUrl('/one'));
		let p = page.locator('#one');
		await expect(p, 'should have content').toHaveText('Page 1');

		// go to external page
		await page.click('#click-redirect-external');
		// doesn't work for playwright when we are too fast

		await page.waitForURL('http://example.com');
		await expect(page.locator('h1'), 'should have content').toHaveText('Example Domain');
		expect(loads.length, 'There should be 2 page loads').toEqual(2);
	});

	test('Cross origin redirects do not raise errors', async ({ page, astro }) => {
		let consoleErrors = [];
		page.on('console', (msg) => {
			if (msg.type() === 'error') {
				consoleErrors.push(msg.text());
			}
		});
		// Go to page 1
		await page.goto(astro.resolveUrl('/one'));
		let p = page.locator('#one');
		await expect(p, 'should have content').toHaveText('Page 1');

		await page.click('#click-redirect');
		p = page.locator('#two');
		await expect(p, 'should have content').toHaveText('Page 2');

		expect(consoleErrors.length, 'There should be no errors').toEqual(0);
	});

	test('client:only styles are retained on transition (1/2)', async ({ page, astro }) => {
		const totalExpectedStyles = 9;

		await page.goto(astro.resolveUrl('/client-only-one'));
		let msg = page.locator('.counter-message');
		await expect(msg).toHaveText('message here');

		let styles = await page.locator('style').all();
		expect(styles.length).toEqual(totalExpectedStyles);

		await page.click('#click-two');

		let pageTwo = page.locator('#page-two');
		await expect(pageTwo, 'should have content').toHaveText('Page 2');

		styles = await page.locator('style').all();
		expect(styles.length).toEqual(totalExpectedStyles, 'style count has not changed');
	});

	test('client:only styles are retained on transition (2/2)', async ({ page, astro }) => {
		const totalExpectedStyles_page_three = 11;
		const totalExpectedStyles_page_four = 9;

		await page.goto(astro.resolveUrl('/client-only-three'));
		let msg = page.locator('#name');
		await expect(msg).toHaveText('client-only-three');
		await waitForHydrate(page, page.getByText('Vue'));
		await waitForHydrate(page, page.getByText('Svelte'));

		let styles = await page.locator('style').all();
		expect(styles.length).toEqual(totalExpectedStyles_page_three);

		await page.click('#click-four');

		let pageTwo = page.locator('#page-four');
		await expect(pageTwo, 'should have content').toHaveText('Page 4');

		styles = await page.locator('style').all();
		expect(styles.length).toEqual(totalExpectedStyles_page_four, 'style count has not changed');
	});

	test('Horizontal scroll position restored on back button', async ({ page, astro }) => {
		await page.goto(astro.resolveUrl('/wide-page'));
		let article = page.locator('#widepage');
		await expect(article, 'should have script content').toBeVisible('exists');

		let locator = page.locator('#click-one');
		await expect(locator).not.toBeInViewport();

		await page.click('#click-right');
		locator = page.locator('#click-one');
		await expect(locator).toBeInViewport();
		locator = page.locator('#click-top');
		await expect(locator).toBeInViewport();

		await page.click('#click-one');
		let p = page.locator('#one');
		await expect(p, 'should have content').toHaveText('Page 1');

		await page.goBack();
		locator = page.locator('#click-one');
		await expect(locator).toBeInViewport();

		locator = page.locator('#click-top');
		await expect(locator).toBeInViewport();

		await page.click('#click-top');
		locator = page.locator('#click-one');
		await expect(locator).not.toBeInViewport();
	});

	test('Use the client side router', async ({ page, astro }) => {
		await page.goto(astro.resolveUrl('/six'));
		// page six loads the router and automatically uses the router to navigate to page 1
		let p = page.locator('#one');
		await expect(p, 'should have content').toHaveText('Page 1');

		// nudge to jump to page 2
		await page.evaluate(() => {
			window.dispatchEvent(new Event('jumpToTwo'));
		});
		p = page.locator('#two');
		await expect(p, 'should have content').toHaveText('Page 2');

		// jump to page 3
		await page.evaluate(() => {
			// get the router from its fixture park position
			const navigate = window.clientSideRouterForTestsParkedHere;
			navigate('/three');
		});
		p = page.locator('#three');
		await expect(p, 'should have content').toHaveText('Page 3');

		// go back
		await page.goBack();
		p = page.locator('#two');
		await expect(p, 'should have content').toHaveText('Page 2');

		// no bad things happen when we revisit redirecting to page 6
		await page.goto(astro.resolveUrl('/six'));
		p = page.locator('#one');
		await expect(p, 'should have content').toHaveText('Page 1');
	});

	test('Use the client side router in framework components', async ({ page, astro }) => {
		await page.goto(astro.resolveUrl('/client-load'));

		// the button is set to navigate() to /two
		const button = page.locator('#react-client-load-navigate-button');

		await expect(button, 'should have content').toHaveText('Navigate to `/two`');

		await button.click();

		const p = page.locator('#two');

		await expect(p, 'should have content').toHaveText('Page 2');
	});

	test('body inline scripts do not re-execute on navigation', async ({ page, astro }) => {
		const errors = [];
		page.addListener('pageerror', (err) => {
			errors.push(err);
		});

		await page.goto(astro.resolveUrl('/inline-script-one'));
		let article = page.locator('#counter');
		await expect(article, 'should have script content').toBeVisible('exists');

		await page.click('#click-one');

		article = page.locator('#counter');
		await expect(article, 'should have script content').toHaveText('Count: 3');

		expect(errors).toHaveLength(0);
	});

	test('replace history', async ({ page, astro }) => {
		await page.goto(astro.resolveUrl('/one'));

		let p = page.locator('#one');
		await expect(p, 'should have content').toHaveText('Page 1');

		// go to page 2
		await page.click('#click-two');
		p = page.locator('#two');
		await expect(p, 'should have content').toHaveText('Page 2');

		// replace with long page
		await page.click('#click-longpage');
		let article = page.locator('#longpage');
		await expect(article, 'should have script content').toBeVisible('exists');

		// one step back == #1
		await page.goBack();
		p = page.locator('#one');
		await expect(p, 'should have content').toHaveText('Page 1');
	});

	test('CSR replace history', async ({ page, astro }) => {
		await page.goto(astro.resolveUrl('/six'));
		// page six loads the router and automatically uses the router to navigate to page 1
		let p = page.locator('#one');
		await expect(p, 'should have content').toHaveText('Page 1');

		// goto #2
		await page.evaluate(() => {
			window.clientSideRouterForTestsParkedHere('/two', { history: 'auto' });
		});
		p = page.locator('#two');
		await expect(p, 'should have content').toHaveText('Page 2');

		// replace with long page
		await page.evaluate(() => {
			window.clientSideRouterForTestsParkedHere('/long-page', { history: 'replace' });
		});
		let article = page.locator('#longpage');
		await expect(article, 'should have script content').toBeVisible('exists');

		// one step back == #1
		await page.goBack();
		p = page.locator('#one');
		await expect(p, 'should have content').toHaveText('Page 1');
	});

	test('Keep focus on transition', async ({ page, astro }) => {
		await page.goto(astro.resolveUrl('/page-with-persistent-form'));
		let locator = page.locator('h2');
		await expect(locator, 'should have content').toHaveText('Form 1');

		locator = page.locator('#input');
		await locator.type('Hello');
		await expect(locator).toBeFocused();
		await locator.press('Enter');

		await page.waitForURL(/.*name=Hello/);
		locator = page.locator('h2');
		await expect(locator, 'should have content').toHaveText('Form 1');
		locator = page.locator('#input');
		await expect(locator).toBeFocused();

		await locator.type(' World');
		await expect(locator).toHaveValue('Hello World');
	});

	test('form POST that redirects to another page is handled', async ({ page, astro }) => {
		const loads = collectLoads(page);

		await page.goto(astro.resolveUrl('/form-one'));

		let locator = page.locator('h2');
		await expect(locator, 'should have content').toHaveText('Contact Form');

		// Submit the form
		await page.click('#submit');
		const span = page.locator('#contact-name');
		await expect(span, 'should have content').toHaveText('Testing');

		expect(
			loads.length,
			'There should be only 1 page load. No additional loads for the form submission',
		).toEqual(1);
	});

	test('form POST that action for cross-origin is opt-out', async ({ page, astro }) => {
		await page.goto(astro.resolveUrl('/form-five'));
		page.on('request', (request) => expect(request.method()).toBe('POST'));
		// Submit the form
		await page.click('#submit');
	});

	test('form GET that redirects to another page is handled', async ({ page, astro }) => {
		const loads = collectLoads(page);

		await page.goto(astro.resolveUrl('/form-one?method=get'));

		let locator = page.locator('h2');
		await expect(locator, 'should have content').toHaveText('Contact Form');

		// Submit the form
		await page.click('#submit');
		const span = page.locator('#contact-name');
		await expect(span, 'should have content').toHaveText('Testing');

		expect(
			loads.length,
			'There should be only 1 page load. No additional loads for the form submission',
		).toEqual(1);
	});

	test('form POST when there is an error shows the error', async ({ page, astro }) => {
		const loads = collectLoads(page);

		await page.goto(astro.resolveUrl('/form-one?throw'));

		let locator = page.locator('h2');
		await expect(locator, 'should have content').toHaveText('Contact Form');

		// Submit the form
		await page.click('#submit');
		const overlay = page.locator('vite-error-overlay');
		await expect(overlay).toBeVisible();

		expect(
			loads.length,
			'There should be only 1 page load. No additional loads for the form submission',
		).toEqual(1);
	});

	test('form POST defaults to multipart/form-data (Astro 4.x compatibility)', async ({
		page,
		astro,
	}) => {
		const loads = collectLoads(page);

		const postedEncodings = [];

		await page.route('**/contact', async (route) => {
			const request = route.request();

			if (request.method() === 'POST') {
				postedEncodings.push(request.headers()['content-type'].split(';')[0]);
			}

			await route.continue();
		});

		await page.goto(astro.resolveUrl('/form-one'));

		// Submit the form
		await page.click('#submit');

		expect(
			loads.length,
			'There should be only 1 page load. No additional loads for the form submission',
		).toEqual(1);

		expect(
			postedEncodings,
			'There should be 1 POST, with encoding set to `multipart/form-data`',
		).toEqual(['multipart/form-data']);
	});

	test('form POST respects enctype attribute', async ({ page, astro }) => {
		const loads = collectLoads(page);

		const postedEncodings = [];

		await page.route('**/contact', async (route) => {
			const request = route.request();

			if (request.method() === 'POST') {
				postedEncodings.push(request.headers()['content-type'].split(';')[0]);
			}

			await route.continue();
		});

		await page.goto(
			astro.resolveUrl(
				`/form-one?${new URLSearchParams({ enctype: 'application/x-www-form-urlencoded' })}`,
			),
		);

		// Submit the form
		await page.click('#submit');

		expect(
			loads.length,
			'There should be only 1 page load. No additional loads for the form submission',
		).toEqual(1);

		expect(
			postedEncodings,
			'There should be 1 POST, with encoding set to `multipart/form-data`',
		).toEqual(['application/x-www-form-urlencoded']);
	});

	test('form POST that includes an input with name action should not override action', async ({
		page,
		astro,
	}) => {
		await page.goto(astro.resolveUrl('/form-six'));
		page.on('request', (request) => {
			expect(request.url()).toContain('/bar');
		});
		// Submit the form
		await page.click('#submit');
	});

	test('form without method that includes an input with name method should not override default method', async ({
		page,
		astro,
	}) => {
		await page.goto(astro.resolveUrl('/form-seven'));
		page.on('request', (request) => {
			expect(request.method()).toBe('GET');
		});
		// Submit the form
		await page.click('#submit');
	});

	test('Route announcer is invisible on page transition', async ({ page, astro }) => {
		await page.goto(astro.resolveUrl('/no-directive-one'));

		let locator = page.locator('#one');
		await expect(locator, 'should have content').toHaveText('One');

		await page.click('a');
		locator = page.locator('#two');
		await expect(locator, 'should have content').toHaveText('Two');

		let announcer = page.locator('.astro-route-announcer');
		await expect(announcer, 'should have content').toHaveCSS('width', '1px');
	});

	test('should prefetch on hover by default', async ({ page, astro }) => {
		/** @type {string[]} */
		const reqUrls = [];
		page.on('request', (req) => {
			reqUrls.push(new URL(req.url()).pathname);
		});
		await page.goto(astro.resolveUrl('/prefetch'));
		expect(reqUrls).not.toContainEqual('/one');
		await Promise.all([
			page.waitForEvent('request'), // wait prefetch request
			page.locator('#prefetch-one').hover(),
		]);
		expect(reqUrls).toContainEqual('/one');
	});

	test('form POST with no action handler', async ({ page, astro }) => {
		const loads = collectLoads(page);

		await page.goto(astro.resolveUrl('/form-two'));

		let locator = page.locator('h2');
		await expect(locator, 'should have content').toHaveText('Contact Form');

		// Submit the form
		await page.click('#submit');
		const span = page.locator('#contact-name');
		await expect(span, 'should have content').toHaveText('Testing');

		expect(
			loads.length,
			'There should be only 1 page load. No additional loads for the form submission',
		).toEqual(1);
	});

	test('forms are overridden by formmethod and formaction', async ({ page, astro }) => {
		await page.goto(astro.resolveUrl('/form-three'));

		let locator = page.locator('h2');
		await expect(locator, 'should have content').toHaveText('Contact Form');

		// Submit the form
		await page.click('#submit');
		const result = page.locator('#three-result');
		await expect(result, 'should have content').toHaveText('Got: Testing');
	});

	test('click on an svg anchor should trigger navigation', async ({ page, astro }) => {
		const loads = collectLoads(page);

		await page.goto(astro.resolveUrl('/non-html-anchor'));
		let locator = page.locator('#insidesvga');
		await expect(locator, 'should have attribute').toHaveAttribute('x', '10');
		await page.click('#svga');
		const p = page.locator('#two');
		await expect(p, 'should have content').toHaveText('Page 2');
		expect(loads.length, 'There should only be 1 page load').toEqual(1);
	});

	test('click inside an svg anchor should trigger navigation', async ({ page, astro }) => {
		const loads = collectLoads(page);

		await page.goto(astro.resolveUrl('/non-html-anchor'));
		let locator = page.locator('#insidesvga');
		await expect(locator, 'should have content').toHaveText('text within a svga');
		await page.click('#insidesvga');
		const p = page.locator('#two');
		await expect(p, 'should have content').toHaveText('Page 2');
		expect(loads.length, 'There should only be 1 page load').toEqual(1);
	});

	test('click on an area in an image map should trigger navigation', async ({ page, astro }) => {
		const loads = collectLoads(page);

		await page.goto(astro.resolveUrl('/non-html-anchor'));
		let locator = page.locator('#area');
		await expect(locator, 'should have attribute').toHaveAttribute('shape', 'default');
		await page.click('#logo');
		const p = page.locator('#two');
		await expect(p, 'should have content').toHaveText('Page 2');
		expect(loads.length, 'There should only be 1 page load').toEqual(1);
	});

	test('Submitter with a name property is included in form data', async ({ page, astro }) => {
		await page.goto(astro.resolveUrl('/form-four'));

		let locator = page.locator('h2');
		await expect(locator, 'should have content').toHaveText('Voting Form');

		// Submit the form
		const expected = page.url() + '?stars=3';
		await page.click('#three');
		await expect(page).toHaveURL(expected);
	});

	test('Dialog using form with method of "dialog" should not trigger navigation', async ({
		page,
		astro,
	}) => {
		await page.goto(astro.resolveUrl('/dialog'));

		let requests = [];
		page.on('request', (request) => requests.push(`${request.method()} ${request.url()}`));

		await page.click('#open');
		await expect(page.locator('dialog')).toHaveAttribute('open');
		await page.click('#close');
		await expect(page.locator('dialog')).not.toHaveAttribute('open');

		expect(requests).toHaveLength(0);
	});

	test('view transition should also work with 404 page', async ({ page, astro }) => {
		const loads = collectLoads(page);

		// Go to page 1
		await page.goto(astro.resolveUrl('/one'));
		let p = page.locator('#one');
		await expect(p, 'should have content').toHaveText('Page 1');

		// go to 404
		await page.click('#click-404');
		p = page.locator('#FourOhFour');
		await expect(p, 'should have content').toHaveText('Page not found');

		expect(loads.length, 'There should only be 1 page load').toEqual(1);
	});

	test('custom elements can trigger a view transition', async ({ page, astro }) => {
		const loads = collectLoads(page);

		await page.goto(astro.resolveUrl('/one'));
		await expect(page.locator('#one'), 'should have content').toHaveText('Page 1');
		// go to page 2
		await page.click('#custom-click-two');
		await expect(page.locator('#two'), 'should have content').toHaveText('Page 2');

		expect(loads.length, 'There should only be 1 page load').toEqual(1);
	});

	test('transition:name should be escaped correctly', async ({ page, astro }) => {
		// view-transition-name errors on browser w/o native support
		if (!(await nativeViewTransition(page))) return;
		const expectedAnimations = new Set();
		const checkName = async (selector, name) => {
			expectedAnimations.add(name);
			expect(page.locator(selector), 'should be escaped correctly').toHaveCSS(
				'view-transition-name',
				name,
			);
		};

		page.on('console', (msg) => {
			if (msg.text().startsWith('anim: ')) {
				const split = msg.text().split(' ', 2);
				expectedAnimations.delete(split[1]);
			}
		});

		await page.goto(astro.resolveUrl('/transition-name'));

		await checkName('#one', 'front-end');
		await checkName('#two', '开源');
		await checkName('#three', '开a源');
		await checkName('#four', 'c开a源c');
		await checkName('#five', 'オープンソース');
		await checkName('#six', '开_24源');
		await checkName('#seven', '开_2e源');
		await checkName('#eight', '🐎👱❤');
		await checkName('#nine', '_--9');
		await checkName('#ten', '_10');
		await checkName('#eleven', '_-11');
		await checkName('#twelve', '__23_21_20_2f');
		await checkName('#thirteen', '___01____02______');
		await checkName(
			'#batch0',
			'__00_01_02_03_04_05_06_07_08_09_0a_0b_0c_0d_0e_0f_10_11_12_13_14_15_16_17_18_19_1a_1b_1c_1d_1e_1f',
		);
		await checkName(
			'#batch1',
			'__20_21_22_23_24_25_26_27_28_29_2a_2b_2c-_2e_2f0123456789_3a_3b_3c_3d_3e_3f',
		);
		await checkName('#batch2', '__40ABCDEFGHIJKLMNOPQRSTUVWXYZ_5b_5c_5d_5e__');
		await checkName('#batch3', '__60abcdefghijklmnopqrstuvwxyz_7b_7c_7d_7e_7f');
		await checkName(
			'#batch4',
			'\x80\x81\x82\x83\x84\x85\x86\x87\x88\x89\x8a\x8b\x8c\x8d\x8e\x8f\x90\x91\x92\x93\x94\x95\x96\x97\x98\x99\x9a\x9b\x9c\x9d\x9e\x9f',
		);
		await checkName(
			'#batch5',
			'\xa0\xa1\xa2\xa3\xa4\xa5\xa6\xa7\xa8\xa9\xaa\xab\xac\xad\xae\xaf\xb0\xb1\xb2\xb3\xb4\xb5\xb6\xb7\xb8\xb9\xba\xbb\xbc\xbd\xbe\xbf',
		);
		await checkName(
			'#batch6',
			'\xc0\xc1\xc2\xc3\xc4\xc5\xc6\xc7\xc8\xc9\xca\xcb\xcc\xcd\xce\xcf\xd0\xd1\xd2\xd3\xd4\xd5\xd6\xd7\xd8\xd9\xda\xdb\xdc\xdd\xde\xdf',
		);
		await checkName(
			'#batch7',
			'\xe0\xe1\xe2\xe3\xe4\xe5\xe6\xe7\xe8\xe9\xea\xeb\xec\xed\xee\xef\xf0\xf1\xf2\xf3\xf4\xf5\xf6\xf7\xf8\xf9\xfa\xfb\xfc\xfd\xfe\xff',
		);

		await page.click('#navigate');
		await page.waitForTimeout(400); // yes, I dislike this, too. Might fix later.
		expect(
			expectedAnimations.size,
			'all animations for transition:names should have been found',
		).toEqual(0);
	});

	test('transition:persist persists selection', async ({ page, astro }) => {
		let text = '';
		page.on('console', (msg) => {
			text = msg.text();
		});
		await page.goto(astro.resolveUrl('/persist-1'));
		await expect(page.locator('#one'), 'should have content').toHaveText('Persist 1');
		// go to page 2
		await page.press('input[name="name"]', 'Enter');
		await expect(page.locator('#two'), 'should have content').toHaveText('Persist 2');
		expect(text).toBe('true some cool text 5 9');

		await page.goBack();
		await expect(page.locator('#one'), 'should have content').toHaveText('Persist 1');
		expect(text).toBe('true true');
	});

	test('it should be easy to define a data-theme preserving swap function', async ({
		page,
		astro,
	}) => {
		await page.goto(astro.resolveUrl('/keep-theme-one'));
		await expect(page.locator('#name'), 'should have content').toHaveText('Keep Theme');
		await page.$eval(':root', (element) => element.setAttribute('data-theme', 'purple'));

		await page.click('#click');
		await expect(page.locator('#name'), 'should have content').toHaveText('Keep 2');

		const attributeValue = await page.$eval(
			':root',
			(element, attributeName) => element.getAttribute(attributeName),
			'data-theme',
		);
		expect(attributeValue).toBe('purple');
	});

	test('it should be easy to define a swap function that preserves a dynamically generated style sheet', async ({
		page,
		astro,
	}) => {
		await page.goto(astro.resolveUrl('/keep-style-one'));
		await expect(page.locator('#name'), 'should have content').toHaveText('Keep Style');
		await page.evaluate(() => {
			const style = document.createElement('style');
			style.textContent = 'body { background-color: purple; }';
			document.head.insertAdjacentElement('afterbegin', style);
		});

		await page.click('#click');
		await expect(page.locator('#name'), 'should have content').toHaveText('Keep 2');

		const styleElement = await page.$('head > style:nth-child(1)');
		const styleContent = await page.evaluate((style) => style.innerHTML, styleElement);
		expect(styleContent).toBe('body { background-color: purple; }');
	});

	test('it should be easy to define a swap function that only swaps the main area', async ({
		page,
		astro,
	}) => {
		await page.goto(astro.resolveUrl('/replace-main-one'));
		await expect(page.locator('#name'), 'should have content').toHaveText('Replace Main Section');

		await page.click('#click');
		// name inside <main> should have changed
		await expect(page.locator('#name'), 'should have content').toHaveText('Keep 2');

		// link outside <main> should still be there
		const link = await page.$('#click');
		expect(link).toBeTruthy();
	});

	test('chaining should execute in the expected order', async ({ page, astro }) => {
		let lines = [];
		page.on('console', (msg) => {
			msg.text().startsWith('[test]') && lines.push(msg.text().slice('[test]'.length + 1));
		});

		await page.goto(astro.resolveUrl('/chaining'));
		await expect(page.locator('#name'), 'should have content').toHaveText('Chaining');
		await page.click('#click');
		await expect(page.locator('#one'), 'should have content').toHaveText('Page 1');
		expect(lines.join('..')).toBe('5..4..3..2..1..0');
	});

	test('Navigation should be interruptible', async ({ page, astro }) => {
		await page.goto(astro.resolveUrl('/abort'));
		// implemented in /abort:
		// clicks on slow loading page two
		// after short delay clicks on fast loading page one
		// even after some delay /two should not show up
		let p = page.locator('#one');
		await expect(p, 'should have content').toHaveText('Page 1');
	});

	test('animation get canceled when view transition is interrupted', async ({ page, astro }) => {
		let lines = [];
		page.on('console', (msg) => {
			msg.text().startsWith('[test]') && lines.push(msg.text());
		});
		await page.goto(astro.resolveUrl('/abort2'));
		// implemented in /abort2:
		// Navigate to self with a 10 second animation
		// shortly after starting that, change your mind an navigate to /one
		// check that animations got canceled
		let p = page.locator('#one');
		await expect(p, 'should have content').toHaveText('Page 1');
		// This test would be more important for a browser without native view transitions
		// as those do not have automatic cancelation of transitions.
		// For simulated view transitions, the last line would be missing
		// as enter and exit animations don't run in parallel.

		let expected = '[test] navigate to "."\n[test] navigate to /one\n[test] cancel astroFadeOut';
		const native = await nativeViewTransition(page);
		if (native) {
			expected += '\n[test] cancel astroFadeIn';
		}
		await page.click('#click-two');
		expect(lines.join('\n')).toBe(expected);
	});
});<|MERGE_RESOLUTION|>--- conflicted
+++ resolved
@@ -544,7 +544,6 @@
 		await expect(pageTitle).toHaveText('Island 2');
 	});
 
-<<<<<<< HEAD
 	test('Solid Islands can persist using transition:persist', async ({ page, astro }) => {
 		// Go to page 1
 		await page.goto(astro.resolveUrl('/island-solid-one'));
@@ -568,7 +567,8 @@
 		cnt = page.locator('.counter pre');
 		// Count should remain, but the postfix should be removed again (to test unsetting props)
 		await expect(cnt).toHaveText('A1');
-=======
+  });
+  
 	test('Vue Islands can persist using transition:persist', async ({ page, astro }) => {
 		// Go to page 1
 		await page.goto(astro.resolveUrl('/island-vue-one'));
@@ -585,7 +585,6 @@
 		cnt = page.locator('.counter pre');
 		// Count should remain, but the prefix should be updated
 		await expect(cnt).toHaveText('BB1');
->>>>>>> b75bfc8c
 	});
 
 	test('transition:persist-props prevents props from changing', async ({ page, astro }) => {
