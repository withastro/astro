--- conflicted
+++ resolved
@@ -44,13 +44,8 @@
 		await appButton.click();
 	});
 
-<<<<<<< HEAD
 	test('can handle mutations', async ({ page, astro }) => {
 		await page.goto(astro.resolveUrl('/audits-mutations'));
-=======
-	test('does not warn for non-interactive element', async ({ page, astro }) => {
-		await page.goto(astro.resolveUrl('/a11y-exceptions'));
->>>>>>> 9cd84bd1
 
 		const toolbar = page.locator('astro-dev-toolbar');
 		const appButton = toolbar.locator('button[data-app-id="astro:audit"]');
@@ -58,7 +53,6 @@
 
 		const auditCanvas = toolbar.locator('astro-dev-toolbar-app-canvas[data-app-id="astro:audit"]');
 		const auditHighlights = auditCanvas.locator('astro-dev-toolbar-highlight');
-<<<<<<< HEAD
 		await expect(auditHighlights).toHaveCount(1);
 
 		await page.click('body');
@@ -157,10 +151,19 @@
 			logs.filter((log) => log.includes('Rerunning audit lints because the DOM has been updated'))
 				.length === 1
 		).toBe(true);
-=======
+	});
+
+	test('does not warn for non-interactive element', async ({ page, astro }) => {
+		await page.goto(astro.resolveUrl('/a11y-exceptions'));
+
+		const toolbar = page.locator('astro-dev-toolbar');
+		const appButton = toolbar.locator('button[data-app-id="astro:audit"]');
+		await appButton.click();
+
+		const auditCanvas = toolbar.locator('astro-dev-toolbar-app-canvas[data-app-id="astro:audit"]');
+		const auditHighlights = auditCanvas.locator('astro-dev-toolbar-highlight');
 
 		const count = await auditHighlights.count();
 		expect(count).toEqual(0);
->>>>>>> 9cd84bd1
 	});
 });