<<<<<<< HEAD
import fs from 'fs/promises';
import path from 'path';
import { fileURLToPath } from 'node:url';
import { test as testBase, expect } from '@playwright/test';
=======
import { expect, test as testBase } from '@playwright/test';
import fs from 'node:fs/promises';
import path from 'node:path';
>>>>>>> b4f7dd41
import { loadFixture as baseLoadFixture } from '../test/test-utils.js';

export const isWindows = process.platform === 'win32';

export { silentLogging } from '../test/test-utils.js';

// Get all test files in directory, assign unique port for each of them so they don't conflict
const testFiles = await fs.readdir(new URL('.', import.meta.url));
const testFileToPort = new Map();
for (let i = 0; i < testFiles.length; i++) {
	const file = testFiles[i];
	if (file.endsWith('.test.js')) {
		testFileToPort.set(file.slice(0, -8), 4000 + i);
	}
}

export function loadFixture(inlineConfig) {
	if (!inlineConfig?.root) throw new Error("Must provide { root: './fixtures/...' }");

	// resolve the relative root (i.e. "./fixtures/tailwindcss") to a full filepath
	// without this, the main `loadFixture` helper will resolve relative to `packages/astro/test`
	return baseLoadFixture({
		...inlineConfig,
		root: fileURLToPath(new URL(inlineConfig.root, import.meta.url)),
		server: {
			port: testFileToPort.get(path.basename(inlineConfig.root)),
		},
	});
}

export function testFactory(inlineConfig) {
	let fixture;

	const test = testBase.extend({
		astro: async ({}, use) => {
			fixture = fixture || (await loadFixture(inlineConfig));
			await use(fixture);
		},
	});

	test.afterEach(() => {
		fixture.resetAllFiles();
	});

	return test;
}

/**
 *
 * @param {string} page
 * @returns {Promise<{message: string, hint: string, absoluteFileLocation: string, fileLocation: string}>}
 */
export async function getErrorOverlayContent(page) {
	const overlay = await page.waitForSelector('vite-error-overlay', {
		strict: true,
		timeout: 10 * 1000,
	});

	expect(overlay).toBeTruthy();

	const message = await overlay.$$eval('#message-content', (m) => m[0].textContent);
	const hint = await overlay.$$eval('#hint-content', (m) => m[0].textContent);
	const [absoluteFileLocation, fileLocation] = await overlay.$$eval('#code header h2', (m) => [
		m[0].title,
		m[0].textContent,
	]);
	return { message, hint, absoluteFileLocation, fileLocation };
}

/**
 * @returns {Promise<string>}
 */
export async function getColor(el) {
	return await el.evaluate((e) => getComputedStyle(e).color);
}

/**
 * Wait for `astro-island` that contains the `el` to hydrate
 * @param {import('@playwright/test').Page} page
 * @param {import('@playwright/test').Locator} el
 */
export async function waitForHydrate(page, el) {
	const astroIsland = page.locator('astro-island', { has: el });
	const astroIslandId = await astroIsland.last().getAttribute('uid');
	await page.waitForFunction(
		(selector) => document.querySelector(selector)?.hasAttribute('ssr') === false,
		`astro-island[uid="${astroIslandId}"]`
	);
}

/**
 * Scroll to element manually without making sure the `el` is stable
 * @param {import('@playwright/test').Locator} el
 */
export async function scrollToElement(el) {
	await el.evaluate((node) => {
		node.scrollIntoView({ behavior: 'auto' });
	});
}<|MERGE_RESOLUTION|>--- conflicted
+++ resolved
@@ -1,13 +1,7 @@
-<<<<<<< HEAD
-import fs from 'fs/promises';
-import path from 'path';
-import { fileURLToPath } from 'node:url';
-import { test as testBase, expect } from '@playwright/test';
-=======
 import { expect, test as testBase } from '@playwright/test';
 import fs from 'node:fs/promises';
 import path from 'node:path';
->>>>>>> b4f7dd41
+import { fileURLToPath } from 'node:url';
 import { loadFixture as baseLoadFixture } from '../test/test-utils.js';
 
 export const isWindows = process.platform === 'win32';
