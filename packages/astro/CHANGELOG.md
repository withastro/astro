# astro

<<<<<<< HEAD
## 6.0.0-alpha.0

### Major Changes

- [#14446](https://github.com/withastro/astro/pull/14446) [`ece667a`](https://github.com/withastro/astro/commit/ece667a737a96c8bfea2702de7207bed0842b37c) Thanks [@florian-lefebvre](https://github.com/florian-lefebvre)! - Removes `entryPoints` on `astro:build:ssr` hook (Integration API) - ([v6 upgrade guidance](https://deploy-preview-12322--astro-docs-2.netlify.app/en/guides/upgrade-to/v6/#removed-entrypoints-on-astrobuildssr-hook-integration-api))

- [#14426](https://github.com/withastro/astro/pull/14426) [`861b9cc`](https://github.com/withastro/astro/commit/861b9cc770a05d9fcfcb2f1f442a3ba41e94b510) Thanks [@florian-lefebvre](https://github.com/florian-lefebvre)! - Removes the deprecated `emitESMImage()` function - ([v6 upgrade guidance](https://deploy-preview-12322--astro-docs-2.netlify.app/en/guides/upgrade-to/v6/#removed-emitesmimage))

- [#14446](https://github.com/withastro/astro/pull/14446) [`ece667a`](https://github.com/withastro/astro/commit/ece667a737a96c8bfea2702de7207bed0842b37c) Thanks [@florian-lefebvre](https://github.com/florian-lefebvre)! - Removes `routes` on `astro:build:done` hook (Integration API) - ([v6 upgrade guidance](https://deploy-preview-12322--astro-docs-2.netlify.app/en/guides/upgrade-to/v6/#removed-routes-on-astrobuilddone-hook-integration-api))

- [#14462](https://github.com/withastro/astro/pull/14462) [`9fdfd4c`](https://github.com/withastro/astro/commit/9fdfd4c620313827e65664632a9c9cb435ad07ca) Thanks [@florian-lefebvre](https://github.com/florian-lefebvre)! - Removes the old `app.render()` signature (Adapter API) - ([v6 upgrade guidance](https://deploy-preview-12322--astro-docs-2.netlify.app/en/guides/upgrade-to/v6/#removed-old-apprender-signature-adapter-api))

- [#14462](https://github.com/withastro/astro/pull/14462) [`9fdfd4c`](https://github.com/withastro/astro/commit/9fdfd4c620313827e65664632a9c9cb435ad07ca) Thanks [@florian-lefebvre](https://github.com/florian-lefebvre)! - Removes `prefetch()` `with` option - ([v6 upgrade guidance](https://deploy-preview-12322--astro-docs-2.netlify.app/en/guides/upgrade-to/v6/#removed-prefetch-with-option))

- [#14432](https://github.com/withastro/astro/pull/14432) [`b1d87ec`](https://github.com/withastro/astro/commit/b1d87ec3bc2fbe214437990e871df93909d18f62) Thanks [@florian-lefebvre](https://github.com/florian-lefebvre)! - Deprecates `Astro` in `getStaticPaths()` - ([v6 upgrade guidance](https://deploy-preview-12322--astro-docs-2.netlify.app/en/guides/upgrade-to/v6/#deprecated-astro-in-getstaticpaths))

- [#14457](https://github.com/withastro/astro/pull/14457) [`049da87`](https://github.com/withastro/astro/commit/049da87cb7ce1828f3025062ce079dbf132f5b86) Thanks [@florian-lefebvre](https://github.com/florian-lefebvre)! - Updates trailing slash behavior of endpoint URLs - ([v6 upgrade guidance](https://deploy-preview-12322--astro-docs-2.netlify.app/en/guides/upgrade-to/v6/#changed-endpoints-with-a-file-extension-cannot-be-accessed-with-a-trailing-slash))

- [#14494](https://github.com/withastro/astro/pull/14494) [`727b0a2`](https://github.com/withastro/astro/commit/727b0a205eb765f1c36f13a73dfc69e17e44df8f) Thanks [@florian-lefebvre](https://github.com/florian-lefebvre)! - Updates Markdown heading ID generation - ([v6 upgrade guidance](https://deploy-preview-12322--astro-docs-2.netlify.app/en/guides/upgrade-to/v6/#changed-markdown-heading-id-generation))

- [#14461](https://github.com/withastro/astro/pull/14461) [`55a1a91`](https://github.com/withastro/astro/commit/55a1a911aa4e0d38191f8cb9464ffd58f3eb7608) Thanks [@florian-lefebvre](https://github.com/florian-lefebvre)! - Deprecates `import.meta.env.ASSETS_PREFIX` - ([v6 upgrade guidance](https://deploy-preview-12322--astro-docs-2.netlify.app/en/guides/upgrade-to/v6/#deprecated-importmetaenvassets_prefix))

- [#14586](https://github.com/withastro/astro/pull/14586) [`669ca5b`](https://github.com/withastro/astro/commit/669ca5b0199d9933f54c76448de9ec5a9f13c430) Thanks [@ocavue](https://github.com/ocavue)! - Changes the values allowed in `params` returned by `getStaticPaths()` - ([v6 upgrade guidance](https://deploy-preview-12322--astro-docs-2.netlify.app/en/guides/upgrade-to/v6/#changed-getstaticpaths-cannot-return-params-of-type-number))

- [#14421](https://github.com/withastro/astro/pull/14421) [`df6d2d7`](https://github.com/withastro/astro/commit/df6d2d7bbcaf6b6a327a37a6437d4adade6e2485) Thanks [@florian-lefebvre](https://github.com/florian-lefebvre)! - Removes the previously deprecated `Astro.glob()` - ([v6 upgrade guidance](https://deploy-preview-12322--astro-docs-2.netlify.app/en/guides/upgrade-to/v6/#removed-astroglob))

- [#14462](https://github.com/withastro/astro/pull/14462) [`9fdfd4c`](https://github.com/withastro/astro/commit/9fdfd4c620313827e65664632a9c9cb435ad07ca) Thanks [@florian-lefebvre](https://github.com/florian-lefebvre)! - Removes the `handleForms` prop for the `<ClientRouter />` component - ([v6 upgrade guidance](https://deploy-preview-12322--astro-docs-2.netlify.app/en/guides/upgrade-to/v6/#removed-handleforms-prop-for-the-clientrouter--component))

- [#14427](https://github.com/withastro/astro/pull/14427) [`e131261`](https://github.com/withastro/astro/commit/e1312615b39c59ebc05d5bb905ee0960b50ad3cf) Thanks [@florian-lefebvre](https://github.com/florian-lefebvre)! - Increases minimum Node.js version to 22.12.0 - ([v6 upgrade guidance](https://deploy-preview-12322--astro-docs-2.netlify.app/en/guides/upgrade-to/v6/#node-22))

- [#14400](https://github.com/withastro/astro/pull/14400) [`c69c7de`](https://github.com/withastro/astro/commit/c69c7de1ffeff29f919d97c262f245927556f875) Thanks [@ellielok](https://github.com/ellielok)! - Removes the deprecated `<ViewTransitions />` component - ([v6 upgrade guidance](https://deploy-preview-12322--astro-docs-2.netlify.app/en/guides/upgrade-to/v6/#removed-viewtransitions--component))

- [#14406](https://github.com/withastro/astro/pull/14406) [`4f11510`](https://github.com/withastro/astro/commit/4f11510c9ed932f5cb6d1075b1172909dd5db23e) Thanks [@florian-lefebvre](https://github.com/florian-lefebvre)! - Changes the default routing configuration value of `i18n.routing.redirectToDefaultLocale` from `true` to `false` - ([v6 upgrade guidance](https://deploy-preview-12322--astro-docs-2.netlify.app/en/guides/upgrade-to/v6/#changed-i18nroutingredirecttodefaultlocale-default-value))

- [#14477](https://github.com/withastro/astro/pull/14477) [`25fe093`](https://github.com/withastro/astro/commit/25fe09396dbcda2e1008c01a982f4eb2d1f33ae6) Thanks [@florian-lefebvre](https://github.com/florian-lefebvre)! - Removes `rewrite()` from Actions context - ([v6 upgrade guidance](https://deploy-preview-12322--astro-docs-2.netlify.app/en/guides/upgrade-to/v6/#removed-rewrite-from-actions-context))

- [#14445](https://github.com/withastro/astro/pull/14445) [`ecb0b98`](https://github.com/withastro/astro/commit/ecb0b98396f639d830a99ddb5895ab9223e4dc87) Thanks [@florian-lefebvre](https://github.com/florian-lefebvre)! - Astro v6.0 upgrades to Vite v7.0 as the development server and production bundler - ([v6 upgrade guidance](https://deploy-preview-12322--astro-docs-2.netlify.app/en/guides/upgrade-to/v6/#vite-70))

- [#14485](https://github.com/withastro/astro/pull/14485) [`6f67c6e`](https://github.com/withastro/astro/commit/6f67c6eef2647ef1a1eab78a65a906ab633974bb) Thanks [@florian-lefebvre](https://github.com/florian-lefebvre)! - Updates `import.meta.env` values to always be inlined - ([v6 upgrade guidance](https://deploy-preview-12322--astro-docs-2.netlify.app/en/guides/upgrade-to/v6/#changed-importmetaenv-values-are-always-inlined))

- [#14480](https://github.com/withastro/astro/pull/14480) [`36a461b`](https://github.com/withastro/astro/commit/36a461bf3f64c467bc52aecf511cd831d238e18b) Thanks [@florian-lefebvre](https://github.com/florian-lefebvre)! - Updates `<script>` and `<style>` tags to render in the order they are defined - ([v6 upgrade guidance](https://deploy-preview-12322--astro-docs-2.netlify.app/en/guides/upgrade-to/v6/#changed-script-and-style-tags-are-rendered-in-the-order-they-are-defined))

- [#14407](https://github.com/withastro/astro/pull/14407) [`3bda3ce`](https://github.com/withastro/astro/commit/3bda3ce4edcb1bd1349890c6ed8110f05954c791) Thanks [@ascorbic](https://github.com/ascorbic)! - Removes legacy content collection support - ([v6 upgrade guidance](https://deploy-preview-12322--astro-docs-2.netlify.app/en/guides/upgrade-to/v6/#removed-legacy-content-collections))

### Minor Changes

- [#14550](https://github.com/withastro/astro/pull/14550) [`9c282b5`](https://github.com/withastro/astro/commit/9c282b5e6d3f0d678bc478a863e883fa4765dd17) Thanks [@ascorbic](https://github.com/ascorbic)! - Adds support for live content collections

  Live content collections are a new type of [content collection](https://docs.astro.build/en/guides/content-collections/) that fetch their data at runtime rather than build time. This allows you to access frequently updated data from CMSs, APIs, databases, or other sources using a unified API, without needing to rebuild your site when the data changes.

  #### Live collections vs build-time collections

  In Astro 5.0, the content layer API added support for adding diverse content sources to content collections. You can create loaders that fetch data from any source at build time, and then access it inside a page via `getEntry()` and `getCollection()`. The data is cached between builds, giving fast access and updates.

  However, there was no method for updating the data store between builds, meaning any updates to the data needed a full site deploy, even if the pages are rendered on demand. This meant that content collections were not suitable for pages that update frequently. Instead, these pages tended to access the APIs directly in the frontmatter. This worked, but it led to a lot of boilerplate, and meant users didn't benefit from the simple, unified API that content loaders offer. In most cases, users tended to individually create loader libraries shared between pages.

  Live content collections ([introduced experimentally in Astro 5.10](https://astro.build/blog/live-content-collections-deep-dive/)) solve this problem by allowing you to create loaders that fetch data at runtime, rather than build time. This means that the data is always up-to-date, without needing to rebuild the site.

  #### How to use

  To use live collections, create a new `src/live.config.ts` file (alongside your `src/content.config.ts` if you have one) to define your live collections with a live content loader using the new `defineLiveCollection()` function from the `astro:content` module:

  ```ts title="src/live.config.ts"
  import { defineLiveCollection } from 'astro:content';
  import { storeLoader } from '@mystore/astro-loader';

  const products = defineLiveCollection({
    loader: storeLoader({
      apiKey: process.env.STORE_API_KEY,
      endpoint: 'https://api.mystore.com/v1',
    }),
  });

  export const collections = { products };
  ```

  You can then use the `getLiveCollection()` and `getLiveEntry()` functions to access your live data, along with error handling (since anything can happen when requesting live data!):

  ```astro
  ---
  import { getLiveCollection, getLiveEntry, render } from 'astro:content';
  // Get all products
  const { entries: allProducts, error } = await getLiveCollection('products');
  if (error) {
    // Handle error appropriately
    console.error(error.message);
  }

  // Get products with a filter (if supported by your loader)
  const { entries: electronics } = await getLiveCollection('products', { category: 'electronics' });

  // Get a single product by ID (string syntax)
  const { entry: product, error: productError } = await getLiveEntry('products', Astro.params.id);
  if (productError) {
    return Astro.redirect('/404');
  }

  // Get a single product with a custom query (if supported by your loader) using a filter object
  const { entry: productBySlug } = await getLiveEntry('products', { slug: Astro.params.slug });
  const { Content } = await render(product);
  ---

  <h1>{product.data.title}</h1>
  <Content />
  ```

  #### Upgrading from experimental live collections

  If you were using the experimental feature, you must remove the `experimental.liveContentCollections` flag from your `astro.config.*` file:

  ```diff
   export default defineConfig({
     // ...
  -  experimental: {
  -    liveContentCollections: true,
  -  },
   });
  ```

  No other changes to your project code are required as long as you have been keeping up with Astro 5.x patch releases, which contained breaking changes to this experimental feature. If you experience problems with your live collections after upgrading to Astro v6 and removing this flag, please review the [Astro CHANGELOG from 5.10.2](https://github.com/withastro/astro/blob/main/packages/astro/CHANGELOG.md#5102) onwards for any potential updates you might have missed, or follow the [current v6 documentation for live collections](https://docs.astro.build/en/guides/content-collections/).

### Patch Changes

- Updated dependencies [[`727b0a2`](https://github.com/withastro/astro/commit/727b0a205eb765f1c36f13a73dfc69e17e44df8f)]:
  - @astrojs/markdown-remark@7.0.0-alpha.0

=======
## 5.15.6

### Patch Changes

- [#14751](https://github.com/withastro/astro/pull/14751) [`18c55e1`](https://github.com/withastro/astro/commit/18c55e15eaef56cbe06626b6bdb43ab250ab6f49) Thanks [@delucis](https://github.com/delucis)! - Fixes hydration of client components when running the dev server and using a barrel file that re-exports both Astro and UI framework components.

- [#14750](https://github.com/withastro/astro/pull/14750) [`35122c2`](https://github.com/withastro/astro/commit/35122c278f987f9213b8e1094382398a16090aff) Thanks [@florian-lefebvre](https://github.com/florian-lefebvre)! - Updates the experimental Fonts API to log a warning if families with a conflicting `cssVariable` are provided

- [#14737](https://github.com/withastro/astro/pull/14737) [`74c8852`](https://github.com/withastro/astro/commit/74c8852c534cc23217a78979e10885429b290e0b) Thanks [@Arecsu](https://github.com/Arecsu)! - Fixes an error when using `transition:persist` with components that use declarative Shadow DOM. Astro now avoids re-attaching a shadow root if one already exists, preventing `"Unable to re-attach to existing ShadowDOM"` navigation errors.

- [#14750](https://github.com/withastro/astro/pull/14750) [`35122c2`](https://github.com/withastro/astro/commit/35122c278f987f9213b8e1094382398a16090aff) Thanks [@florian-lefebvre](https://github.com/florian-lefebvre)! - Updates the experimental Fonts API to allow for more granular configuration of remote font families

  A font family is defined by a combination of properties such as weights and styles (e.g. `weights: [500, 600]` and `styles: ["normal", "bold"]`), but you may want to download only certain combinations of these.

  For greater control over which font files are downloaded, you can specify the same font (ie. with the same `cssVariable`, `name`, and `provider` properties) multiple times with different combinations. Astro will merge the results and download only the required files. For example, it is possible to download normal `500` and `600` while downloading only italic `500`:

  ```js
  // astro.config.mjs
  import { defineConfig, fontProviders } from 'astro/config';

  export default defineConfig({
    experimental: {
      fonts: [
        {
          name: 'Roboto',
          cssVariable: '--roboto',
          provider: fontProviders.google(),
          weights: [500, 600],
          styles: ['normal'],
        },
        {
          name: 'Roboto',
          cssVariable: '--roboto',
          provider: fontProviders.google(),
          weights: [500],
          styles: ['italic'],
        },
      ],
    },
  });
  ```

>>>>>>> 19010614
## 5.15.5

### Patch Changes

- [#14712](https://github.com/withastro/astro/pull/14712) [`91780cf`](https://github.com/withastro/astro/commit/91780cffa7cf97cc22694d55962710609a5475b0) Thanks [@florian-lefebvre](https://github.com/florian-lefebvre)! - Fixes a case where build's `process.env` would be inlined in the server output

- [#14713](https://github.com/withastro/astro/pull/14713) [`666d5a7`](https://github.com/withastro/astro/commit/666d5a7ef486aa57f20f87b6cb210619dabd9c4c) Thanks [@florian-lefebvre](https://github.com/florian-lefebvre)! - Improves fallbacks generation when using the experimental Fonts API

- [#14743](https://github.com/withastro/astro/pull/14743) [`dafbb1b`](https://github.com/withastro/astro/commit/dafbb1ba29912099c4faff1440033edc768af8b4) Thanks [@matthewp](https://github.com/matthewp)! - Improves `X-Forwarded` header validation to prevent cache poisoning and header injection attacks. Now properly validates `X-Forwarded-Proto`, `X-Forwarded-Host`, and `X-Forwarded-Port` headers against configured `allowedDomains` patterns, rejecting malformed or suspicious values. This is especially important when running behind a reverse proxy or load balancer.

## 5.15.4

### Patch Changes

- [#14703](https://github.com/withastro/astro/pull/14703) [`970ac0f`](https://github.com/withastro/astro/commit/970ac0f51172e1e6bff4440516a851e725ac3097) Thanks [@ArmandPhilippot](https://github.com/ArmandPhilippot)! - Adds missing documentation for some public utilities exported from `astro:i18n`.

- [#14715](https://github.com/withastro/astro/pull/14715) [`3d55c5d`](https://github.com/withastro/astro/commit/3d55c5d0fb520d470b33d391e5b68861f5b51271) Thanks [@ascorbic](https://github.com/ascorbic)! - Adds support for client hydration in `getContainerRenderer()`

  The `getContainerRenderer()` function is exported by Astro framework integrations to simplify the process of rendering framework components when using the experimental Container API inside a Vite or Vitest environment. This update adds the client hydration entrypoint to the returned object, enabling client-side interactivity for components rendered using this function. Previously this required users to manually call `container.addClientRenderer()` with the appropriate client renderer entrypoint.

  See [the `container-with-vitest` demo](https://github.com/withastro/astro/blob/main/examples/container-with-vitest/test/ReactWrapper.test.ts) for a usage example, and [the Container API documentation](https://docs.astro.build/en/reference/container-reference/#renderers-option) for more information on using framework components with the experimental Container API.

- [#14711](https://github.com/withastro/astro/pull/14711) [`a4d284d`](https://github.com/withastro/astro/commit/a4d284dad1c437fa64773f43d030a3e504d783e1) Thanks [@deining](https://github.com/deining)! - Fixes typos in documenting our error messages and public APIs.

- [#14701](https://github.com/withastro/astro/pull/14701) [`9be54c7`](https://github.com/withastro/astro/commit/9be54c77cf8c65d253a70e9b7a8ff144a0f95d66) Thanks [@florian-lefebvre](https://github.com/florian-lefebvre)! - Fixes a case where the experimental Fonts API would filter available font files too aggressively, which could prevent the download of woff files when using the google provider

## 5.15.3

### Patch Changes

- [#14627](https://github.com/withastro/astro/pull/14627) [`b368de0`](https://github.com/withastro/astro/commit/b368de099e74f5d65c5e8f9799c9c3e0217714ae) Thanks [@matthewp](https://github.com/matthewp)! - Fixes skew protection support for images and font URLs

  Adapter-level query parameters (`assetQueryParams`) are now applied to all image and font asset URLs, including:
  - Dynamic optimized images via `/_image` endpoint
  - Static optimized image files
  - Font preload tags and font requests when using the experimental Fonts API

- [#14631](https://github.com/withastro/astro/pull/14631) [`3ad33f9`](https://github.com/withastro/astro/commit/3ad33f97429fedc1a873c50b54f3cd5e0d95bec8) Thanks [@KurtGokhan](https://github.com/KurtGokhan)! - Adds the `astro/jsx-dev-runtime` export as an alias for `astro/jsx-runtime`

## 5.15.2

### Patch Changes

- [#14623](https://github.com/withastro/astro/pull/14623) [`c5fe295`](https://github.com/withastro/astro/commit/c5fe295c41c8bc3b9f85727c3635e9ddc67f0030) Thanks [@delucis](https://github.com/delucis)! - Fixes a leak of server runtime code when importing SVGs in client-side code. Previously, when importing an SVG file in client code, Astro could end up adding code for rendering SVGs on the server to the client bundle.

- [#14621](https://github.com/withastro/astro/pull/14621) [`e3175d9`](https://github.com/withastro/astro/commit/e3175d9ccbf070150ab2229b2564ca0b12a86c30) Thanks [@GameRoMan](https://github.com/GameRoMan)! - Updates `vite` version to fix CVE

## 5.15.1

### Patch Changes

- [#14612](https://github.com/withastro/astro/pull/14612) [`18552c7`](https://github.com/withastro/astro/commit/18552c733c55792a4bf8374d66134742d666e902) Thanks [@ematipico](https://github.com/ematipico)! - Fixes a regression introduced in Astro v5.14.7 that caused `?url` imports to not work correctly. This release reverts [#14142](https://github.com/withastro/astro/pull/14142).

## 5.15.0

### Minor Changes

- [#14543](https://github.com/withastro/astro/pull/14543) [`9b3241d`](https://github.com/withastro/astro/commit/9b3241d8a903ce0092905205af883cef5498d0b2) Thanks [@matthewp](https://github.com/matthewp)! - Adds two new adapter configuration options `assetQueryParams` and `internalFetchHeaders` to the Adapter API.

  Official and community-built adapters can now use `client.assetQueryParams` to specify query parameters that should be appended to asset URLs (CSS, JavaScript, images, fonts, etc.). The query parameters are automatically appended to all generated asset URLs during the build process.

  Adapters can also use `client.internalFetchHeaders` to specify headers that should be included in Astro's internal fetch calls (Actions, View Transitions, Server Islands, Prefetch).

  This enables features like Netlify's skew protection, which requires the deploy ID to be sent with both internal requests and asset URLs to ensure client and server versions match during deployments.

- [#14489](https://github.com/withastro/astro/pull/14489) [`add4277`](https://github.com/withastro/astro/commit/add4277b6d78080a9da32554f495d870978656af) Thanks [@dev-shetty](https://github.com/dev-shetty)! - Adds a new Copy to Clipboard button to the error overlay stack trace.

  When an error occurs in dev mode, you can now copy the stack trace with a single click to more easily share it in a bug report, a support thread, or with your favorite LLM.

- [#14564](https://github.com/withastro/astro/pull/14564) [`5e7cebb`](https://github.com/withastro/astro/commit/5e7cebbfaa935dab462de6efb0bab507644e10de) Thanks [@florian-lefebvre](https://github.com/florian-lefebvre)! - Updates `astro add cloudflare` to scaffold more configuration files

  Running `astro add cloudflare` will now emit `wrangler.jsonc` and `public/.assetsignore`, allowing your Astro project to work out of the box as a worker.

### Patch Changes

- [#14591](https://github.com/withastro/astro/pull/14591) [`3e887ec`](https://github.com/withastro/astro/commit/3e887ec523b8e4ec4d01978f0fedf246dfdfbc81) Thanks [@matthewp](https://github.com/matthewp)! - Adds TypeScript support for the `components` prop on MDX `Content` component when using `await render()`. Developers now get proper IntelliSense and type checking when passing custom components to override default MDX element rendering.

- [#14598](https://github.com/withastro/astro/pull/14598) [`7b45c65`](https://github.com/withastro/astro/commit/7b45c65c62e37d4225fb14ea378e2301de31cbea) Thanks [@delucis](https://github.com/delucis)! - Reduces terminal text styling dependency size by switching from `kleur` to `picocolors`

- [#13826](https://github.com/withastro/astro/pull/13826) [`8079482`](https://github.com/withastro/astro/commit/807948204d3838031e8952a5b3eadb26f5612b8f) Thanks [@florian-lefebvre](https://github.com/florian-lefebvre)! - Adds the option to specify in the `preload` directive which weights, styles, or subsets to preload for a given font family when using the experimental Fonts API:

  ```astro
  ---
  import { Font } from 'astro:assets';
  ---

  <Font
    cssVariable="--font-roboto"
    preload={[{ subset: 'latin', style: 'normal' }, { weight: '400' }]}
  />
  ```

  Variable weight font files will be preloaded if any weight within its range is requested. For example, a font file for font weight `100 900` will be included when `400` is specified in a `preload` object.

## 5.14.8

### Patch Changes

- [#14590](https://github.com/withastro/astro/pull/14590) [`577d051`](https://github.com/withastro/astro/commit/577d051637d1b5d0df3100bed4c1d815eae7291c) Thanks [@matthewp](https://github.com/matthewp)! - Fixes image path resolution in content layer collections to support bare filenames. The `image()` helper now normalizes bare filenames like `"cover.jpg"` to relative paths `"./cover.jpg"` for consistent resolution behavior between markdown frontmatter and JSON content collections.

## 5.14.7

### Patch Changes

- [#14582](https://github.com/withastro/astro/pull/14582) [`7958c6b`](https://github.com/withastro/astro/commit/7958c6b44c4bcdaa827d33f71ae7c2def26dc1b4) Thanks [@florian-lefebvre](https://github.com/florian-lefebvre)! - Fixes a regression that caused Actions to throw errors while loading

- [#14567](https://github.com/withastro/astro/pull/14567) [`94500bb`](https://github.com/withastro/astro/commit/94500bb22236b77c842d88407b9a73bfc7fde488) Thanks [@matthewp](https://github.com/matthewp)! - Fixes the actions endpoint to return 404 for non-existent actions instead of throwing an unhandled error

- [#14566](https://github.com/withastro/astro/pull/14566) [`946fe68`](https://github.com/withastro/astro/commit/946fe68c973c966a4f589ae43858bf486cc70eb5) Thanks [@matthewp](https://github.com/matthewp)! - Fixes handling malformed cookies gracefully by returning the unparsed value instead of throwing

  When a cookie with an invalid value is present (e.g., containing invalid URI sequences), `Astro.cookies.get()` now returns the raw cookie value instead of throwing a URIError. This aligns with the behavior of the underlying `cookie` package and prevents crashes when manually-set or corrupted cookies are encountered.

- [#14142](https://github.com/withastro/astro/pull/14142) [`73c5de9`](https://github.com/withastro/astro/commit/73c5de9263c1de17804a1720d91d3475425b24d1) Thanks [@P4tt4te](https://github.com/P4tt4te)! - Updates handling of CSS for hydrated client components to prevent duplicates

- [#14576](https://github.com/withastro/astro/pull/14576) [`2af62c6`](https://github.com/withastro/astro/commit/2af62c659c3b428561ddf1fa3d0f02126841b672) Thanks [@aprici7y](https://github.com/aprici7y)! - Fixes a regression that caused `Astro.site` to always be `undefined` in `getStaticPaths()`

## 5.14.6

### Patch Changes

- [#14562](https://github.com/withastro/astro/pull/14562) [`722bba0`](https://github.com/withastro/astro/commit/722bba0a57984b6b1c4585627cafa22af64e4251) Thanks [@erbierc](https://github.com/erbierc)! - Fixes a bug where the behavior of the "muted" HTML attribute was inconsistent with that of other attributes.

- [#14538](https://github.com/withastro/astro/pull/14538) [`51ebe6a`](https://github.com/withastro/astro/commit/51ebe6ae9307f5c2124162212493f61152221a43) Thanks [@florian-lefebvre](https://github.com/florian-lefebvre)! - Improves how Actions are implemented

- [#14548](https://github.com/withastro/astro/pull/14548) [`6cdade4`](https://github.com/withastro/astro/commit/6cdade49c975e717f098bb4aa7f03a7b845d0a7c) Thanks [@ascorbic](https://github.com/ascorbic)! - Removes support for the `maxAge` property in `cacheHint` objects returned by live loaders.

  #### :warning: Breaking change for experimental live content collections only

  Feedback showed that this did not make sense to set at the loader level, since the loader does not know how long each individual entry should be cached for.

  If your live loader returns cache hints with `maxAge`, you need to remove this property:

  ```diff
  return {
    entries: [...],
    cacheHint: {
      tags: ['my-tag'],
  -   maxAge: 60,
      lastModified: new Date(),
    },
  };
  ```

  The `cacheHint` object now only supports `tags` and `lastModified` properties. If you want to set the max age for a page, you can set the headers manually:

  ```astro
  ---
  Astro.headers.set('cdn-cache-control', 'max-age=3600');
  ---
  ```

- [#14548](https://github.com/withastro/astro/pull/14548) [`6cdade4`](https://github.com/withastro/astro/commit/6cdade49c975e717f098bb4aa7f03a7b845d0a7c) Thanks [@ascorbic](https://github.com/ascorbic)! - Adds missing `rendered` property to experimental live collections entry type

  Live collections support a `rendered` property that allows you to provide pre-rendered HTML for each entry. While this property was documented and implemented, it was missing from the TypeScript types. This could lead to type errors when trying to use it in a TypeScript project.

  No changes to your project code are necessary. You can continue to use the `rendered` property as before, and it will no longer produce TypeScript errors.

## 5.14.5

### Patch Changes

- [#14525](https://github.com/withastro/astro/pull/14525) [`4f55781`](https://github.com/withastro/astro/commit/4f5578190dab96ad0cd117b9e9bb96fdd18730ae) Thanks [@penx](https://github.com/penx)! - Fixes `defineLiveCollection()` types

- [#14441](https://github.com/withastro/astro/pull/14441) [`62ec8ea`](https://github.com/withastro/astro/commit/62ec8ea14a42c1dba81f68c50e987b111fabcce5) Thanks [@upsuper](https://github.com/upsuper)! - Updates redirect handling to be consistent across `static` and `server` output, aligning with the behavior of other adapters.

  Previously, the Node.js adapter used default HTML files with meta refresh tags when in `static` output. This often resulted in an extra flash of the page on redirect, while also not applying the proper status code for redirections. It's also likely less friendly to search engines.

  This update ensures that configured redirects are always handled as HTTP redirects regardless of output mode, and the default HTML files for the redirects are no longer generated in `static` output. It makes the Node.js adapter more consistent with the other official adapters.

  No change to your project is required to take advantage of this new adapter functionality. It is not expected to cause any breaking changes. However, if you relied on the previous redirecting behavior, you may need to handle your redirects differently now. Otherwise you should notice smoother redirects, with more accurate HTTP status codes, and may potentially see some SEO gains.

- [#14506](https://github.com/withastro/astro/pull/14506) [`ec3cbe1`](https://github.com/withastro/astro/commit/ec3cbe178094e94fcb49cccdcc15c6ffee3104ba) Thanks [@abdo-spices](https://github.com/abdo-spices)! - Updates the `<Font />` component so that preload links are generated after the style tag, as recommended by capo.js

## 5.14.4

### Patch Changes

- [#14509](https://github.com/withastro/astro/pull/14509) [`7e04caf`](https://github.com/withastro/astro/commit/7e04caf9a4a75c75f06c4207fae601a5fd251735) Thanks [@ArmandPhilippot](https://github.com/ArmandPhilippot)! - Fixes an error in the docs that specified an incorrect version for the `security.allowedDomains` release.

## 5.14.3

### Patch Changes

- [#14505](https://github.com/withastro/astro/pull/14505) [`28b2a1d`](https://github.com/withastro/astro/commit/28b2a1db4f3f265632f280b0dbc4c5f241c387e2) Thanks [@matthewp](https://github.com/matthewp)! - Fixes `Cannot set property manifest` error in test utilities by adding a protected setter for the manifest property

- [#14235](https://github.com/withastro/astro/pull/14235) [`c4d84bb`](https://github.com/withastro/astro/commit/c4d84bb654c9a5064b243e971c3b5b280e2b3791) Thanks [@toxeeec](https://github.com/toxeeec)! - Fixes a bug where the "tap" prefetch strategy worked only on the first clicked link with view transitions enabled

## 5.14.2

### Patch Changes

- [#14459](https://github.com/withastro/astro/pull/14459) [`916f9c2`](https://github.com/withastro/astro/commit/916f9c2e094f19562cfe722ca0a5fafb0f313c2e) Thanks [@florian-lefebvre](https://github.com/florian-lefebvre)! - Improves font files URLs in development when using the experimental fonts API by showing the subset if present

- [`b8ca69b`](https://github.com/withastro/astro/commit/b8ca69b97149becefaf89bf21853de9c905cdbb7) Thanks [@ascorbic](https://github.com/ascorbic)! - Aligns dev image server file base with Vite rules

- [#14469](https://github.com/withastro/astro/pull/14469) [`1c090b0`](https://github.com/withastro/astro/commit/1c090b00c1f5c3d8e938ac873fc63ab2f1ae37f1) Thanks [@delucis](https://github.com/delucis)! - Updates `tinyexec` dependency

- [#14460](https://github.com/withastro/astro/pull/14460) [`008dc75`](https://github.com/withastro/astro/commit/008dc75d860eadbb394e86dac68c7f4962e40489) Thanks [@florian-lefebvre](https://github.com/florian-lefebvre)! - Fixes a case where `astro:config/server` values typed as URLs would be serialized as strings

- [#13730](https://github.com/withastro/astro/pull/13730) [`7260367`](https://github.com/withastro/astro/commit/72603676818d1c433ac2751843a8a9b0cc9b48c9) Thanks [@razonyang](https://github.com/razonyang)! - Fixes a bug in i18n, where Astro caused an infinite loop when a locale that doesn't have an index, and Astro falls back to the index of the default locale.

- [`6ee63bf`](https://github.com/withastro/astro/commit/6ee63bfac4856f21b4d4633021b3d2ee059e553f) Thanks [@matthewp](https://github.com/matthewp)! - Adds `security.allowedDomains` configuration to validate `X-Forwarded-Host` headers in SSR

  The `X-Forwarded-Host` header will now only be trusted if it matches one of the configured allowed host patterns. This prevents [host header injection attacks](https://owasp.org/www-project-web-security-testing-guide/latest/4-Web_Application_Security_Testing/07-Input_Validation_Testing/17-Testing_for_Host_Header_Injection) that can lead to cache poisoning and other security vulnerabilities.

  Configure allowed host patterns to enable `X-Forwarded-Host` support:

  ```js
  // astro.config.mjs
  export default defineConfig({
    output: 'server',
    adapter: node(),
    security: {
      allowedDomains: [
        { hostname: 'example.com' },
        { hostname: '*.example.com' },
        { hostname: 'cdn.example.com', port: '443' },
      ],
    },
  });
  ```

  The patterns support wildcards (`*` and `**`) for flexible hostname matching and can optionally specify protocol and port.

  ### Breaking change

  Previously, `Astro.url` would reflect the value of the `X-Forwarded-Host` header. While this header is commonly used by reverse proxies like Nginx to communicate the original host, it can be sent by any client, potentially allowing malicious actors to poison caches with incorrect URLs.

  If you were relying on `X-Forwarded-Host` support, add `security.allowedDomains` to your configuration to restore this functionality securely. When `allowedDomains` is not configured, `X-Forwarded-Host` headers are now ignored by default.

- [#14488](https://github.com/withastro/astro/pull/14488) [`badc929`](https://github.com/withastro/astro/commit/badc9292a702250430b9ba11d9b26d75bd441934) Thanks [@olcanebrem](https://github.com/olcanebrem)! - Fixes a case where styles on the custom 500 error page would not be included

- [#14487](https://github.com/withastro/astro/pull/14487) [`1e5b72c`](https://github.com/withastro/astro/commit/1e5b72c8df709b8ab966ed1d0f74977758bbf445) Thanks [@florian-lefebvre](https://github.com/florian-lefebvre)! - Fixes a case where the URLs generated by the experimental Fonts API would be incorrect in dev

- [#14475](https://github.com/withastro/astro/pull/14475) [`ae034ae`](https://github.com/withastro/astro/commit/ae034ae38cf1fd4837acc2c7da0c35f298fa8035) Thanks [@florian-lefebvre](https://github.com/florian-lefebvre)! - Warns if the font family name is not supported by the provider when using the experimental fonts API

- [`b8ca69b`](https://github.com/withastro/astro/commit/b8ca69b97149becefaf89bf21853de9c905cdbb7) Thanks [@ascorbic](https://github.com/ascorbic)! - Refactor remote path detection

- [#14468](https://github.com/withastro/astro/pull/14468) [`2f2a5da`](https://github.com/withastro/astro/commit/2f2a5da27e1ea6b27bfa244513a15922b726c6ac) Thanks [@delucis](https://github.com/delucis)! - Updates `@capsizecss/unpack` dependency

- Updated dependencies [[`b8ca69b`](https://github.com/withastro/astro/commit/b8ca69b97149becefaf89bf21853de9c905cdbb7)]:
  - @astrojs/internal-helpers@0.7.4
  - @astrojs/markdown-remark@6.3.8

## 5.14.1

### Patch Changes

- [#14440](https://github.com/withastro/astro/pull/14440) [`a3e16ab`](https://github.com/withastro/astro/commit/a3e16ab6dd0bef9ab6259f23bfeebed747e27497) Thanks [@florian-lefebvre](https://github.com/florian-lefebvre)! - Fixes a case where the URLs generated by the experimental Fonts API would be incorrect in dev

## 5.14.0

### Minor Changes

- [#13520](https://github.com/withastro/astro/pull/13520) [`a31edb8`](https://github.com/withastro/astro/commit/a31edb8daad8632bacd1861adf6ac720695f7173) Thanks [@openscript](https://github.com/openscript)! - Adds a new property `routePattern` available to `GetStaticPathsOptions`

  This provides the original, dynamic segment definition in a routing file path (e.g. `/[...locale]/[files]/[slug]`) from the Astro render context that would not otherwise be available within the scope of `getStaticPaths()`. This can be useful to calculate the `params` and `props` for each page route.

  For example, you can now localize your route segments and return an array of static paths by passing `routePattern` to a custom `getLocalizedData()` helper function. The `params` object will be set with explicit values for each route segment (e.g. `locale`, `files`, and `slug)`. Then, these values will be used to generate the routes and can be used in your page template via `Astro.params`.

  ```astro
  ---
  // src/pages/[...locale]/[files]/[slug].astro
  import { getLocalizedData } from '../../../utils/i18n';

  export async function getStaticPaths({ routePattern }) {
    const response = await fetch('...');
    const data = await response.json();

    console.log(routePattern); // [...locale]/[files]/[slug]

    // Call your custom helper with `routePattern` to generate the static paths
    return data.flatMap((file) => getLocalizedData(file, routePattern));
  }

  const { locale, files, slug } = Astro.params;
  ---
  ```

  For more information about this advanced routing pattern, see Astro's [routing reference](https://docs.astro.build/en/reference/routing-reference/#routepattern).

- [#13651](https://github.com/withastro/astro/pull/13651) [`dcfbd8c`](https://github.com/withastro/astro/commit/dcfbd8c9d5dc798d1bcb9b36531c2eded301050d) Thanks [@ADTC](https://github.com/ADTC)! - Adds a new `SvgComponent` type

  You can now more easily enforce type safety for your `.svg` assets by directly importing `SVGComponent` from `astro/types`:

  ```astro
  ---
  // src/components/Logo.astro
  import type { SvgComponent } from 'astro/types';
  import HomeIcon from './Home.svg';
  interface Link {
    url: string;
    text: string;
    icon: SvgComponent;
  }
  const links: Link[] = [
    {
      url: '/',
      text: 'Home',
      icon: HomeIcon,
    },
  ];
  ---
  ```

- [#14206](https://github.com/withastro/astro/pull/14206) [`16a23e2`](https://github.com/withastro/astro/commit/16a23e23c3ad2309d3b84962b055f4b2d1c8604c) Thanks [@Fryuni](https://github.com/Fryuni)! - Warn on prerendered routes collision.

  Previously, when two dynamic routes `/[foo]` and `/[bar]` returned values on their `getStaticPaths` that resulted in the same final path, only one of the routes would be rendered while the other would be silently ignored. Now, when this happens, a warning will be displayed explaining which routes collided and on which path.

  Additionally, a new experimental flag `failOnPrerenderConflict` can be used to fail the build when such a collision occurs.

### Patch Changes

- [#13811](https://github.com/withastro/astro/pull/13811) [`69572c0`](https://github.com/withastro/astro/commit/69572c0aa2d453cc399948406dbcbfd12e03c4a8) Thanks [@florian-lefebvre](https://github.com/florian-lefebvre)! - Adds a new `getFontData()` method to retrieve lower-level font family data programmatically when using the experimental Fonts API

  The `getFontData()` helper function from `astro:assets` provides access to font family data for use outside of Astro. This can then be used in an [API Route](/en/guides/endpoints/#server-endpoints-api-routes) or to generate your own meta tags.

  ```ts
  import { getFontData } from 'astro:assets';

  const data = getFontData('--font-roboto');
  ```

  For example, `getFontData()` can get the font buffer from the URL when using [satori](https://github.com/vercel/satori) to generate OpenGraph images:

  ```tsx
  // src/pages/og.png.ts

  import type { APIRoute } from 'astro';
  import { getFontData } from 'astro:assets';
  import satori from 'satori';

  export const GET: APIRoute = (context) => {
    const data = getFontData('--font-roboto');

    const svg = await satori(<div style={{ color: 'black' }}>hello, world</div>, {
      width: 600,
      height: 400,
      fonts: [
        {
          name: 'Roboto',
          data: await fetch(new URL(data[0].src[0].url, context.url.origin)).then((res) =>
            res.arrayBuffer(),
          ),
          weight: 400,
          style: 'normal',
        },
      ],
    });

    // ...
  };
  ```

  See the [experimental Fonts API documentation](https://docs.astro.build/en/reference/experimental-flags/fonts/#accessing-font-data-programmatically) for more information.

## 5.13.11

### Patch Changes

- [#14409](https://github.com/withastro/astro/pull/14409) [`250a595`](https://github.com/withastro/astro/commit/250a595596e9c7e1a966c5cda40f9bd5cf9d3f66) Thanks [@louisescher](https://github.com/louisescher)! - Fixes an issue where `astro info` would log errors to console in certain cases.

- [#14398](https://github.com/withastro/astro/pull/14398) [`a7df80d`](https://github.com/withastro/astro/commit/a7df80d284652b500079e4476b17d5d1b7746b06) Thanks [@idawnlight](https://github.com/idawnlight)! - Fixes an unsatisfiable type definition when calling `addServerRenderer` on an experimental container instance

- [#13747](https://github.com/withastro/astro/pull/13747) [`120866f`](https://github.com/withastro/astro/commit/120866f35a6b27c31bae1c04c0ea9d6bdaf09b16) Thanks [@jp-knj](https://github.com/jp-knj)! - Adds automatic request signal abortion when the underlying socket closes in the Node.js adapter

  The Node.js adapter now automatically aborts the `request.signal` when the client connection is terminated. This enables better resource management and allows applications to properly handle client disconnections through the standard `AbortSignal` API.

- [#14428](https://github.com/withastro/astro/pull/14428) [`32a8acb`](https://github.com/withastro/astro/commit/32a8acba50bb15101c099fc7a14081d1a8cf0331) Thanks [@drfuzzyness](https://github.com/drfuzzyness)! - Force sharpService to return a Uint8Array if Sharp returns a SharedArrayBuffer

- [#14411](https://github.com/withastro/astro/pull/14411) [`a601186`](https://github.com/withastro/astro/commit/a601186fb9ac0e7c8ff20887024234ecbfdd6ff1) Thanks [@GameRoMan](https://github.com/GameRoMan)! - Fixes relative links to docs that could not be opened in the editor.

## 5.13.10

### Patch Changes

- Updated dependencies [[`1e2499e`](https://github.com/withastro/astro/commit/1e2499e8ea83ebfa233a18a7499e1ccf169e56f4)]:
  - @astrojs/internal-helpers@0.7.3
  - @astrojs/markdown-remark@6.3.7

## 5.13.9

### Patch Changes

- [#14402](https://github.com/withastro/astro/pull/14402) [`54dcd04`](https://github.com/withastro/astro/commit/54dcd04350b83cbf368dfb8d72f7d2ddf209a91e) Thanks [@FredKSchott](https://github.com/FredKSchott)! - Removes warning that caused unexpected console spam when using Bun

## 5.13.8

### Patch Changes

- [#14300](https://github.com/withastro/astro/pull/14300) [`bd4a70b`](https://github.com/withastro/astro/commit/bd4a70bde3c8e0c04e2754cf26d222aa36d3c3c8) Thanks [@louisescher](https://github.com/louisescher)! - Adds Vite version & integration versions to output of `astro info`

- [#14341](https://github.com/withastro/astro/pull/14341) [`f75fd99`](https://github.com/withastro/astro/commit/f75fd9977f0f3f8afd1128cc3616205edec0a11c) Thanks [@delucis](https://github.com/delucis)! - Fixes support for declarative Shadow DOM when using the `<ClientRouter>` component

- [#14350](https://github.com/withastro/astro/pull/14350) [`f59581f`](https://github.com/withastro/astro/commit/f59581f2d4566c684c587af816e22763440ded19) Thanks [@ascorbic](https://github.com/ascorbic)! - Improves error reporting for content collections by adding logging for configuration errors that had previously been silently ignored. Also adds a new error that is thrown if a live collection is used in `content.config.ts` rather than `live.config.ts`.

- [#14343](https://github.com/withastro/astro/pull/14343) [`13f7d36`](https://github.com/withastro/astro/commit/13f7d36688042cdb5644786d795fc921841da76a) Thanks [@florian-lefebvre](https://github.com/florian-lefebvre)! - Fixes a regression in non node runtimes

## 5.13.7

### Patch Changes

- [#14330](https://github.com/withastro/astro/pull/14330) [`72e14ab`](https://github.com/withastro/astro/commit/72e14abed6e20d31b1cd2caeeaa7e43703bf3aa3) Thanks [@ascorbic](https://github.com/ascorbic)! - Removes pinned package that is no longer needed.

- [#14335](https://github.com/withastro/astro/pull/14335) [`17c7b03`](https://github.com/withastro/astro/commit/17c7b0395c00a0ea29dad9517b60bad3bd3a87a1) Thanks [@florian-lefebvre](https://github.com/florian-lefebvre)! - Bumps `sharp` minimal version to `0.34.0`

## 5.13.6

### Patch Changes

- [#14294](https://github.com/withastro/astro/pull/14294) [`e005855`](https://github.com/withastro/astro/commit/e0058553b2a6bb03fd864d77a1f07c25c60f7d91) Thanks [@martrapp](https://github.com/martrapp)! - Restores the ability to use Google Analytics `History change trigger` with the `<ClientRouter />`.

- [#14326](https://github.com/withastro/astro/pull/14326) [`c24a8f4`](https://github.com/withastro/astro/commit/c24a8f42a17410ea78fc2d68ff0105b931a381eb) Thanks [@jsparkdev](https://github.com/jsparkdev)! - Updates `vite` version to fix CVE

- [#14108](https://github.com/withastro/astro/pull/14108) [`218e070`](https://github.com/withastro/astro/commit/218e07054f4fe7a16e13479861dc162f6d886edc) Thanks [@JusticeMatthew](https://github.com/JusticeMatthew)! - Updates dynamic route split regex to avoid infinite retries/exponential complexity

- [#14327](https://github.com/withastro/astro/pull/14327) [`c1033be`](https://github.com/withastro/astro/commit/c1033beafa331bbd67f0ee76b47303deb3db806f) Thanks [@ascorbic](https://github.com/ascorbic)! - Pins simple-swizzle to avoid compromised version

## 5.13.5

### Patch Changes

- [#14286](https://github.com/withastro/astro/pull/14286) [`09c5db3`](https://github.com/withastro/astro/commit/09c5db37d12862eef8d4ecf62389e10f30a22de9) Thanks [@ematipico](https://github.com/ematipico)! - **BREAKING CHANGES only to the experimental CSP feature**

  The following runtime APIs of the `Astro` global have been renamed:
  - `Astro.insertDirective` to `Astro.csp.insertDirective`
  - `Astro.insertStyleResource` to `Astro.csp.insertStyleResource`
  - `Astro.insertStyleHash` to `Astro.csp.insertStyleHash`
  - `Astro.insertScriptResource` to `Astro.csp.insertScriptResource`
  - `Astro.insertScriptHash` to `Astro.csp.insertScriptHash`

  The following runtime APIs of the `APIContext` have been renamed:
  - `ctx.insertDirective` to `ctx.csp.insertDirective`
  - `ctx.insertStyleResource` to `ctx.csp.insertStyleResource`
  - `ctx.insertStyleHash` to `ctx.csp.insertStyleHash`
  - `ctx.insertScriptResource` to `ctx.csp.insertScriptResource`
  - `ctx.insertScriptHash` to `ctx.csp.insertScriptHash`

- [#14283](https://github.com/withastro/astro/pull/14283) [`3224637`](https://github.com/withastro/astro/commit/3224637eca5c065872d92449216cb33baac2dbfd) Thanks [@ematipico](https://github.com/ematipico)! - Fixes an issue where CSP headers were incorrectly injected in the development server.

- [#14275](https://github.com/withastro/astro/pull/14275) [`3e2f20d`](https://github.com/withastro/astro/commit/3e2f20d07e92b1acfadb1357a59b6952e85227f3) Thanks [@florian-lefebvre](https://github.com/florian-lefebvre)! - Adds support for experimental CSP when using experimental fonts

  Experimental fonts now integrate well with experimental CSP by injecting hashes for the styles it generates, as well as `font-src` directives.

  No action is required to benefit from it.

- [#14280](https://github.com/withastro/astro/pull/14280) [`4b9fb73`](https://github.com/withastro/astro/commit/4b9fb736dab42b8864012db0a981d3441366c388) Thanks [@ascorbic](https://github.com/ascorbic)! - Fixes a bug that caused cookies to not be correctly set when using middleware sequences

- [#14276](https://github.com/withastro/astro/pull/14276) [`77281c4`](https://github.com/withastro/astro/commit/77281c4616b65959715dcbac42bf948bebfee755) Thanks [@ArmandPhilippot](https://github.com/ArmandPhilippot)! - Adds a missing export for `resolveSrc`, a documented image services utility.

## 5.13.4

### Patch Changes

- [#14260](https://github.com/withastro/astro/pull/14260) [`86a1e40`](https://github.com/withastro/astro/commit/86a1e40ce21b629a956057b059d06ba78bd89402) Thanks [@jp-knj](https://github.com/jp-knj)! - Fixes `Astro.url.pathname` to respect `trailingSlash: 'never'` configuration when using a base path. Previously, the root path with a base would incorrectly return `/base/` instead of `/base` when `trailingSlash` was set to 'never'.

- [#14248](https://github.com/withastro/astro/pull/14248) [`e81c4bd`](https://github.com/withastro/astro/commit/e81c4bd1cca6739192d33068cbfb2c9e4ced1ffe) Thanks [@julesyoungberg](https://github.com/julesyoungberg)! - Fixes a bug where actions named 'apply' do not work due to being a function prototype method.

## 5.13.3

### Patch Changes

- [#14239](https://github.com/withastro/astro/pull/14239) [`d7d93e1`](https://github.com/withastro/astro/commit/d7d93e19fbfa52cf74dee40f5af6b7ea6a7503d2) Thanks [@wtchnm](https://github.com/wtchnm)! - Fixes a bug where the types for the live content collections were not being generated correctly in dev mode

- [#14221](https://github.com/withastro/astro/pull/14221) [`eadc9dd`](https://github.com/withastro/astro/commit/eadc9dd277d0075d7bff0e33c7a86f3fb97fdd61) Thanks [@delucis](https://github.com/delucis)! - Fixes JSON schema support for content collections using the `file()` loader

- [#14229](https://github.com/withastro/astro/pull/14229) [`1a9107a`](https://github.com/withastro/astro/commit/1a9107a4049f43c1e4e9f40e07033f6bfe4398e4) Thanks [@jonmichaeldarby](https://github.com/jonmichaeldarby)! - Ensures `Astro.currentLocale` returns the correct locale during SSG for pages that use a locale param (such as `[locale].astro` or `[locale]/index.astro`, which produce `[locale].html`)

## 5.13.2

### Patch Changes

- [`4d16de7`](https://github.com/withastro/astro/commit/4d16de7f95db5d1ec1ce88610d2a95e606e83820) Thanks [@ematipico](https://github.com/ematipico)! - Improves the detection of remote paths in the `_image` endpoint. Now `href` parameters that start with `//` are considered remote paths.

- Updated dependencies [[`4d16de7`](https://github.com/withastro/astro/commit/4d16de7f95db5d1ec1ce88610d2a95e606e83820)]:
  - @astrojs/internal-helpers@0.7.2
  - @astrojs/markdown-remark@6.3.6

## 5.13.1

### Patch Changes

- [#14225](https://github.com/withastro/astro/pull/14225) [`f2490ab`](https://github.com/withastro/astro/commit/f2490aba420a8999c0e8d12b9e1e69d4e33ae29e) Thanks [@delucis](https://github.com/delucis)! - Fixes the `experimental.chromeDevtoolsWorkspace` feature.

## 5.13.0

### Minor Changes

- [#14173](https://github.com/withastro/astro/pull/14173) [`39911b8`](https://github.com/withastro/astro/commit/39911b823d4617d99cc95e4b7584e9e4b7b90038) Thanks [@florian-lefebvre](https://github.com/florian-lefebvre)! - Adds an experimental flag `staticImportMetaEnv` to disable the replacement of `import.meta.env` values with `process.env` calls and their coercion of environment variable values. This supersedes the `rawEnvValues` experimental flag, which is now removed.

  Astro allows you to configure a [type-safe schema for your environment variables](https://docs.astro.build/en/guides/environment-variables/#type-safe-environment-variables), and converts variables imported via `astro:env` into the expected type. This is the recommended way to use environment variables in Astro, as it allows you to easily see and manage whether your variables are public or secret, available on the client or only on the server at build time, and the data type of your values.

  However, you can still access environment variables through `process.env` and `import.meta.env` directly when needed. This was the only way to use environment variables in Astro before `astro:env` was added in Astro 5.0, and Astro's default handling of `import.meta.env` includes some logic that was only needed for earlier versions of Astro.

  The `experimental.staticImportMetaEnv` flag updates the behavior of `import.meta.env` to align with [Vite's handling of environment variables](https://vite.dev/guide/env-and-mode.html#env-variables) and for better ease of use with Astro's current implementations and features. **This will become the default behavior in Astro 6.0**, and this early preview is introduced as an experimental feature.

  Currently, non-public `import.meta.env` environment variables are replaced by a reference to `process.env`. Additionally, Astro may also convert the value type of your environment variables used through `import.meta.env`, which can prevent access to some values such as the strings `"true"` (which is converted to a boolean value), and `"1"` (which is converted to a number).

  The `experimental.staticImportMetaEnv` flag simplifies Astro's default behavior, making it easier to understand and use. Astro will no longer replace any `import.meta.env` environment variables with a `process.env` call, nor will it coerce values.

  To enable this feature, add the experimental flag in your Astro config and remove `rawEnvValues` if it was enabled:

  ```diff
  // astro.config.mjs
  import { defineConfig } from "astro/config";

  export default defineConfig({
  +  experimental: {
  +    staticImportMetaEnv: true
  -    rawEnvValues: false
  +  }
  });
  ```

  #### Updating your project

  If you were relying on Astro's default coercion, you may need to update your project code to apply it manually:

  ```diff
  // src/components/MyComponent.astro
  - const enabled: boolean = import.meta.env.ENABLED;
  + const enabled: boolean = import.meta.env.ENABLED === "true";
  ```

  If you were relying on the transformation into `process.env` calls, you may need to update your project code to apply it manually:

  ```diff
  // src/components/MyComponent.astro
  - const enabled: boolean = import.meta.env.DB_PASSWORD;
  + const enabled: boolean = process.env.DB_PASSWORD;
  ```

  You may also need to update types:

  ```diff
  // src/env.d.ts
  interface ImportMetaEnv {
    readonly PUBLIC_POKEAPI: string;
  -  readonly DB_PASSWORD: string;
  -  readonly ENABLED: boolean;
  +  readonly ENABLED: string;
  }

  interface ImportMeta {
    readonly env: ImportMetaEnv;
  }

  + namespace NodeJS {
  +  interface ProcessEnv {
  +    DB_PASSWORD: string;
  +  }
  + }
  ```

  See the [experimental static `import.meta.env` documentation](https://docs.astro.build/en/reference/experimental-flags/static-import-meta-env/) for more information about this feature. You can learn more about using environment variables in Astro, including `astro:env`, in the [environment variables documentation](https://docs.astro.build/en/guides/environment-variables/).

- [#14122](https://github.com/withastro/astro/pull/14122) [`41ed3ac`](https://github.com/withastro/astro/commit/41ed3ac54adf1025a38031757ee0bfaef8504092) Thanks [@ascorbic](https://github.com/ascorbic)! - Adds experimental support for automatic [Chrome DevTools workspace folders](https://developer.chrome.com/docs/devtools/workspaces)

  This feature allows you to edit files directly in the browser and have those changes reflected in your local file system via a connected workspace folder. This allows you to apply edits such as CSS tweaks without leaving your browser tab!

  With this feature enabled, the Astro dev server will automatically configure a Chrome DevTools workspace for your project. Your project will then appear as a workspace source, ready to connect. Then, changes that you make in the "Sources" panel are automatically saved to your project source code.

  To enable this feature, add the experimental flag `chromeDevtoolsWorkspace` to your Astro config:

  ```js
  // astro.config.mjs
  import { defineConfig } from 'astro/config';

  export default defineConfig({
    experimental: {
      chromeDevtoolsWorkspace: true,
    },
  });
  ```

  See the [experimental Chrome DevTools workspace feature documentation](https://docs.astro.build/en/reference/experimental-flags/chrome-devtools-workspace/) for more information.

## 5.12.9

### Patch Changes

- [#14020](https://github.com/withastro/astro/pull/14020) [`9518975`](https://github.com/withastro/astro/commit/951897553921c1419fb96aef74d42ec99976d8be) Thanks [@jp-knj](https://github.com/jp-knj) and [@asieradzk](https://github.com/asieradzk)! - Prevent double-prefixed redirect paths when using fallback and redirectToDefaultLocale together

  Fixes an issue where i18n fallback routes would generate double-prefixed paths (e.g., `/es/es/test/item1/`) when `fallback` and `redirectToDefaultLocale` configurations were used together. The fix adds proper checks to prevent double prefixing in route generation.

- [#14199](https://github.com/withastro/astro/pull/14199) [`3e4cb8e`](https://github.com/withastro/astro/commit/3e4cb8e52a83974cc2671d13fb1b4595fe65085d) Thanks [@ascorbic](https://github.com/ascorbic)! - Fixes a bug that prevented HMR from working with inline styles

## 5.12.8

### Patch Changes

- [`0567fb7`](https://github.com/withastro/astro/commit/0567fb7b50c0c452be387dd7c7264b96bedab48f) Thanks [@ascorbic](https://github.com/ascorbic)! - Adds `//` to list of internal path prefixes that do not have automated trailing slash handling

- [#13894](https://github.com/withastro/astro/pull/13894) [`b36e72f`](https://github.com/withastro/astro/commit/b36e72f11fbcc0f3d5826f2b1939084f1fb1e3a8) Thanks [@florian-lefebvre](https://github.com/florian-lefebvre)! - Removes Astro Studio commands from the CLI help

- Updated dependencies [[`0567fb7`](https://github.com/withastro/astro/commit/0567fb7b50c0c452be387dd7c7264b96bedab48f)]:
  - @astrojs/internal-helpers@0.7.1
  - @astrojs/markdown-remark@6.3.5

## 5.12.7

### Patch Changes

- [#14169](https://github.com/withastro/astro/pull/14169) [`f4e8889`](https://github.com/withastro/astro/commit/f4e8889c10c25aeb7650b389c35a70780d5ed172) Thanks [@ascorbic](https://github.com/ascorbic)! - Skips trailing slash handling for paths that start with `/.`.

- [#14170](https://github.com/withastro/astro/pull/14170) [`34e6b3a`](https://github.com/withastro/astro/commit/34e6b3a87dd3e9be4886059d1c0efee4c5fa3cda) Thanks [@ematipico](https://github.com/ematipico)! - Fixes an issue where static redirects couldn't correctly generate a redirect when the destination is a prerendered route, and the `output` is set to `"server"`.

- [#14169](https://github.com/withastro/astro/pull/14169) [`f4e8889`](https://github.com/withastro/astro/commit/f4e8889c10c25aeb7650b389c35a70780d5ed172) Thanks [@ascorbic](https://github.com/ascorbic)! - Fixes a bug that prevented images from being displayed in dev when using the Netlify adapter with `trailingSlash` set to `always`

- Updated dependencies [[`f4e8889`](https://github.com/withastro/astro/commit/f4e8889c10c25aeb7650b389c35a70780d5ed172)]:
  - @astrojs/internal-helpers@0.7.0
  - @astrojs/markdown-remark@6.3.4

## 5.12.6

### Patch Changes

- [#14153](https://github.com/withastro/astro/pull/14153) [`29e9283`](https://github.com/withastro/astro/commit/29e928391a90844f8b701a581c4f163e0b6c46db) Thanks [@jp-knj](https://github.com/jp-knj)! - Fixes a regression introduced by a recent optimisation of how SVG images are emitted during the build.

- [#14156](https://github.com/withastro/astro/pull/14156) [`592f08d`](https://github.com/withastro/astro/commit/592f08d1b4a3e03c61b34344e36cb772bd67709a) Thanks [@TheOtterlord](https://github.com/TheOtterlord)! - Fix the client router not submitting forms if the active URL contained a hash

- [#14160](https://github.com/withastro/astro/pull/14160) [`d2e25c6`](https://github.com/withastro/astro/commit/d2e25c6e9d52160d4f8d8cbf7bc44e6794483f20) Thanks [@ascorbic](https://github.com/ascorbic)! - Fixes a bug that meant some remote image URLs could cause invalid filenames to be used for processed images

- [#14167](https://github.com/withastro/astro/pull/14167) [`62bd071`](https://github.com/withastro/astro/commit/62bd0717ab810c049ed7f3f63029895dfb402797) Thanks [@ascorbic](https://github.com/ascorbic)! - Fixes a bug that prevented destroyed sessions from being deleted from storage unless the session had been loaded

## 5.12.5

### Patch Changes

- [#14059](https://github.com/withastro/astro/pull/14059) [`19f53eb`](https://github.com/withastro/astro/commit/19f53eb59dfeeff08078cec0a903c8722b5650ca) Thanks [@benosmac](https://github.com/benosmac)! - Fixes a bug in i18n implementation, where Astro didn't emit the correct pages when `fallback` is enabled, and a locale uses a catch-all route, e.g. `src/pages/es/[...catchAll].astro`

- [#14155](https://github.com/withastro/astro/pull/14155) [`31822c3`](https://github.com/withastro/astro/commit/31822c3f0c8401e20129d0fc6bf8d1d670249265) Thanks [@ascorbic](https://github.com/ascorbic)! - Fixes a bug that caused an error "serverEntrypointModule[_start] is not a function" in some adapters

## 5.12.4

### Patch Changes

- [#14031](https://github.com/withastro/astro/pull/14031) [`e9206c1`](https://github.com/withastro/astro/commit/e9206c192fc4a4dbf2d02f921fa540f987ccbe89) Thanks [@jp-knj](https://github.com/jp-knj)! - Optimized the build pipeline for SVG images. Now, Astro doesn't reprocess images that have already been processed.

- [#14132](https://github.com/withastro/astro/pull/14132) [`976879a`](https://github.com/withastro/astro/commit/976879a400af9f44aee52c9112a7bd9788163588) Thanks [@ematipico](https://github.com/ematipico)! - Fixes a bug where the property `Astro.routePattern`/`context.routePattern` wasn't updated when using a rewrite via middleware.

- [#14131](https://github.com/withastro/astro/pull/14131) [`aafc4d7`](https://github.com/withastro/astro/commit/aafc4d7f8b3f198ace24a8a7f6cc9298771542da) Thanks [@florian-lefebvre](https://github.com/florian-lefebvre)! - Fixes a case where an error occurring in a middleware would show the dev overlay instead of the custom `500.astro` page

- [#14127](https://github.com/withastro/astro/pull/14127) [`2309ada`](https://github.com/withastro/astro/commit/2309ada1c6d96c75815eda0760656147de435ba2) Thanks [@florian-lefebvre](https://github.com/florian-lefebvre)! - Upgrades zod

- [#14134](https://github.com/withastro/astro/pull/14134) [`186c201`](https://github.com/withastro/astro/commit/186c201a1bd83593c880ab784d79f69245b445c2) Thanks [@ascorbic](https://github.com/ascorbic)! - Throws a more helpful error in dev if trying to use a server island without an adapter

- [#14129](https://github.com/withastro/astro/pull/14129) [`3572d85`](https://github.com/withastro/astro/commit/3572d85ba89ef9c374f3631654eee704adf00e73) Thanks [@ematipico](https://github.com/ematipico)! - Fixes a bug where the CSP headers was incorrectly added to a page when using an adapter.

## 5.12.3

### Patch Changes

- [#14119](https://github.com/withastro/astro/pull/14119) [`14807a4`](https://github.com/withastro/astro/commit/14807a4581b5ba2e61bc63ef9ef9f14848564edd) Thanks [@ascorbic](https://github.com/ascorbic)! - Fixes a bug that caused builds to fail if a client directive was mistakenly added to an Astro component

- [#14001](https://github.com/withastro/astro/pull/14001) [`4b03d9c`](https://github.com/withastro/astro/commit/4b03d9c9d9237d9af38425062559eafdfc27f76f) Thanks [@dnek](https://github.com/dnek)! - Fixes an issue where `getImage()` assigned the resized base URL to the srcset URL of `ImageTransform`, which matched the width, height, and format of the original image.

## 5.12.2

### Patch Changes

- [#14071](https://github.com/withastro/astro/pull/14071) [`d2cb35d`](https://github.com/withastro/astro/commit/d2cb35d2b7ff999fea8aa39c79f9f048c3500aeb) Thanks [@Grisoly](https://github.com/Grisoly)! - Exposes the `Code` component `lang` prop type:

  ```ts
  import type { CodeLanguage } from 'astro';
  ```

- [#14111](https://github.com/withastro/astro/pull/14111) [`5452ee6`](https://github.com/withastro/astro/commit/5452ee67f95f51dcfdca8c1988b29f89553efe1c) Thanks [@ascorbic](https://github.com/ascorbic)! - Fixes a bug that prevented "key" from being used as a prop for Astro components in MDX

- [#14106](https://github.com/withastro/astro/pull/14106) [`b5b39e4`](https://github.com/withastro/astro/commit/b5b39e4d4bf5e5816bccf7fbfd9a48e4d8ee302a) Thanks [@ascorbic](https://github.com/ascorbic)! - Exits with non-zero exit code when config has an error

- [#14112](https://github.com/withastro/astro/pull/14112) [`37458b3`](https://github.com/withastro/astro/commit/37458b31aeee23df0b5a8ab9e319a23ee4eddc6d) Thanks [@ascorbic](https://github.com/ascorbic)! - Fixes a bug that meant that SVG components could no longer be serialized with `JSON.stringify`

- [#14061](https://github.com/withastro/astro/pull/14061) [`c7a7dd5`](https://github.com/withastro/astro/commit/c7a7dd5f612b302f02a0ff468beeadd8e142a5ad) Thanks [@jonasgeiler](https://github.com/jonasgeiler)! - Add module declaration for `?no-inline` asset imports

- [#14109](https://github.com/withastro/astro/pull/14109) [`5a08fa2`](https://github.com/withastro/astro/commit/5a08fa22b4023810fea45876f62152bd196e6062) Thanks [@ascorbic](https://github.com/ascorbic)! - Throw a more helpful error if defineLiveCollection is used outside of a live.config file

- [#14110](https://github.com/withastro/astro/pull/14110) [`e7dd4e1`](https://github.com/withastro/astro/commit/e7dd4e1116103892ddc6a83052c8f1ba25d8abdc) Thanks [@ascorbic](https://github.com/ascorbic)! - Warn if duplicate IDs are found by file loader

## 5.12.1

### Patch Changes

- [#14094](https://github.com/withastro/astro/pull/14094) [`22e9087`](https://github.com/withastro/astro/commit/22e90873f85d7b5b5d556f456362656f04b32341) Thanks [@ascorbic](https://github.com/ascorbic)! - Correct types to allow `priority` on all images

- [#14091](https://github.com/withastro/astro/pull/14091) [`26c6b6d`](https://github.com/withastro/astro/commit/26c6b6db264f9cbd98ddf97c3f7a34ec7f488095) Thanks [@ascorbic](https://github.com/ascorbic)! - Fixes a bug that caused a type error when defining session options without a driver

- [#14082](https://github.com/withastro/astro/pull/14082) [`93322cb`](https://github.com/withastro/astro/commit/93322cbe36c40401256eea2a9e34f5fbe13a28ec) Thanks [@louisescher](https://github.com/louisescher)! - Fixes an issue where Astro's default 404 route would incorrectly match routes containing "/404" in dev

- [#14089](https://github.com/withastro/astro/pull/14089) [`687d253`](https://github.com/withastro/astro/commit/687d25365a41ff8a9e6da155d3527f841abb70dd) Thanks [@florian-lefebvre](https://github.com/florian-lefebvre)! - Fixes a case where `astro:env` would not load the right environments variables in dev

- [#14092](https://github.com/withastro/astro/pull/14092) [`6692c71`](https://github.com/withastro/astro/commit/6692c71ed609690ebf6a697d88582130a5cbfdfb) Thanks [@ascorbic](https://github.com/ascorbic)! - Improves error handling in live collections

- [#14074](https://github.com/withastro/astro/pull/14074) [`144a950`](https://github.com/withastro/astro/commit/144a950b55f22c2beeff710e5672e9fa611520b3) Thanks [@abcfy2](https://github.com/abcfy2)! - Fixes a bug that caused some image service builds to fail

- [#14092](https://github.com/withastro/astro/pull/14092) [`6692c71`](https://github.com/withastro/astro/commit/6692c71ed609690ebf6a697d88582130a5cbfdfb) Thanks [@ascorbic](https://github.com/ascorbic)! - Fixes a case where zod could not be imported from `astro:content` virtual module in live collection config

## 5.12.0

### Minor Changes

- [#13971](https://github.com/withastro/astro/pull/13971) [`fe35ee2`](https://github.com/withastro/astro/commit/fe35ee2835997e7e6c3e1975dc6dacfa1052a765) Thanks [@adamhl8](https://github.com/adamhl8)! - Adds an experimental flag `rawEnvValues` to disable coercion of `import.meta.env` values (e.g. converting strings to other data types) that are populated from `process.env`

  Astro allows you to configure a [type-safe schema for your environment variables](https://docs.astro.build/en/guides/environment-variables/#type-safe-environment-variables), and converts variables imported via `astro:env` into the expected type.

  However, Astro also converts your environment variables used through `import.meta.env` in some cases, and this can prevent access to some values such as the strings `"true"` (which is converted to a boolean value), and `"1"` (which is converted to a number).

  The `experimental.rawEnvValues` flag disables coercion of `import.meta.env` values that are populated from `process.env`, allowing you to use the raw value.

  To enable this feature, add the experimental flag in your Astro config:

  ```diff
  import { defineConfig } from "astro/config"

  export default defineConfig({
  +  experimental: {
  +    rawEnvValues: true,
  +  }
  })
  ```

  If you were relying on this coercion, you may need to update your project code to apply it manually:

  ```ts diff
  - const enabled: boolean = import.meta.env.ENABLED
  + const enabled: boolean = import.meta.env.ENABLED === "true"
  ```

  See the [experimental raw environment variables reference docs](https://docs.astro.build/en/reference/experimental-flags/raw-env-values/) for more information.

- [#13941](https://github.com/withastro/astro/pull/13941) [`6bd5f75`](https://github.com/withastro/astro/commit/6bd5f75806cb4df39d9e4e9b1f2225dcfdd724b0) Thanks [@aditsachde](https://github.com/aditsachde)! - Adds support for TOML files to Astro's built-in `glob()` and `file()` content loaders.

  In Astro 5.2, Astro added support for using TOML frontmatter in Markdown files instead of YAML. However, if you wanted to use TOML files as local content collection entries themselves, you needed to write your own loader.

  Astro 5.12 now directly supports loading data from TOML files in content collections in both the `glob()` and the `file()` loaders.

  If you had added your own TOML content parser for the `file()` loader, you can now remove it as this functionality is now included:

  ```diff
  // src/content.config.ts
  import { defineCollection } from "astro:content";
  import { file } from "astro/loaders";
  - import { parse as parseToml } from "toml";
  const dogs = defineCollection({
  -  loader: file("src/data/dogs.toml", { parser: (text) => parseToml(text) }),
  + loader: file("src/data/dogs.toml")
    schema: /* ... */
  })
  ```

  Note that TOML does not support top-level arrays. Instead, the `file()` loader considers each top-level table to be an independent entry. The table header is populated in the `id` field of the entry object.

  See Astro's [content collections guide](https://docs.astro.build/en/guides/content-collections/#built-in-loaders) for more information on using the built-in content loaders.

### Patch Changes

- Updated dependencies [[`6bd5f75`](https://github.com/withastro/astro/commit/6bd5f75806cb4df39d9e4e9b1f2225dcfdd724b0)]:
  - @astrojs/markdown-remark@6.3.3

## 5.11.2

### Patch Changes

- [#14064](https://github.com/withastro/astro/pull/14064) [`2eb77d8`](https://github.com/withastro/astro/commit/2eb77d8f54be3faea38370693d33fb220231ea84) Thanks [@jp-knj](https://github.com/jp-knj)! - Allows using `tsconfig` `compilerOptions.paths` without setting `compilerOptions.baseUrl`

- [#14068](https://github.com/withastro/astro/pull/14068) [`10189c0`](https://github.com/withastro/astro/commit/10189c0b44881fd22bac69acc182834d597d9603) Thanks [@jsparkdev](https://github.com/jsparkdev)! - Fixes the incorrect CSS import path shown in the terminal message during Tailwind integration setup.

## 5.11.1

### Patch Changes

- [#14045](https://github.com/withastro/astro/pull/14045) [`3276b79`](https://github.com/withastro/astro/commit/3276b798d4ecb41c98f97e94d4ddeaa91aa25013) Thanks [@ghubo](https://github.com/ghubo)! - Fixes a problem where importing animated `.avif` files returns a `NoImageMetadata` error.

- [#14041](https://github.com/withastro/astro/pull/14041) [`0c4d5f8`](https://github.com/withastro/astro/commit/0c4d5f8d57d166fc24d12b37cf208d263f330868) Thanks [@dixslyf](https://github.com/dixslyf)! - Fixes a `<ClientRouter />` bug where the fallback view transition animations when exiting a page
  ran too early for browsers that do not support the View Transition API.
  This bug prevented `event.viewTransition?.skipTransition()` from skipping the page exit animation
  when used in an `astro:before-swap` event hook.

## 5.11.0

### Minor Changes

- [#13972](https://github.com/withastro/astro/pull/13972) [`db8f8be`](https://github.com/withastro/astro/commit/db8f8becc9508fa4f292d45c14af92ba59c414d1) Thanks [@ematipico](https://github.com/ematipico)! - Updates the `NodeApp.match()` function in the Adapter API to accept a second, optional parameter to allow adapter authors to add headers to static, prerendered pages.

  `NodeApp.match(request)` currently checks whether there is a route that matches the given `Request`. If there is a prerendered route, the function returns `undefined`, because static routes are already rendered and their headers cannot be updated.

  When the new, optional boolean parameter is passed (e.g. `NodeApp.match(request, true)`), Astro will return the first matched route, even when it's a prerendered route. This allows your adapter to now access static routes and provides the opportunity to set headers for these pages, for example, to implement a Content Security Policy (CSP).

### Patch Changes

- [#14029](https://github.com/withastro/astro/pull/14029) [`42562f9`](https://github.com/withastro/astro/commit/42562f9d7b0bef173aca631f9d59e1bf000133c5) Thanks [@ematipico](https://github.com/ematipico)! - Fixes a bug where server islands wouldn't be correctly rendered when they are rendered inside fragments.

  Now the following examples work as expected:

  ```astro
  ---
  import { Cart } from '../components/Cart.astro';
  ---

  <>
    <Cart server:defer />
  </>

  <Fragment slot="rest">
    <Cart server:defer>
      <div slot="fallback">Not working</div>
    </Cart>
  </Fragment>
  ```

- [#14017](https://github.com/withastro/astro/pull/14017) [`8d238bc`](https://github.com/withastro/astro/commit/8d238bcb21f1d3863d4e86bf0064d98390936208) Thanks [@dmgawel](https://github.com/dmgawel)! - Fixes a bug where i18n fallback rewrites didn't work in dynamic pages.

## 5.10.2

### Patch Changes

- [#14000](https://github.com/withastro/astro/pull/14000) [`3cbedae`](https://github.com/withastro/astro/commit/3cbedae129579b93f5c18c900ae66c6c11c46da5) Thanks [@feelixe](https://github.com/feelixe)! - Fix routePattern JSDoc examples to show correct return values

- [#13990](https://github.com/withastro/astro/pull/13990) [`de6cfd6`](https://github.com/withastro/astro/commit/de6cfd6dc8e53911190b2b5788e0508e557f86eb) Thanks [@isVivek99](https://github.com/isVivek99)! - Fixes a case where `astro:config/client` and `astro:config/server` virtual modules would not contain config passed to integrations `updateConfig()` during the build

- [#14019](https://github.com/withastro/astro/pull/14019) [`a160d1e`](https://github.com/withastro/astro/commit/a160d1e8b711b7a214e54406fdf85be2b7338ed2) Thanks [@ascorbic](https://github.com/ascorbic)! - Removes the requirement to set `type: 'live'` when defining experimental live content collections

  Previously, live collections required a `type` and `loader` configured. Now, Astro can determine that your collection is a `live` collection without defining it explicitly.

  This means it is now safe to remove `type: 'live'` from your collections defined in `src/live.config.ts`:

  ```diff
  import { defineLiveCollection } from 'astro:content';
  import { storeLoader } from '@mystore/astro-loader';

  const products = defineLiveCollection({
  -  type: 'live',
    loader: storeLoader({
      apiKey: process.env.STORE_API_KEY,
      endpoint: 'https://api.mystore.com/v1',
    }),
  });

  export const collections = { products };
  ```

  This is not a breaking change: your existing live collections will continue to work even if you still include `type: 'live'`. However, we suggest removing this line at your earliest convenience for future compatibility when the feature becomes stable and this config option may be removed entirely.

- [#13966](https://github.com/withastro/astro/pull/13966) [`598da21`](https://github.com/withastro/astro/commit/598da21746a6b9cda023c818804b32dc37b9819b) Thanks [@msamoylov](https://github.com/msamoylov)! - Fixes a broken link on the default 404 page in development

## 5.10.1

### Patch Changes

- [#13988](https://github.com/withastro/astro/pull/13988) [`609044c`](https://github.com/withastro/astro/commit/609044ca6a6254b1db11bb3fc8e0bb54213eab8e) Thanks [@ascorbic](https://github.com/ascorbic)! - Fixes a bug in live collections that caused it to incorrectly complain about the collection being defined in the wrong file

- [#13909](https://github.com/withastro/astro/pull/13909) [`b258d86`](https://github.com/withastro/astro/commit/b258d86d47086d3a17d6d9e6b79ac21f9770f765) Thanks [@isVivek99](https://github.com/isVivek99)! - Fixes rendering of special boolean attributes for custom elements

- [#13983](https://github.com/withastro/astro/pull/13983) [`e718375`](https://github.com/withastro/astro/commit/e718375c1714a631eba75f70118653cf93a4326d) Thanks [@florian-lefebvre](https://github.com/florian-lefebvre)! - Fixes a case where the toolbar audit would incorrectly flag images processed by Astro in content collections documents

- [#13999](https://github.com/withastro/astro/pull/13999) [`f077b68`](https://github.com/withastro/astro/commit/f077b68f4debe8d716a8610e561b4fe17b1245b3) Thanks [@ascorbic](https://github.com/ascorbic)! - Adds `lastModified` field to experimental live collection cache hints

  Live loaders can now set a `lastModified` field in the cache hints for entries and collections to indicate when the data was last modified. This is then available in the `cacheHint` field returned by `getCollection` and `getEntry`.

- [#13987](https://github.com/withastro/astro/pull/13987) [`08f34b1`](https://github.com/withastro/astro/commit/08f34b19c8953426ce35093414a27ecd8d405309) Thanks [@ematipico](https://github.com/ematipico)! - Adds an informative message in dev mode when the CSP feature is enabled.

- [#14005](https://github.com/withastro/astro/pull/14005) [`82aad62`](https://github.com/withastro/astro/commit/82aad62efd2b817cc9cff46b606fedaa64e0c922) Thanks [@ematipico](https://github.com/ematipico)! - Fixes a bug where inline styles and scripts didn't work when CSP was enabled. Now when adding `<styles>` elements inside an Astro component, their hashes care correctly computed.

- [#13985](https://github.com/withastro/astro/pull/13985) [`0b4c641`](https://github.com/withastro/astro/commit/0b4c641b22b31d0dea15911c0daba995a48261a9) Thanks [@jsparkdev](https://github.com/jsparkdev)! - Updates wrong link

## 5.10.0

### Minor Changes

- [#13917](https://github.com/withastro/astro/pull/13917) [`e615216`](https://github.com/withastro/astro/commit/e615216c55bca5d61b8c5c1b49d62671f0238509) Thanks [@ascorbic](https://github.com/ascorbic)! - Adds a new `priority` attribute for Astro's image components.

  This change introduces a new `priority` option for the `<Image />` and `<Picture />` components, which automatically sets the `loading`, `decoding`, and `fetchpriority` attributes to their optimal values for above-the-fold images which should be loaded immediately.

  It is a boolean prop, and you can use the shorthand syntax by simply adding `priority` as a prop to the `<Image />` or `<Picture />` component. When set, it will apply the following attributes:
  - `loading="eager"`
  - `decoding="sync"`
  - `fetchpriority="high"`

  The individual attributes can still be set manually if you need to customize your images further.

  By default, the Astro [`<Image />` component](https://docs.astro.build/en/guides/images/#display-optimized-images-with-the-image--component) generates `<img>` tags that lazy-load their content by setting `loading="lazy"` and `decoding="async"`. This improves performance by deferring the loading of images that are not immediately visible in the viewport, and gives the best scores in performance audits like Lighthouse.

  The new `priority` attribute will override those defaults and automatically add the best settings for your high-priority assets.

  This option was previously available for experimental responsive images, but now it is a standard feature for all images.

  #### Usage

  ```astro
  <Image src="/path/to/image.jpg" alt="An example image" priority />
  ```

  > [!Note]
  > You should only use the `priority` option for images that are critical to the initial rendering of the page, and ideally only one image per page. This is often an image identified as the [LCP element](https://web.dev/articles/lcp) when running Lighthouse tests. Using it for too many images will lead to performance issues, as it forces the browser to load those images immediately, potentially blocking the rendering of other content.

- [#13917](https://github.com/withastro/astro/pull/13917) [`e615216`](https://github.com/withastro/astro/commit/e615216c55bca5d61b8c5c1b49d62671f0238509) Thanks [@ascorbic](https://github.com/ascorbic)! - The responsive images feature introduced behind a flag in [v5.0.0](https://github.com/withastro/astro/blob/main/packages/astro/CHANGELOG.md#500) is no longer experimental and is available for general use.

  The new responsive images feature in Astro automatically generates optimized images for different screen sizes and resolutions, and applies the correct attributes to ensure that images are displayed correctly on all devices.

  Enable the `image.responsiveStyles` option in your Astro config. Then, set a `layout` attribute on any <Image /> or <Picture /> component, or configure a default `image.layout`, for instantly responsive images with automatically generated `srcset` and `sizes` attributes based on the image's dimensions and the layout type.

  Displaying images correctly on the web can be challenging, and is one of the most common performance issues seen in sites. This new feature simplifies the most challenging part of the process: serving your site visitor an image optimized for their viewing experience, and for your website's performance.

  For full details, see the updated [Image guide](https://docs.astro.build/en/guides/images/#responsive-image-behavior).

  #### Migration from Experimental Responsive Images

  The `experimental.responsiveImages` flag has been removed, and all experimental image configuration options have been renamed to their final names.

  If you were using the experimental responsive images feature, you'll need to update your configuration:

  ##### Remove the experimental flag

  ```diff
  export default defineConfig({
     experimental: {
  -    responsiveImages: true,
     },
  });
  ```

  ##### Update image configuration options

  During the experimental phase, default styles were applied automatically to responsive images. Now, you need to explicitly set the `responsiveStyles` option to `true` if you want these styles applied.

  ```diff
  export default defineConfig({
    image: {
  +    responsiveStyles: true,
    },
  });
  ```

  The experimental image configuration options have been renamed:

  **Before:**

  ```js
  export default defineConfig({
    image: {
      experimentalLayout: 'constrained',
      experimentalObjectFit: 'cover',
      experimentalObjectPosition: 'center',
      experimentalBreakpoints: [640, 750, 828, 1080, 1280],
      experimentalDefaultStyles: true,
    },
    experimental: {
      responsiveImages: true,
    },
  });
  ```

  **After:**

  ```js
  export default defineConfig({
    image: {
      layout: 'constrained',
      objectFit: 'cover',
      objectPosition: 'center',
      breakpoints: [640, 750, 828, 1080, 1280],
      responsiveStyles: true, // This is now *false* by default
    },
  });
  ```

  ##### Component usage remains the same

  The `layout`, `fit`, and `position` props on `<Image>` and `<Picture>` components work exactly the same as before:

  ```astro
  <Image
    src={myImage}
    alt="A responsive image"
    layout="constrained"
    fit="cover"
    position="center"
  />
  ```

  If you weren't using the experimental responsive images feature, no changes are required.

  Please see the [Image guide](https://docs.astro.build/en/guides/images/#responsive-image-behavior) for more information on using responsive images in Astro.

- [#13685](https://github.com/withastro/astro/pull/13685) [`3c04c1f`](https://github.com/withastro/astro/commit/3c04c1f43027e2f9be0854f65c549fa1832f622a) Thanks [@ascorbic](https://github.com/ascorbic)! - Adds experimental support for live content collections

  Live content collections are a new type of [content collection](https://docs.astro.build/en/guides/content-collections/) that fetch their data at runtime rather than build time. This allows you to access frequently-updated data from CMSs, APIs, databases, or other sources using a unified API, without needing to rebuild your site when the data changes.

  #### Live collections vs build-time collections

  In Astro 5.0, the content layer API added support for adding diverse content sources to content collections. You can create loaders that fetch data from any source at build time, and then access it inside a page via `getEntry()` and `getCollection()`. The data is cached between builds, giving fast access and updates.

  However there is no method for updating the data store between builds, meaning any updates to the data need a full site deploy, even if the pages are rendered on-demand. This means that content collections are not suitable for pages that update frequently. Instead, today these pages tend to access the APIs directly in the frontmatter. This works, but leads to a lot of boilerplate, and means users don't benefit from the simple, unified API that content loaders offer. In most cases users tend to individually create loader libraries that they share between pages.

  Live content collections solve this problem by allowing you to create loaders that fetch data at runtime, rather than build time. This means that the data is always up-to-date, without needing to rebuild the site.

  #### How to use

  To enable live collections add the `experimental.liveContentCollections` flag to your `astro.config.mjs` file:

  ```js title="astro.config.mjs"
  {
    experimental: {
      liveContentCollections: true,
    },
  }
  ```

  Then create a new `src/live.config.ts` file (alongside your `src/content.config.ts` if you have one) to define your live collections with a [live loader](https://docs.astro.build/en/reference/experimental-flags/live-content-collections/#creating-a-live-loader) and optionally a [schema](https://docs.astro.build/en/reference/experimental-flags/live-content-collections/#using-zod-schemas) using the new `defineLiveCollection()` function from the `astro:content` module.

  ```ts title="src/live.config.ts"
  import { defineLiveCollection } from 'astro:content';
  import { storeLoader } from '@mystore/astro-loader';

  const products = defineLiveCollection({
    type: 'live',
    loader: storeLoader({
      apiKey: process.env.STORE_API_KEY,
      endpoint: 'https://api.mystore.com/v1',
    }),
  });

  export const collections = { products };
  ```

  You can then use the dedicated `getLiveCollection()` and `getLiveEntry()` functions to access your live data:

  ```astro
  ---
  import { getLiveCollection, getLiveEntry, render } from 'astro:content';

  // Get all products
  const { entries: allProducts, error } = await getLiveCollection('products');
  if (error) {
    // Handle error appropriately
    console.error(error.message);
  }

  // Get products with a filter (if supported by your loader)
  const { entries: electronics } = await getLiveCollection('products', { category: 'electronics' });

  // Get a single product by ID (string syntax)
  const { entry: product, error: productError } = await getLiveEntry('products', Astro.params.id);
  if (productError) {
    return Astro.redirect('/404');
  }

  // Get a single product with a custom query (if supported by your loader) using a filter object
  const { entry: productBySlug } = await getLiveEntry('products', { slug: Astro.params.slug });

  const { Content } = await render(product);
  ---

  <h1>{product.title}</h1>
  <Content />
  ```

  See [the docs for the experimental live content collections feature](https://docs.astro.build/en/reference/experimental-flags/live-content-collections/) for more details on how to use this feature, including how to create a live loader. Please give feedback on [the RFC PR](https://github.com/withastro/roadmap/pull/1164) if you have any suggestions or issues.

### Patch Changes

- [#13957](https://github.com/withastro/astro/pull/13957) [`304df34`](https://github.com/withastro/astro/commit/304df34b7c4ef69f3f6d93835b7a1e415666ddc9) Thanks [@ematipico](https://github.com/ematipico)! - Fixes an issue where `report-uri` wasn't available in `experimental.csp.directives`, causing a typing error and a runtime validation error.

- [#13957](https://github.com/withastro/astro/pull/13957) [`304df34`](https://github.com/withastro/astro/commit/304df34b7c4ef69f3f6d93835b7a1e415666ddc9) Thanks [@ematipico](https://github.com/ematipico)! - Fixes a type error for the CSP directives `upgrade-insecure-requests`, `sandbox`, and `trusted-type`.

- [#13862](https://github.com/withastro/astro/pull/13862) [`fe8f61a`](https://github.com/withastro/astro/commit/fe8f61ab6dafe2c4da6d55db7316cd614927dd07) Thanks [@florian-lefebvre](https://github.com/florian-lefebvre)! - Fixes a case where the dev toolbar would crash if it could not retrieve some essential data

- [#13976](https://github.com/withastro/astro/pull/13976) [`0a31d99`](https://github.com/withastro/astro/commit/0a31d9912de6b94f4e8fba3c820a00b6861dff19) Thanks [@florian-lefebvre](https://github.com/florian-lefebvre)! - Fixes a case where Astro Actions types would be broken when using a `tsconfig.json` with `"moduleResolution": "nodenext"`

## 5.9.4

### Patch Changes

- [#13951](https://github.com/withastro/astro/pull/13951) [`7eb88f1`](https://github.com/withastro/astro/commit/7eb88f1e9113943b47e35e9f0033ab516f0a4f40) Thanks [@ascorbic](https://github.com/ascorbic)! - Fixes a issue that caused errors when using an adapter-provided session driver with custom options

- [#13953](https://github.com/withastro/astro/pull/13953) [`448bddc`](https://github.com/withastro/astro/commit/448bddc49492c6a92a23735cd29a93baec0dda48) Thanks [@zaitovalisher](https://github.com/zaitovalisher)! - Fixes a bug where quotes were not added to the 'strict-dynamic' CSP directive

## 5.9.3

### Patch Changes

- [#13923](https://github.com/withastro/astro/pull/13923) [`a9ac5ed`](https://github.com/withastro/astro/commit/a9ac5ed3ff461d1c8e66fc40df3205df67c63059) Thanks [@ematipico](https://github.com/ematipico)! - **BREAKING CHANGE to the experimental Content Security Policy (CSP) only**

  Changes the behavior of experimental Content Security Policy (CSP) to now serve hashes differently depending on whether or not a page is prerendered:
  - Via the `<meta>` element for static pages.
  - Via the `Response` header `content-security-policy` for on-demand rendered pages.

  This new strategy allows you to add CSP content that is not supported in a `<meta>` element (e.g. `report-uri`, `frame-ancestors`, and sandbox directives) to on-demand rendered pages.

  No change to your project code is required as this is an implementation detail. However, this will result in a different HTML output for pages that are rendered on demand. Please check your production site to verify that CSP is working as intended.

  To keep up to date with this developing feature, or to leave feedback, visit the [CSP Roadmap proposal](https://github.com/withastro/roadmap/blob/feat/rfc-csp/proposals/0055-csp.md).

- [#13926](https://github.com/withastro/astro/pull/13926) [`953a249`](https://github.com/withastro/astro/commit/953a24924eda1ea564c97d10d68c97cbbc9db7a4) Thanks [@ematipico](https://github.com/ematipico)! - Adds a new Astro Adapter Feature called `experimentalStaticHeaders` to allow your adapter to receive the `Headers` for rendered static pages.

  Adapters that enable support for this feature can access header values directly, affecting their handling of some Astro features such as Content Security Policy (CSP). For example, Astro will no longer serve the CSP `<meta http-equiv="content-security-policy">` element in static pages to adapters with this support.

  Astro will serve the value of the header inside a map that can be retrieved from the hook `astro:build:generated`. Adapters can read this mapping and use their hosting headers capabilities to create a configuration file.

  A new field called `experimentalRouteToHeaders` will contain a map of `Map<IntegrationResolvedRoute, Headers>` where the `Headers` type contains the headers emitted by the rendered static route.

  To enable support for this experimental Astro Adapter Feature, add it to your `adapterFeatures` in your adapter config:

  ```js
  // my-adapter.mjs
  export default function createIntegration() {
    return {
      name: '@example/my-adapter',
      hooks: {
        'astro:config:done': ({ setAdapter }) => {
          setAdapter({
            name: '@example/my-adapter',
            serverEntrypoint: '@example/my-adapter/server.js',
            adapterFeatures: {
              experimentalStaticHeaders: true,
            },
          });
        },
      },
    };
  }
  ```

  See the [Adapter API docs](https://docs.astro.build/en/reference/adapter-reference/#adapter-features) for more information about providing adapter features.

- [#13697](https://github.com/withastro/astro/pull/13697) [`af83b85`](https://github.com/withastro/astro/commit/af83b85d6ea1e2e27ee2b9357f794fee0418f453) Thanks [@benosmac](https://github.com/benosmac)! - Fixes issues with fallback route pattern matching when `i18n.routing.fallbackType` is `rewrite`.
  - Adds conditions for route matching in `generatePath` when building fallback routes and checking for existing translated pages

  Now for a route to be matched it needs to be inside a named `[locale]` folder. This fixes an issue where `route.pattern.test()` incorrectly matched dynamic routes, causing the page to be skipped.
  - Adds conditions for route matching in `findRouteToRewrite`

  Now the requested pathname must exist in `route.distURL` for a dynamic route to match. This fixes an issue where `route.pattern.test()` incorrectly matched dynamic routes, causing the build to fail.

- [#13924](https://github.com/withastro/astro/pull/13924) [`1cd8c3b`](https://github.com/withastro/astro/commit/1cd8c3bafca39f3cfe2178d5db72480d30ed28c2) Thanks [@qw-in](https://github.com/qw-in)! - Fixes an edge case where `isPrerendered` was incorrectly set to `false` for static redirects.

- [#13926](https://github.com/withastro/astro/pull/13926) [`953a249`](https://github.com/withastro/astro/commit/953a24924eda1ea564c97d10d68c97cbbc9db7a4) Thanks [@ematipico](https://github.com/ematipico)! - Fixes an issue where the experimental CSP `meta` element wasn't placed in the `<head>` element as early as possible, causing these policies to not apply to styles and scripts that came before the `meta` element.

## 5.9.2

### Patch Changes

- [#13919](https://github.com/withastro/astro/pull/13919) [`423fe60`](https://github.com/withastro/astro/commit/423fe6048dfb4c24d198611f60a5815459efacd3) Thanks [@ematipico](https://github.com/ematipico)! - Fixes a bug where Astro added quotes to the CSP resources.

  Only certain resources require quotes (e.g. `'self'` but not `https://cdn.example.com`), so Astro no longer adds quotes to any resources. You must now provide the quotes yourself for resources such as `'self'` when necessary:

  ```diff
  export default defineConfig({
    experimental: {
      csp: {
        styleDirective: {
          resources: [
  -          "self",
  +          "'self'",
            "https://cdn.example.com"
          ]
        }
      }
    }
  })
  ```

- [#13914](https://github.com/withastro/astro/pull/13914) [`76c5480`](https://github.com/withastro/astro/commit/76c5480ac0ab1f64df38c23a848f8d28f7640562) Thanks [@ematipico](https://github.com/ematipico)! - **BREAKING CHANGE to the experimental Content Security Policy feature only**

  Removes support for experimental Content Security Policy (CSP) when using the `<ClientRouter />` component for view transitions.

  It is no longer possible to enable experimental CSP while using Astro's view transitions. Support was already unstable with the `<ClientRouter />` because CSP required making its underlying implementation asynchronous. This caused breaking changes for several users and therefore, this PR removes support completely.

  If you are currently using the component for view transitions, please remove the experimental CSP flag as they cannot be used together.

  ```diff
  import { defineConfig } from 'astro/config';

  export default defineConfig({
    experimental: {
  -   csp: true
     }
  });
  ```

  Alternatively, to continue using experimental CSP in your project, you can [consider migrating to the browser native View Transition API](https://events-3bg.pages.dev/jotter/astro-view-transitions/) and remove the `<ClientRouter />` from your project. You may be able to achieve similar results if you are not using Astro's enhancements to the native View Transitions and Navigation APIs.

  Support might be reintroduced in future releases. You can follow this experimental feature's development in [the CSP RFC](https://github.com/withastro/roadmap/blob/feat/rfc-csp/proposals/0055-csp.md).

## 5.9.1

### Patch Changes

- [#13899](https://github.com/withastro/astro/pull/13899) [`7a1303d`](https://github.com/withastro/astro/commit/7a1303dbcebe0f0b5c8c3278669af5577115c0a3) Thanks [@reknih](https://github.com/reknih)! - Fix bug where error pages would return invalid bodies if the upstream response was compressed

- [#13902](https://github.com/withastro/astro/pull/13902) [`051bc30`](https://github.com/withastro/astro/commit/051bc3025523756474ff5be350a7680e9fed3384) Thanks [@arHSM](https://github.com/arHSM)! - Fixes a bug where vite virtual module ids were incorrectly added in the dev server

- [#13905](https://github.com/withastro/astro/pull/13905) [`81f71ca`](https://github.com/withastro/astro/commit/81f71ca6fd8b313b055eb4659c02a8e0e0335204) Thanks [@jsparkdev](https://github.com/jsparkdev)! - Fixes wrong contents in CSP meta tag.

- [#13907](https://github.com/withastro/astro/pull/13907) [`8246bcc`](https://github.com/withastro/astro/commit/8246bcc0008880a49d9374136ec44488b629a2c3) Thanks [@martrapp](https://github.com/martrapp)! - Fixes a bug that caused view transition names to be lost.

- [#13901](https://github.com/withastro/astro/pull/13901) [`37fa0a2`](https://github.com/withastro/astro/commit/37fa0a228cdfdaf20dd135835fdc84337f2d9637) Thanks [@ansg191](https://github.com/ansg191)! - fix fallback not being removed when server island is rendered

## 5.9.0

### Minor Changes

- [#13802](https://github.com/withastro/astro/pull/13802) [`0eafe14`](https://github.com/withastro/astro/commit/0eafe14b08c627b116842ea0a5299a00f9baa3d1) Thanks [@ematipico](https://github.com/ematipico)! - Adds experimental Content Security Policy (CSP) support

  CSP is an important feature to provide fine-grained control over resources that can or cannot be downloaded and executed by a document. In particular, it can help protect against [cross-site scripting (XSS)](https://developer.mozilla.org/en-US/docs/Glossary/Cross-site_scripting) attacks.

  Enabling this feature adds additional security to Astro's handling of processed and bundled scripts and styles by default, and allows you to further configure these, and additional, content types. This new experimental feature has been designed to work in every Astro rendering environment (static pages, dynamic pages and single page applications), while giving you maximum flexibility and with type-safety in mind.

  It is compatible with most of Astro's features such as client islands, and server islands, although Astro's view transitions using the `<ClientRouter />` are not yet fully supported. Inline scripts are not supported out of the box, but you can provide your own hashes for external and inline scripts.

  To enable this feature, add the experimental flag in your Astro config:

  ```js
  // astro.config.mjs
  import { defineConfig } from 'astro/config';

  export default defineConfig({
    experimental: {
      csp: true,
    },
  });
  ```

  For more information on enabling and using this feature in your project, see the [Experimental CSP docs](https://docs.astro.build/en/reference/experimental-flags/csp/).

  For a complete overview, and to give feedback on this experimental API, see the [Content Security Policy RFC](https://github.com/withastro/roadmap/blob/feat/rfc-csp/proposals/0055-csp.md).

- [#13850](https://github.com/withastro/astro/pull/13850) [`1766d22`](https://github.com/withastro/astro/commit/1766d222e7bb4adb6d15090e2d6331a0d8978303) Thanks [@ascorbic](https://github.com/ascorbic)! - Provides a Markdown renderer to content loaders

  When creating a content loader, you will now have access to a `renderMarkdown` function that allows you to render Markdown content directly within your loaders. It uses the same settings and plugins as the renderer used for Markdown files in Astro, and follows any Markdown settings you have configured in your Astro project.

  This allows you to render Markdown content from various sources, such as a CMS or other data sources, directly in your loaders without needing to preprocess the Markdown content separately.

  ```ts
  import type { Loader } from 'astro/loaders';
  import { loadFromCMS } from './cms';

  export function myLoader(settings): Loader {
    return {
      name: 'my-loader',
      async load({ renderMarkdown, store }) {
        const entries = await loadFromCMS();

        store.clear();

        for (const entry of entries) {
          // Assume each entry has a 'content' field with markdown content
          store.set({
            id: entry.id,
            data: entry,
            rendered: await renderMarkdown(entry.content),
          });
        }
      },
    };
  }
  ```

  The return value of `renderMarkdown` is an object with two properties: `html` and `metadata`. These match the `rendered` property of content entries in content collections, so you can use them to render the content in your components or pages.

  ```astro
  ---
  import { getEntry, render } from 'astro:content';
  const entry = await getEntry('my-collection', Astro.params.id);
  const { Content } = await render(entry);
  ---

  <Content />
  ```

  For more information, see the [Content Loader API docs](https://docs.astro.build/en/reference/content-loader-reference/#rendermarkdown).

- [#13887](https://github.com/withastro/astro/pull/13887) [`62f0668`](https://github.com/withastro/astro/commit/62f0668aa1e066c1c07ee0e774192def4cac43c4) Thanks [@yanthomasdev](https://github.com/yanthomasdev)! - Adds an option for integration authors to suppress adapter warning/errors in `supportedAstroFeatures`. This is useful when either an warning/error isn't applicable in a specific context or the default one might conflict and confuse users.

  To do so, you can add `suppress: "all"` (to suppress both the default and custom message) or `suppress: "default"` (to only suppress the default one):

  ```ts
  setAdapter({
    name: 'my-astro-integration',
    supportedAstroFeatures: {
      staticOutput: 'stable',
      hybridOutput: 'stable',
      sharpImageService: {
        support: 'limited',
        message:
          "The sharp image service isn't available in the deploy environment, but will be used by prerendered pages on build.",
        suppress: 'default',
      },
    },
  });
  ```

  For more information, see the [Adapter API reference docs](https://docs.astro.build/en/reference/adapter-reference/#astro-features).

## 5.8.2

### Patch Changes

- [#13877](https://github.com/withastro/astro/pull/13877) [`5a7797f`](https://github.com/withastro/astro/commit/5a7797fdd6ad3f1377e2719c79da9486a232dfcd) Thanks [@yuhang-dong](https://github.com/yuhang-dong)! - Fixes a bug that caused `Astro.rewrite` to fail when used in `sequence`d middleware

- [#13872](https://github.com/withastro/astro/pull/13872) [`442b841`](https://github.com/withastro/astro/commit/442b8413dc9d29892499cfa97e54798a3a6ee136) Thanks [@isVivek99](https://github.com/isVivek99)! - Fixes rendering of the `download` attribute when it has a boolean value

## 5.8.1

### Patch Changes

- [#13037](https://github.com/withastro/astro/pull/13037) [`de2fc9b`](https://github.com/withastro/astro/commit/de2fc9b3c406c21683b8a692fafa3cbc77ca552b) Thanks [@nanarino](https://github.com/nanarino)! - Fixes rendering of the `popover` attribute when it has a boolean value

- [#13851](https://github.com/withastro/astro/pull/13851) [`45ae95a`](https://github.com/withastro/astro/commit/45ae95a507d5e83b5e38ce1b338c3202ab7e8d76) Thanks [@ascorbic](https://github.com/ascorbic)! - Allows disabling default styles for responsive images

  This change adds a new `image.experimentalDefaultStyles` option that allows you to disable the default styles applied to responsive images.

  When using experimental responsive images, Astro applies default styles to ensure the images resize correctly. In most cases this is what you want – and they are applied with low specificity so your own styles override them. However in some cases you may want to disable these default styles entirely. This is particularly useful when using Tailwind 4, because it uses CSS cascade layers to apply styles, making it difficult to override the default styles.

  `image.experimentalDefaultStyles` is a boolean option that defaults to `true`, so you can change it in your Astro config file like this:

  ```js
  export default {
    image: {
      experimentalDefaultStyles: false,
    },
    experimental: {
      responsiveImages: true,
    },
  };
  ```

- [#13858](https://github.com/withastro/astro/pull/13858) [`cb1a168`](https://github.com/withastro/astro/commit/cb1a1681c844737477670ac42bb051bf93fae0a3) Thanks [@florian-lefebvre](https://github.com/florian-lefebvre)! - Fixes the warning shown when client directives are used on Astro components

- [#12574](https://github.com/withastro/astro/pull/12574) [`da266d0`](https://github.com/withastro/astro/commit/da266d0578c1a603d6f57913c6fa8eefd61a354e) Thanks [@apatel369](https://github.com/apatel369)! - Allows using server islands in mdx files

- [#13843](https://github.com/withastro/astro/pull/13843) [`fbcfa68`](https://github.com/withastro/astro/commit/fbcfa683d38f13378678c25b53cd789107752087) Thanks [@z1haze](https://github.com/z1haze)! - Export type `AstroSession` to allow use in explicitly typed safe code.

## 5.8.0

### Minor Changes

- [#13809](https://github.com/withastro/astro/pull/13809) [`3c3b492`](https://github.com/withastro/astro/commit/3c3b492375bd6a63f1fb6cede3685aff999be3c9) Thanks [@ascorbic](https://github.com/ascorbic)! - Increases minimum Node.js version to 18.20.8

  Node.js 18 has now reached end-of-life and should not be used. For now, Astro will continue to support Node.js 18.20.8, which is the final LTS release of Node.js 18, as well as Node.js 20 and Node.js 22 or later. We will drop support for Node.js 18 in a future release, so we recommend upgrading to Node.js 22 as soon as possible. See Astro's [Node.js support policy](https://docs.astro.build/en/upgrade-astro/#support) for more details.

  :warning: **Important note for users of Cloudflare Pages**: The current build image for Cloudflare Pages uses Node.js 18.17.1 by default, which is no longer supported by Astro. If you are using Cloudflare Pages you should [override the default Node.js version](https://developers.cloudflare.com/pages/configuration/build-image/#override-default-versions) to Node.js 22. This does not affect users of Cloudflare Workers, which uses Node.js 22 by default.

### Patch Changes

- Updated dependencies [[`3c3b492`](https://github.com/withastro/astro/commit/3c3b492375bd6a63f1fb6cede3685aff999be3c9)]:
  - @astrojs/telemetry@3.3.0
  - @astrojs/markdown-remark@6.3.2

## 5.7.14

### Patch Changes

- [#13773](https://github.com/withastro/astro/pull/13773) [`3aa5337`](https://github.com/withastro/astro/commit/3aa5337eaf01dbcc987dee9413c6985514ef7d6b) Thanks [@sijad](https://github.com/sijad)! - Ignores lightningcss unsupported pseudo-class warning.

- [#13833](https://github.com/withastro/astro/pull/13833) [`5a6d2ae`](https://github.com/withastro/astro/commit/5a6d2aede4b397227be5acecfa9bfefb9a1af0f8) Thanks [@ascorbic](https://github.com/ascorbic)! - Fixes an issue where session modules would fail to resolve in Node.js < 20.6

- [#13383](https://github.com/withastro/astro/pull/13383) [`f7f712c`](https://github.com/withastro/astro/commit/f7f712cc29f80c4f8096489d7368c2fda223e097) Thanks [@Haberkamp](https://github.com/Haberkamp)! - Stop toolbar settings from overflowing

- [#13794](https://github.com/withastro/astro/pull/13794) [`85b19d8`](https://github.com/withastro/astro/commit/85b19d87b6416957c245bd3e239fbf6da2038075) Thanks [@alexcarpenter](https://github.com/alexcarpenter)! - Exclude pre tags from `a11y-no-noninteractive-tabindex` audit check.

- [#13373](https://github.com/withastro/astro/pull/13373) [`50ef568`](https://github.com/withastro/astro/commit/50ef568413b5fe7add36c089b77f9f180739f43f) Thanks [@jpwienekus](https://github.com/jpwienekus)! - Fixes a bug where highlights and tooltips render over the audit list window.

- [#13769](https://github.com/withastro/astro/pull/13769) [`e9fc456`](https://github.com/withastro/astro/commit/e9fc456b58511da3ae2f932256217b3db4c42998) Thanks [@romanstetsyk](https://github.com/romanstetsyk)! - Expand ActionError codes to include all IANA-registered HTTP error codes.

- [#13668](https://github.com/withastro/astro/pull/13668) [`866285a`](https://github.com/withastro/astro/commit/866285a5fb3e4ba9d8ca6aadb129d3a6ed2b0f69) Thanks [@sapphi-red](https://github.com/sapphi-red)! - Replaces internal CSS chunking behavior for Astro components' scoped styles to use Vite's `cssScopeTo` feature. The feature is a port of Astro's implementation so this should not change the behavior.

## 5.7.13

### Patch Changes

- [#13761](https://github.com/withastro/astro/pull/13761) [`a2e8463`](https://github.com/withastro/astro/commit/a2e84631ad0a8dbc466d1301cc07a031334ffe5b) Thanks [@jp-knj](https://github.com/jp-knj)! - Adds new content collections errors

- [#13788](https://github.com/withastro/astro/pull/13788) [`7d0b7ac`](https://github.com/withastro/astro/commit/7d0b7acb38d5140939d9660b2cf5718e9a8b2c15) Thanks [@florian-lefebvre](https://github.com/florian-lefebvre)! - Fixes a case where an error would not be thrown when using the `<Font />` component from the experimental fonts API without adding fonts in the Astro config

- [#13784](https://github.com/withastro/astro/pull/13784) [`d7a1889`](https://github.com/withastro/astro/commit/d7a188988427d1b157d27b789f918c208ece41f7) Thanks [@florian-lefebvre](https://github.com/florian-lefebvre)! - Fixes the experimental fonts API to correctly take `config.base`, `config.build.assets` and `config.build.assetsPrefix` into account

- [#13777](https://github.com/withastro/astro/pull/13777) [`a56b8ea`](https://github.com/withastro/astro/commit/a56b8eaec486d26cbc61a7c94c152f4ee8cabc7a) Thanks [@L4Ph](https://github.com/L4Ph)! - Fixed an issue where looping GIF animation would stop when converted to WebP

- [#13566](https://github.com/withastro/astro/pull/13566) [`0489d8f`](https://github.com/withastro/astro/commit/0489d8fe96fb8ee90284277358e38f55c8e0ab1d) Thanks [@TheOtterlord](https://github.com/TheOtterlord)! - Fix build errors being ignored when build.concurrency > 1

## 5.7.12

### Patch Changes

- [#13752](https://github.com/withastro/astro/pull/13752) [`a079c21`](https://github.com/withastro/astro/commit/a079c21629ecf95b7539d9afdf90831266d00daf) Thanks [@florian-lefebvre](https://github.com/florian-lefebvre)! - Improves handling of font URLs not ending with a file extension when using the experimental fonts API

- [#13750](https://github.com/withastro/astro/pull/13750) [`7d3127d`](https://github.com/withastro/astro/commit/7d3127db9191556d2ead8a1ea35acb972ee67ec3) Thanks [@martrapp](https://github.com/martrapp)! - Allows the ClientRouter to open new tabs or windows when submitting forms by clicking while holding the Cmd, Ctrl, or Shift key.

- [#13765](https://github.com/withastro/astro/pull/13765) [`d874fe0`](https://github.com/withastro/astro/commit/d874fe08f903a44cd8017313accbc02bcf9cb7d9) Thanks [@florian-lefebvre](https://github.com/florian-lefebvre)! - Fixes a case where font sources with relative protocol URLs would fail when using the experimental fonts API

- [#13640](https://github.com/withastro/astro/pull/13640) [`5e582e7`](https://github.com/withastro/astro/commit/5e582e7b4d56425d622c97ad933b1da0e7434155) Thanks [@florian-lefebvre](https://github.com/florian-lefebvre)! - Allows inferring `weight` and `style` when using the local provider of the experimental fonts API

  If you want Astro to infer those properties directly from your local font files, leave them undefined:

  ```js
  {
    // No weight specified: infer
    style: 'normal'; // Do not infer
  }
  ```

## 5.7.11

### Patch Changes

- [#13734](https://github.com/withastro/astro/pull/13734) [`30aec73`](https://github.com/withastro/astro/commit/30aec7372b630649e1e484d9453842d3c36eaa26) Thanks [@ascorbic](https://github.com/ascorbic)! - Loosen content layer schema types

- [#13751](https://github.com/withastro/astro/pull/13751) [`5816b8a`](https://github.com/withastro/astro/commit/5816b8a6d1295b297c9562ec245db6c60c37f1b1) Thanks [@florian-lefebvre](https://github.com/florian-lefebvre)! - Updates `unifont` to support subsets when using the `google` provider with the experimental fonts API

- [#13756](https://github.com/withastro/astro/pull/13756) [`d4547ba`](https://github.com/withastro/astro/commit/d4547bafef559b4f9ecd6e407d531aa51c46f7be) Thanks [@florian-lefebvre](https://github.com/florian-lefebvre)! - Adds a terminal warning when a remote provider returns no data for a family when using the experimental fonts API

- [#13742](https://github.com/withastro/astro/pull/13742) [`f599463`](https://github.com/withastro/astro/commit/f5994639120552e38e65c5d4d9688c1a3aa92f90) Thanks [@florian-lefebvre](https://github.com/florian-lefebvre)! - Fixes optimized fallback css generation to properly add a `src` when using the experimental fonts API

- [#13740](https://github.com/withastro/astro/pull/13740) [`6935540`](https://github.com/withastro/astro/commit/6935540e44e5c75fd2106e3ae37add5e8ae7c67f) Thanks [@vixalien](https://github.com/vixalien)! - Fix cookies set after middleware did a rewrite with `next(url)` not being applied

- [#13759](https://github.com/withastro/astro/pull/13759) [`4a56d0a`](https://github.com/withastro/astro/commit/4a56d0a44fb472ef2e3a9999c1b69a52da1afed3) Thanks [@jp-knj](https://github.com/jp-knj)! - Improved the error handling of certain error cases.

## 5.7.10

### Patch Changes

- [#13731](https://github.com/withastro/astro/pull/13731) [`c3e80c2`](https://github.com/withastro/astro/commit/c3e80c25b90c803e2798b752583a8e77cdad3146) Thanks [@jsparkdev](https://github.com/jsparkdev)! - update vite to latest version for fixing CVE

## 5.7.9

### Patch Changes

- [#13711](https://github.com/withastro/astro/pull/13711) [`2103991`](https://github.com/withastro/astro/commit/210399155a6004e8e975f9024ae6d7e9945ae9a9) Thanks [@ascorbic](https://github.com/ascorbic)! - Fixes height for responsive images

## 5.7.8

### Patch Changes

- [#13715](https://github.com/withastro/astro/pull/13715) [`b32dffa`](https://github.com/withastro/astro/commit/b32dffab6e16388c87fb5e8bb423ed02d88586bb) Thanks [@florian-lefebvre](https://github.com/florian-lefebvre)! - Updates `unifont` to fix a case where a `unicodeRange` related error would be thrown when using the experimental fonts API

## 5.7.7

### Patch Changes

- [#13705](https://github.com/withastro/astro/pull/13705) [`28f8716`](https://github.com/withastro/astro/commit/28f8716ceef8b30ebb4da8c6ef32acc72405c1e6) Thanks [@florian-lefebvre](https://github.com/florian-lefebvre)! - Updates unifont to latest and adds support for `fetch` options from remote providers when using the experimental fonts API

- [#13692](https://github.com/withastro/astro/pull/13692) [`60d5be4`](https://github.com/withastro/astro/commit/60d5be4af49a72e3739f74424c3d5c423f98c133) Thanks [@Le0Developer](https://github.com/Le0Developer)! - Fixes a bug where Astro couldn't probably use `inferSize` for images that contain apostrophe `'` in their name.

- [#13698](https://github.com/withastro/astro/pull/13698) [`ab98f88`](https://github.com/withastro/astro/commit/ab98f884f2f8639a8f385cdbc919bc829014f64d) Thanks [@sarah11918](https://github.com/sarah11918)! - Improves the configuration reference docs for the `adapter` entry with more relevant text and links.

- [#13706](https://github.com/withastro/astro/pull/13706) [`b4929ae`](https://github.com/withastro/astro/commit/b4929ae9e77f74bde251e81abc0a80e160de774a) Thanks [@ascorbic](https://github.com/ascorbic)! - Fixes typechecking for content config schema

- [#13653](https://github.com/withastro/astro/pull/13653) [`a7b2dc6`](https://github.com/withastro/astro/commit/a7b2dc60ca94f42a66575feb190e8b0f36b48e7c) Thanks [@florian-lefebvre](https://github.com/florian-lefebvre)! - Reduces the amount of preloaded files for the local provider when using the experimental fonts API

- [#13653](https://github.com/withastro/astro/pull/13653) [`a7b2dc6`](https://github.com/withastro/astro/commit/a7b2dc60ca94f42a66575feb190e8b0f36b48e7c) Thanks [@florian-lefebvre](https://github.com/florian-lefebvre)! - Fixes a case where invalid CSS was emitted when using an experimental fonts API family name containing a space

## 5.7.6

### Patch Changes

- [#13703](https://github.com/withastro/astro/pull/13703) [`659904b`](https://github.com/withastro/astro/commit/659904bd999c6abdd62f18230954b7097dcbb7fe) Thanks [@ascorbic](https://github.com/ascorbic)! - Fixes a bug where empty fallbacks could not be provided when using the experimental fonts API

- [#13680](https://github.com/withastro/astro/pull/13680) [`18e1b97`](https://github.com/withastro/astro/commit/18e1b978f045f4c21d9cb4241a8c7fbb956d2efe) Thanks [@florian-lefebvre](https://github.com/florian-lefebvre)! - Improves the `UnsupportedExternalRedirect` error message to include more details such as the concerned destination

- [#13703](https://github.com/withastro/astro/pull/13703) [`659904b`](https://github.com/withastro/astro/commit/659904bd999c6abdd62f18230954b7097dcbb7fe) Thanks [@ascorbic](https://github.com/ascorbic)! - Simplifies styles for experimental responsive images

  :warning: **BREAKING CHANGE FOR EXPERIMENTAL RESPONSIVE IMAGES ONLY** :warning:

  The generated styles for image layouts are now simpler and easier to override. Previously the responsive image component used CSS to set the size and aspect ratio of the images, but this is no longer needed. Now the styles just include `object-fit` and `object-position` for all images, and sets `max-width: 100%` for constrained images and `width: 100%` for full-width images.

  This is an implementation change only, and most users will see no change. However, it may affect any custom styles you have added to your responsive images. Please check your rendered images to determine whether any change to your CSS is needed.

  The styles now use the [`:where()` pseudo-class](https://developer.mozilla.org/en-US/docs/Web/CSS/:where), which has a [specificity](https://developer.mozilla.org/en-US/docs/Web/CSS/CSS_cascade/Specificity) of 0, meaning that it is easy to override with your own styles. You can now be sure that your own classes will always override the applied styles, as will global styles on `img`.

  An exception is Tailwind 4, which uses [cascade layers](https://developer.mozilla.org/en-US/docs/Web/CSS/@layer), meaning the rules are always lower specificity. Astro supports browsers that do not support cascade layers, so we cannot use this. If you need to override the styles using Tailwind 4, you must use `!important` classes. Do check if this is needed though: there may be a layout that is more appropriate for your use case.

- [#13703](https://github.com/withastro/astro/pull/13703) [`659904b`](https://github.com/withastro/astro/commit/659904bd999c6abdd62f18230954b7097dcbb7fe) Thanks [@ascorbic](https://github.com/ascorbic)! - Adds warnings about using local font files in the `publicDir` when the experimental fonts API is enabled.

- [#13703](https://github.com/withastro/astro/pull/13703) [`659904b`](https://github.com/withastro/astro/commit/659904bd999c6abdd62f18230954b7097dcbb7fe) Thanks [@ascorbic](https://github.com/ascorbic)! - Renames experimental responsive image layout option from "responsive" to "constrained"

  :warning: **BREAKING CHANGE FOR EXPERIMENTAL RESPONSIVE IMAGES ONLY** :warning:

  The layout option called `"responsive"` is renamed to `"constrained"` to better reflect its behavior.

  The previous name was causing confusion, because it is also the name of the feature. The `responsive` layout option is specifically for images that are displayed at the requested size, unless they do not fit the width of their container, at which point they would be scaled down to fit. They do not get scaled beyond the intrinsic size of the source image, or the `width` prop if provided.

  It became clear from user feedback that many people (understandably) thought that they needed to set `layout` to `responsive` if they wanted to use responsive images. They then struggled with overriding styles to make the image scale up for full-width hero images, for example, when they should have been using `full-width` layout. Renaming the layout to `constrained` should make it clearer that this layout is for when you want to constrain the maximum size of the image, but allow it to scale-down.

  #### Upgrading

  If you set a default `image.experimentalLayout` in your `astro.config.mjs`, or set it on a per-image basis using the `layout` prop, you will need to change all occurences to `constrained`:

  ```diff lang="ts"
  // astro.config.mjs
  export default {
    image: {
  -    experimentalLayout: 'responsive',
  +    experimentalLayout: 'constrained',
    },
  }
  ```

  ```diff lang="astro"
  // src/pages/index.astro
  ---
  import { Image } from 'astro:assets';
  ---
  - <Image src="/image.jpg" layout="responsive" />
  + <Image src="/image.jpg" layout="constrained" />
  ```

  Please [give feedback on the RFC](https://github.com/withastro/roadmap/pull/1051) if you have any questions or comments about the responsive images API.

## 5.7.5

### Patch Changes

- [#13660](https://github.com/withastro/astro/pull/13660) [`620d15d`](https://github.com/withastro/astro/commit/620d15d8483dfb1822cd47833bc1653e0b704ccb) Thanks [@mingjunlu](https://github.com/mingjunlu)! - Adds `server.allowedHosts` docs comment to `AstroUserConfig`

- [#13591](https://github.com/withastro/astro/pull/13591) [`5dd2d3f`](https://github.com/withastro/astro/commit/5dd2d3fde8a138ed611dedf39ffa5dfeeed315f8) Thanks [@florian-lefebvre](https://github.com/florian-lefebvre)! - Removes unused code

- [#13669](https://github.com/withastro/astro/pull/13669) [`73f24d4`](https://github.com/withastro/astro/commit/73f24d400acdc48462a7bc5277b8cee2bcf97580) Thanks [@ematipico](https://github.com/ematipico)! - Fixes an issue where `Astro.originPathname` wasn't returning the correct value when using rewrites.

- [#13674](https://github.com/withastro/astro/pull/13674) [`42388b2`](https://github.com/withastro/astro/commit/42388b24d6eb866a3129118d22b2f6c71071d0bd) Thanks [@florian-lefebvre](https://github.com/florian-lefebvre)! - Fixes a case where an experimental fonts API error would be thrown when using another `astro:assets` API

- [#13654](https://github.com/withastro/astro/pull/13654) [`4931457`](https://github.com/withastro/astro/commit/49314575a76b52b43e491a0a33c0ccaf9cafb058) Thanks [@florian-lefebvre](https://github.com/florian-lefebvre)! - Fixes `fontProviders.google()` so it can forward options to the unifont provider, when using the experimental fonts API

- Updated dependencies [[`5dd2d3f`](https://github.com/withastro/astro/commit/5dd2d3fde8a138ed611dedf39ffa5dfeeed315f8)]:
  - @astrojs/telemetry@3.2.1

## 5.7.4

### Patch Changes

- [#13647](https://github.com/withastro/astro/pull/13647) [`ffbe8f2`](https://github.com/withastro/astro/commit/ffbe8f27a3e897971432eed1fde566db328b540d) Thanks [@ascorbic](https://github.com/ascorbic)! - Fixes a bug that caused a session error to be logged when using actions without sessions

- [#13646](https://github.com/withastro/astro/pull/13646) [`6744842`](https://github.com/withastro/astro/commit/67448426fb4e2289ef8bc25d97bd617456b18b68) Thanks [@florian-lefebvre](https://github.com/florian-lefebvre)! - Fixes a case where extra font sources were removed when using the experimental fonts API

- [#13635](https://github.com/withastro/astro/pull/13635) [`d75cac4`](https://github.com/withastro/astro/commit/d75cac45de8790331aad134ae91bfeb1943cd458) Thanks [@florian-lefebvre](https://github.com/florian-lefebvre)! - The experimental fonts API now generates optimized fallbacks for every weight and style

## 5.7.3

### Patch Changes

- [#13643](https://github.com/withastro/astro/pull/13643) [`67b7493`](https://github.com/withastro/astro/commit/67b749391a9069ae1d94ef646b68a99973ef44d7) Thanks [@tanishqmanuja](https://github.com/tanishqmanuja)! - Fixes a case where the font face `src` format would be invalid when using the experimental fonts API

- [#13639](https://github.com/withastro/astro/pull/13639) [`23410c6`](https://github.com/withastro/astro/commit/23410c644f5fc528ef630f2bcbe58c68dfe0c719) Thanks [@florian-lefebvre](https://github.com/florian-lefebvre)! - Fixes a case where some font families would not be downloaded when using the same font provider several times, using the experimental fonts API

## 5.7.2

### Patch Changes

- [#13632](https://github.com/withastro/astro/pull/13632) [`cb05cfb`](https://github.com/withastro/astro/commit/cb05cfba12d1c6ea8cee98552c86a98bfb56794c) Thanks [@florian-lefebvre](https://github.com/florian-lefebvre)! - Improves the optimized fallback name generated by the experimental Fonts API

- [#13630](https://github.com/withastro/astro/pull/13630) [`3e7db4f`](https://github.com/withastro/astro/commit/3e7db4f802f69404ad2a3c3a3710452554ee40ec) Thanks [@florian-lefebvre](https://github.com/florian-lefebvre)! - Fixes a case where fonts using a local provider would not work because of an invalid generated `src`

- [#13634](https://github.com/withastro/astro/pull/13634) [`516de7d`](https://github.com/withastro/astro/commit/516de7dbe6d8aac20bb0ca8243c92cc7cbd730ce) Thanks [@ematipico](https://github.com/ematipico)! - Fixes a regression where using `next('/')` didn't correctly return the requested route.

- [#13632](https://github.com/withastro/astro/pull/13632) [`cb05cfb`](https://github.com/withastro/astro/commit/cb05cfba12d1c6ea8cee98552c86a98bfb56794c) Thanks [@florian-lefebvre](https://github.com/florian-lefebvre)! - Improves the quality of optimized fallbacks generated by the experimental Fonts API

- [#13616](https://github.com/withastro/astro/pull/13616) [`d475afc`](https://github.com/withastro/astro/commit/d475afcae7259204072e644e3d66e5479510f410) Thanks [@lfilho](https://github.com/lfilho)! - Fixes a regression where relative static redirects didn't work as expected.

## 5.7.1

### Patch Changes

- [#13594](https://github.com/withastro/astro/pull/13594) [`dc4a015`](https://github.com/withastro/astro/commit/dc4a015cf33c01b659e07b7d31dbd49f1c2ebfdf) Thanks [@florian-lefebvre](https://github.com/florian-lefebvre)! - Reduces the number of font files downloaded

- [#13627](https://github.com/withastro/astro/pull/13627) [`7f1a624`](https://github.com/withastro/astro/commit/7f1a62484ed17fe7a9be5d1e2bb71e2fd12b9fed) Thanks [@florian-lefebvre](https://github.com/florian-lefebvre)! - Fixes a case where using the `<Font />` component would throw a Rollup error during the build

- [#13626](https://github.com/withastro/astro/pull/13626) [`3838efe`](https://github.com/withastro/astro/commit/3838efe5028256e0e28bf823f868bcda6ef1e775) Thanks [@florian-lefebvre](https://github.com/florian-lefebvre)! - Updates fallback font generation to always read font files returned by font providers

- [#13625](https://github.com/withastro/astro/pull/13625) [`f1311d2`](https://github.com/withastro/astro/commit/f1311d2acb6dd7a75f7ea10eea3a02fbe674eb2a) Thanks [@florian-lefebvre](https://github.com/florian-lefebvre)! - Updates the `<Font />` component so that preload links are generated before the style tag if `preload` is passed

- [#13622](https://github.com/withastro/astro/pull/13622) [`a70d32a`](https://github.com/withastro/astro/commit/a70d32a4284ef18c3f93196f44c1fcf3ff56d3d5) Thanks [@ascorbic](https://github.com/ascorbic)! - Improve autocomplete for session keys

## 5.7.0

### Minor Changes

- [#13527](https://github.com/withastro/astro/pull/13527) [`2fd6a6b`](https://github.com/withastro/astro/commit/2fd6a6b7aa51a4713af7fac37d5dfd824543c1bc) Thanks [@ascorbic](https://github.com/ascorbic)! - The experimental session API introduced in Astro 5.1 is now stable and ready for production use.

  Sessions are used to store user state between requests for [on-demand rendered pages](https://astro.build/en/guides/on-demand-rendering/). You can use them to store user data, such as authentication tokens, shopping cart contents, or any other data that needs to persist across requests:

  ```astro
  ---
  export const prerender = false; // Not needed with 'server' output
  const cart = await Astro.session.get('cart');
  ---

  <a href="/checkout">🛒 {cart?.length ?? 0} items</a>
  ```

  #### Configuring session storage

  Sessions require a storage driver to store the data. The Node, Cloudflare and Netlify adapters automatically configure a default driver for you, but other adapters currently require you to specify a custom storage driver in your configuration.

  If you are using an adapter that doesn't have a default driver, or if you want to choose a different driver, you can configure it using the `session` configuration option:

  ```js
  import { defineConfig } from 'astro/config';
  import vercel from '@astrojs/vercel';

  export default defineConfig({
    adapter: vercel(),
    session: {
      driver: 'upstash',
    },
  });
  ```

  #### Using sessions

  Sessions are available in on-demand rendered pages, API endpoints, actions and middleware.

  In pages and components, you can access the session using `Astro.session`:

  ```astro
  ---
  const cart = await Astro.session.get('cart');
  ---

  <a href="/checkout">🛒 {cart?.length ?? 0} items</a>
  ```

  In endpoints, actions, and middleware, you can access the session using `context.session`:

  ```js
  export async function GET(context) {
    const cart = await context.session.get('cart');
    return Response.json({ cart });
  }
  ```

  If you attempt to access the session when there is no storage driver configured, or in a prerendered page, the session object will be `undefined` and an error will be logged in the console:

  ```astro
  ---
  export const prerender = true;
  const cart = await Astro.session?.get('cart'); // Logs an error. Astro.session is undefined
  ---
  ```

  #### Upgrading from Experimental to Stable

  If you were previously using the experimental API, please remove the `experimental.session` flag from your configuration:

  ```diff
  import { defineConfig } from 'astro/config';
  import node from '@astrojs/node';

  export default defineConfig({
     adapter: node({
       mode: "standalone",
     }),
  -  experimental: {
  -    session: true,
  -  },
  });
  ```

  See [the sessions guide](https://docs.astro.build/en/guides/sessions/) for more information.

- [#12775](https://github.com/withastro/astro/pull/12775) [`b1fe521`](https://github.com/withastro/astro/commit/b1fe521e2c45172b786594c50c0ca595105a6d68) Thanks [@florian-lefebvre](https://github.com/florian-lefebvre)! - Adds a new, experimental Fonts API to provide first-party support for fonts in Astro.

  This experimental feature allows you to use fonts from both your file system and several built-in supported providers (e.g. Google, Fontsource, Bunny) through a unified API. Keep your site performant thanks to sensible defaults and automatic optimizations including fallback font generation.

  To enable this feature, configure an `experimental.fonts` object with one or more fonts:

  ```js title="astro.config.mjs"
  import { defineConfig, fontProviders } from "astro/config"

  export default defineConfig({
      experimental: {
          fonts: [{
              provider: fontProviders.google(),
        `      name: "Roboto",
              cssVariable: "--font-roboto",
          }]
      }
  })
  ```

  Then, add a `<Font />` component and site-wide styling in your `<head>`:

  ```astro title="src/components/Head.astro"
  ---
  import { Font } from 'astro:assets';
  ---

  <Font cssVariable="--font-roboto" preload />
  <style>
    body {
      font-family: var(--font-roboto);
    }
  </style>
  ```

  Visit [the experimental Fonts documentation](https://docs.astro.build/en/reference/experimental-flags/fonts/) for the full API, how to get started, and even how to build your own custom `AstroFontProvider` if we don't yet support your preferred font service.

  For a complete overview, and to give feedback on this experimental API, see the [Fonts RFC](https://github.com/withastro/roadmap/pull/1039) and help shape its future.

- [#13560](https://github.com/withastro/astro/pull/13560) [`df3fd54`](https://github.com/withastro/astro/commit/df3fd5434514b68cf1fe499a2e28bc1215bd253d) Thanks [@ematipico](https://github.com/ematipico)! - The virtual module `astro:config` introduced behind a flag in [v5.2.0](https://github.com/withastro/astro/blob/main/packages/astro/CHANGELOG.md#520) is no longer experimental and is available for general use.

  This virtual module exposes two sub-paths for type-safe, controlled access to your configuration:
  - `astro:config/client`: exposes config information that is safe to expose to the client.
  - `astro:config/server`: exposes additional information that is safe to expose to the server, such as file and directory paths.

  Access these in any file inside your project to import and use select values from your Astro config:

  ```js
  // src/utils.js
  import { trailingSlash } from 'astro:config/client';

  function addForwardSlash(path) {
    if (trailingSlash === 'always') {
      return path.endsWith('/') ? path : path + '/';
    } else {
      return path;
    }
  }
  ```

  If you were previously using this feature, please remove the experimental flag from your Astro config:

  ```diff
  // astro.config.mjs
  export default defineConfig({
  -  experimental: {
  -    serializeConfig: true
  -  }
  })
  ```

  If you have been waiting for feature stabilization before using configuration imports, you can now do so.

  Please see [the `astro:config` reference](https://docs.astro.build/en/my-feature/) for more about this feature.

- [#13578](https://github.com/withastro/astro/pull/13578) [`406501a`](https://github.com/withastro/astro/commit/406501aeb7f314ae5c31f31a373c270e3b9ec715) Thanks [@stramel](https://github.com/stramel)! - The SVG import feature introduced behind a flag in [v5.0.0](https://github.com/withastro/astro/blob/main/packages/astro/CHANGELOG.md#500) is no longer experimental and is available for general use.

  This feature allows you to import SVG files directly into your Astro project as components and inline them into your HTML.

  To use this feature, import an SVG file in your Astro project, passing any common SVG attributes to the imported component.

  ```astro
  ---
  import Logo from './path/to/svg/file.svg';
  ---

  <Logo width={64} height={64} fill="currentColor" />
  ```

  If you have been waiting for stabilization before using the SVG Components feature, you can now do so.

  If you were previously using this feature, please remove the experimental flag from your Astro config:

  ```diff
  import { defineConfig } from 'astro'

  export default defineConfig({
  -  experimental: {
  -    svg: true,
  -  }
  })
  ```

  Additionally, a few features that were available during the experimental stage were removed in a previous release. Please see [the v5.6.0 changelog](https://github.com/withastro/astro/blob/main/packages/astro/CHANGELOG.md#560) for details if you have not yet already updated your project code for the experimental feature accordingly.

  Please see the [SVG Components guide in docs](https://docs.astro.build/en/guides/images/#svg-components) for more about this feature.

### Patch Changes

- [#13602](https://github.com/withastro/astro/pull/13602) [`3213450`](https://github.com/withastro/astro/commit/3213450bda5b21527a03d292a5f222f35293f9bb) Thanks [@natemoo-re](https://github.com/natemoo-re)! - Updates the [Audit](http://docs.astro.build/en/guides/dev-toolbar/#audit) dev toolbar app to automatically strip `data-astro-source-file` and `data-astro-source-loc` attributes in dev mode.

- [#13598](https://github.com/withastro/astro/pull/13598) [`f5de51e`](https://github.com/withastro/astro/commit/f5de51e94755cdbeaa19667309b5f1aa0c416bd4) Thanks [@dreyfus92](https://github.com/dreyfus92)! - Fix routing with base paths when trailingSlash is set to 'never'. This ensures requests to '/base' are correctly matched when the base path is set to '/base', without requiring a trailing slash.

- [#13603](https://github.com/withastro/astro/pull/13603) [`d038030`](https://github.com/withastro/astro/commit/d038030770b294e811beb99c9478fbe4b4cbb968) Thanks [@sarah11918](https://github.com/sarah11918)! - Adds the minimal starter template to the list of `create astro` options

  Good news if you're taking the introductory tutorial in docs, making a minimal reproduction, or just want to start a project with as little to rip out as possible. Astro's `minimal` (empty) template is now back as one of the options when running `create astro@latest` and starting a new project!

## 5.6.2

### Patch Changes

- [#13606](https://github.com/withastro/astro/pull/13606) [`793ecd9`](https://github.com/withastro/astro/commit/793ecd916e4e815886a57b85bd1739f704faae7f) Thanks [@natemoo-re](https://github.com/natemoo-re)! - Fixes a regression that allowed prerendered code to leak into the server bundle.

- [#13576](https://github.com/withastro/astro/pull/13576) [`1c60ec3`](https://github.com/withastro/astro/commit/1c60ec3c4d8518208737de405b1bc0b5b285a0c9) Thanks [@ascorbic](https://github.com/ascorbic)! - Reduces duplicate code in server islands scripts by extracting shared logic into a helper function.

- [#13588](https://github.com/withastro/astro/pull/13588) [`57e59be`](https://github.com/withastro/astro/commit/57e59bec40ec2febd32065324505087caec9038a) Thanks [@natemoo-re](https://github.com/natemoo-re)! - Fixes a memory leak when using SVG assets.

- [#13589](https://github.com/withastro/astro/pull/13589) [`5a0563d`](https://github.com/withastro/astro/commit/5a0563de9e377ba7b0af7e055a85893773616d4b) Thanks [@ematipico](https://github.com/ematipico)! - Deprecates the asset utility function `emitESMImage()` and adds a new `emitImageMetadata()` to be used instead

  The function
  `emitESMImage()` is now deprecated. It will continue to function, but it is no longer recommended nor supported. This function will be completely removed in a next major release of Astro.

  Please replace it with the new function`emitImageMetadata()` as soon as you are able to do so:

  ```diff
  - import { emitESMImage } from "astro/assets/utils";
  + import { emitImageMetadata } from "astro/assets/utils";
  ```

  The new function returns the same signature as the previous one. However, the new function removes two deprecated arguments that were not meant to be exposed for public use: `_watchMode` and `experimentalSvgEnabled`. Since it was possible to access these with the old function, you may need to verify that your code still works as intended with `emitImageMetadata()`.

- [#13596](https://github.com/withastro/astro/pull/13596) [`3752519`](https://github.com/withastro/astro/commit/375251966d1b28a570bff45ff0fe7e7d2fe46f72) Thanks [@jsparkdev](https://github.com/jsparkdev)! - update vite to latest version to fix CVE

- [#13547](https://github.com/withastro/astro/pull/13547) [`360cb91`](https://github.com/withastro/astro/commit/360cb9199a4314f90825c5639ff4396760e9cfcc) Thanks [@jsparkdev](https://github.com/jsparkdev)! - Updates vite to the latest version

- [#13548](https://github.com/withastro/astro/pull/13548) [`e588527`](https://github.com/withastro/astro/commit/e588527b4c3de7759ef7d10d3004405d0b197f48) Thanks [@ryuapp](https://github.com/ryuapp)! - Support for Deno to install npm pacakges.

  Deno requires npm prefix to install packages on npm. For example, to install react, we need to run `deno add npm:react`. But currently the command executed is `deno add react`, which doesn't work. So, we change the package names to have an npm prefix if you are using Deno.

- [#13587](https://github.com/withastro/astro/pull/13587) [`a0774b3`](https://github.com/withastro/astro/commit/a0774b376a4f24e2bf1db5b70616dff63d7412dd) Thanks [@robertoms99](https://github.com/robertoms99)! - Fixes an issue with the client router where some attributes of the root element were not updated during swap, including the transition scope.

## 5.6.1

### Patch Changes

- [#13519](https://github.com/withastro/astro/pull/13519) [`3323f5c`](https://github.com/withastro/astro/commit/3323f5c554a3af966463cc95a42d7ca789ba678b) Thanks [@florian-lefebvre](https://github.com/florian-lefebvre)! - Refactors some internals to improve Rolldown compatibility

- [#13545](https://github.com/withastro/astro/pull/13545) [`a7aff41`](https://github.com/withastro/astro/commit/a7aff41681f9235719c03f97650db288f9f5f71a) Thanks [@stramel](https://github.com/stramel)! - Prevent empty attributes from appearing in the SVG output

- [#13552](https://github.com/withastro/astro/pull/13552) [`9cd0fd4`](https://github.com/withastro/astro/commit/9cd0fd432634ed664a820ac78c6a3033684c7a83) Thanks [@ematipico](https://github.com/ematipico)! - Fixes an issue where Astro validated the i18n configuration incorrectly, causing false positives in downstream libraries.

## 5.6.0

### Minor Changes

- [#13403](https://github.com/withastro/astro/pull/13403) [`dcb9526`](https://github.com/withastro/astro/commit/dcb9526c6ece3b716c677205fb99b483c95bfa7d) Thanks [@yurynix](https://github.com/yurynix)! - Adds a new optional `prerenderedErrorPageFetch` option in the Adapter API to allow adapters to provide custom implementations for fetching prerendered error pages.

  Now, adapters can override the default `fetch()` behavior, for example when `fetch()` is unavailable or when you cannot call the server from itself.

  The following example provides a custom fetch for `500.html` and `404.html`, reading them from disk instead of performing an HTTP call:

  ```js "prerenderedErrorPageFetch"
  return app.render(request, {
    prerenderedErrorPageFetch: async (url: string): Promise<Response> => {
      if (url.includes("/500")) {
          const content = await fs.promises.readFile("500.html", "utf-8");
          return new Response(content, {
            status: 500,
            headers: { "Content-Type": "text/html" },
          });
      }
      const content = await fs.promises.readFile("404.html", "utf-8");
        return new Response(content, {
          status: 404,
          headers: { "Content-Type": "text/html" },
        });
  });
  ```

  If no value is provided, Astro will fallback to its default behavior for fetching error pages.

  Read more about this feature in the [Adapter API reference](https://docs.astro.build/en/reference/adapter-reference/#prerenderederrorpagefetch).

- [#13482](https://github.com/withastro/astro/pull/13482) [`ff257df`](https://github.com/withastro/astro/commit/ff257df4e1a7f3e29e9bf7f92d52bf72f7b595a4) Thanks [@florian-lefebvre](https://github.com/florian-lefebvre)! - Updates Astro config validation to also run for the Integration API. An error log will specify which integration is failing the validation.

  Now, Astro will first validate the user configuration, then validate the updated configuration after each integration `astro:config:setup` hook has run. This means `updateConfig()` calls will no longer accept invalid configuration.

  This fixes a situation where integrations could potentially update a project with a malformed configuration. These issues should now be caught and logged so that you can update your integration to only set valid configurations.

- [#13405](https://github.com/withastro/astro/pull/13405) [`21e7e80`](https://github.com/withastro/astro/commit/21e7e8077d6f0c9ad14fe1876d87bb445f5584b1) Thanks [@Marocco2](https://github.com/Marocco2)! - Adds a new `eagerness` option for `prefetch()` when using `experimental.clientPrerender`

  With the experimental [`clientPrerender`](https://docs.astro.build/en/reference/experimental-flags/client-prerender/) flag enabled, you can use the `eagerness` option on `prefetch()` to suggest to the browser how eagerly it should prefetch/prerender link targets.

  This follows the same API described in the [Speculation Rules API](https://developer.mozilla.org/en-US/docs/Web/HTML/Element/script/type/speculationrules#eagerness) and allows you to balance the benefit of reduced wait times against bandwidth, memory, and CPU costs for your site visitors.

  For example, you can now use `prefetch()` programmatically with large sets of links and avoid [browser limits in place to guard against over-speculating](https://developer.chrome.com/blog/speculation-rules-improvements#chrome-limits) (prerendering/prefetching too many links). Set `eagerness: 'moderate'` to take advantage of [First In, First Out (FIFO)](<https://en.wikipedia.org/wiki/FIFO_(computing_and_electronics)>) strategies and browser heuristics to let the browser decide when to prerender/prefetch them and in what order:

  ```astro
  <a class="link-moderate" href="/nice-link-1">A Nice Link 1</a>
  <a class="link-moderate" href="/nice-link-2">A Nice Link 2</a>
  <a class="link-moderate" href="/nice-link-3">A Nice Link 3</a>
  <a class="link-moderate" href="/nice-link-4">A Nice Link 4</a>
  ...
  <a class="link-moderate" href="/nice-link-20">A Nice Link 20</a>
  <script>
    import { prefetch } from 'astro:prefetch';
    const linkModerate = document.getElementsByClassName('link-moderate');
    linkModerate.forEach((link) => prefetch(link.getAttribute('href'), { eagerness: 'moderate' }));
  </script>
  ```

- [#13482](https://github.com/withastro/astro/pull/13482) [`ff257df`](https://github.com/withastro/astro/commit/ff257df4e1a7f3e29e9bf7f92d52bf72f7b595a4) Thanks [@florian-lefebvre](https://github.com/florian-lefebvre)! - Improves integrations error handling

  If an error is thrown from an integration hook, an error log will now provide information about the concerned integration and hook

### Patch Changes

- [#13539](https://github.com/withastro/astro/pull/13539) [`c43bf8c`](https://github.com/withastro/astro/commit/c43bf8cd0513c2260d4ba32b5beffe97306e2e09) Thanks [@ascorbic](https://github.com/ascorbic)! - Adds a new `session.load()` method to the experimental session API that allows you to load a session by ID.

  When using [the experimental sessions API](https://docs.astro.build/en/reference/experimental-flags/sessions/), you don't normally need to worry about managing the session ID and cookies: Astro automatically reads the user's cookies and loads the correct session when needed. However, sometimes you need more control over which session to load.

  The new `load()` method allows you to manually load a session by ID. This is useful if you are handling the session ID yourself, or if you want to keep track of a session without using cookies. For example, you might want to restore a session from a logged-in user on another device, or work with an API endpoint that doesn't use cookies.

  ```ts
  // src/pages/api/cart.ts
  import type { APIRoute } from 'astro';

  export const GET: APIRoute = async ({ session, request }) => {
    // Load the session from a header instead of cookies
    const sessionId = request.headers.get('x-session-id');
    await session.load(sessionId);
    const cart = await session.get('cart');
    return Response.json({ cart });
  };
  ```

  If a session with that ID doesn't exist, a new one will be created. This allows you to generate a session ID in the client if needed.

  For more information, see the [experimental sessions docs](https://docs.astro.build/en/reference/experimental-flags/sessions/).

- [#13488](https://github.com/withastro/astro/pull/13488) [`d777420`](https://github.com/withastro/astro/commit/d7774207b11d042711ec310f2ad46d15246482f0) Thanks [@stramel](https://github.com/stramel)! - **BREAKING CHANGE to the experimental SVG Component API only**

  Removes some previously available prop, attribute, and configuration options from the experimental SVG API. These items are no longer available and must be removed from your code:
  - The `title` prop has been removed until we can settle on the correct balance between developer experience and accessibility. Please replace any `title` props on your components with `aria-label`:
    ```diff
    - <Logo title="My Company Logo" />
    + <Logo aria-label="My Company Logo" />
    ```
  - Sprite mode has been temporarily removed while we consider a new implementation that addresses how this feature was being used in practice. This means that there are no longer multiple `mode` options, and all SVGs will be inline. All instances of `mode` must be removed from your project as you can no longer control a mode:

    ```diff
    - <Logo mode="inline" />
    + <Logo />
    ```

    ```diff
    import { defineConfig } from 'astro'

    export default defineConfig({
      experimental: {
    -    svg: {
    -      mode: 'sprite'
    -    },
    +   svg: true
      }
    });
    ```

  - The default `role` is no longer applied due to developer feedback. Please add the appropriate `role` on each component individually as needed:
    ```diff
    - <Logo />
    + <Logo role="img" /> // To keep the role that was previously applied by default
    ```
  - The `size` prop has been removed to better work in combination with `viewBox` and additional styles/attributes. Please replace `size` with explicit `width` and `height` attributes:
    ```diff
    - <Logo size={64} />
    + <Logo width={64} height={64} />
    ```

## 5.5.6

### Patch Changes

- [#13429](https://github.com/withastro/astro/pull/13429) [`06de673`](https://github.com/withastro/astro/commit/06de673375f2339eb1bf8eda03d79177598979a9) Thanks [@ematipico](https://github.com/ematipico)! - The `ActionAPIContext.rewrite` method is deprecated and will be removed in a future major version of Astro

- [#13524](https://github.com/withastro/astro/pull/13524) [`82cd583`](https://github.com/withastro/astro/commit/82cd5832860d70ea7524473ae927db0cc2682b12) Thanks [@ematipico](https://github.com/ematipico)! - Fixes a bug where the functions `Astro.preferredLocale` and `Astro.preferredLocaleList` would return the incorrect locales
  when the Astro configuration specifies a list of `codes`. Before, the functions would return the `path`, instead now the functions
  return a list built from `codes`.

- [#13526](https://github.com/withastro/astro/pull/13526) [`ff9d69e`](https://github.com/withastro/astro/commit/ff9d69e3443c80059c54f6296d19f66bb068ead3) Thanks [@jsparkdev](https://github.com/jsparkdev)! - update `vite` to the latest version

## 5.5.5

### Patch Changes

- [#13510](https://github.com/withastro/astro/pull/13510) [`5b14d33`](https://github.com/withastro/astro/commit/5b14d33f81cdac0f7ac77186113dcce4369d848d) Thanks [@florian-lefebvre](https://github.com/florian-lefebvre)! - Fixes a case where `astro:env` secrets used in actions would not be available

- [#13485](https://github.com/withastro/astro/pull/13485) [`018fbe9`](https://github.com/withastro/astro/commit/018fbe90f4030bbc2b2db7589d750e5392f38e59) Thanks [@ascorbic](https://github.com/ascorbic)! - Fixes a bug that caused cookies to ignore custom decode function if has() had been called before

- [#13505](https://github.com/withastro/astro/pull/13505) [`a98ae5b`](https://github.com/withastro/astro/commit/a98ae5b8f5c33900379012e9e253a755c0a8927e) Thanks [@ematipico](https://github.com/ematipico)! - Updates the dependency `vite` to the latest.

- [#13483](https://github.com/withastro/astro/pull/13483) [`fc2dcb8`](https://github.com/withastro/astro/commit/fc2dcb83543d88af9e0920b90a035652d6db5166) Thanks [@ematipico](https://github.com/ematipico)! - Fixes a bug where an Astro adapter couldn't call the middleware when there isn't a route that matches the incoming request.

## 5.5.4

### Patch Changes

- [#13457](https://github.com/withastro/astro/pull/13457) [`968e713`](https://github.com/withastro/astro/commit/968e713c268e1b2176c9265b6c438c56105c2730) Thanks [@ascorbic](https://github.com/ascorbic)! - Sets correct response status text for custom error pages

- [#13447](https://github.com/withastro/astro/pull/13447) [`d80ba2b`](https://github.com/withastro/astro/commit/d80ba2b27d33d2972ffa3242330fb00d0fc58ba9) Thanks [@ematipico](https://github.com/ematipico)! - Fixes an issue where `site` was added to the generated redirects.

- [#13481](https://github.com/withastro/astro/pull/13481) [`e9e9245`](https://github.com/withastro/astro/commit/e9e9245c7c0ad6e3bda2b7600ff2bd845921a19d) Thanks [@martrapp](https://github.com/martrapp)! - Makes server island work with the client router again.

- [#13484](https://github.com/withastro/astro/pull/13484) [`8b5e4dc`](https://github.com/withastro/astro/commit/8b5e4dc733bccce7d77defdbb973204aa9b8126b) Thanks [@ascorbic](https://github.com/ascorbic)! - Display useful errors when config loading fails because of Node addons being disabled on Stackblitz

## 5.5.3

### Patch Changes

- [#13437](https://github.com/withastro/astro/pull/13437) [`013fa87`](https://github.com/withastro/astro/commit/013fa87982ea92675e899d2f71a200e5298db608) Thanks [@Vardhaman619](https://github.com/Vardhaman619)! - Handle server.allowedHosts when the value is true without attempting to push it into an array.

- [#13324](https://github.com/withastro/astro/pull/13324) [`ea74336`](https://github.com/withastro/astro/commit/ea7433666e0cc7e1301e638e80f90323f20db3e1) Thanks [@ematipico](https://github.com/ematipico)! - Upgrade to shiki v3

- [#13372](https://github.com/withastro/astro/pull/13372) [`7783dbf`](https://github.com/withastro/astro/commit/7783dbf8117650c60d7633b43f0d42da487aa2b1) Thanks [@ascorbic](https://github.com/ascorbic)! - Fixes a bug that caused some very large data stores to save incomplete data.

- [#13358](https://github.com/withastro/astro/pull/13358) [`8c21663`](https://github.com/withastro/astro/commit/8c21663c4a6363765f2caa5705a93a41492a95c9) Thanks [@ematipico](https://github.com/ematipico)! - Adds a new function called `insertPageRoute` to the Astro Container API.

  The new function is useful when testing routes that, for some business logic, use `Astro.rewrite`.

  For example, if you have a route `/blog/post` and for some business decision there's a rewrite to `/generic-error`, the container API implementation will look like this:

  ```js
  import Post from '../src/pages/Post.astro';
  import GenericError from '../src/pages/GenericError.astro';
  import { experimental_AstroContainer as AstroContainer } from 'astro/container';

  const container = await AstroContainer.create();
  container.insertPageRoute('/generic-error', GenericError);
  const result = await container.renderToString(Post);
  console.log(result); // this should print the response from GenericError.astro
  ```

  This new method only works for page routes, which means that endpoints aren't supported.

- [#13426](https://github.com/withastro/astro/pull/13426) [`565583b`](https://github.com/withastro/astro/commit/565583bd6c99163ce5d9475b26075149cc8c155b) Thanks [@ascorbic](https://github.com/ascorbic)! - Fixes a bug that caused the `astro add` command to ignore the `--yes` flag for third-party integrations

- [#13428](https://github.com/withastro/astro/pull/13428) [`9cac9f3`](https://github.com/withastro/astro/commit/9cac9f314277def0ee584e45d4937bac0235738a) Thanks [@matthewp](https://github.com/matthewp)! - Prevent bad value in x-forwarded-host from crashing request

- [#13432](https://github.com/withastro/astro/pull/13432) [`defad33`](https://github.com/withastro/astro/commit/defad33140dccde324b9357bc6331f7e5cdec266) Thanks [@P4tt4te](https://github.com/P4tt4te)! - Fix an issue in the Container API, where the `renderToString` function doesn't render adequately nested slots when they are components.

- Updated dependencies [[`ea74336`](https://github.com/withastro/astro/commit/ea7433666e0cc7e1301e638e80f90323f20db3e1)]:
  - @astrojs/markdown-remark@6.3.1

## 5.5.2

### Patch Changes

- [#13415](https://github.com/withastro/astro/pull/13415) [`be866a1`](https://github.com/withastro/astro/commit/be866a1d1db12793e0953b228d0b2dc1c00929e2) Thanks [@ascorbic](https://github.com/ascorbic)! - Reuses experimental session storage object between requests. This prevents memory leaks and improves performance for drivers that open persistent connections to a database.

- [#13420](https://github.com/withastro/astro/pull/13420) [`2f039b9`](https://github.com/withastro/astro/commit/2f039b927a3a1334948adc7788b1f24c074dfac7) Thanks [@ematipico](https://github.com/ematipico)! - It fixes an issue that caused some regressions in how styles are bundled.

## 5.5.1

### Patch Changes

- [#13413](https://github.com/withastro/astro/pull/13413) [`65903c9`](https://github.com/withastro/astro/commit/65903c995408397c63c911e184218c0206e5853f) Thanks [@ascorbic](https://github.com/ascorbic)! - Makes experimental flag optional

## 5.5.0

### Minor Changes

- [#13402](https://github.com/withastro/astro/pull/13402) [`3e7b498`](https://github.com/withastro/astro/commit/3e7b498dce52648484bb4deb04bf9e960c3d08e3) Thanks [@ematipico](https://github.com/ematipico)! - Adds a new experimental flag called `experimental.preserveScriptOrder` that renders `<script>` and `<style>` tags in the same order as they are defined.

  When rendering multiple `<style>` and `<script>` tags on the same page, Astro currently reverses their order in your generated HTML output. This can give unexpected results, for example CSS styles being overridden by earlier defined style tags when your site is built.

  With the new `preserveScriptOrder` flag enabled, Astro will generate the styles in the order they are defined:

  ```js title="astro.config.mjs"
  import { defineConfig } from 'astro/config';

  export default defineConfig({
    experimental: {
      preserveScriptOrder: true,
    },
  });
  ```

  For example, the following component has two `<style>` tags, and both define the same style for the `body` tag:

  ```html
  <p>I am a component</p>
  <style>
    body {
      background: red;
    }
  </style>
  <style>
    body {
      background: yellow;
    }
  </style>
  ```

  Once the project is compiled, Astro will create an inline style where `yellow` appears first, and then `red`. Ultimately, the `red` background is applied:

  ```css
  body {
    background: #ff0;
  }
  body {
    background: red;
  }
  ```

  When `experimental.preserveScriptOrder` is set to `true`, the order of the two styles is kept as it is, and in the style generated `red` appears first, and then `yellow`:

  ```css
  body {
    background: red;
  }
  body {
    background: #ff0;
  }
  ```

  This is a breaking change to how Astro renders project code that contains multiple `<style>` and `<script>` tags in the same component. If you were previously compensating for Astro's behavior by writing these out of order, you will need to update your code.

  This will eventually become the new default Astro behavior, so we encourage you to add this experimental style and script ordering as soon as you are able! This will help us test the new behavior and ensure your code is ready when this becomes the new normal.

  For more information as this feature develops, please see the [experimental script order docs](https://docs.astro.build/en/reference/experimental-flags/preserve-script-order/).

- [#13352](https://github.com/withastro/astro/pull/13352) [`cb886dc`](https://github.com/withastro/astro/commit/cb886dcde6c28acca286a66be46228a4d4cc52e7) Thanks [@delucis](https://github.com/delucis)! - Adds support for a new `experimental.headingIdCompat` flag

  By default, Astro removes a trailing `-` from the end of IDs it generates for headings ending with
  special characters. This differs from the behavior of common Markdown processors.

  You can now disable this behavior with a new configuration flag:

  ```js
  // astro.config.mjs
  import { defineConfig } from 'astro/config';

  export default defineConfig({
    experimental: {
      headingIdCompat: true,
    },
  });
  ```

  This can be useful when heading IDs and anchor links need to behave consistently across your site
  and other platforms such as GitHub and npm.

  If you are [using the `rehypeHeadingIds` plugin directly](https://docs.astro.build/en/guides/markdown-content/#heading-ids-and-plugins), you can also pass this new option:

  ```js
  // astro.config.mjs
  import { defineConfig } from 'astro/config';
  import { rehypeHeadingIds } from '@astrojs/markdown-remark';
  import { otherPluginThatReliesOnHeadingIDs } from 'some/plugin/source';

  export default defineConfig({
    markdown: {
      rehypePlugins: [
        [rehypeHeadingIds, { experimentalHeadingIdCompat: true }],
        otherPluginThatReliesOnHeadingIDs,
      ],
    },
  });
  ```

- [#13311](https://github.com/withastro/astro/pull/13311) [`a3327ff`](https://github.com/withastro/astro/commit/a3327ffbe6373228339824684eaa6f340a20a32e) Thanks [@chrisirhc](https://github.com/chrisirhc)! - Adds a new configuration option for Markdown syntax highlighting `excludeLangs`

  This option provides better support for diagramming tools that rely on Markdown code blocks, such as Mermaid.js and D2 by allowing you to exclude specific languages from Astro's default syntax highlighting.

  This option allows you to avoid rendering conflicts with tools that depend on the code not being highlighted without forcing you to disable syntax highlighting for other code blocks.

  The following example configuration will exclude highlighting for `mermaid` and `math` code blocks:

  ```js
  import { defineConfig } from 'astro/config';

  export default defineConfig({
    markdown: {
      syntaxHighlight: {
        type: 'shiki',
        excludeLangs: ['mermaid', 'math'],
      },
    },
  });
  ```

  Read more about this new option in the [Markdown syntax highlighting configuration docs](https://docs.astro.build/en/reference/configuration-reference/#markdownsyntaxhighlight).

### Patch Changes

- [#13404](https://github.com/withastro/astro/pull/13404) [`4e78b4d`](https://github.com/withastro/astro/commit/4e78b4d10d2214c94752a1fef74db325053cf071) Thanks [@ascorbic](https://github.com/ascorbic)! - Fixes a bug in error handling that saving a content file with a schema error would display an "unhandled rejection" error instead of the correct schema error

- [#13379](https://github.com/withastro/astro/pull/13379) [`d59eb22`](https://github.com/withastro/astro/commit/d59eb227334b788289533bac41f015b498179a2f) Thanks [@martrapp](https://github.com/martrapp)! - Fixes an edge case where the client router executed scripts twice when used with a custom swap function that only swaps parts of the DOM.

- [#13393](https://github.com/withastro/astro/pull/13393) [`6b8fdb8`](https://github.com/withastro/astro/commit/6b8fdb8a113b6f76448b41beb990c33fafb09b3e) Thanks [@renovate](https://github.com/apps/renovate)! - Updates `primsjs` to version 1.30.0, which adds support for more languages and fixes a security advisory which does not affect Astro.

- [#13374](https://github.com/withastro/astro/pull/13374) [`7b75bc5`](https://github.com/withastro/astro/commit/7b75bc5c36bc338bcef5ef41502e87c184c117ec) Thanks [@ArmandPhilippot](https://github.com/ArmandPhilippot)! - Fixes the documentation of the i18n configuration where `manual` was presented as a key of `routing` instead of an available value.

- [#13380](https://github.com/withastro/astro/pull/13380) [`9bfa6e6`](https://github.com/withastro/astro/commit/9bfa6e6d8b95424436be405a80d5df3f2e2e72df) Thanks [@martrapp](https://github.com/martrapp)! - Fixes an issue where astro:page-load fires before all scripts are executed

- [#13407](https://github.com/withastro/astro/pull/13407) [`0efdc22`](https://github.com/withastro/astro/commit/0efdc22b182f6cec4155a972f0dde1da686c5453) Thanks [@ascorbic](https://github.com/ascorbic)! - Displays correct error message when sharp isn't installed

- Updated dependencies [[`cb886dc`](https://github.com/withastro/astro/commit/cb886dcde6c28acca286a66be46228a4d4cc52e7), [`a3327ff`](https://github.com/withastro/astro/commit/a3327ffbe6373228339824684eaa6f340a20a32e)]:
  - @astrojs/markdown-remark@6.3.0

## 5.4.3

### Patch Changes

- [#13381](https://github.com/withastro/astro/pull/13381) [`249d52a`](https://github.com/withastro/astro/commit/249d52a3ff17f792c451ea0e42b97a209667290c) Thanks [@martrapp](https://github.com/martrapp)! - Adds the `types` property to the viewTransition object when the ClientRouter simulates parts of the View Transition API on browsers w/o native support.

- [#13367](https://github.com/withastro/astro/pull/13367) [`3ce4ad9`](https://github.com/withastro/astro/commit/3ce4ad965f576f2f4c53b5f2b876d449ed60c023) Thanks [@ematipico](https://github.com/ematipico)! - Adds documentation to various utility functions used for remote image services

- [#13347](https://github.com/withastro/astro/pull/13347) [`d83f92a`](https://github.com/withastro/astro/commit/d83f92a20403ffc8d088cfd13d2806e0f4f1a11e) Thanks [@bluwy](https://github.com/bluwy)! - Updates internal CSS chunking behavior for Astro components' scoped styles. This may result in slightly more CSS chunks created, but should allow the scoped styles to only be included on pages that use them.

- [#13388](https://github.com/withastro/astro/pull/13388) [`afadc70`](https://github.com/withastro/astro/commit/afadc702d7d928e7b650d3c071cca3d21e14333f) Thanks [@ematipico](https://github.com/ematipico)! - Fixes a bug where `astro:config/server` and `astro:config/client` had incorrect types.

- [#13355](https://github.com/withastro/astro/pull/13355) [`042d1de`](https://github.com/withastro/astro/commit/042d1de901fd9aa66157ce078b28bcd9786e1373) Thanks [@ematipico](https://github.com/ematipico)! - Adds documentation to the assets utilities for remote service images.

- [#13395](https://github.com/withastro/astro/pull/13395) [`6d1c63f`](https://github.com/withastro/astro/commit/6d1c63fa46a624b1c4981d4324ebabf37cc2b958) Thanks [@bluwy](https://github.com/bluwy)! - Uses `package-manager-detector` to detect the package manager used in the project

- [#13363](https://github.com/withastro/astro/pull/13363) [`a793636`](https://github.com/withastro/astro/commit/a793636928d0014a7faa4431afdfb9404e9ea819) Thanks [@ematipico](https://github.com/ematipico)! - Fixes an issue where the internal function `makeSvgComponent` was incorrectly exposed as a public API.

- Updated dependencies [[`042d1de`](https://github.com/withastro/astro/commit/042d1de901fd9aa66157ce078b28bcd9786e1373)]:
  - @astrojs/internal-helpers@0.6.1
  - @astrojs/markdown-remark@6.2.1

## 5.4.2

### Patch Changes

- [#12985](https://github.com/withastro/astro/pull/12985) [`84e94cc`](https://github.com/withastro/astro/commit/84e94cc85cc0f4ea9b5dba2009dc89e83a798f59) Thanks [@matthewp](https://github.com/matthewp)! - Prevent re-executing scripts in client router

- [#13349](https://github.com/withastro/astro/pull/13349) [`50e2e0b`](https://github.com/withastro/astro/commit/50e2e0b3749d6dba3d301ea1a0a3a33a273e7a81) Thanks [@ascorbic](https://github.com/ascorbic)! - Correctly escapes attributes in Markdown images

- [#13262](https://github.com/withastro/astro/pull/13262) [`0025df3`](https://github.com/withastro/astro/commit/0025df37af4dcd390d41c9b175fbdb3edd87edf7) Thanks [@ematipico](https://github.com/ematipico)! - Refactor Astro Actions to not use a middleware. Doing so should avoid unexpected issues when using the Astro middleware at the edge.

## 5.4.1

### Patch Changes

- [#13336](https://github.com/withastro/astro/pull/13336) [`8f632ef`](https://github.com/withastro/astro/commit/8f632efe9934fbe7547d890fd01b3892d14c8189) Thanks [@ematipico](https://github.com/ematipico)! - Fixes a regression where some asset utilities were move across monorepo, and not re-exported anymore.

- [#13320](https://github.com/withastro/astro/pull/13320) [`b5dabe9`](https://github.com/withastro/astro/commit/b5dabe9878510237ceb603ebd3e004da6e965a26) Thanks [@{](https://github.com/{)! - Adds support for typing experimental session data

  You can add optional types to your session data by creating a `src/env.d.ts` file in your project that extends the global `App.SessionData` interface. For example:

  ```ts
  declare namespace App {
    interface SessionData {

        id: string;
        email: string;
      };
      lastLogin: Date;
    }
  }
  ```

  Any keys not defined in this interface will be treated as `any`.

  Then when you access `Astro.session` in your components, any defined keys will be typed correctly:

  ```astro
  ---
  const user = await Astro.session.get('user');
  //    ^? const: user: { id: string; email: string; } | undefined

  const something = await Astro.session.get('something');
  //    ^? const: something: any

  Astro.session.set('user', 1);
  //    ^? Argument of type 'number' is not assignable to parameter of type '{ id: string; email: string; }'.
  ---
  ```

  See [the experimental session docs](https://docs.astro.build/en/reference/experimental-flags/sessions/) for more information.

- [#13330](https://github.com/withastro/astro/pull/13330) [`5e7646e`](https://github.com/withastro/astro/commit/5e7646efc12d47bbb65d8c80a160f4f27329903c) Thanks [@ematipico](https://github.com/ematipico)! - Fixes an issue with the conditional rendering of scripts.

  **This change updates a v5.0 breaking change when `experimental.directRenderScript` became the default script handling behavior**.

  If you have already successfully upgraded to Astro v5, you may need to review your script tags again and make sure they still behave as desired after this release. [See the v5 Upgrade Guide for more details](https://docs.astro.build/en/guides/upgrade-to/v5/#script-tags-are-rendered-directly-as-declared).

## 5.4.0

### Minor Changes

- [#12052](https://github.com/withastro/astro/pull/12052) [`5be12b2`](https://github.com/withastro/astro/commit/5be12b2bc9f359d3ecfa29b766f13ed2aabd119f) Thanks [@Fryuni](https://github.com/Fryuni)! - Exposes extra APIs for scripting and testing.

  #### Config helpers

  Two new helper functions exported from `astro/config`:
  - `mergeConfig()` allows users to merge partially defined Astro configurations on top of a base config while following the merge rules of `updateConfig()` available for integrations.
  - `validateConfig()` allows users to validate that a given value is a valid Astro configuration and fills in default values as necessary.

  These helpers are particularly useful for integration authors and for developers writing scripts that need to manipulate Astro configurations programmatically.

  #### Programmatic build

  The `build` API now receives a second optional `BuildOptions` argument where users can specify:
  - `devOutput` (default `false`): output a development-based build similar to code transformed in `astro dev`.
  - `teardownCompiler` (default `true`): teardown the compiler WASM instance after build.

  These options provide more control when running Astro builds programmatically, especially for testing scenarios or custom build pipelines.

- [#13278](https://github.com/withastro/astro/pull/13278) [`4a43c4b`](https://github.com/withastro/astro/commit/4a43c4b743affb78b1502801c797157b626c77a1) Thanks [@ematipico](https://github.com/ematipico)! - Adds a new configuration option `server.allowedHosts` and CLI option `--allowed-hosts`.

  Now you can specify the hostnames that the dev and preview servers are allowed to respond to. This is useful for allowing additional subdomains, or running the dev server in a web container.

  `allowedHosts` checks the Host header on HTTP requests from browsers and if it doesn't match, it will reject the request to prevent CSRF and XSS attacks.

  ```shell
  astro dev --allowed-hosts=foo.bar.example.com,bar.example.com
  ```

  ```shell
  astro preview --allowed-hosts=foo.bar.example.com,bar.example.com
  ```

  ```js
  // astro.config.mjs
  import { defineConfig } from 'astro/config';

  export default defineConfig({
    server: {
      allowedHosts: ['foo.bar.example.com', 'bar.example.com'],
    },
  });
  ```

  This feature is the same as [Vite's `server.allowHosts` configuration](https://vite.dev/config/server-options.html#server-allowedhosts).

- [#13254](https://github.com/withastro/astro/pull/13254) [`1e11f5e`](https://github.com/withastro/astro/commit/1e11f5e8b722b179e382f3c792cd961b2b51f61b) Thanks [@p0lyw0lf](https://github.com/p0lyw0lf)! - Adds the ability to process and optimize remote images in Markdown files

  Previously, Astro only allowed local images to be optimized when included using `![]()` syntax in plain Markdown files. Astro's image service could only display remote images without any processing.

  Now, Astro's image service can also optimize remote images written in standard Markdown syntax. This allows you to enjoy the benefits of Astro's image processing when your images are stored externally, for example in a CMS or digital asset manager.

  No additional configuration is required to use this feature! Any existing remote images written in Markdown will now automatically be optimized. To opt-out of this processing, write your images in Markdown using the HTML `<img>` tag instead. Note that images located in your `public/` folder are still never processed.

### Patch Changes

- [#13256](https://github.com/withastro/astro/pull/13256) [`509fa67`](https://github.com/withastro/astro/commit/509fa671a137515bd1818c81ee78de439a27e5dc) Thanks [@p0lyw0lf](https://github.com/p0lyw0lf)! - Adds experimental responsive image support in Markdown

  Previously, the `experimental.responsiveImages` feature could only provide responsive images when using the `<Image />` and `<Picture />` components.

  Now, images written with the `![]()` Markdown syntax in Markdown and MDX files will generate responsive images by default when using this experimental feature.

  To try this experimental feature, set `experimental.responsiveImages` to true in your `astro.config.mjs` file:

  ```js
  {
     experimental: {
        responsiveImages: true,
     },
  }
  ```

  Learn more about using this feature in the [experimental responsive images feature reference](https://docs.astro.build/en/reference/experimental-flags/responsive-images/).

  For a complete overview, and to give feedback on this experimental API, see the [Responsive Images RFC](https://github.com/withastro/roadmap/blob/responsive-images/proposals/0053-responsive-images.md).

- [#13323](https://github.com/withastro/astro/pull/13323) [`80926fa`](https://github.com/withastro/astro/commit/80926fadc06492fcae55f105582b9dc8279da6b3) Thanks [@ematipico](https://github.com/ematipico)! - Updates `esbuild` and `vite` to the latest to avoid false positives audits warnings caused by `esbuild`.

- [#13313](https://github.com/withastro/astro/pull/13313) [`9e7c71d`](https://github.com/withastro/astro/commit/9e7c71d19c89407d9b27ded85d8c0fde238ce16c) Thanks [@martrapp](https://github.com/martrapp)! - Fixes an issue where a form field named "attributes" shadows the form.attributes property.

- [#12052](https://github.com/withastro/astro/pull/12052) [`5be12b2`](https://github.com/withastro/astro/commit/5be12b2bc9f359d3ecfa29b766f13ed2aabd119f) Thanks [@Fryuni](https://github.com/Fryuni)! - Fixes incorrect config update when calling `updateConfig` from `astro:build:setup` hook.

  The function previously called a custom update config function made for merging an Astro config. Now it calls the appropriate `mergeConfig()` utility exported by Vite that updates functional options correctly.

- [#13303](https://github.com/withastro/astro/pull/13303) [`5f72a58`](https://github.com/withastro/astro/commit/5f72a58935d9bdd5237bdf86d2e94bcdc544c7b3) Thanks [@ematipico](https://github.com/ematipico)! - Fixes an issue where the dev server was applying second decoding of the URL of the incoming request, causing issues for certain URLs.

- Updated dependencies [[`1e11f5e`](https://github.com/withastro/astro/commit/1e11f5e8b722b179e382f3c792cd961b2b51f61b), [`1e11f5e`](https://github.com/withastro/astro/commit/1e11f5e8b722b179e382f3c792cd961b2b51f61b)]:
  - @astrojs/internal-helpers@0.6.0
  - @astrojs/markdown-remark@6.2.0

## 5.3.1

### Patch Changes

- [#13233](https://github.com/withastro/astro/pull/13233) [`32fafeb`](https://github.com/withastro/astro/commit/32fafeb874cc4b6312eb50d54d9f0ca6b83aedbc) Thanks [@joshmkennedy](https://github.com/joshmkennedy)! - Ensures consistent behaviour of `Astro.rewrite`/`ctx.rewrite` when using `base` and `trailingSlash` options.

- [#13003](https://github.com/withastro/astro/pull/13003) [`ea79054`](https://github.com/withastro/astro/commit/ea790542e186b0d2d2e828cb3ebd23bde4d04879) Thanks [@chaegumi](https://github.com/chaegumi)! - Fixes a bug that caused the `vite.base` value to be ignored when running `astro dev`

- [#13299](https://github.com/withastro/astro/pull/13299) [`2e1321e`](https://github.com/withastro/astro/commit/2e1321e9d5b27da3e86bc4021e4136661a8055aa) Thanks [@bluwy](https://github.com/bluwy)! - Uses `tinyglobby` for globbing files

- [#13233](https://github.com/withastro/astro/pull/13233) [`32fafeb`](https://github.com/withastro/astro/commit/32fafeb874cc4b6312eb50d54d9f0ca6b83aedbc) Thanks [@joshmkennedy](https://github.com/joshmkennedy)! - Ensures that `Astro.url`/`ctx.url` is correctly updated with the `base` path after rewrites.

  This change fixes an issue where `Astro.url`/`ctx.url` did not include the configured base path after Astro.rewrite was called. Now, the base path is correctly reflected in Astro.url.

  Previously, any rewrites performed through `Astro.rewrite`/`ctx.rewrite` failed to append the base path to `Astro.url`/`ctx.rewrite`, which could lead to incorrect URL handling in downstream logic. By fixing this, we ensure that all routes remain consistent and predictable after a rewrite.

  If you were relying on the work around of including the base path in astro.rewrite you can now remove it from the path.

## 5.3.0

### Minor Changes

- [#13210](https://github.com/withastro/astro/pull/13210) [`344e9bc`](https://github.com/withastro/astro/commit/344e9bc480a075161a7811b7733593556e7560da) Thanks [@VitaliyR](https://github.com/VitaliyR)! - Handle `HEAD` requests to an endpoint when a handler is not defined.

  If an endpoint defines a handler for `GET`, but does not define a handler for `HEAD`, Astro will call the `GET` handler and return the headers and status but an empty body.

- [#13195](https://github.com/withastro/astro/pull/13195) [`3b66955`](https://github.com/withastro/astro/commit/3b669555d7ab9da5427e7b7037699d4f905d3536) Thanks [@MatthewLymer](https://github.com/MatthewLymer)! - Improves SSR performance for synchronous components by avoiding the use of Promises. With this change, SSR rendering of on-demand pages can be up to 4x faster.

- [#13145](https://github.com/withastro/astro/pull/13145) [`8d4e566`](https://github.com/withastro/astro/commit/8d4e566f5420c8a5406e1e40e8bae1c1f87cbe37) Thanks [@ascorbic](https://github.com/ascorbic)! - Adds support for adapters auto-configuring experimental session storage drivers.

  Adapters can now configure a default session storage driver when the `experimental.session` flag is enabled. If a hosting platform has a storage primitive that can be used for session storage, the adapter can automatically configure the session storage using that driver. This allows Astro to provide a more seamless experience for users who want to use sessions without needing to manually configure the session storage.

### Patch Changes

- [#13145](https://github.com/withastro/astro/pull/13145) [`8d4e566`](https://github.com/withastro/astro/commit/8d4e566f5420c8a5406e1e40e8bae1c1f87cbe37) Thanks [@ascorbic](https://github.com/ascorbic)! - :warning: **BREAKING CHANGE FOR EXPERIMENTAL SESSIONS ONLY** :warning:

  Changes the `experimental.session` option to a boolean flag and moves session config to a top-level value. This change is to allow the new automatic session driver support. You now need to separately enable the `experimental.session` flag, and then configure the session driver using the top-level `session` key if providing manual configuration.

  ```diff
  defineConfig({
    // ...
    experimental: {
  -    session: {
  -      driver: 'upstash',
  -    },
  +    session: true,
    },
  +  session: {
  +    driver: 'upstash',
  +  },
  });
  ```

  You no longer need to configure a session driver if you are using an adapter that supports automatic session driver configuration and wish to use its default settings.

  ```diff
  defineConfig({
    adapter: node({
      mode: "standalone",
    }),
    experimental: {
  -    session: {
  -      driver: 'fs',
  -      cookie: 'astro-cookie',
  -    },
  +    session: true,
    },
  +  session: {
  +    cookie: 'astro-cookie',
  +  },
  });
  ```

  However, you can still manually configure additional driver options or choose a non-default driver to use with your adapter with the new top-level `session` config option. For more information, see the [experimental session docs](https://docs.astro.build/en/reference/experimental-flags/sessions/).

- [#13101](https://github.com/withastro/astro/pull/13101) [`2ed67d5`](https://github.com/withastro/astro/commit/2ed67d5dc5c8056f9ab1e29e539bf086b93c60c2) Thanks [@corneliusroemer](https://github.com/corneliusroemer)! - Fixes a bug where `HEAD` and `OPTIONS` requests for non-prerendered pages were incorrectly rejected with 403 FORBIDDEN

## 5.2.6

### Patch Changes

- [#13188](https://github.com/withastro/astro/pull/13188) [`7bc8256`](https://github.com/withastro/astro/commit/7bc825649bfb790a0206abd31df1676513a03b22) Thanks [@ematipico](https://github.com/ematipico)! - Fixes the wording of the an error message

- [#13205](https://github.com/withastro/astro/pull/13205) [`9d56602`](https://github.com/withastro/astro/commit/9d5660223b46e024b4e8c8eafead8a4e20e28ec5) Thanks [@ematipico](https://github.com/ematipico)! - Fixes and issue where a server island component returns 404 when `base` is configured in i18n project.

- [#13212](https://github.com/withastro/astro/pull/13212) [`fb38840`](https://github.com/withastro/astro/commit/fb3884074f261523cd89fe6e1745a0e9c01198f2) Thanks [@joshmkennedy](https://github.com/joshmkennedy)! - An additional has been added during the build command to add clarity around output and buildOutput.

- [#13213](https://github.com/withastro/astro/pull/13213) [`6bac644`](https://github.com/withastro/astro/commit/6bac644241bc42bb565730955ffd575878a0e41b) Thanks [@joshmkennedy](https://github.com/joshmkennedy)! - Allows readonly arrays to be passed to the `paginate()` function

## 5.2.5

### Patch Changes

- [#13133](https://github.com/withastro/astro/pull/13133) [`e76aa83`](https://github.com/withastro/astro/commit/e76aa8391eb9d81c1a52fb2f9f21ede4790bd793) Thanks [@ematipico](https://github.com/ematipico)! - Fixes a bug where Astro was failing to build an external redirect when the middleware was triggered

- [#13119](https://github.com/withastro/astro/pull/13119) [`ac43580`](https://github.com/withastro/astro/commit/ac4358052af2c1817dec999598bc4e3d8fd0bdaf) Thanks [@Hacksore](https://github.com/Hacksore)! - Adds extra guidance in the terminal when using the `astro add tailwind` CLI command

  Now, users are given a friendly reminder to import the stylesheet containing their Tailwind classes into any pages where they want to use Tailwind. Commonly, this is a shared layout component so that Tailwind styling can be used on multiple pages.

## 5.2.4

### Patch Changes

- [#13130](https://github.com/withastro/astro/pull/13130) [`b71bd10`](https://github.com/withastro/astro/commit/b71bd10989c0070847cecb101afb8278d5ef7091) Thanks [@ascorbic](https://github.com/ascorbic)! - Fixes a bug that caused duplicate slashes inside query params to be collapsed

- [#13131](https://github.com/withastro/astro/pull/13131) [`d60c742`](https://github.com/withastro/astro/commit/d60c74243f639761ad735d66d814e627f8f847a2) Thanks [@ascorbic](https://github.com/ascorbic)! - Ignores trailing slashes for endpoints with file extensions in the route

- Updated dependencies [[`b71bd10`](https://github.com/withastro/astro/commit/b71bd10989c0070847cecb101afb8278d5ef7091)]:
  - @astrojs/internal-helpers@0.5.1

## 5.2.3

### Patch Changes

- [#13113](https://github.com/withastro/astro/pull/13113) [`3a26e45`](https://github.com/withastro/astro/commit/3a26e4541764085faa499bc63549b24d194146a6) Thanks [@unprintable123](https://github.com/unprintable123)! - Fixes the bug that rewrite will pass encoded url to the dynamic routing and cause params mismatch.

- [#13111](https://github.com/withastro/astro/pull/13111) [`23978dd`](https://github.com/withastro/astro/commit/23978ddfe127bbc3762b6209b42d049588e52a14) Thanks [@ascorbic](https://github.com/ascorbic)! - Fixes a bug that caused injected endpoint routes to return not found when trailingSlash was set to always

- [#13112](https://github.com/withastro/astro/pull/13112) [`0fa5c82`](https://github.com/withastro/astro/commit/0fa5c82977de73872ddeffffea48fddafba47398) Thanks [@ematipico](https://github.com/ematipico)! - Fixes a bug where the i18n middleware was blocking a server island request when the `prefixDefaultLocale` option is set to `true`

## 5.2.2

### Patch Changes

- [#13106](https://github.com/withastro/astro/pull/13106) [`187c4d3`](https://github.com/withastro/astro/commit/187c4d3244a27c9b4e7e3cbe6307b01161140ca1) Thanks [@ascorbic](https://github.com/ascorbic)! - Fixes a bug that caused peer dependency errors when running `astro add tailwind`

## 5.2.1

### Patch Changes

- [#13095](https://github.com/withastro/astro/pull/13095) [`740eb60`](https://github.com/withastro/astro/commit/740eb6019f405781a3918941d3bfb34a7bda1a3d) Thanks [@ascorbic](https://github.com/ascorbic)! - Fixes a bug that caused some dev server asset requests to return 404 when trailingSlash was set to "always"

## 5.2.0

### Minor Changes

- [#12994](https://github.com/withastro/astro/pull/12994) [`5361755`](https://github.com/withastro/astro/commit/536175528dbbe75aa978d615ba2517b64bad7879) Thanks [@ascorbic](https://github.com/ascorbic)! - Redirects trailing slashes for on-demand pages

  When the `trailingSlash` option is set to `always` or `never`, on-demand rendered pages will now redirect to the correct URL when the trailing slash doesn't match the configuration option. This was previously the case for static pages, but now works for on-demand pages as well.

  Now, it doesn't matter whether your visitor navigates to `/about/`, `/about`, or even `/about///`. In production, they'll always end up on the correct page. For GET requests, the redirect will be a 301 (permanent) redirect, and for all other request methods, it will be a 308 (permanent, and preserve the request method) redirect.

  In development, you'll see a helpful 404 page to alert you of a trailing slash mismatch so you can troubleshoot routes.

- [#12979](https://github.com/withastro/astro/pull/12979) [`e621712`](https://github.com/withastro/astro/commit/e621712109b79313b24924ec4f0ba4f8ab6201c2) Thanks [@ematipico](https://github.com/ematipico)! - Adds support for redirecting to external sites with the [`redirects`](https://docs.astro.build/en/reference/configuration-reference/#redirects) configuration option.

  Now, you can redirect routes either internally to another path or externally by providing a URL beginning with `http` or `https`:

  ```js
  // astro.config.mjs
  import { defineConfig } from 'astro/config';

  export default defineConfig({
    redirects: {
      '/blog': 'https://example.com/blog',
      '/news': {
        status: 302,
        destination: 'https://example.com/news',
      },
    },
  });
  ```

- [#13084](https://github.com/withastro/astro/pull/13084) [`0f3be31`](https://github.com/withastro/astro/commit/0f3be3104e62d5b50dabfb15023f97954a160b8e) Thanks [@ematipico](https://github.com/ematipico)! - Adds a new experimental virtual module `astro:config` that exposes a type-safe subset of your `astro.config.mjs` configuration

  The virtual module exposes two sub-paths for controlled access to your configuration:
  - `astro:config/client`: exposes config information that is safe to expose to the client.
  - `astro:config/server`: exposes additional information that is safe to expose to the server, such as file/dir paths.

  To enable this new virtual module, add the `experimental.serializeManifest` feature flag to your Astro config:

  ```js
  // astro.config.mjs
  import { defineConfig } from 'astro/config';
  export default defineConfig({
    experimental: {
      serializeManifest: true,
    },
  });
  ```

  Then, you can access the module in any file inside your project to import and use values from your Astro config:

  ```js
  // src/utils.js
  import { trailingSlash } from 'astro:config/client';

  function addForwardSlash(path) {
    if (trailingSlash === 'always') {
      return path.endsWith('/') ? path : path + '/';
    } else {
      return path;
    }
  }
  ```

  For a complete overview, and to give feedback on this experimental API, see the [Serialized Manifest RFC](https://github.com/withastro/roadmap/blob/feat/serialised-config/proposals/0051-serialized-manifest.md).

### Patch Changes

- [#13049](https://github.com/withastro/astro/pull/13049) [`2ed4bd9`](https://github.com/withastro/astro/commit/2ed4bd90f25a3e5a183d0bc862e3b359b8289b93) Thanks [@florian-lefebvre](https://github.com/florian-lefebvre)! - Updates `astro add tailwind` to add the `@tailwindcss/vite` plugin instead of the `@astrojs/tailwind` integration

- [#12994](https://github.com/withastro/astro/pull/12994) [`5361755`](https://github.com/withastro/astro/commit/536175528dbbe75aa978d615ba2517b64bad7879) Thanks [@ascorbic](https://github.com/ascorbic)! - Returns a more helpful 404 page in dev if there is a trailing slash mismatch between the route requested and the `trailingSlash` configuration

- [#12666](https://github.com/withastro/astro/pull/12666) [`037495d`](https://github.com/withastro/astro/commit/037495d437d2328bf10ffadc22cc114ccf474c65) Thanks [@Thodor12](https://github.com/Thodor12)! - Added additional generated typings for the content layer

- Updated dependencies [[`5361755`](https://github.com/withastro/astro/commit/536175528dbbe75aa978d615ba2517b64bad7879), [`db252e0`](https://github.com/withastro/astro/commit/db252e0692a0addf7239bfefc0220c525d63337d)]:
  - @astrojs/internal-helpers@0.5.0
  - @astrojs/markdown-remark@6.1.0

## 5.1.10

### Patch Changes

- [#13058](https://github.com/withastro/astro/pull/13058) [`1a14b53`](https://github.com/withastro/astro/commit/1a14b53678525379211c4a7cbcbc34a04c0e4f8d) Thanks [@ascorbic](https://github.com/ascorbic)! - Fixes broken type declaration

- [#13059](https://github.com/withastro/astro/pull/13059) [`e36837f`](https://github.com/withastro/astro/commit/e36837f91437a66d5c50eb1c399b3d812743251d) Thanks [@ascorbic](https://github.com/ascorbic)! - Fixes a bug that caused tsconfig path aliases to break if there was more than one wildcard pattern

- [#13045](https://github.com/withastro/astro/pull/13045) [`c7f1366`](https://github.com/withastro/astro/commit/c7f1366413692091bb8d62d901745a77fa663b18) Thanks [@mtwilliams-code](https://github.com/mtwilliams-code)! - Fixes a bug where the some utility functions of the `astro:i18n` virtual module would return an incorrect result when `trailingSlash` is set to `never`

## 5.1.9

### Patch Changes

- [#12986](https://github.com/withastro/astro/pull/12986) [`8911bda`](https://github.com/withastro/astro/commit/8911bdacabb7fffb82bb3b3628467731ea233187) Thanks [@wetheredge](https://github.com/wetheredge)! - Updates types and dev toolbar for ARIA 1.2 attributes and roles

- [#12892](https://github.com/withastro/astro/pull/12892) [`8f520f1`](https://github.com/withastro/astro/commit/8f520f1cc67db51feb966c710e72490a05b88954) Thanks [@louisescher](https://github.com/louisescher)! - Adds a more descriptive error when a content collection entry has an invalid ID.

- [#13031](https://github.com/withastro/astro/pull/13031) [`f576519`](https://github.com/withastro/astro/commit/f5765196e9cd5c582da04ae3bceb4ee1d62b7eae) Thanks [@florian-lefebvre](https://github.com/florian-lefebvre)! - Updates the server islands encoding logic to only escape the script end tag open delimiter and opening HTML comment syntax

- [#13026](https://github.com/withastro/astro/pull/13026) [`1d272f6`](https://github.com/withastro/astro/commit/1d272f6a5a3af16ad2ab9af41b7193ce67964b69) Thanks [@ascorbic](https://github.com/ascorbic)! - Fixes a regression that prevented the import of Markdown files as raw text or URLs.

## 5.1.8

### Patch Changes

- [#12998](https://github.com/withastro/astro/pull/12998) [`9ce0038`](https://github.com/withastro/astro/commit/9ce003802109f704cc1f081759f3d2af2c1ea2c2) Thanks [@Kynson](https://github.com/Kynson)! - Fixes the issue that audit incorrectly flag images as above the fold when the scrolling container is not body

- [#12990](https://github.com/withastro/astro/pull/12990) [`2e12f1d`](https://github.com/withastro/astro/commit/2e12f1d7526f12fa0e1e63482f100bbb81a8b36e) Thanks [@ascorbic](https://github.com/ascorbic)! - Fixes a bug that caused references to be incorrectly reported as invalid

- [#12984](https://github.com/withastro/astro/pull/12984) [`2d259cf`](https://github.com/withastro/astro/commit/2d259cf4abf27a4f0a067bedb32d0459c4fce507) Thanks [@ascorbic](https://github.com/ascorbic)! - Fixes a bug in dev where files would stop being watched if the Astro config file was edited

- [#12984](https://github.com/withastro/astro/pull/12984) [`2d259cf`](https://github.com/withastro/astro/commit/2d259cf4abf27a4f0a067bedb32d0459c4fce507) Thanks [@ascorbic](https://github.com/ascorbic)! - Fixes a bug where the content layer would use an outdated version of the Astro config if it was edited in dev

- [#12982](https://github.com/withastro/astro/pull/12982) [`429aa75`](https://github.com/withastro/astro/commit/429aa7547572915b5f7f9a4146529e704069128b) Thanks [@bluwy](https://github.com/bluwy)! - Fixes an issue where server islands do not work in projects that use an adapter but only have prerendered pages. If an adapter is added, the server island endpoint will now be added by default.

- [#12995](https://github.com/withastro/astro/pull/12995) [`78fd73a`](https://github.com/withastro/astro/commit/78fd73a0dfbfab120111d5f1d1eaecd563bc82a6) Thanks [@florian-lefebvre](https://github.com/florian-lefebvre)! - Fixes a case where `astro:actions` types would not work when using `src/actions.ts`

- [#13011](https://github.com/withastro/astro/pull/13011) [`cf30880`](https://github.com/withastro/astro/commit/cf3088060d45227dcb48e041c4ed5e0081d71398) Thanks [@ascorbic](https://github.com/ascorbic)! - Upgrades Vite

- [#12733](https://github.com/withastro/astro/pull/12733) [`bbf1d88`](https://github.com/withastro/astro/commit/bbf1d8894e6ce5d2ebe45452a27072b9929053a8) Thanks [@ascorbic](https://github.com/ascorbic)! - Fixes a bug that caused the dev server to return an error if requesting "//"

- [#13001](https://github.com/withastro/astro/pull/13001) [`627aec3`](https://github.com/withastro/astro/commit/627aec3f04de424ec144cefac4a5a3b70d9ba0fb) Thanks [@ascorbic](https://github.com/ascorbic)! - Fixes a bug that caused Astro to attempt to inject environment variables into non-source files, causing performance problems and broken builds

## 5.1.7

### Patch Changes

- [#12361](https://github.com/withastro/astro/pull/12361) [`3d89e62`](https://github.com/withastro/astro/commit/3d89e6282235a8da45d9ddfe02bcf7ec78056941) Thanks [@LunaticMuch](https://github.com/LunaticMuch)! - Upgrades the `esbuild` version to match `vite`

- [#12980](https://github.com/withastro/astro/pull/12980) [`1a026af`](https://github.com/withastro/astro/commit/1a026afb427cd4b472c8f1174a08f10086f4fb89) Thanks [@florian-lefebvre](https://github.com/florian-lefebvre)! - Fixes a case where setting the status of a page to `404` in development would show the default 404 page (or custom one if provided) instead of using the current page

- [#12182](https://github.com/withastro/astro/pull/12182) [`c30070b`](https://github.com/withastro/astro/commit/c30070b9271e4c494e7cbf3a1c45515782034911) Thanks [@braden-w](https://github.com/braden-w)! - Improves matching of 404 and 500 routes

- Updated dependencies [[`3d89e62`](https://github.com/withastro/astro/commit/3d89e6282235a8da45d9ddfe02bcf7ec78056941)]:
  - @astrojs/markdown-remark@6.0.2

## 5.1.6

### Patch Changes

- [#12956](https://github.com/withastro/astro/pull/12956) [`3aff68a`](https://github.com/withastro/astro/commit/3aff68a4195a608e92dc6299610a4b06e7bb96f1) Thanks [@kaytwo](https://github.com/kaytwo)! - Removes encryption of empty props to allow server island cacheability

- [#12977](https://github.com/withastro/astro/pull/12977) [`80067c0`](https://github.com/withastro/astro/commit/80067c032f9ce5852f3315d1046b2d0c220ddcd5) Thanks [@florian-lefebvre](https://github.com/florian-lefebvre)! - Fixes a case where accessing `astro:env` APIs or `import.meta.env` inside the content config file would not work

- [#12839](https://github.com/withastro/astro/pull/12839) [`57be349`](https://github.com/withastro/astro/commit/57be3494e2bdc178d073243c8cbfa10edb85b049) Thanks [@mtwilliams-code](https://github.com/mtwilliams-code)! - Fix Astro.currentLocale returning the incorrect locale when using fallback rewrites in SSR mode

- [#12962](https://github.com/withastro/astro/pull/12962) [`4b7a2ce`](https://github.com/withastro/astro/commit/4b7a2ce9e743a5624617563022635678a5ba6051) Thanks [@ascorbic](https://github.com/ascorbic)! - Skips updating content layer files if content is unchanged

- [#12942](https://github.com/withastro/astro/pull/12942) [`f00c2dd`](https://github.com/withastro/astro/commit/f00c2ddc31b5285d14c2f0808c01eafaaf31f5c9) Thanks [@liruifengv](https://github.com/liruifengv)! - Improves the session error messages

- [#12966](https://github.com/withastro/astro/pull/12966) [`d864e09`](https://github.com/withastro/astro/commit/d864e0991e05438d4bdb5e14fab4f7f75efe2a1f) Thanks [@ascorbic](https://github.com/ascorbic)! - Ensures old content collection entry is deleted if a markdown frontmatter slug is changed in dev

## 5.1.5

### Patch Changes

- [#12934](https://github.com/withastro/astro/pull/12934) [`673a518`](https://github.com/withastro/astro/commit/673a518b011e2df35a099f8205611d98a223a92a) Thanks [@ematipico](https://github.com/ematipico)! - Fixes a regression where the Astro Container didn't work during the build, using `pnpm`

- [#12955](https://github.com/withastro/astro/pull/12955) [`db447f2`](https://github.com/withastro/astro/commit/db447f2816836b635355cc2b0a73678facd155a5) Thanks [@martrapp](https://github.com/martrapp)! - Lets TypeScript know about the "blocking" and "disabled" attributes of the `<link>` element.

- [#12922](https://github.com/withastro/astro/pull/12922) [`faf74af`](https://github.com/withastro/astro/commit/faf74af522f4499ab95531b24a0a1c14070abe8b) Thanks [@adamchal](https://github.com/adamchal)! - Improves performance of static asset generation by fixing a bug that caused image transforms to be performed serially. This fix ensures that processing uses all CPUs when running in a multi-core environment.

- [#12947](https://github.com/withastro/astro/pull/12947) [`3c2292f`](https://github.com/withastro/astro/commit/3c2292f2f0accf1974b30dbe32f040c56413e731) Thanks [@ascorbic](https://github.com/ascorbic)! - Fixes a bug that caused empty content collections when running dev with NODE_ENV set

## 5.1.4

### Patch Changes

- [#12927](https://github.com/withastro/astro/pull/12927) [`ad2a752`](https://github.com/withastro/astro/commit/ad2a752662946e3a80849605f073812b06adf632) Thanks [@ematipico](https://github.com/ematipico)! - Fixes a bug where Astro attempted to decode a request URL multiple times, resulting in an unexpected behaviour when decoding the character `%`

- [#12912](https://github.com/withastro/astro/pull/12912) [`0c0c66b`](https://github.com/withastro/astro/commit/0c0c66bf0df23ab5a9bd2f147e303d8397d3222e) Thanks [@florian-lefebvre](https://github.com/florian-lefebvre)! - Improves the config error for invalid combinations of `context` and `access` properties under `env.schema`

- [#12935](https://github.com/withastro/astro/pull/12935) [`3d47e6b`](https://github.com/withastro/astro/commit/3d47e6baff7a17d3ef09630b0d90362baef41f97) Thanks [@AirBorne04](https://github.com/AirBorne04)! - Fixes an issue where `Astro.locals` coming from an adapter weren't available in the `404.astro`, when using the `astro dev` command,

- [#12925](https://github.com/withastro/astro/pull/12925) [`44841fc`](https://github.com/withastro/astro/commit/44841fc281f8920b32f4b4a94deefeb3ad069cf3) Thanks [@ascorbic](https://github.com/ascorbic)! - Ensures image styles are not imported unless experimental responsive images are enabled

- [#12926](https://github.com/withastro/astro/pull/12926) [`8e64bb7`](https://github.com/withastro/astro/commit/8e64bb727f78f24b26fd1c0b1289ab1ccd611114) Thanks [@oliverlynch](https://github.com/oliverlynch)! - Improves remote image cache efficiency by separating image data and metadata into a binary and sidecar JSON file.

- [#12920](https://github.com/withastro/astro/pull/12920) [`8b9d530`](https://github.com/withastro/astro/commit/8b9d53037879cd7ca7bee4d20b4e6f08e984a7df) Thanks [@bluwy](https://github.com/bluwy)! - Processes markdown with empty body as remark and rehype plugins may add additional content or frontmatter

- [#12918](https://github.com/withastro/astro/pull/12918) [`fd12a26`](https://github.com/withastro/astro/commit/fd12a26ac6012c6b8a26f5a178e1bb46092a1806) Thanks [@lameuler](https://github.com/lameuler)! - Fixes a bug where the logged output path does not match the actual output path when using `build.format: 'preserve'`

- [#12676](https://github.com/withastro/astro/pull/12676) [`2ffc0fc`](https://github.com/withastro/astro/commit/2ffc0fcab78b658a6ee73a8f8b291802093dce5e) Thanks [@koyopro](https://github.com/koyopro)! - Allows configuring Astro modules TypeScript compilation with the `vite.esbuild` config

- [#12938](https://github.com/withastro/astro/pull/12938) [`dbb04f3`](https://github.com/withastro/astro/commit/dbb04f3c04ce868b5c985c848a2c40a3761a6dad) Thanks [@ascorbic](https://github.com/ascorbic)! - Fixes a bug where content collections would sometimes appear empty when first running astro dev

- [#12937](https://github.com/withastro/astro/pull/12937) [`30edb6d`](https://github.com/withastro/astro/commit/30edb6d9d0aaf28bea1fec73879f63fe134507d0) Thanks [@ematipico](https://github.com/ematipico)! - Fixes a bug where users could use `Astro.request.headers` during a rewrite inside prerendered routes. This an invalid behaviour, and now Astro will show a warning if this happens.

- [#12937](https://github.com/withastro/astro/pull/12937) [`30edb6d`](https://github.com/withastro/astro/commit/30edb6d9d0aaf28bea1fec73879f63fe134507d0) Thanks [@ematipico](https://github.com/ematipico)! - Fixes an issue where the use of `Astro.rewrite` would trigger the invalid use of `Astro.request.headers`

## 5.1.3

### Patch Changes

- [#12877](https://github.com/withastro/astro/pull/12877) [`73a0788`](https://github.com/withastro/astro/commit/73a078835eb92a05c3f681ee025c93d6db85b907) Thanks [@bluwy](https://github.com/bluwy)! - Fixes sourcemap warning generated by the `astro:server-islands` Vite plugin

- [#12906](https://github.com/withastro/astro/pull/12906) [`2d89492`](https://github.com/withastro/astro/commit/2d89492d73142ed5c7cea9448d841a9892e66598) Thanks [@ascorbic](https://github.com/ascorbic)! - Fixes a bug that caused pages that return an empty array from getStaticPath to match every path

- [`011fa0f`](https://github.com/withastro/astro/commit/011fa0f00ce457cb6b582d36b6b5b17aa89f0a70) Thanks [@florian-lefebvre](https://github.com/florian-lefebvre)! - Fixes a case where `astro:content` types would be erased when restarting the dev server

- [#12907](https://github.com/withastro/astro/pull/12907) [`dbf1275`](https://github.com/withastro/astro/commit/dbf1275987d4d9724eab471f1600fba9a50aefb8) Thanks [@florian-lefebvre](https://github.com/florian-lefebvre)! - Fixes a regression around the server islands route, which was not passed to the adapters `astro:build:done` hook

- [#12818](https://github.com/withastro/astro/pull/12818) [`579bd93`](https://github.com/withastro/astro/commit/579bd93794b787485479aa3b16554409a0504ed2) Thanks [@ascorbic](https://github.com/ascorbic)! - Fixes race condition where dev server would attempt to load collections before the content had loaded

- [#12883](https://github.com/withastro/astro/pull/12883) [`fbac92f`](https://github.com/withastro/astro/commit/fbac92f8bdbb5ee1312726b2a535a81271b3f7d6) Thanks [@kaytwo](https://github.com/kaytwo)! - Fixes a bug where responses can be returned before session data is saved

- [#12815](https://github.com/withastro/astro/pull/12815) [`3acc654`](https://github.com/withastro/astro/commit/3acc65444c27d87b6f2d61bdfa7df0e0db4e2686) Thanks [@ericswpark](https://github.com/ericswpark)! - Some non-index files that were incorrectly being treated as index files are now excluded

- [#12884](https://github.com/withastro/astro/pull/12884) [`d7e97a7`](https://github.com/withastro/astro/commit/d7e97a775dda7a851bfc10b06161f9a1d3631ed3) Thanks [@ascorbic](https://github.com/ascorbic)! - Adds `render()` to stub content types

- [#12883](https://github.com/withastro/astro/pull/12883) [`fbac92f`](https://github.com/withastro/astro/commit/fbac92f8bdbb5ee1312726b2a535a81271b3f7d6) Thanks [@kaytwo](https://github.com/kaytwo)! - Fixes a bug where session data could be corrupted if it is changed after calling .set()

- [#12827](https://github.com/withastro/astro/pull/12827) [`7b5dc6f`](https://github.com/withastro/astro/commit/7b5dc6f0f1fbb825f52cd587aa1f7d21d731b3de) Thanks [@sinskiy](https://github.com/sinskiy)! - Fixes an issue when crawlers try to index Server Islands thinking that Server Islands are pages

## 5.1.2

### Patch Changes

- [#12798](https://github.com/withastro/astro/pull/12798) [`7b0cb85`](https://github.com/withastro/astro/commit/7b0cb852f6336c0f9cc65bd044864004e759d810) Thanks [@ascorbic](https://github.com/ascorbic)! - Improves warning logs for invalid content collection configuration

- [#12781](https://github.com/withastro/astro/pull/12781) [`96c4b92`](https://github.com/withastro/astro/commit/96c4b925333fede1a53d19657d15e0052da90780) Thanks [@ascorbic](https://github.com/ascorbic)! - Fixes a regression that caused `default()` to not work with `reference()`

- [#12820](https://github.com/withastro/astro/pull/12820) [`892dd9f`](https://github.com/withastro/astro/commit/892dd9f6cd3935ce1d4f4dec523b248c2d15da12) Thanks [@ascorbic](https://github.com/ascorbic)! - Fixes a bug that caused cookies to not be deleted when destroying a session

- [#12864](https://github.com/withastro/astro/pull/12864) [`440d8a5`](https://github.com/withastro/astro/commit/440d8a54f7b3d75dd16decb7d9d29e3724bff394) Thanks [@kaytwo](https://github.com/kaytwo)! - Fixes a bug where the session ID wasn't correctly regenerated

- [#12768](https://github.com/withastro/astro/pull/12768) [`524c855`](https://github.com/withastro/astro/commit/524c855075bb75696500445fdc31cb2c69b09627) Thanks [@ematipico](https://github.com/ematipico)! - Fixes an issue where Astro didn't print error logs when Astro Islands were used in incorrect cases.

- [#12814](https://github.com/withastro/astro/pull/12814) [`f12f111`](https://github.com/withastro/astro/commit/f12f1118bc4687cc807a4495ffcaafcb0861b7a2) Thanks [@ematipico](https://github.com/ematipico)! - Fixes an issue where Astro didn't log anything in case a file isn't created during the build.

- [#12875](https://github.com/withastro/astro/pull/12875) [`e109002`](https://github.com/withastro/astro/commit/e109002c3d5980362788360211e61f11f4394837) Thanks [@ascorbic](https://github.com/ascorbic)! - Fixes a bug in emulated legacy collections where the entry passed to the getCollection filter function did not include the legacy entry fields.

- [#12768](https://github.com/withastro/astro/pull/12768) [`524c855`](https://github.com/withastro/astro/commit/524c855075bb75696500445fdc31cb2c69b09627) Thanks [@ematipico](https://github.com/ematipico)! - Fixes an issue where Astro was printing the incorrect output format when running the `astro build` command

- [#12810](https://github.com/withastro/astro/pull/12810) [`70a9f0b`](https://github.com/withastro/astro/commit/70a9f0b984638c21a4da1d83b7d5a5c9940bb693) Thanks [@louisescher](https://github.com/louisescher)! - Fixes server islands failing to check content-type header under certain circumstances

  Sometimes a reverse proxy or similar service might modify the content-type header to include the charset or other parameters in the media type of the response. This previously wasn't handled by the client-side server island script and thus removed the script without actually placing the requested content in the DOM. This fix makes it so the script checks if the header starts with the proper content type instead of exactly matching `text/html`, so the following will still be considered a valid header: `text/html; charset=utf-8`

- [#12816](https://github.com/withastro/astro/pull/12816) [`7fb2184`](https://github.com/withastro/astro/commit/7fb21844dff893c90dc0a07fd13cefdba61d0a45) Thanks [@ematipico](https://github.com/ematipico)! - Fixes an issue where an injected route entrypoint wasn't correctly marked because the resolved file path contained a query parameter.

  This fixes some edge case where some injected entrypoint were not resolved when using an adapter.

## 5.1.1

### Patch Changes

- [#12782](https://github.com/withastro/astro/pull/12782) [`f3d8385`](https://github.com/withastro/astro/commit/f3d83854aa671df4db6f95558a7ef5bad4bc64f9) Thanks [@fhiromasa](https://github.com/fhiromasa)! - update comment in packages/astro/src/types/public/common.ts

- [#12789](https://github.com/withastro/astro/pull/12789) [`f632b94`](https://github.com/withastro/astro/commit/f632b945275c2615fc0fdf2abc831c45d0ddebcd) Thanks [@ascorbic](https://github.com/ascorbic)! - Pass raw frontmatter to remark plugins in glob loader

- [#12799](https://github.com/withastro/astro/pull/12799) [`739dbfb`](https://github.com/withastro/astro/commit/739dbfba4214107cf8fc40c702834dad33eed3b0) Thanks [@ascorbic](https://github.com/ascorbic)! - Upgrades Vite to pin esbuild

## 5.1.0

### Minor Changes

- [#12441](https://github.com/withastro/astro/pull/12441) [`b4fec3c`](https://github.com/withastro/astro/commit/b4fec3c7d17ed92dcaaeea5e2545aae6dfd19e53) Thanks [@ascorbic](https://github.com/ascorbic)! - Adds experimental session support

  Sessions are used to store user state between requests for server-rendered pages, such as login status, shopping cart contents, or other user-specific data.

  ```astro
  ---
  export const prerender = false; // Not needed in 'server' mode
  const cart = await Astro.session.get('cart');
  ---

  <a href="/checkout">🛒 {cart?.length ?? 0} items</a>
  ```

  Sessions are available in on-demand rendered/SSR pages, API endpoints, actions and middleware. To enable session support, you must configure a storage driver.

  If you are using the Node.js adapter, you can use the `fs` driver to store session data on the filesystem:

  ```js
  // astro.config.mjs
  {
    adapter: node({ mode: 'standalone' }),
    experimental: {
      session: {
        // Required: the name of the unstorage driver
        driver: "fs",
      },
    },
  }
  ```

  If you are deploying to a serverless environment, you can use drivers such as `redis`, `netlify-blobs`, `vercel-kv`, or `cloudflare-kv-binding` and optionally pass additional configuration options.

  For more information, including using the session API with other adapters and a full list of supported drivers, see [the docs for experimental session support](https://docs.astro.build/en/reference/experimental-flags/sessions/). For even more details, and to leave feedback and participate in the development of this feature, [the Sessions RFC](https://github.com/withastro/roadmap/pull/1055).

- [#12426](https://github.com/withastro/astro/pull/12426) [`3dc02c5`](https://github.com/withastro/astro/commit/3dc02c57e4060cb2bde7c4e05d91841dd5dd8eb7) Thanks [@oliverlynch](https://github.com/oliverlynch)! - Improves asset caching of remote images

  Astro will now store [entity tags](https://developer.mozilla.org/en-US/docs/Web/HTTP/Headers/ETag) and the [Last-Modified](https://developer.mozilla.org/en-US/docs/Web/HTTP/Headers/Last-Modified) date for cached remote images and use them to revalidate the cache when it goes stale.

- [#12721](https://github.com/withastro/astro/pull/12721) [`c9d5110`](https://github.com/withastro/astro/commit/c9d51107d0a4b58a9ced486b28d09118f3885254) Thanks [@florian-lefebvre](https://github.com/florian-lefebvre)! - Adds a new `getActionPath()` helper available from `astro:actions`

  Astro 5.1 introduces a new helper function, `getActionPath()` to give you more flexibility when calling your action.

  Calling `getActionPath()` with your action returns its URL path so you can make a `fetch()` request with custom headers, or use your action with an API such as `navigator.sendBeacon()`. Then, you can [handle the custom-formatted returned data](https://docs.astro.build/en/guides/actions/#handling-returned-data) as needed, just as if you had called an action directly.

  This example shows how to call a defined `like` action passing the `Authorization` header and the [`keepalive`](https://developer.mozilla.org/en-US/docs/Web/API/Request/keepalive) option:

  ```astro
  <script>
    // src/components/my-component.astro
    import { actions, getActionPath } from 'astro:actions';

    await fetch(getActionPath(actions.like), {
      method: 'POST',
      headers: {
        'Content-Type': 'application/json',
        Authorization: 'Bearer YOUR_TOKEN',
      },
      body: JSON.stringify({ id: 'YOUR_ID' }),
      keepalive: true,
    });
  </script>
  ```

  This example shows how to call the same `like` action using the [`sendBeacon`](https://developer.mozilla.org/en-US/docs/Web/API/Navigator/sendBeacon) API:

  ```astro
  <script>
    // src/components/my-component.astro
    import { actions, getActionPath } from 'astro:actions';

    navigator.sendBeacon(
      getActionPath(actions.like),
      new Blob([JSON.stringify({ id: 'YOUR_ID' })], {
        type: 'application/json',
      }),
    );
  </script>
  ```

### Patch Changes

- [#12786](https://github.com/withastro/astro/pull/12786) [`e56af4a`](https://github.com/withastro/astro/commit/e56af4a3d7039673658e4a014158969ea5076e32) Thanks [@ematipico](https://github.com/ematipico)! - Fixes an issue where Astro i18n didn't properly show the 404 page when using fallback and the option `prefixDefaultLocale` set to `true`.

- [#12758](https://github.com/withastro/astro/pull/12758) [`483da89`](https://github.com/withastro/astro/commit/483da89cf68d68ec792ff8721d469ed10dc14e4a) Thanks [@delucis](https://github.com/delucis)! - Adds types for `?url&inline` and `?url&no-inline` [import queries](https://vite.dev/guide/assets.html#explicit-inline-handling) added in Vite 6

- [#12763](https://github.com/withastro/astro/pull/12763) [`8da2318`](https://github.com/withastro/astro/commit/8da231855162af245f2b3664babb68dff0ba390f) Thanks [@rbsummers](https://github.com/rbsummers)! - Fixed changes to vite configuration made in the astro:build:setup integration hook having no effect when target is "client"

- [#12767](https://github.com/withastro/astro/pull/12767) [`36c1e06`](https://github.com/withastro/astro/commit/36c1e0697da9fdc453a7a9a3c84e0e79cd0cb376) Thanks [@ascorbic](https://github.com/ascorbic)! - Clears the content layer cache when the Astro config is changed

## 5.0.9

### Patch Changes

- [#12756](https://github.com/withastro/astro/pull/12756) [`95795f8`](https://github.com/withastro/astro/commit/95795f85dbd85ff29ee2ff4860d018fd4e9bcf8f) Thanks [@matthewp](https://github.com/matthewp)! - Remove debug logging from build

## 5.0.8

### Patch Changes

- [#12749](https://github.com/withastro/astro/pull/12749) [`039d022`](https://github.com/withastro/astro/commit/039d022b1bbaacf9ea83071d27affc5318e0e515) Thanks [@matthewp](https://github.com/matthewp)! - Clean server sourcemaps from static output

## 5.0.7

### Patch Changes

- [#12746](https://github.com/withastro/astro/pull/12746) [`c879f50`](https://github.com/withastro/astro/commit/c879f501ff01b1a3c577de776a1f7100d78f8dd5) Thanks [@matthewp](https://github.com/matthewp)! - Remove all assets created from the server build

## 5.0.6

### Patch Changes

- [#12597](https://github.com/withastro/astro/pull/12597) [`564ac6c`](https://github.com/withastro/astro/commit/564ac6c2f2d77ee34f8519f1e5a4db2c6e194f65) Thanks [@florian-lefebvre](https://github.com/florian-lefebvre)! - Fixes an issue where image and server islands routes would not be passed to the `astro:routes:resolved` hook during builds

- [#12718](https://github.com/withastro/astro/pull/12718) [`ccc5ad1`](https://github.com/withastro/astro/commit/ccc5ad1676db5e7f5049ca2feb59802d1fe3a92e) Thanks [@ematipico](https://github.com/ematipico)! - Fixes an issue where Astro couldn't correctly handle i18n fallback when using the i18n middleware

- [#12728](https://github.com/withastro/astro/pull/12728) [`ee66a45`](https://github.com/withastro/astro/commit/ee66a45b250703a40b34c0a45ae34aefcb14ea44) Thanks [@argyleink](https://github.com/argyleink)! - Adds type support for the `closedby` attribute for `<dialog>` elements

- [#12709](https://github.com/withastro/astro/pull/12709) [`e3bfd93`](https://github.com/withastro/astro/commit/e3bfd9396969caf35b3b05135539e82aab560c92) Thanks [@mtwilliams-code](https://github.com/mtwilliams-code)! - Fixes a bug where Astro couldn't correctly parse `params` and `props` when receiving i18n fallback URLs

- [#12657](https://github.com/withastro/astro/pull/12657) [`14dffcc`](https://github.com/withastro/astro/commit/14dffcc3af49dd975635602a0d1847a3125c0746) Thanks [@darkmaga](https://github.com/darkmaga)! - Trailing slash support for actions

- [#12715](https://github.com/withastro/astro/pull/12715) [`029661d`](https://github.com/withastro/astro/commit/029661daa9b28fd5299d8cc9360025c78f6cd8eb) Thanks [@ascorbic](https://github.com/ascorbic)! - Fixes a bug that caused errors in dev when editing sites with large numbers of MDX pages

- [#12729](https://github.com/withastro/astro/pull/12729) [`8b1cecd`](https://github.com/withastro/astro/commit/8b1cecd6b491654ae760a0c75f3270df134c4e25) Thanks [@JoeMorgan](https://github.com/JoeMorgan)! - "Added `inert` to htmlBooleanAttributes"

- [#12726](https://github.com/withastro/astro/pull/12726) [`7c7398c`](https://github.com/withastro/astro/commit/7c7398c04653877da09c7b0f80ee84b02e02aad0) Thanks [@florian-lefebvre](https://github.com/florian-lefebvre)! - Fixes a case where failing content entries in `astro check` would not be surfaced

## 5.0.5

### Patch Changes

- [#12705](https://github.com/withastro/astro/pull/12705) [`0d1eab5`](https://github.com/withastro/astro/commit/0d1eab560d56c51c359bbd35e8bfb51e238611ee) Thanks [@ascorbic](https://github.com/ascorbic)! - Fixes a bug where MDX files with certain characters in the name would cause builds to fail

- [#12707](https://github.com/withastro/astro/pull/12707) [`2aaed2d`](https://github.com/withastro/astro/commit/2aaed2d2a96ab35461af24e8d12b20f1da33983f) Thanks [@ematipico](https://github.com/ematipico)! - Fixes a bug where the middleware was incorrectly imported during the build

- [#12697](https://github.com/withastro/astro/pull/12697) [`1c4a032`](https://github.com/withastro/astro/commit/1c4a032247747c830be94dbdd0c953511a6bfa53) Thanks [@ascorbic](https://github.com/ascorbic)! - Fix a bug that caused builds to fail if an image had a quote mark in its name

- [#12694](https://github.com/withastro/astro/pull/12694) [`495f46b`](https://github.com/withastro/astro/commit/495f46bca78665732e51c629d93a68fa392b88a4) Thanks [@ematipico](https://github.com/ematipico)! - Fixes a bug where the experimental feature `experimental.svg` was incorrectly used when generating ESM images

- [#12658](https://github.com/withastro/astro/pull/12658) [`3169593`](https://github.com/withastro/astro/commit/316959355c3d59723ecb3e0f417becf1f03ddd74) Thanks [@jurajkapsz](https://github.com/jurajkapsz)! - Fixes astro info copy to clipboard process not returning to prompt in certain cases.

- [#12712](https://github.com/withastro/astro/pull/12712) [`b01c74a`](https://github.com/withastro/astro/commit/b01c74aeccc4ec76b64fa75d163df58274b37970) Thanks [@ascorbic](https://github.com/ascorbic)! - Fixes a bug which misidentified pages as markdown if a query string ended in a markdown extension

## 5.0.4

### Patch Changes

- [#12653](https://github.com/withastro/astro/pull/12653) [`e21c7e6`](https://github.com/withastro/astro/commit/e21c7e67fde1155cf593fd2b40010c5e2c2cd3f2) Thanks [@sarah11918](https://github.com/sarah11918)! - Updates a reference in an error message

- [#12585](https://github.com/withastro/astro/pull/12585) [`a9373c0`](https://github.com/withastro/astro/commit/a9373c0c9a3c2e1773fc11bb14e156698b0d9d38) Thanks [@florian-lefebvre](https://github.com/florian-lefebvre)! - Fixes a case where `process.env` would be frozen despite changes made to environment variables in development

- [#12695](https://github.com/withastro/astro/pull/12695) [`a203d5d`](https://github.com/withastro/astro/commit/a203d5dd582166674c45e807a5dc9113e26e24f0) Thanks [@ascorbic](https://github.com/ascorbic)! - Throws a more helpful error when images are missing

- Updated dependencies [[`f13417b`](https://github.com/withastro/astro/commit/f13417bfbf73130c224752379e2da33084f89554), [`87231b1`](https://github.com/withastro/astro/commit/87231b1168da66bb593f681206c42fa555dfcabc), [`a71e9b9`](https://github.com/withastro/astro/commit/a71e9b93b317edc0ded49d4d50f1b7841c8cd428)]:
  - @astrojs/markdown-remark@6.0.1

## 5.0.3

### Patch Changes

- [#12645](https://github.com/withastro/astro/pull/12645) [`8704c54`](https://github.com/withastro/astro/commit/8704c5439ccaa4bdcebdebb725f297cdf8d48a5d) Thanks [@sarah11918](https://github.com/sarah11918)! - Updates some reference links in error messages for new v5 docs.

- [#12641](https://github.com/withastro/astro/pull/12641) [`48ca399`](https://github.com/withastro/astro/commit/48ca3997888e960c6aaec633ab21160540656656) Thanks [@ascorbic](https://github.com/ascorbic)! - Fixes a bug where `astro info --copy` wasn't working correctly on `macOS` systems.

- [#12461](https://github.com/withastro/astro/pull/12461) [`62939ad`](https://github.com/withastro/astro/commit/62939add0b04b05b64f9b88d85fa5b0d34aae2d4) Thanks [@kyr0](https://github.com/kyr0)! - Removes the misleading log message telling that a custom renderer is not recognized while it clearly is and works.

- [#12642](https://github.com/withastro/astro/pull/12642) [`ff18b9c`](https://github.com/withastro/astro/commit/ff18b9c18558dcfdae581cc1c603a9a53491c7c2) Thanks [@ematipico](https://github.com/ematipico)! - Provides more information when logging a warning for accessing `Astro.request.headers` in prerendered pages

- [#12634](https://github.com/withastro/astro/pull/12634) [`03958d9`](https://github.com/withastro/astro/commit/03958d939217e6acef25c0aa1af2de663b04c956) Thanks [@delucis](https://github.com/delucis)! - Improves error message formatting for user config and content collection frontmatter

- [#12547](https://github.com/withastro/astro/pull/12547) [`6b6e18d`](https://github.com/withastro/astro/commit/6b6e18d7a0f08342eced2a77ddb371810b030868) Thanks [@mtwilliams-code](https://github.com/mtwilliams-code)! - Fixes a bug where URL search parameters weren't passed when using the i18n `fallback` feature.

- [#12449](https://github.com/withastro/astro/pull/12449) [`e6b8017`](https://github.com/withastro/astro/commit/e6b80172391d5f9aa5b1de26a8694ba4a28a43f3) Thanks [@apatel369](https://github.com/apatel369)! - Fixes an issue where the custom `assetFileNames` configuration caused assets to be incorrectly moved to the server directory instead of the client directory, resulting in 404 errors when accessed from the client side.

- [#12518](https://github.com/withastro/astro/pull/12518) [`e216250`](https://github.com/withastro/astro/commit/e216250146fbff746efd542612ce9bae6db9601f) Thanks [@ematipico](https://github.com/ematipico)! - Fixes an issue where SSR error pages would return duplicated custom headers.

- [#12625](https://github.com/withastro/astro/pull/12625) [`74bfad0`](https://github.com/withastro/astro/commit/74bfad07afe70fec40de4db3d32a87af306406db) Thanks [@ematipico](https://github.com/ematipico)! - Fixes an issue where the `experimental.svg` had incorrect type, resulting in some errors in the editors.

- [#12631](https://github.com/withastro/astro/pull/12631) [`dec0305`](https://github.com/withastro/astro/commit/dec0305b7577b431637a129e19fbbe6a28469587) Thanks [@ascorbic](https://github.com/ascorbic)! - Fixes a bug where the class attribute was rendered twice on the image component

- [#12623](https://github.com/withastro/astro/pull/12623) [`0e4fecb`](https://github.com/withastro/astro/commit/0e4fecbb135915a503b9ea2c12e57cf27cf07be8) Thanks [@ascorbic](https://github.com/ascorbic)! - Correctly handles images in content collections with uppercase file extensions

- [#12633](https://github.com/withastro/astro/pull/12633) [`8a551c1`](https://github.com/withastro/astro/commit/8a551c1272a22ab7c3fb836d6685a0eb38c33071) Thanks [@bluwy](https://github.com/bluwy)! - Cleans up content layer sync during builds and programmatic `sync()` calls

- [#12640](https://github.com/withastro/astro/pull/12640) [`22e405a`](https://github.com/withastro/astro/commit/22e405a04491aba47a7f172e7b0ee103fe5babe5) Thanks [@ascorbic](https://github.com/ascorbic)! - Fixes a bug that caused content collections to be returned empty when run in a test environment

- [#12613](https://github.com/withastro/astro/pull/12613) [`306c9f9`](https://github.com/withastro/astro/commit/306c9f9a9ae08d194ca2a066ab71cde02eeb0874) Thanks [@matthewp](https://github.com/matthewp)! - Fix use of cloned requests in middleware with clientAddress

  When using `context.clientAddress` or `Astro.clientAddress` Astro looks up the address in a hidden property. Cloning a request can cause this hidden property to be lost.

  The fix is to pass the address as an internal property instead, decoupling it from the request.

## 5.0.2

### Patch Changes

- [#12601](https://github.com/withastro/astro/pull/12601) [`0724929`](https://github.com/withastro/astro/commit/072492982b338e04549ee576ca7d8480be92cc1c) Thanks [@ascorbic](https://github.com/ascorbic)! - Includes "undefined" in types for getEntry

## 5.0.1

### Patch Changes

- [#12590](https://github.com/withastro/astro/pull/12590) [`92c269b`](https://github.com/withastro/astro/commit/92c269b0f0177cb54540ce03507de81370d67c50) Thanks [@kidonng](https://github.com/kidonng)! - fix: devtools warnings about dev toolbar form fields

## 5.0.0

### Major Changes

- [#11798](https://github.com/withastro/astro/pull/11798) [`e9e2139`](https://github.com/withastro/astro/commit/e9e2139bf788893566f5a3fe58daf1d24076f018) Thanks [@matthewp](https://github.com/matthewp)! - Unflag globalRoutePriority

  The previously experimental feature `globalRoutePriority` is now the default in Astro 5.

  This was a refactoring of route prioritization in Astro, making it so that injected routes, file-based routes, and redirects are all prioritized using the same logic. This feature has been enabled for all Starlight projects since it was added and should not affect most users.

- [#11864](https://github.com/withastro/astro/pull/11864) [`ee38b3a`](https://github.com/withastro/astro/commit/ee38b3a94697fe883ce8300eff9f001470b8adb6) Thanks [@ematipico](https://github.com/ematipico)! - ### [changed]: `entryPoint` type inside the hook `astro:build:ssr`
  In Astro v4.x, the `entryPoint` type was `RouteData`.

  Astro v5.0 the `entryPoint` type is `IntegrationRouteData`, which contains a subset of the `RouteData` type. The fields `isIndex` and `fallbackRoutes` were removed.

  #### What should I do?

  Update your adapter to change the type of `entryPoint` from `RouteData` to `IntegrationRouteData`.

  ```diff
  -import type {RouteData} from 'astro';
  +import type {IntegrationRouteData} from "astro"

  -function useRoute(route: RouteData) {
  +function useRoute(route: IntegrationRouteData) {

  }
  ```

- [#12524](https://github.com/withastro/astro/pull/12524) [`9f44019`](https://github.com/withastro/astro/commit/9f440196dc39f36fce0198bf4c97131160e5bcc1) Thanks [@bluwy](https://github.com/bluwy)! - Bumps Vite to ^6.0.1 and handles its breaking changes

- [#10742](https://github.com/withastro/astro/pull/10742) [`b6fbdaa`](https://github.com/withastro/astro/commit/b6fbdaa94a9ecec706a99e1938fbf5cd028c72e0) Thanks [@ematipico](https://github.com/ematipico)! - The lowest version of Node supported by Astro is now Node v18.17.1 and higher.

- [#11916](https://github.com/withastro/astro/pull/11916) [`46ea29f`](https://github.com/withastro/astro/commit/46ea29f91df83ea638ecbc544ce99375538636d4) Thanks [@bluwy](https://github.com/bluwy)! - Updates how the `build.client` and `build.server` option values get resolved to match existing documentation. With this fix, the option values will now correctly resolve relative to the `outDir` option. So if `outDir` is set to `./dist/nested/`, then by default:
  - `build.client` will resolve to `<root>/dist/nested/client/`
  - `build.server` will resolve to `<root>/dist/nested/server/`

  Previously the values were incorrectly resolved:
  - `build.client` was resolved to `<root>/dist/nested/dist/client/`
  - `build.server` was resolved to `<root>/dist/nested/dist/server/`

  If you were relying on the previous build paths, make sure that your project code is updated to the new build paths.

- [#11982](https://github.com/withastro/astro/pull/11982) [`d84e444`](https://github.com/withastro/astro/commit/d84e444fd3496c1f787b3fcee2929c92bc74e0cd) Thanks [@Princesseuh](https://github.com/Princesseuh)! - Adds a default exclude and include value to the tsconfig presets. `{projectDir}/dist` is now excluded by default, and `{projectDir}/.astro/types.d.ts` and `{projectDir}/**/*` are included by default.

  Both of these options can be overridden by setting your own values to the corresponding settings in your `tsconfig.json` file.

- [#11861](https://github.com/withastro/astro/pull/11861) [`3ab3b4e`](https://github.com/withastro/astro/commit/3ab3b4efbcdd2aabea5f949deedf51a5acefae59) Thanks [@bluwy](https://github.com/bluwy)! - Cleans up Astro-specific metadata attached to `vfile.data` in Remark and Rehype plugins. Previously, the metadata was attached in different locations with inconsistent names. The metadata is now renamed as below:
  - `vfile.data.__astroHeadings` -> `vfile.data.astro.headings`
  - `vfile.data.imagePaths` -> `vfile.data.astro.imagePaths`

  The types of `imagePaths` has also been updated from `Set<string>` to `string[]`. The `vfile.data.astro.frontmatter` metadata is left unchanged.

  While we don't consider these APIs public, they can be accessed by Remark and Rehype plugins that want to re-use Astro's metadata. If you are using these APIs, make sure to access them in the new locations.

- [#11987](https://github.com/withastro/astro/pull/11987) [`bf90a53`](https://github.com/withastro/astro/commit/bf90a5343f9cd1bb46f30e4b331e7ae675f5e720) Thanks [@florian-lefebvre](https://github.com/florian-lefebvre)! - The `locals` object can no longer be overridden

  Middleware, API endpoints, and pages can no longer override the `locals` object in its entirety. You can still append values onto the object, but you can not replace the entire object and delete its existing values.

  If you were previously overwriting like so:

  ```js
  ctx.locals = {
    one: 1,
    two: 2,
  };
  ```

  This can be changed to an assignment on the existing object instead:

  ```js
  Object.assign(ctx.locals, {
    one: 1,
    two: 2,
  });
  ```

- [#11908](https://github.com/withastro/astro/pull/11908) [`518433e`](https://github.com/withastro/astro/commit/518433e433fe69ee3bbbb1f069181cd9eb69ec9a) Thanks [@Princesseuh](https://github.com/Princesseuh)! - The `image.endpoint` config now allow customizing the route of the image endpoint in addition to the entrypoint. This can be useful in niche situations where the default route `/_image` conflicts with an existing route or your local server setup.

  ```js
  import { defineConfig } from 'astro/config';

  defineConfig({
    image: {
      endpoint: {
        route: '/image',
        entrypoint: './src/image_endpoint.ts',
      },
    },
  });
  ```

- [#12008](https://github.com/withastro/astro/pull/12008) [`5608338`](https://github.com/withastro/astro/commit/560833843c6d3ce2b6c6c473ec4ae70e744bf255) Thanks [@Princesseuh](https://github.com/Princesseuh)! - Welcome to the Astro 5 beta! This release has no changes from the latest alpha of this package, but it does bring us one step closer to the final, stable release.

  Starting from this release, no breaking changes will be introduced unless absolutely necessary.

  To learn how to upgrade, check out the [Astro v5.0 upgrade guide in our beta docs site](https://5-0-0-beta.docs.astro.build/en/guides/upgrade-to/v5/).

- [#11679](https://github.com/withastro/astro/pull/11679) [`ea71b90`](https://github.com/withastro/astro/commit/ea71b90c9c08ddd1d3397c78e2e273fb799f7dbd) Thanks [@florian-lefebvre](https://github.com/florian-lefebvre)! - The `astro:env` feature introduced behind a flag in [v4.10.0](https://github.com/withastro/astro/blob/main/packages/astro/CHANGELOG.md#x4100) is no longer experimental and is available for general use. If you have been waiting for stabilization before using `astro:env`, you can now do so.

  This feature lets you configure a type-safe schema for your environment variables, and indicate whether they should be available on the server or the client.

  To configure a schema, add the `env` option to your Astro config and define your client and server variables. If you were previously using this feature, please remove the experimental flag from your Astro config and move your entire `env` configuration unchanged to a top-level option.

  ```js
  import { defineConfig, envField } from 'astro/config';

  export default defineConfig({
    env: {
      schema: {
        API_URL: envField.string({ context: 'client', access: 'public', optional: true }),
        PORT: envField.number({ context: 'server', access: 'public', default: 4321 }),
        API_SECRET: envField.string({ context: 'server', access: 'secret' }),
      },
    },
  });
  ```

  You can import and use your defined variables from the appropriate `/client` or `/server` module:

  ```astro
  ---
  import { API_URL } from 'astro:env/client';
  import { API_SECRET_TOKEN } from 'astro:env/server';

  const data = await fetch(`${API_URL}/users`, {
    method: 'GET',
    headers: {
      'Content-Type': 'application/json',
      Authorization: `Bearer ${API_SECRET_TOKEN}`,
    },
  });
  ---

  <script>
    import { API_URL } from 'astro:env/client';

    fetch(`${API_URL}/ping`);
  </script>
  ```

  Please see our [guide to using environment variables](https://docs.astro.build/en/guides/environment-variables/#astroenv) for more about this feature.

- [#11806](https://github.com/withastro/astro/pull/11806) [`f7f2338`](https://github.com/withastro/astro/commit/f7f2338c2b96975001b5c782f458710e9cc46d74) Thanks [@Princesseuh](https://github.com/Princesseuh)! - Removes the `assets` property on `supportedAstroFeatures` for adapters, as it did not reflect reality properly in many cases.

  Now, relating to assets, only a single `sharpImageService` property is available, determining if the adapter is compatible with the built-in sharp image service.

- [#11864](https://github.com/withastro/astro/pull/11864) [`ee38b3a`](https://github.com/withastro/astro/commit/ee38b3a94697fe883ce8300eff9f001470b8adb6) Thanks [@ematipico](https://github.com/ematipico)! - ### [changed]: `routes` type inside the hook `astro:build:done`
  In Astro v4.x, the `routes` type was `RouteData`.

  Astro v5.0 the `routes` type is `IntegrationRouteData`, which contains a subset of the `RouteData` type. The fields `isIndex` and `fallbackRoutes` were removed.

  #### What should I do?

  Update your adapter to change the type of `routes` from `RouteData` to `IntegrationRouteData`.

  ```diff
  -import type {RouteData} from 'astro';
  +import type {IntegrationRouteData} from "astro"

  -function useRoute(route: RouteData) {
  +function useRoute(route: IntegrationRouteData) {

  }
  ```

- [#11941](https://github.com/withastro/astro/pull/11941) [`b6a5f39`](https://github.com/withastro/astro/commit/b6a5f39846581d0e9cfd7ae6f056c8d1209f71bd) Thanks [@Princesseuh](https://github.com/Princesseuh)! - Merges the `output: 'hybrid'` and `output: 'static'` configurations into one single configuration (now called `'static'`) that works the same way as the previous `hybrid` option.

  It is no longer necessary to specify `output: 'hybrid'` in your Astro config to use server-rendered pages. The new `output: 'static'` has this capability included. Astro will now automatically provide the ability to opt out of prerendering in your static site with no change to your `output` configuration required. Any page route or endpoint can include `export const prerender = false` to be server-rendered, while the rest of your site is statically-generated.

  If your project used hybrid rendering, you must now remove the `output: 'hybrid'` option from your Astro config as it no longer exists. However, no other changes to your project are required, and you should have no breaking changes. The previous `'hybrid'` behavior is now the default, under a new name `'static'`.

  If you were using the `output: 'static'` (default) option, you can continue to use it as before. By default, all of your pages will continue to be prerendered and you will have a completely static site. You should have no breaking changes to your project.

  ```diff
  import { defineConfig } from "astro/config";

  export default defineConfig({
  -  output: 'hybrid',
  });
  ```

  An adapter is still required to deploy an Astro project with any server-rendered pages. Failure to include an adapter will result in a warning in development and an error at build time.

- [#11788](https://github.com/withastro/astro/pull/11788) [`7c0ccfc`](https://github.com/withastro/astro/commit/7c0ccfc26947b178584e3476584bcaa490c6ba86) Thanks [@ematipico](https://github.com/ematipico)! - Updates the default value of `security.checkOrigin` to `true`, which enables Cross-Site Request Forgery (CSRF) protection by default for pages rendered on demand.

  If you had previously configured `security.checkOrigin: true`, you no longer need this set in your Astro config. This is now the default and it is safe to remove.

  To disable this behavior and opt out of automatically checking that the “origin” header matches the URL sent by each request, you must explicitly set `security.checkOrigin: false`:

  ```diff
  export default defineConfig({
  +  security: {
  +    checkOrigin: false
  +  }
  })
  ```

- [#11825](https://github.com/withastro/astro/pull/11825) [`560ef15`](https://github.com/withastro/astro/commit/560ef15ad23bd137b56ef1048eb2df548b99fdce) Thanks [@bluwy](https://github.com/bluwy)! - Updates internal Shiki rehype plugin to highlight code blocks as hast (using Shiki's `codeToHast()` API). This allows a more direct Markdown and MDX processing, and improves the performance when building the project, but may cause issues with existing Shiki transformers.

  If you are using Shiki transformers passed to `markdown.shikiConfig.transformers`, you must make sure they do not use the `postprocess` hook as it no longer runs on code blocks in `.md` and `.mdx` files. (See [the Shiki documentation on transformer hooks](https://shiki.style/guide/transformers#transformer-hooks) for more information).

  Code blocks in `.mdoc` files and `<Code />` component do not use the internal Shiki rehype plugin and are unaffected.

- [#11826](https://github.com/withastro/astro/pull/11826) [`7315050`](https://github.com/withastro/astro/commit/7315050fc1192fa72ae92aef92b920f63b46118f) Thanks [@matthewp](https://github.com/matthewp)! - Deprecate Astro.glob

  The `Astro.glob` function has been deprecated in favor of Content Collections and `import.meta.glob`.
  - If you want to query for markdown and MDX in your project, use Content Collections.
  - If you want to query source files in your project, use `import.meta.glob`(https://vitejs.dev/guide/features.html#glob-import).

  Also consider using glob packages from npm, like [fast-glob](https://www.npmjs.com/package/fast-glob), especially if statically generating your site, as it is faster for most use-cases.

  The easiest path is to migrate to `import.meta.glob` like so:

  ```diff
  - const posts = Astro.glob('./posts/*.md');
  + const posts = Object.values(import.meta.glob('./posts/*.md', { eager: true }));
  ```

- [#12268](https://github.com/withastro/astro/pull/12268) [`4e9a3ac`](https://github.com/withastro/astro/commit/4e9a3ac0bd30b4013ac0b2caf068552258dfe6d9) Thanks [@ematipico](https://github.com/ematipico)! - The command `astro add vercel` now updates the configuration file differently, and adds `@astrojs/vercel` as module to import.

  This is a breaking change because it requires the version `8.*` of `@astrojs/vercel`.

- [#11741](https://github.com/withastro/astro/pull/11741) [`6617491`](https://github.com/withastro/astro/commit/6617491c3bc2bde87f7867d7dec2580781852cfc) Thanks [@bluwy](https://github.com/bluwy)! - Removes internal JSX handling and moves the responsibility to the `@astrojs/mdx` package directly. The following exports are also now removed:
  - `astro/jsx/babel.js`
  - `astro/jsx/component.js`
  - `astro/jsx/index.js`
  - `astro/jsx/renderer.js`
  - `astro/jsx/server.js`
  - `astro/jsx/transform-options.js`

  If your project includes `.mdx` files, you must upgrade `@astrojs/mdx` to the latest version so that it doesn't rely on these entrypoints to handle your JSX.

- [#11782](https://github.com/withastro/astro/pull/11782) [`9a2aaa0`](https://github.com/withastro/astro/commit/9a2aaa01ea427df3844bce8595207809a8d2cb94) Thanks [@Princesseuh](https://github.com/Princesseuh)! - Makes the `compiledContent` property of Markdown content an async function, this change should fix underlying issues where sometimes when using a custom image service and images inside Markdown, Node would exit suddenly without any error message.

  ```diff
  ---
  import * as myPost from "../post.md";

  - const content = myPost.compiledContent();
  + const content = await myPost.compiledContent();
  ---

  <Fragment set:html={content} />
  ```

- [#11819](https://github.com/withastro/astro/pull/11819) [`2bdde80`](https://github.com/withastro/astro/commit/2bdde80cd3107d875e2d77e6e9621001e0e8b38a) Thanks [@bluwy](https://github.com/bluwy)! - Updates the Astro config loading flow to ignore processing locally-linked dependencies with Vite (e.g. `npm link`, in a monorepo, etc). Instead, they will be normally imported by the Node.js runtime the same way as other dependencies from `node_modules`.

  Previously, Astro would process locally-linked dependencies which were able to use Vite features like TypeScript when imported by the Astro config file.

  However, this caused confusion as integration authors may test against a package that worked locally, but not when published. This method also restricts using CJS-only dependencies because Vite requires the code to be ESM. Therefore, Astro's behaviour is now changed to ignore processing any type of dependencies by Vite.

  In most cases, make sure your locally-linked dependencies are built to JS before running the Astro project, and the config loading should work as before.

- [#11827](https://github.com/withastro/astro/pull/11827) [`a83e362`](https://github.com/withastro/astro/commit/a83e362ee41174501a433c210a24696784d7368f) Thanks [@matthewp](https://github.com/matthewp)! - Prevent usage of `astro:content` in the client

  Usage of `astro:content` in the client has always been discouraged because it leads to all of your content winding up in your client bundle, and can possibly leaks secrets.

  This formally makes doing so impossible, adding to the previous warning with errors.

  In the future Astro might add APIs for client-usage based on needs.

- [#11979](https://github.com/withastro/astro/pull/11979) [`423dfc1`](https://github.com/withastro/astro/commit/423dfc19ad83661b71151f8cec40701c7ced557b) Thanks [@bluwy](https://github.com/bluwy)! - Bumps `vite` dependency to v6.0.0-beta.2. The version is pinned and will be updated as new Vite versions publish to prevent unhandled breaking changes. For the full list of Vite-specific changes, see [its changelog](https://github.com/vitejs/vite/blob/main/packages/vite/CHANGELOG.md).

- [#11859](https://github.com/withastro/astro/pull/11859) [`3804711`](https://github.com/withastro/astro/commit/38047119ff454e80cddd115bff53e33b32cd9930) Thanks [@florian-lefebvre](https://github.com/florian-lefebvre)! - Changes the default `tsconfig.json` with better defaults, and makes `src/env.d.ts` optional

  Astro's default `tsconfig.json` in starter examples has been updated to include generated types and exclude your build output. This means that `src/env.d.ts` is only necessary if you have added custom type declarations or if you're not using a `tsconfig.json` file.

  Additionally, running `astro sync` no longer creates, nor updates, `src/env.d.ts` as it is not required for type-checking standard Astro projects.

  To update your project to Astro's recommended TypeScript settings, please add the following `include` and `exclude` properties to `tsconfig.json`:

  ```diff
  {
      "extends": "astro/tsconfigs/base",
  +    "include": [".astro/types.d.ts", "**/*"],
  +    "exclude": ["dist"]
  }
  ```

- [#11715](https://github.com/withastro/astro/pull/11715) [`d74617c`](https://github.com/withastro/astro/commit/d74617cbd3278feba05909ec83db2d73d57a153e) Thanks [@Princesseuh](https://github.com/Princesseuh)! - Refactor the exported types from the `astro` module. There should normally be no breaking changes, but if you relied on some previously deprecated types, these might now have been fully removed.

  In most cases, updating your code to move away from previously deprecated APIs in previous versions of Astro should be enough to fix any issues.

- [#12551](https://github.com/withastro/astro/pull/12551) [`abf9a89`](https://github.com/withastro/astro/commit/abf9a89ac1eaec9a8934a68aeebe3c502a3b47eb) Thanks [@ematipico](https://github.com/ematipico)! - Refactors legacy `content` and `data` collections to use the Content Layer API `glob()` loader for better performance and to support backwards compatibility. Also introduces the `legacy.collections` flag for projects that are unable to update to the new behavior immediately.

  :warning: **BREAKING CHANGE FOR LEGACY CONTENT COLLECTIONS** :warning:

  By default, collections that use the old types (`content` or `data`) and do not define a `loader` are now implemented under the hood using the Content Layer API's built-in `glob()` loader, with extra backward-compatibility handling.

  In order to achieve backwards compatibility with existing `content` collections, the following have been implemented:
  - a `glob` loader collection is defined, with patterns that match the previous handling (matches `src/content/<collection name>/**/*.md` and other content extensions depending on installed integrations, with underscore-prefixed files and folders ignored)
  - When used in the runtime, the entries have an ID based on the filename in the same format as legacy collections
  - A `slug` field is added with the same format as before
  - A `render()` method is added to the entry, so they can be called using `entry.render()`
  - `getEntryBySlug` is supported

  In order to achieve backwards compatibility with existing `data` collections, the following have been implemented:
  - a `glob` loader collection is defined, with patterns that match the previous handling (matches `src/content/<collection name>/**/*{.json,.yaml}` and other data extensions, with underscore-prefixed files and folders ignored)
  - Entries have an ID that is not slugified
  - `getDataEntryById` is supported

  While this backwards compatibility implementation is able to emulate most of the features of legacy collections, **there are some differences and limitations that may cause breaking changes to existing collections**:
  - In previous versions of Astro, collections would be generated for all folders in `src/content/`, even if they were not defined in `src/content/config.ts`. This behavior is now deprecated, and collections should always be defined in `src/content/config.ts`. For existing collections, these can just be empty declarations (e.g. `const blog = defineCollection({})`) and Astro will implicitly define your legacy collection for you in a way that is compatible with the new loading behavior.
  - The special `layout` field is not supported in Markdown collection entries. This property is intended only for standalone page files located in `src/pages/` and not likely to be in your collection entries. However, if you were using this property, you must now create dynamic routes that include your page styling.
  - Sort order of generated collections is non-deterministic and platform-dependent. This means that if you are calling `getCollection()`, the order in which entries are returned may be different than before. If you need a specific order, you should sort the collection entries yourself.
  - `image().refine()` is not supported. If you need to validate the properties of an image you will need to do this at runtime in your page or component.
  - the `key` argument of `getEntry(collection, key)` is typed as `string`, rather than having types for every entry.

  A new legacy configuration flag `legacy.collections` is added for users that want to keep their current legacy (content and data) collections behavior (available in Astro v2 - v4), or who are not yet ready to update their projects:

  ```js
  // astro.config.mjs
  import { defineConfig } from 'astro/config';

  export default defineConfig({
    legacy: {
      collections: true,
    },
  });
  ```

  When set, no changes to your existing collections are necessary, and the restrictions on storing both new and old collections continue to exist: legacy collections (only) must continue to remain in `src/content/`, while new collections using a loader from the Content Layer API are forbidden in that folder.

- [#11660](https://github.com/withastro/astro/pull/11660) [`e90f559`](https://github.com/withastro/astro/commit/e90f5593d23043579611452a84b9e18ad2407ef9) Thanks [@bluwy](https://github.com/bluwy)! - Fixes attribute rendering for non-[boolean HTML attributes](https://developer.mozilla.org/en-US/docs/Glossary/Boolean/HTML) with boolean values to match proper attribute handling in browsers.

  Previously, non-boolean attributes may not have included their values when rendered to HTML. In Astro v5.0, the values are now explicitly rendered as `="true"` or `="false"`

  In the following `.astro` examples, only `allowfullscreen` is a boolean attribute:

  ```astro
  <!-- src/pages/index.astro --><!-- `allowfullscreen` is a boolean attribute -->
  <p allowfullscreen={true}></p>
  <p allowfullscreen={false}></p>

  <!-- `inherit` is *not* a boolean attribute -->
  <p inherit={true}></p>
  <p inherit={false}></p>

  <!-- `data-*` attributes are not boolean attributes -->
  <p data-light={true}></p>
  <p data-light={false}></p>
  ```

  Astro v5.0 now preserves the full data attribute with its value when rendering the HTML of non-boolean attributes:

  ```diff
    <p allowfullscreen></p>
    <p></p>

    <p inherit="true"></p>
  - <p inherit></p>
  + <p inherit="false"></p>

  - <p data-light></p>
  + <p data-light="true"></p>
  - <p></p>
  + <p data-light="false"></p>
  ```

  If you rely on attribute values, for example to locate elements or to conditionally render, update your code to match the new non-boolean attribute values:

  ```diff
  - el.getAttribute('inherit') === ''
  + el.getAttribute('inherit') === 'false'

  - el.hasAttribute('data-light')
  + el.dataset.light === 'true'
  ```

- [#11770](https://github.com/withastro/astro/pull/11770) [`cfa6a47`](https://github.com/withastro/astro/commit/cfa6a47ac7a541f99fdad46a68d0cca6e5816cd5) Thanks [@Princesseuh](https://github.com/Princesseuh)! - Removed support for the Squoosh image service. As the underlying library `libsquoosh` is no longer maintained, and the image service sees very little usage we have decided to remove it from Astro.

  Our recommendation is to use the base Sharp image service, which is more powerful, faster, and more actively maintained.

  ```diff
  - import { squooshImageService } from "astro/config";
  import { defineConfig } from "astro/config";

  export default defineConfig({
  -  image: {
  -    service: squooshImageService()
  -  }
  });
  ```

  If you are using this service, and cannot migrate to the base Sharp image service, a third-party extraction of the previous service is available here: https://github.com/Princesseuh/astro-image-service-squoosh

- [#12231](https://github.com/withastro/astro/pull/12231) [`90ae100`](https://github.com/withastro/astro/commit/90ae100cf482529828febed591172433309bc12e) Thanks [@bluwy](https://github.com/bluwy)! - Updates the automatic `charset=utf-8` behavior for Markdown pages, where instead of responding with `charset=utf-8` in the `Content-Type` header, Astro will now automatically add the `<meta charset="utf-8">` tag instead.

  This behaviour only applies to Markdown pages (`.md` or similar Markdown files located within `src/pages/`) that do not use Astro's special `layout` frontmatter property. It matches the rendering behaviour of other non-content pages, and retains the minimal boilerplate needed to write with non-ASCII characters when adding individual Markdown pages to your site.

  If your Markdown pages use the `layout` frontmatter property, then HTML encoding will be handled by the designated layout component instead, and the `<meta charset="utf-8">` tag will not be added to your page by default.

  If you require `charset=utf-8` to render your page correctly, make sure that your layout components contain the `<meta charset="utf-8">` tag. You may need to add this if you have not already done so.

- [#11714](https://github.com/withastro/astro/pull/11714) [`8a53517`](https://github.com/withastro/astro/commit/8a5351737d6a14fc55f1dafad8f3b04079e81af6) Thanks [@matthewp](https://github.com/matthewp)! - Remove support for functionPerRoute

  This change removes support for the `functionPerRoute` option both in Astro and `@astrojs/vercel`.

  This option made it so that each route got built as separate entrypoints so that they could be loaded as separate functions. The hope was that by doing this it would decrease the size of each function. However in practice routes use most of the same code, and increases in function size limitations made the potential upsides less important.

  Additionally there are downsides to functionPerRoute, such as hitting limits on the number of functions per project. The feature also never worked with some Astro features like i18n domains and request rewriting.

  Given this, the feature has been removed from Astro.

- [#11864](https://github.com/withastro/astro/pull/11864) [`ee38b3a`](https://github.com/withastro/astro/commit/ee38b3a94697fe883ce8300eff9f001470b8adb6) Thanks [@ematipico](https://github.com/ematipico)! - ### [changed]: `RouteData.distURL` is now an array
  In Astro v4.x, `RouteData.distURL` was `undefined` or a `URL`

  Astro v5.0, `RouteData.distURL` is `undefined` or an array of `URL`. This was a bug, because a route can generate multiple files on disk, especially when using dynamic routes such as `[slug]` or `[...slug]`.

  #### What should I do?

  Update your code to handle `RouteData.distURL` as an array.

  ```diff
  if (route.distURL) {
  -  if (route.distURL.endsWith('index.html')) {
  -    // do something
  -  }
  +  for (const url of route.distURL) {
  +    if (url.endsWith('index.html')) {
  +      // do something
  +    }
  +  }
  }
  ```

- [#11253](https://github.com/withastro/astro/pull/11253) [`4e5cc5a`](https://github.com/withastro/astro/commit/4e5cc5aadd7d864bc5194ee67dc2ea74dbe80473) Thanks [@kevinzunigacuellar](https://github.com/kevinzunigacuellar)! - Changes the data returned for `page.url.current`, `page.url.next`, `page.url.prev`, `page.url.first` and `page.url.last` to include the value set for `base` in your Astro config.

  Previously, you had to manually prepend your configured value for `base` to the URL path. Now, Astro automatically includes your `base` value in `next` and `prev` URLs.

  If you are using the `paginate()` function for "previous" and "next" URLs, remove any existing `base` value as it is now added for you:

  ```diff
  ---
  export async function getStaticPaths({ paginate }) {
    const astronautPages = [{
      astronaut: 'Neil Armstrong',
    }, {
      astronaut: 'Buzz Aldrin',
    }, {
      astronaut: 'Sally Ride',
    }, {
      astronaut: 'John Glenn',
    }];
    return paginate(astronautPages, { pageSize: 1 });
  }
  const { page } = Astro.props;
  // `base: /'docs'` configured in `astro.config.mjs`
  - const prev = "/docs" + page.url.prev;
  + const prev = page.url.prev;
  ---
  <a id="prev" href={prev}>Back</a>
  ```

- [#12079](https://github.com/withastro/astro/pull/12079) [`7febf1f`](https://github.com/withastro/astro/commit/7febf1f6b58f2ed014df617bd7162c854cadd230) Thanks [@ematipico](https://github.com/ematipico)! - `params` passed in `getStaticPaths` are no longer automatically decoded.

  ### [changed]: `params` aren't decoded anymore.

  In Astro v4.x, `params` in were automatically decoded using `decodeURIComponent`.

  Astro v5.0 doesn't automatically decode `params` in `getStaticPaths` anymore, so you'll need to manually decode them yourself if needed

  #### What should I do?

  If you were relying on the automatic decode, you'll need to manually decode it using `decodeURI`.

  Note that the use of [`decodeURIComponent`](https://developer.mozilla.org/en-US/docs/Web/JavaScript/Reference/Global_Objects/decodeURIComponent)) is discouraged for `getStaticPaths` because it decodes more characters than it should, for example `/`, `?`, `#` and more.

  ```diff
  ---
  export function getStaticPaths() {
    return [
  +    { params: { id: decodeURI("%5Bpage%5D") } },
  -    { params: { id: "%5Bpage%5D" } },
    ]
  }

  const { id } = Astro.params;
  ---
  ```

### Minor Changes

- [#11941](https://github.com/withastro/astro/pull/11941) [`b6a5f39`](https://github.com/withastro/astro/commit/b6a5f39846581d0e9cfd7ae6f056c8d1209f71bd) Thanks [@Princesseuh](https://github.com/Princesseuh)! - Adapters can now specify the build output type they're intended for using the `adapterFeatures.buildOutput` property. This property can be used to always generate a server output, even if the project doesn't have any server-rendered pages.

  ```ts
  {
    'astro:config:done': ({ setAdapter, config }) => {
      setAdapter({
        name: 'my-adapter',
        adapterFeatures: {
          buildOutput: 'server',
        },
      });
    },
  }
  ```

  If your adapter specifies `buildOutput: 'static'`, and the user's project contains server-rendered pages, Astro will warn in development and error at build time. Note that a hybrid output, containing both static and server-rendered pages, is considered to be a `server` output, as a server is required to serve the server-rendered pages.

- [#12067](https://github.com/withastro/astro/pull/12067) [`c48916c`](https://github.com/withastro/astro/commit/c48916cc4e6f7c31e3563d04b68a8698d8775b65) Thanks [@stramel](https://github.com/stramel)! - Adds experimental support for built-in SVG components.

  This feature allows you to import SVG files directly into your Astro project as components. By default, Astro will inline the SVG content into your HTML output.

  To enable this feature, set `experimental.svg` to `true` in your Astro config:

  ```js
  {
    experimental: {
      svg: true,
    },
  }
  ```

  To use this feature, import an SVG file in your Astro project, passing any common SVG attributes to the imported component. Astro also provides a `size` attribute to set equal `height` and `width` properties:

  ```astro
  ---
  import Logo from './path/to/svg/file.svg';
  ---

  <Logo size={24} />
  ```

  For a complete overview, and to give feedback on this experimental API, see the [Feature RFC](https://github.com/withastro/roadmap/pull/1035).

- [#12226](https://github.com/withastro/astro/pull/12226) [`51d13e2`](https://github.com/withastro/astro/commit/51d13e2f6ce3a9e03c33d80af6716847f6a78061) Thanks [@ematipico](https://github.com/ematipico)! - The following renderer fields and integration fields now accept `URL` as a type:

  **Renderers**:
  - `AstroRenderer.clientEntrpoint`
  - `AstroRenderer.serverEntrypoint`

  **Integrations**:
  - `InjectedRoute.entrypoint`
  - `AstroIntegrationMiddleware.entrypoint`
  - `DevToolbarAppEntry.entrypoint`

- [#12323](https://github.com/withastro/astro/pull/12323) [`c280655`](https://github.com/withastro/astro/commit/c280655655cc6c22121f32c5f7c76836adf17230) Thanks [@bluwy](https://github.com/bluwy)! - Updates to Vite 6.0.0-beta.6

- [#12539](https://github.com/withastro/astro/pull/12539) [`827093e`](https://github.com/withastro/astro/commit/827093e6175549771f9d93ddf3f2be4c2c60f0b7) Thanks [@bluwy](https://github.com/bluwy)! - Drops node 21 support

- [#12243](https://github.com/withastro/astro/pull/12243) [`eb41d13`](https://github.com/withastro/astro/commit/eb41d13162c84e9495489403611bc875eb190fed) Thanks [@florian-lefebvre](https://github.com/florian-lefebvre)! - Improves `defineConfig` type safety. TypeScript will now error if a group of related configuration options do not have consistent types. For example, you will now see an error if your language set for `i18n.defaultLocale` is not one of the supported locales specified in `i18n.locales`.

- [#12329](https://github.com/withastro/astro/pull/12329) [`8309c61`](https://github.com/withastro/astro/commit/8309c61f0dfa5991d3f6c5c5fca4403794d6fda2) Thanks [@florian-lefebvre](https://github.com/florian-lefebvre)! - Adds a new `astro:routes:resolved` hook to the Integration API. Also update the `astro:build:done` hook by deprecating `routes` and adding a new `assets` map.

  When building an integration, you can now get access to routes inside the `astro:routes:resolved` hook:

  ```js
  const integration = () => {
    return {
      name: 'my-integration',
      hooks: {
        'astro:routes:resolved': ({ routes }) => {
          console.log(routes);
        },
      },
    };
  };
  ```

  This hook runs before `astro:config:done`, and whenever a route changes in development.

  The `routes` array from `astro:build:done` is now deprecated, and exposed properties are now available on `astro:routes:resolved`, except for `distURL`. For this, you can use the newly exposed `assets` map:

  ```diff
  const integration = () => {
  +    let routes
      return {
          name: 'my-integration',
          hooks: {
  +            'astro:routes:resolved': (params) => {
  +                routes = params.routes
  +            },
              'astro:build:done': ({
  -                routes
  +                assets
              }) => {
  +                for (const route of routes) {
  +                    const distURL = assets.get(route.pattern)
  +                    if (distURL) {
  +                        Object.assign(route, { distURL })
  +                    }
  +                }
                  console.log(routes)
              }
          }
      }
  }
  ```

- [#11911](https://github.com/withastro/astro/pull/11911) [`c3dce83`](https://github.com/withastro/astro/commit/c3dce8363be22121a567df22df2ec566a3ebda17) Thanks [@ascorbic](https://github.com/ascorbic)! - The Content Layer API introduced behind a flag in [4.14.0](https://github.com/withastro/astro/blob/main/packages/astro/CHANGELOG.md#4140) is now stable and ready for use in Astro v5.0.

  The new Content Layer API builds upon content collections, taking them beyond local files in `src/content/` and allowing you to fetch content from anywhere, including remote APIs. These new collections work alongside your existing content collections, and you can migrate them to the new API at your own pace. There are significant improvements to performance with large collections of local files. For more details, see [the Content Layer RFC](https://github.com/withastro/roadmap/blob/content-layer/proposals/0050-content-layer.md).

  If you previously used this feature, you can now remove the `experimental.contentLayer` flag from your Astro config:

  ```diff
  // astro.config.mjs
  import { defineConfig } from 'astro'

  export default defineConfig({
  -  experimental: {
  -    contentLayer: true
  -  }
  })
  ```

  ### Loading your content

  The core of the new Content Layer API is the loader, a function that fetches content from a source and caches it in a local data store. Astro 4.14 ships with built-in `glob()` and `file()` loaders to handle your local Markdown, MDX, Markdoc, and JSON files:

  ```ts {3,7}
  // src/content/config.ts
  import { defineCollection, z } from 'astro:content';
  import { glob } from 'astro/loaders';

  const blog = defineCollection({
    // The ID is a slug generated from the path of the file relative to `base`
    loader: glob({ pattern: '**/*.md', base: './src/data/blog' }),
    schema: z.object({
      title: z.string(),
      description: z.string(),
      publishDate: z.coerce.date(),
    }),
  });

  export const collections = { blog };
  ```

  You can then query using the existing content collections functions, and use a simplified `render()` function to display your content:

  ```astro
  ---
  import { getEntry, render } from 'astro:content';

  const post = await getEntry('blog', Astro.params.slug);

  const { Content } = await render(entry);
  ---

  <Content />
  ```

  ### Creating a loader

  You're not restricted to the built-in loaders – we hope you'll try building your own. You can fetch content from anywhere and return an array of entries:

  ```ts
  // src/content/config.ts
  const countries = defineCollection({
    loader: async () => {
      const response = await fetch('https://restcountries.com/v3.1/all');
      const data = await response.json();
      // Must return an array of entries with an id property,
      // or an object with IDs as keys and entries as values
      return data.map((country) => ({
        id: country.cca3,
        ...country,
      }));
    },
    // optionally add a schema to validate the data and make it type-safe for users
    // schema: z.object...
  });

  export const collections = { countries };
  ```

  For more advanced loading logic, you can define an object loader. This allows incremental updates and conditional loading, and gives full access to the data store. It also allows a loader to define its own schema, including generating it dynamically based on the source API. See the [the Content Layer API RFC](https://github.com/withastro/roadmap/blob/content-layer/proposals/0050-content-layer.md#loaders) for more details.

  ### Sharing your loaders

  Loaders are better when they're shared. You can create a package that exports a loader and publish it to npm, and then anyone can use it on their site. We're excited to see what the community comes up with! To get started, [take a look at some examples](https://github.com/ascorbic/astro-loaders/). Here's how to load content using an RSS/Atom feed loader:

  ```ts
  // src/content/config.ts
  import { defineCollection } from 'astro:content';
  import { feedLoader } from '@ascorbic/feed-loader';

  const podcasts = defineCollection({
    loader: feedLoader({
      url: 'https://feeds.99percentinvisible.org/99percentinvisible',
    }),
  });

  export const collections = { podcasts };
  ```

  To learn more, see [the Content Layer RFC](https://github.com/withastro/roadmap/blob/content-layer/proposals/0050-content-layer.md).

- [#11980](https://github.com/withastro/astro/pull/11980) [`a604a0c`](https://github.com/withastro/astro/commit/a604a0ca9e0cdead01610b603d3b4c37ab010efc) Thanks [@matthewp](https://github.com/matthewp)! - ViewTransitions component renamed to ClientRouter

  The `<ViewTransitions />` component has been renamed to `<ClientRouter />`. There are no other changes than the name. The old name will continue to work in Astro 5.x, but will be removed in 6.0.

  This change was done to clarify the role of the component within Astro's View Transitions support. Astro supports View Transitions APIs in a few different ways, and renaming the component makes it more clear that the features you get from the ClientRouter component are slightly different from what you get using the native CSS-based MPA router.

  We still intend to maintain the ClientRouter as before, and it's still important for use-cases that the native support doesn't cover, such as persisting state between pages.

- [#11875](https://github.com/withastro/astro/pull/11875) [`a8a3d2c`](https://github.com/withastro/astro/commit/a8a3d2cde813d891dd9c63f07f91ce4e77d4f93b) Thanks [@florian-lefebvre](https://github.com/florian-lefebvre)! - Adds a new property `isPrerendered` to the globals `Astro` and `APIContext` . This boolean value represents whether or not the current page is prerendered:

  ```astro
  ---
  // src/pages/index.astro

  export const prerender = true;
  ---
  ```

  ```js
  // src/middleware.js

  export const onRequest = (ctx, next) => {
    console.log(ctx.isPrerendered); // it will log true
    return next();
  };
  ```

- [#12047](https://github.com/withastro/astro/pull/12047) [`21b5e80`](https://github.com/withastro/astro/commit/21b5e806c5df37c6b01da63487568a6ed351ba7d) Thanks [@rgodha24](https://github.com/rgodha24)! - Adds a new optional `parser` property to the built-in `file()` loader for content collections to support additional file types such as `toml` and `csv`.

  The `file()` loader now accepts a second argument that defines a `parser` function. This allows you to specify a custom parser (e.g. `toml.parse` or `csv-parse`) to create a collection from a file's contents. The `file()` loader will automatically detect and parse JSON and YAML files (based on their file extension) with no need for a `parser`.

  This works with any type of custom file formats including `csv` and `toml`. The following example defines a content collection `dogs` using a `.toml` file.

  ```toml
  [[dogs]]
  id = "..."
  age = "..."

  [[dogs]]
  id = "..."
  age = "..."
  ```

  After importing TOML's parser, you can load the `dogs` collection into your project by passing both a file path and `parser` to the `file()` loader.

  ```typescript
  import { defineCollection } from "astro:content"
  import { file } from "astro/loaders"
  import { parse as parseToml } from "toml"

  const dogs = defineCollection({
    loader: file("src/data/dogs.toml", { parser: (text) => parseToml(text).dogs }),
    schema: /* ... */
  })

  // it also works with CSVs!
  import { parse as parseCsv } from "csv-parse/sync";

  const cats = defineCollection({
    loader: file("src/data/cats.csv", { parser: (text) => parseCsv(text, { columns: true, skipEmptyLines: true })})
  });
  ```

  The `parser` argument also allows you to load a single collection from a nested JSON document. For example, this JSON file contains multiple collections:

  ```json
  { "dogs": [{}], "cats": [{}] }
  ```

  You can separate these collections by passing a custom `parser` to the `file()` loader like so:

  ```typescript
  const dogs = defineCollection({
    loader: file('src/data/pets.json', { parser: (text) => JSON.parse(text).dogs }),
  });
  const cats = defineCollection({
    loader: file('src/data/pets.json', { parser: (text) => JSON.parse(text).cats }),
  });
  ```

  And it continues to work with maps of `id` to `data`

  ```yaml
  bubbles:
    breed: 'Goldfish'
    age: 2
  finn:
    breed: 'Betta'
    age: 1
  ```

  ```typescript
  const fish = defineCollection({
    loader: file('src/data/fish.yaml'),
    schema: z.object({ breed: z.string(), age: z.number() }),
  });
  ```

- [#11698](https://github.com/withastro/astro/pull/11698) [`05139ef`](https://github.com/withastro/astro/commit/05139ef8b46de96539cc1d08148489eaf3cfd837) Thanks [@ematipico](https://github.com/ematipico)! - Adds a new property to the globals `Astro` and `APIContext` called `routePattern`. The `routePattern` represents the current route (component)
  that is being rendered by Astro. It's usually a path pattern will look like this: `blog/[slug]`:

  ```astro
  ---
  // src/pages/blog/[slug].astro
  const route = Astro.routePattern;
  console.log(route); // it will log "blog/[slug]"
  ---
  ```

  ```js
  // src/pages/index.js

  export const GET = (ctx) => {
    console.log(ctx.routePattern); // it will log src/pages/index.js
    return new Response.json({ loreum: 'ipsum' });
  };
  ```

- [#11941](https://github.com/withastro/astro/pull/11941) [`b6a5f39`](https://github.com/withastro/astro/commit/b6a5f39846581d0e9cfd7ae6f056c8d1209f71bd) Thanks [@Princesseuh](https://github.com/Princesseuh)! - Adds a new `buildOutput` property to the `astro:config:done` hook returning the build output type.

  This can be used to know if the user's project will be built as a static site (HTML files), or a server-rendered site (whose exact output depends on the adapter).

- [#12377](https://github.com/withastro/astro/pull/12377) [`af867f3`](https://github.com/withastro/astro/commit/af867f3910ecd8fc04a5337f591d84f03192e3fa) Thanks [@ascorbic](https://github.com/ascorbic)! - Adds experimental support for automatic responsive images

  This feature is experimental and may change in future versions. To enable it, set `experimental.responsiveImages` to `true` in your `astro.config.mjs` file.

  ```js title=astro.config.mjs
  {
     experimental: {
        responsiveImages: true,
     },
  }
  ```

  When this flag is enabled, you can pass a `layout` prop to any `<Image />` or `<Picture />` component to create a responsive image. When a layout is set, images have automatically generated `srcset` and `sizes` attributes based on the image's dimensions and the layout type. Images with `responsive` and `full-width` layouts will have styles applied to ensure they resize according to their container.

  ```astro
  ---
  import { Image, Picture } from 'astro:assets';
  import myImage from '../assets/my_image.png';
  ---

  <Image
    src={myImage}
    alt="A description of my image."
    layout="responsive"
    width={800}
    height={600}
  />
  <Picture
    src={myImage}
    alt="A description of my image."
    layout="full-width"
    formats={['avif', 'webp', 'jpeg']}
  />
  ```

  This `<Image />` component will generate the following HTML output:

  ```html title=Output
  <img
    src="/_astro/my_image.hash3.webp"
    srcset="
      /_astro/my_image.hash1.webp  640w,
      /_astro/my_image.hash2.webp  750w,
      /_astro/my_image.hash3.webp  800w,
      /_astro/my_image.hash4.webp  828w,
      /_astro/my_image.hash5.webp 1080w,
      /_astro/my_image.hash6.webp 1280w,
      /_astro/my_image.hash7.webp 1600w
    "
    alt="A description of my image"
    sizes="(min-width: 800px) 800px, 100vw"
    loading="lazy"
    decoding="async"
    fetchpriority="auto"
    width="800"
    height="600"
    style="--w: 800; --h: 600; --fit: cover; --pos: center;"
    data-astro-image="responsive"
  />
  ```

  #### Responsive image properties

  These are additional properties available to the `<Image />` and `<Picture />` components when responsive images are enabled:
  - `layout`: The layout type for the image. Can be `responsive`, `fixed`, `full-width` or `none`. Defaults to value of `image.experimentalLayout`.
  - `fit`: Defines how the image should be cropped if the aspect ratio is changed. Values match those of CSS `object-fit`. Defaults to `cover`, or the value of `image.experimentalObjectFit` if set.
  - `position`: Defines the position of the image crop if the aspect ratio is changed. Values match those of CSS `object-position`. Defaults to `center`, or the value of `image.experimentalObjectPosition` if set.
  - `priority`: If set, eagerly loads the image. Otherwise images will be lazy-loaded. Use this for your largest above-the-fold image. Defaults to `false`.

  #### Default responsive image settings

  You can enable responsive images for all `<Image />` and `<Picture />` components by setting `image.experimentalLayout` with a default value. This can be overridden by the `layout` prop on each component.

  **Example:**

  ```js title=astro.config.mjs
  {
      image: {
        // Used for all `<Image />` and `<Picture />` components unless overridden
        experimentalLayout: 'responsive',
      },
      experimental: {
        responsiveImages: true,
      },
  }
  ```

  ```astro
  ---
  import { Image } from 'astro:assets';
  import myImage from '../assets/my_image.png';
  ---

  <Image src={myImage} alt="This will use responsive layout" width={800} height={600} />

  <Image src={myImage} alt="This will use full-width layout" layout="full-width" />

  <Image src={myImage} alt="This will disable responsive images" layout="none" />
  ```

  For a complete overview, and to give feedback on this experimental API, see the [Responsive Images RFC](https://github.com/withastro/roadmap/blob/responsive-images/proposals/0053-responsive-images.md).

- [#12150](https://github.com/withastro/astro/pull/12150) [`93351bc`](https://github.com/withastro/astro/commit/93351bc78aed8f4ecff003268bad21c3b93c2f56) Thanks [@bluwy](https://github.com/bluwy)! - Adds support for passing values other than `"production"` or `"development"` to the `--mode` flag (e.g. `"staging"`, `"testing"`, or any custom value) to change the value of `import.meta.env.MODE` or the loaded `.env` file. This allows you take advantage of Vite's [mode](https://vite.dev/guide/env-and-mode#modes) feature.

  Also adds a new `--devOutput` flag for `astro build` that will output a development-based build.

  Note that changing the `mode` does not change the kind of code transform handled by Vite and Astro:
  - In `astro dev`, Astro will transform code with debug information.
  - In `astro build`, Astro will transform code with the most optimized output and removes debug information.
  - In `astro build --devOutput` (new flag), Astro will transform code with debug information like in `astro dev`.

  This enables various usecases like:

  ```bash
  # Run the dev server connected to a "staging" API
  astro dev --mode staging

  # Build a site that connects to a "staging" API
  astro build --mode staging

  # Build a site that connects to a "production" API with additional debug information
  astro build --devOutput

  # Build a site that connects to a "testing" API
  astro build --mode testing
  ```

  The different modes can be used to load different `.env` files, e.g. `.env.staging` or `.env.production`, which can be customized for each environment, for example with different `API_URL` environment variable values.

- [#12510](https://github.com/withastro/astro/pull/12510) [`14feaf3`](https://github.com/withastro/astro/commit/14feaf30e1a4266b8422865722a4478d39202404) Thanks [@bholmesdev](https://github.com/bholmesdev)! - Changes the generated URL query param from `_astroAction` to `_action` when submitting a form using Actions. This avoids leaking the framework name into the URL bar, which may be considered a security issue.

- [#11806](https://github.com/withastro/astro/pull/11806) [`f7f2338`](https://github.com/withastro/astro/commit/f7f2338c2b96975001b5c782f458710e9cc46d74) Thanks [@Princesseuh](https://github.com/Princesseuh)! - The value of the different properties on `supportedAstroFeatures` for adapters can now be objects, with a `support` and `message` properties. The content of the `message` property will be shown in the Astro CLI when the adapter is not compatible with the feature, allowing one to give a better informational message to the user.

  This is notably useful with the new `limited` value, to explain to the user why support is limited.

- [#12071](https://github.com/withastro/astro/pull/12071) [`61d248e`](https://github.com/withastro/astro/commit/61d248e581a3bebf0ec67169813fc8ae4a2182df) Thanks [@Princesseuh](https://github.com/Princesseuh)! - `astro add` no longer automatically sets `output: 'server'`. Since the default value of output now allows for server-rendered pages, it no longer makes sense to default to full server builds when you add an adapter

- [#11955](https://github.com/withastro/astro/pull/11955) [`d813262`](https://github.com/withastro/astro/commit/d8132626b05f150341c0628d6078fdd86b89aaed) Thanks [@matthewp](https://github.com/matthewp)! - [Server Islands](https://astro.build/blog/future-of-astro-server-islands/) introduced behind an experimental flag in [v4.12.0](https://github.com/withastro/astro/blob/main/packages/astro/CHANGELOG.md#4120) is no longer experimental and is available for general use.

  Server islands are Astro's solution for highly cacheable pages of mixed static and dynamic content. They allow you to specify components that should run on the server, allowing the rest of the page to be more aggressively cached, or even generated statically.

  Turn any `.astro` component into a server island by adding the `server:defer` directive and optionally, fallback placeholder content. It will be rendered dynamically at runtime outside the context of the rest of the page, allowing you to add longer cache headers for the pages, or even prerender them.

  ```astro
  ---
  import Avatar from '../components/Avatar.astro';
  import GenericUser from '../components/GenericUser.astro';
  ---

  <header>
    <h1>Page Title</h1>
    <div class="header-right">
      <Avatar server:defer>
        <GenericUser slot="fallback" />
      </Avatar>
    </div>
  </header>
  ```

  If you were previously using this feature, please remove the experimental flag from your Astro config:

  ```diff
  import { defineConfig } from 'astro/config';

  export default defineConfig({
    experimental {
  -    serverIslands: true,
    },
  });
  ```

  If you have been waiting for stabilization before using server islands, you can now do so.

  Please see the [server island documentation](https://docs.astro.build/en/guides/server-islands/) for more about this feature.

- [#12373](https://github.com/withastro/astro/pull/12373) [`d10f918`](https://github.com/withastro/astro/commit/d10f91815e63f169cff3d1daef5505aef077c76c) Thanks [@bholmesdev](https://github.com/bholmesdev)! - Changes the default behavior for Astro Action form requests to a standard POST submission.

  In Astro 4.x, actions called from an HTML form would trigger a redirect with the result forwarded using cookies. This caused issues for large form errors and return values that exceeded the 4 KB limit of cookie-based storage.

  Astro 5.0 now renders the result of an action as a POST result without any forwarding. This will introduce a "confirm form resubmission?" dialog when a user attempts to refresh the page, though it no longer imposes a 4 KB limit on action return value.

  ## Customize form submission behavior

  If you prefer to address the "confirm form resubmission?" dialog on refresh, or to preserve action results across sessions, you can now [customize action result handling from middleware](https://5-0-0-beta.docs.astro.build/en/guides/actions/#advanced-persist-action-results-with-a-session).

  We recommend using a session storage provider [as described in our Netlify Blob example](https://5-0-0-beta.docs.astro.build/en/guides/actions/#advanced-persist-action-results-with-a-session). However, if you prefer the cookie forwarding behavior from 4.X and accept the 4 KB size limit, you can implement the pattern as shown in this sample snippet:

  ```ts
  // src/middleware.ts
  import { defineMiddleware } from 'astro:middleware';
  import { getActionContext } from 'astro:actions';

  export const onRequest = defineMiddleware(async (context, next) => {
    // Skip requests for prerendered pages
    if (context.isPrerendered) return next();

    const { action, setActionResult, serializeActionResult } = getActionContext(context);

    // If an action result was forwarded as a cookie, set the result
    // to be accessible from `Astro.getActionResult()`
    const payload = context.cookies.get('ACTION_PAYLOAD');
    if (payload) {
      const { actionName, actionResult } = payload.json();
      setActionResult(actionName, actionResult);
      context.cookies.delete('ACTION_PAYLOAD');
      return next();
    }

    // If an action was called from an HTML form action,
    // call the action handler and redirect with the result as a cookie.
    if (action?.calledFrom === 'form') {
      const actionResult = await action.handler();

      context.cookies.set('ACTION_PAYLOAD', {
        actionName: action.name,
        actionResult: serializeActionResult(actionResult),
      });

      if (actionResult.error) {
        // Redirect back to the previous page on error
        const referer = context.request.headers.get('Referer');
        if (!referer) {
          throw new Error('Internal: Referer unexpectedly missing from Action POST request.');
        }
        return context.redirect(referer);
      }
      // Redirect to the destination page on success
      return context.redirect(context.originPathname);
    }

    return next();
  });
  ```

- [#12475](https://github.com/withastro/astro/pull/12475) [`3f02d5f`](https://github.com/withastro/astro/commit/3f02d5f12b167514fff6eb9693b4e25c668e7a31) Thanks [@ascorbic](https://github.com/ascorbic)! - Changes the default content config location from `src/content/config.*` to `src/content.config.*`.

  The previous location is still supported, and is required if the `legacy.collections` flag is enabled.

- [#11963](https://github.com/withastro/astro/pull/11963) [`0a1036e`](https://github.com/withastro/astro/commit/0a1036eef62f13c9609362874c5b88434d1e9300) Thanks [@florian-lefebvre](https://github.com/florian-lefebvre)! - Adds a new `createCodegenDir()` function to the `astro:config:setup` hook in the Integrations API

  In 4.14, we introduced the `injectTypes` utility on the `astro:config:done` hook. It can create `.d.ts` files and make their types available to user's projects automatically. Under the hood, it creates a file in `<root>/.astro/integrations/<normalized_integration_name>`.

  While the `.astro` directory has always been the preferred place to write code generated files, it has also been prone to mistakes. For example, you can write a `.astro/types.d.ts` file, breaking Astro types. Or you can create a file that overrides a file created by another integration.

  In this release, `<root>/.astro/integrations/<normalized_integration_name>` can now be retrieved in the `astro:config:setup` hook by calling `createCodegenDir()`. It allows you to have a dedicated folder, avoiding conflicts with another integration or Astro itself. This directory is created by calling this function so it's safe to write files to it directly:

  ```js
  import { writeFileSync } from 'node:fs';

  const integration = {
    name: 'my-integration',
    hooks: {
      'astro:config:setup': ({ createCodegenDir }) => {
        const codegenDir = createCodegenDir();
        writeFileSync(new URL('cache.json', codegenDir), '{}', 'utf-8');
      },
    },
  };
  ```

- [#12379](https://github.com/withastro/astro/pull/12379) [`94f4fe8`](https://github.com/withastro/astro/commit/94f4fe8180f02cf19fb617dde7d67d4f7bee8dac) Thanks [@Princesseuh](https://github.com/Princesseuh)! - Adds a new components exported from `astro/components`: Welcome, to be used by the new Basics template

- [#11806](https://github.com/withastro/astro/pull/11806) [`f7f2338`](https://github.com/withastro/astro/commit/f7f2338c2b96975001b5c782f458710e9cc46d74) Thanks [@Princesseuh](https://github.com/Princesseuh)! - Adds a new `limited` value for the different properties of `supportedAstroFeatures` for adapters, which indicates that the adapter is compatible with the feature, but with some limitations. This is useful for adapters that support a feature, but not in all cases or with all options.

- [#11925](https://github.com/withastro/astro/pull/11925) [`74722cb`](https://github.com/withastro/astro/commit/74722cb81c46d4d29c8c5a2127f896da4d8d3235) Thanks [@florian-lefebvre](https://github.com/florian-lefebvre)! - Updates `astro/config` import to reference `astro/client` types

  When importing `astro/config`, types from `astro/client` will be made automatically available to your project. If your project `tsconfig.json` changes how references behave, you'll still have access to these types after running `astro sync`.

- [#12081](https://github.com/withastro/astro/pull/12081) [`8679954`](https://github.com/withastro/astro/commit/8679954bf647529e0f2134053866fc507e64c5e3) Thanks [@florian-lefebvre](https://github.com/florian-lefebvre)! - Removes the experimental `contentCollectionsCache` introduced in `3.5.0`.

  Astro Content Layer API independently solves some of the caching and performance issues with legacy content collections that this strategy attempted to address. This feature has been replaced with continued work on improvements to the content layer. If you were using this experimental feature, you must now remove the flag from your Astro config as it no longer exists:

  ```diff
  export default defineConfig({
      experimental: {
  -        contentCollectionsCache: true
      }
  })
  ```

  The `cacheManifest` boolean argument is no longer passed to the `astro:build:done` integration hook:

  ```diff
  const integration = {
      name: "my-integration",
      hooks: {
          "astro:build:done": ({
  -            cacheManifest,
              logger
          }) => {}
      }
  }
  ```

### Patch Changes

- [#12565](https://github.com/withastro/astro/pull/12565) [`97f413f`](https://github.com/withastro/astro/commit/97f413f1189fd626dffac8b48b166684c7e77627) Thanks [@ascorbic](https://github.com/ascorbic)! - Fixes a bug where content types were not generated when first running astro dev unless src/content exists

- [#11987](https://github.com/withastro/astro/pull/11987) [`bf90a53`](https://github.com/withastro/astro/commit/bf90a5343f9cd1bb46f30e4b331e7ae675f5e720) Thanks [@florian-lefebvre](https://github.com/florian-lefebvre)! - `render()` signature now takes `renderOptions` as 2nd argument

  The signature for `app.render()` has changed, and the second argument is now an options object called `renderOptions` with more options for customizing rendering.

  The `renderOptions` are:
  - `addCookieHeader`: Determines whether Astro will set the `Set-Cookie` header, otherwise the adapter is expected to do so itself.
  - `clientAddress`: The client IP address used to set `Astro.clientAddress`.
  - `locals`: An object of locals that's set to `Astro.locals`.
  - `routeData`: An object specifying the route to use.

- [#12522](https://github.com/withastro/astro/pull/12522) [`33b0e30`](https://github.com/withastro/astro/commit/33b0e305fe4ecabc30ffa823454395c973f92454) Thanks [@ascorbic](https://github.com/ascorbic)! - Fixes a bug where content config was ignored if it was outside of content dir and has a parent dir with an underscore

- [#12424](https://github.com/withastro/astro/pull/12424) [`4364bff`](https://github.com/withastro/astro/commit/4364bff27332e52f92da72392620a36110daee42) Thanks [@ematipico](https://github.com/ematipico)! - Fixes an issue where an incorrect usage of Astro actions was lost when porting the fix from v4 to v5

- [#12438](https://github.com/withastro/astro/pull/12438) [`c8f877c`](https://github.com/withastro/astro/commit/c8f877cad2d8f1780f70045413872d5b9d32ebed) Thanks [@ascorbic](https://github.com/ascorbic)! - Fixes a bug where legacy content types were generated for content layer collections if they were in the content directory

- [#12035](https://github.com/withastro/astro/pull/12035) [`325a57c`](https://github.com/withastro/astro/commit/325a57c543d88eab5e3ab32ee1bbfb534aed9c7c) Thanks [@ascorbic](https://github.com/ascorbic)! - Correctly parse values returned from inline loader

- [#11960](https://github.com/withastro/astro/pull/11960) [`4410130`](https://github.com/withastro/astro/commit/4410130df722eae494caaa46b17c8eeb6223f160) Thanks [@ascorbic](https://github.com/ascorbic)! - Fixes an issue where the refresh context data was not passed correctly to content layer loaders

- [#11878](https://github.com/withastro/astro/pull/11878) [`334948c`](https://github.com/withastro/astro/commit/334948ced29ed9ab03992f2174547bb9ee3a20c0) Thanks [@ascorbic](https://github.com/ascorbic)! - Adds a new function `refreshContent` to the `astro:server:setup` hook that allows integrations to refresh the content layer. This can be used, for example, to register a webhook endpoint during dev, or to open a socket to a CMS to listen for changes.

  By default, `refreshContent` will refresh all collections. You can optionally pass a `loaders` property, which is an array of loader names. If provided, only collections that use those loaders will be refreshed. For example, A CMS integration could use this property to only refresh its own collections.

  You can also pass a `context` object to the loaders. This can be used to pass arbitrary data, such as the webhook body, or an event from the websocket.

  ```ts
   {
      name: 'my-integration',
      hooks: {
          'astro:server:setup': async ({ server, refreshContent }) => {
              server.middlewares.use('/_refresh', async (req, res) => {
                  if(req.method !== 'POST') {
                    res.statusCode = 405
                    res.end('Method Not Allowed');
                    return
                  }
                  let body = '';
                  req.on('data', chunk => {
                      body += chunk.toString();
                  });
                  req.on('end', async () => {
                      try {
                          const webhookBody = JSON.parse(body);
                          await refreshContent({
                            context: { webhookBody },
                            loaders: ['my-loader']
                          });
                          res.writeHead(200, { 'Content-Type': 'application/json' });
                          res.end(JSON.stringify({ message: 'Content refreshed successfully' }));
                      } catch (error) {
                          res.writeHead(500, { 'Content-Type': 'application/json' });
                          res.end(JSON.stringify({ error: 'Failed to refresh content: ' + error.message }));
                      }
                  });
              });
          }
      }
  }
  ```

- [#11991](https://github.com/withastro/astro/pull/11991) [`d7a396c`](https://github.com/withastro/astro/commit/d7a396ca3eedc1b32b4ea113cbacb4ccb08384c9) Thanks [@matthewp](https://github.com/matthewp)! - Update error link to on-demand rendering guide

- [#12127](https://github.com/withastro/astro/pull/12127) [`55e9cd8`](https://github.com/withastro/astro/commit/55e9cd88551ac56ec4cab9a9f3fd9ba49b8934b9) Thanks [@ascorbic](https://github.com/ascorbic)! - Prevents Vite emitting an error when restarting itself

- [#12516](https://github.com/withastro/astro/pull/12516) [`cb9322c`](https://github.com/withastro/astro/commit/cb9322c763b5cd8e43afe77d30e86a0b7d72f894) Thanks [@stramel](https://github.com/stramel)! - Handle multiple root nodes on SVG files

- [#11974](https://github.com/withastro/astro/pull/11974) [`60211de`](https://github.com/withastro/astro/commit/60211defbfb2992ba17d1369e71c146d8928b09a) Thanks [@ascorbic](https://github.com/ascorbic)! - Exports the `RenderResult` type

- [#12578](https://github.com/withastro/astro/pull/12578) [`07b9ca8`](https://github.com/withastro/astro/commit/07b9ca802eb4bbfc14c4e421f8a047fef3a7b439) Thanks [@WesSouza](https://github.com/WesSouza)! - Explicitly import index.ts to fix types when moduleResolution is NodeNext

- [#11791](https://github.com/withastro/astro/pull/11791) [`9393243`](https://github.com/withastro/astro/commit/93932432e7239a1d31c68ea916945302286268e9) Thanks [@bluwy](https://github.com/bluwy)! - Updates Astro's default `<script>` rendering strategy and removes the `experimental.directRenderScript` option as this is now the default behavior: scripts are always rendered directly. This new strategy prevents scripts from being executed in pages where they are not used.

  Scripts will directly render as declared in Astro files (including existing features like TypeScript, importing `node_modules`, and deduplicating scripts). You can also now conditionally render scripts in your Astro file.

  However, this means scripts are no longer hoisted to the `<head>`, multiple scripts on a page are no longer bundled together, and the `<script>` tag may interfere with the CSS styling.

  As this is a potentially breaking change to your script behavior, please review your `<script>` tags and ensure that they behave as expected.

- [#12011](https://github.com/withastro/astro/pull/12011) [`cfdaab2`](https://github.com/withastro/astro/commit/cfdaab257cd167e0d4631ab66d9406754b3c1836) Thanks [@ArmandPhilippot](https://github.com/ArmandPhilippot)! - Fixes a type and an example in documenting the `security.checkOrigin` property of Astro config.

- [#12168](https://github.com/withastro/astro/pull/12168) [`1cd3085`](https://github.com/withastro/astro/commit/1cd30852a3bdae1847ad4e835e503598ca5fdf5c) Thanks [@ascorbic](https://github.com/ascorbic)! - Allows "slug" as a field in content layer data

- [#12302](https://github.com/withastro/astro/pull/12302) [`7196c24`](https://github.com/withastro/astro/commit/7196c244ea75d2f2aafbec332d91cb681f0a4cb7) Thanks [@ematipico](https://github.com/ematipico)! - Fixes an issue where the origin check middleware run for prendered pages

- [#12341](https://github.com/withastro/astro/pull/12341) [`c1786d6`](https://github.com/withastro/astro/commit/c1786d64c4d8b25ed28f5e178531952466158e04) Thanks [@ematipico](https://github.com/ematipico)! - Fixes and issue where `Astro.currentLocale` always returned the default locale when consumed inside a server island.

- [#11732](https://github.com/withastro/astro/pull/11732) [`4cd6c43`](https://github.com/withastro/astro/commit/4cd6c43e221e40345dfb433f9c63395f886091fd) Thanks [@matthewp](https://github.com/matthewp)! - Use GET requests with preloading for Server Islands

  Server Island requests include the props used to render the island as well as any slots passed in (excluding the fallback slot). Since browsers have a max 4mb URL length we default to using a POST request to avoid overflowing this length.

  However in reality most usage of Server Islands are fairly isolated and won't exceed this limit, so a GET request is possible by passing this same information via search parameters.

  Using GET means we can also include a `<link rel="preload">` tag to speed up the request.

  This change implements this, with safe fallback to POST.

- [#11952](https://github.com/withastro/astro/pull/11952) [`50a0146`](https://github.com/withastro/astro/commit/50a0146e9aff78a245914125f34719cfb32c585f) Thanks [@ascorbic](https://github.com/ascorbic)! - Adds support for array patterns in the built-in `glob()` content collections loader

  The glob loader can now accept an array of multiple patterns as well as string patterns. This allows you to more easily combine multiple patterns into a single collection, and also means you can use negative matches to exclude files from the collection.

  ```ts
  const probes = defineCollection({
    // Load all markdown files in the space-probes directory, except for those that start with "voyager-"
    loader: glob({ pattern: ['*.md', '!voyager-*'], base: 'src/data/space-probes' }),
    schema: z.object({
      name: z.string(),
      type: z.enum(['Space Probe', 'Mars Rover', 'Comet Lander']),
      launch_date: z.date(),
      status: z.enum(['Active', 'Inactive', 'Decommissioned']),
      destination: z.string(),
      operator: z.string(),
      notable_discoveries: z.array(z.string()),
    }),
  });
  ```

- [#12022](https://github.com/withastro/astro/pull/12022) [`ddc3a08`](https://github.com/withastro/astro/commit/ddc3a08e8facdaf0b0298ee5a7adb73a53e1575e) Thanks [@Princesseuh](https://github.com/Princesseuh)! - Properly handle including trailing slash on the image endpoint route based on the trailingSlash config

- [#12169](https://github.com/withastro/astro/pull/12169) [`15fa9ba`](https://github.com/withastro/astro/commit/15fa9babf31a9b8ab8fc8e611c931c178137e2f9) Thanks [@ematipico](https://github.com/ematipico)! - Fixes a bug where configured redirects were incorrectly constructed when reading the file system.

  This caused an issue where configuring a redirect in `astro.config.mjs` like `{ /old: /new }`, failed to trigger the correct redirect in the dev server.

- [#11914](https://github.com/withastro/astro/pull/11914) [`b5d827b`](https://github.com/withastro/astro/commit/b5d827ba6852d046c33643f795e1542bc2818b2c) Thanks [@ascorbic](https://github.com/ascorbic)! - Exports types for all `LoaderContext` properties from `astro/loaders` to make it easier to use them in custom loaders.
  The `ScopedDataStore` interface (which was previously internal) is renamed to `DataStore`, to reflect the fact that it's the only public API for the data store.

- [#12270](https://github.com/withastro/astro/pull/12270) [`25192a0`](https://github.com/withastro/astro/commit/25192a059975f5a31a9c43e5d605541f4e9618bc) Thanks [@ematipico](https://github.com/ematipico)! - Fixes a bug where the params weren't correctly computed when rendering URLs with non-English characters

- [#11927](https://github.com/withastro/astro/pull/11927) [`5b4e3ab`](https://github.com/withastro/astro/commit/5b4e3abbb152146b71c1af05d33c96211000b2a6) Thanks [@florian-lefebvre](https://github.com/florian-lefebvre)! - Updates the `env` configuration reference docs to include a full API reference for `envField`.

- [#12591](https://github.com/withastro/astro/pull/12591) [`b731b3d`](https://github.com/withastro/astro/commit/b731b3de73262f8ab9544b1228ea9e693e488b6c) Thanks [@ascorbic](https://github.com/ascorbic)! - Fixes a bug where a catchall route would match an image endpoint request

- [#12073](https://github.com/withastro/astro/pull/12073) [`acf264d`](https://github.com/withastro/astro/commit/acf264d8c003718cda5a0b9ce5fb7ac1cd6641b6) Thanks [@bluwy](https://github.com/bluwy)! - Replaces `ora` with `yocto-spinner`

- [#12339](https://github.com/withastro/astro/pull/12339) [`bdb75a8`](https://github.com/withastro/astro/commit/bdb75a87f24d7f032797483164fb2f82aa691fee) Thanks [@ematipico](https://github.com/ematipico)! - Adds an error when `Astro.rewrite()` is used to rewrite an on-demand route with a static route when using the `"server"` output.

  This is a forbidden rewrite because Astro can't retrieve the emitted static route at runtime. This route is served by the hosting platform, and not Astro itself.

- [#12511](https://github.com/withastro/astro/pull/12511) [`d023682`](https://github.com/withastro/astro/commit/d023682d6c6d8797f15f3c0f65893a4aa62e3b5b) Thanks [@stramel](https://github.com/stramel)! - Fix SVG Component sprite references

- [#12486](https://github.com/withastro/astro/pull/12486) [`dc3d842`](https://github.com/withastro/astro/commit/dc3d842e4c6f3b7e59da8a13447a1450013e10dc) Thanks [@matthewp](https://github.com/matthewp)! - Call server island early so it can set headers

- [#12016](https://github.com/withastro/astro/pull/12016) [`837ee3a`](https://github.com/withastro/astro/commit/837ee3a4aa6b33362bd680d4a7fc786ed8639444) Thanks [@matthewp](https://github.com/matthewp)! - Fixes actions with large amount of validation errors

- [#11943](https://github.com/withastro/astro/pull/11943) [`fa4671c`](https://github.com/withastro/astro/commit/fa4671ca283266092cf4f52357836d2f57817089) Thanks [@sarah11918](https://github.com/sarah11918)! - Updates error messages that assume content collections are located in `src/content/` with more generic language

- [#12030](https://github.com/withastro/astro/pull/12030) [`10a756a`](https://github.com/withastro/astro/commit/10a756ad872ab0311524fca5438bff13d4df25c1) Thanks [@ascorbic](https://github.com/ascorbic)! - Resolves image paths in content layer with initial slash as project-relative

  When using the `image()` schema helper, previously paths with an initial slash were treated as public URLs. This was to match the behavior of markdown images. However this is a change from before, where paths with an initial slash were treated as project-relative. This change restores the previous behavior, so that paths with an initial slash are treated as project-relative.

- [#12009](https://github.com/withastro/astro/pull/12009) [`f10a3b7`](https://github.com/withastro/astro/commit/f10a3b7fe6892bd2f4f98ad602a64cfe6efde061) Thanks [@matthewp](https://github.com/matthewp)! - Fixes use of Vitest with Astro 5

- [#12075](https://github.com/withastro/astro/pull/12075) [`a19530e`](https://github.com/withastro/astro/commit/a19530e377b7d7afad58a33b23c0a5df1c376819) Thanks [@bluwy](https://github.com/bluwy)! - Parses frontmatter ourselves

- [#12552](https://github.com/withastro/astro/pull/12552) [`15f000c`](https://github.com/withastro/astro/commit/15f000c3e7bc5308c39107095e5af4258c2373a5) Thanks [@avanderbergh](https://github.com/avanderbergh)! - Fixed an issue where modifying the `Request.headers` prototype during prerendering caused a build error. Removed conflicting value and writable properties from the `headers` descriptor to prevent `Invalid property descriptor` errors.

- [#12070](https://github.com/withastro/astro/pull/12070) [`9693ad4`](https://github.com/withastro/astro/commit/9693ad4ffafb02ed1ea02beb3420ba864724b293) Thanks [@ematipico](https://github.com/ematipico)! - Fixes an issue where the check origin middleware was incorrectly injected when the build output was `"static"`

- [#12169](https://github.com/withastro/astro/pull/12169) [`15fa9ba`](https://github.com/withastro/astro/commit/15fa9babf31a9b8ab8fc8e611c931c178137e2f9) Thanks [@ematipico](https://github.com/ematipico)! - Fixes a bug where the dev server was not providing a consistent user experience for configured redirects.

  With the fix, when you configure a redirect in `astro.config.mjs` like this `{ /old: "/new" }`, the dev server return an HTML response that matches the one emitted by a static build.

- Updated dependencies [[`3ab3b4e`](https://github.com/withastro/astro/commit/3ab3b4efbcdd2aabea5f949deedf51a5acefae59), [`5608338`](https://github.com/withastro/astro/commit/560833843c6d3ce2b6c6c473ec4ae70e744bf255), [`827093e`](https://github.com/withastro/astro/commit/827093e6175549771f9d93ddf3f2be4c2c60f0b7), [`560ef15`](https://github.com/withastro/astro/commit/560ef15ad23bd137b56ef1048eb2df548b99fdce), [`83a2a64`](https://github.com/withastro/astro/commit/83a2a648418ad30f4eb781d1c1b5f2d8a8ac846e), [`3ab3b4e`](https://github.com/withastro/astro/commit/3ab3b4efbcdd2aabea5f949deedf51a5acefae59), [`a19530e`](https://github.com/withastro/astro/commit/a19530e377b7d7afad58a33b23c0a5df1c376819), [`1dc8f5e`](https://github.com/withastro/astro/commit/1dc8f5eb7c515c89aadc85cfa0a300d4f65e8671)]:
  - @astrojs/markdown-remark@6.0.0
  - @astrojs/telemetry@3.2.0
  - @astrojs/internal-helpers@0.4.2

## 5.0.0-beta.12

### Major Changes

- [#12524](https://github.com/withastro/astro/pull/12524) [`9f44019`](https://github.com/withastro/astro/commit/9f440196dc39f36fce0198bf4c97131160e5bcc1) Thanks [@bluwy](https://github.com/bluwy)! - Bumps Vite to ^6.0.1 and handles its breaking changes

### Minor Changes

- [#12539](https://github.com/withastro/astro/pull/12539) [`827093e`](https://github.com/withastro/astro/commit/827093e6175549771f9d93ddf3f2be4c2c60f0b7) Thanks [@bluwy](https://github.com/bluwy)! - Drops node 21 support

### Patch Changes

- Updated dependencies [[`827093e`](https://github.com/withastro/astro/commit/827093e6175549771f9d93ddf3f2be4c2c60f0b7)]:
  - @astrojs/telemetry@3.2.0-beta.0
  - @astrojs/markdown-remark@6.0.0-beta.3

## 5.0.0-beta.11

### Minor Changes

- [#12510](https://github.com/withastro/astro/pull/12510) [`14feaf3`](https://github.com/withastro/astro/commit/14feaf30e1a4266b8422865722a4478d39202404) Thanks [@bholmesdev](https://github.com/bholmesdev)! - Changes the generated URL query param from `_astroAction` to `_action` when submitting a form using Actions. This avoids leaking the framework name into the URL bar, which may be considered a security issue.

### Patch Changes

- [#12522](https://github.com/withastro/astro/pull/12522) [`33b0e30`](https://github.com/withastro/astro/commit/33b0e305fe4ecabc30ffa823454395c973f92454) Thanks [@ascorbic](https://github.com/ascorbic)! - Fixes a bug where content config was ignored if it was outside of content dir and has a parent dir with an underscore

- [#12516](https://github.com/withastro/astro/pull/12516) [`cb9322c`](https://github.com/withastro/astro/commit/cb9322c763b5cd8e43afe77d30e86a0b7d72f894) Thanks [@stramel](https://github.com/stramel)! - Handle multiple root nodes on SVG files

- [#12511](https://github.com/withastro/astro/pull/12511) [`d023682`](https://github.com/withastro/astro/commit/d023682d6c6d8797f15f3c0f65893a4aa62e3b5b) Thanks [@stramel](https://github.com/stramel)! - Fix SVG Component sprite references

- [#12498](https://github.com/withastro/astro/pull/12498) [`b140a3f`](https://github.com/withastro/astro/commit/b140a3f6d821127f927b7cb938294549e41c5168) Thanks [@ematipico](https://github.com/ematipico)! - Fixes a regression where Astro was trying to access `Request.headers`

## 5.0.0-beta.10

### Patch Changes

- [#12486](https://github.com/withastro/astro/pull/12486) [`dc3d842`](https://github.com/withastro/astro/commit/dc3d842e4c6f3b7e59da8a13447a1450013e10dc) Thanks [@matthewp](https://github.com/matthewp)! - Call server island early so it can set headers

## 5.0.0-beta.9

### Minor Changes

- [#12067](https://github.com/withastro/astro/pull/12067) [`c48916c`](https://github.com/withastro/astro/commit/c48916cc4e6f7c31e3563d04b68a8698d8775b65) Thanks [@stramel](https://github.com/stramel)! - Adds experimental support for built-in SVG components.

  This feature allows you to import SVG files directly into your Astro project as components. By default, Astro will inline the SVG content into your HTML output.

  To enable this feature, set `experimental.svg` to `true` in your Astro config:

  ```js
  {
    experimental: {
      svg: true,
    },
  }
  ```

  To use this feature, import an SVG file in your Astro project, passing any common SVG attributes to the imported component. Astro also provides a `size` attribute to set equal `height` and `width` properties:

  ```astro
  ---
  import Logo from './path/to/svg/file.svg';
  ---

  <Logo size={24} />
  ```

  For a complete overview, and to give feedback on this experimental API, see the [Feature RFC](https://github.com/withastro/roadmap/pull/1035).

- [#12329](https://github.com/withastro/astro/pull/12329) [`8309c61`](https://github.com/withastro/astro/commit/8309c61f0dfa5991d3f6c5c5fca4403794d6fda2) Thanks [@florian-lefebvre](https://github.com/florian-lefebvre)! - Adds a new `astro:routes:resolved` hook to the Integration API. Also update the `astro:build:done` hook by deprecating `routes` and adding a new `assets` map.

  When building an integration, you can now get access to routes inside the `astro:routes:resolved` hook:

  ```js
  const integration = () => {
    return {
      name: 'my-integration',
      hooks: {
        'astro:routes:resolved': ({ routes }) => {
          console.log(routes);
        },
      },
    };
  };
  ```

  This hook runs before `astro:config:done`, and whenever a route changes in development.

  The `routes` array from `astro:build:done` is now deprecated, and exposed properties are now available on `astro:routes:resolved`, except for `distURL`. For this, you can use the newly exposed `assets` map:

  ```diff
  const integration = () => {
  +    let routes
      return {
          name: 'my-integration',
          hooks: {
  +            'astro:routes:resolved': (params) => {
  +                routes = params.routes
  +            },
              'astro:build:done': ({
  -                routes
  +                assets
              }) => {
  +                for (const route of routes) {
  +                    const distURL = assets.get(route.pattern)
  +                    if (distURL) {
  +                        Object.assign(route, { distURL })
  +                    }
  +                }
                  console.log(routes)
              }
          }
      }
  }
  ```

- [#12377](https://github.com/withastro/astro/pull/12377) [`af867f3`](https://github.com/withastro/astro/commit/af867f3910ecd8fc04a5337f591d84f03192e3fa) Thanks [@ascorbic](https://github.com/ascorbic)! - Adds experimental support for automatic responsive images

  This feature is experimental and may change in future versions. To enable it, set `experimental.responsiveImages` to `true` in your `astro.config.mjs` file.

  ```js title=astro.config.mjs
  {
     experimental: {
        responsiveImages: true,
     },
  }
  ```

  When this flag is enabled, you can pass a `layout` prop to any `<Image />` or `<Picture />` component to create a responsive image. When a layout is set, images have automatically generated `srcset` and `sizes` attributes based on the image's dimensions and the layout type. Images with `responsive` and `full-width` layouts will have styles applied to ensure they resize according to their container.

  ```astro
  ---
  import { Image, Picture } from 'astro:assets';
  import myImage from '../assets/my_image.png';
  ---

  <Image
    src={myImage}
    alt="A description of my image."
    layout="responsive"
    width={800}
    height={600}
  />
  <Picture
    src={myImage}
    alt="A description of my image."
    layout="full-width"
    formats={['avif', 'webp', 'jpeg']}
  />
  ```

  This `<Image />` component will generate the following HTML output:

  ```html title=Output
  <img
    src="/_astro/my_image.hash3.webp"
    srcset="
      /_astro/my_image.hash1.webp  640w,
      /_astro/my_image.hash2.webp  750w,
      /_astro/my_image.hash3.webp  800w,
      /_astro/my_image.hash4.webp  828w,
      /_astro/my_image.hash5.webp 1080w,
      /_astro/my_image.hash6.webp 1280w,
      /_astro/my_image.hash7.webp 1600w
    "
    alt="A description of my image"
    sizes="(min-width: 800px) 800px, 100vw"
    loading="lazy"
    decoding="async"
    fetchpriority="auto"
    width="800"
    height="600"
    style="--w: 800; --h: 600; --fit: cover; --pos: center;"
    data-astro-image="responsive"
  />
  ```

  #### Responsive image properties

  These are additional properties available to the `<Image />` and `<Picture />` components when responsive images are enabled:
  - `layout`: The layout type for the image. Can be `responsive`, `fixed`, `full-width` or `none`. Defaults to value of `image.experimentalLayout`.
  - `fit`: Defines how the image should be cropped if the aspect ratio is changed. Values match those of CSS `object-fit`. Defaults to `cover`, or the value of `image.experimentalObjectFit` if set.
  - `position`: Defines the position of the image crop if the aspect ratio is changed. Values match those of CSS `object-position`. Defaults to `center`, or the value of `image.experimentalObjectPosition` if set.
  - `priority`: If set, eagerly loads the image. Otherwise images will be lazy-loaded. Use this for your largest above-the-fold image. Defaults to `false`.

  #### Default responsive image settings

  You can enable responsive images for all `<Image />` and `<Picture />` components by setting `image.experimentalLayout` with a default value. This can be overridden by the `layout` prop on each component.

  **Example:**

  ```js title=astro.config.mjs
  {
      image: {
        // Used for all `<Image />` and `<Picture />` components unless overridden
        experimentalLayout: 'responsive',
      },
      experimental: {
        responsiveImages: true,
      },
  }
  ```

  ```astro
  ---
  import { Image } from 'astro:assets';
  import myImage from '../assets/my_image.png';
  ---

  <Image src={myImage} alt="This will use responsive layout" width={800} height={600} />

  <Image src={myImage} alt="This will use full-width layout" layout="full-width" />

  <Image src={myImage} alt="This will disable responsive images" layout="none" />
  ```

  For a complete overview, and to give feedback on this experimental API, see the [Responsive Images RFC](https://github.com/withastro/roadmap/blob/responsive-images/proposals/0053-responsive-images.md).

- [#12475](https://github.com/withastro/astro/pull/12475) [`3f02d5f`](https://github.com/withastro/astro/commit/3f02d5f12b167514fff6eb9693b4e25c668e7a31) Thanks [@ascorbic](https://github.com/ascorbic)! - Changes the default content config location from `src/content/config.*` to `src/content.config.*`.

  The previous location is still supported, and is required if the `legacy.collections` flag is enabled.

### Patch Changes

- [#12424](https://github.com/withastro/astro/pull/12424) [`4364bff`](https://github.com/withastro/astro/commit/4364bff27332e52f92da72392620a36110daee42) Thanks [@ematipico](https://github.com/ematipico)! - Fixes an issue where an incorrect usage of Astro actions was lost when porting the fix from v4 to v5

- [#12438](https://github.com/withastro/astro/pull/12438) [`c8f877c`](https://github.com/withastro/astro/commit/c8f877cad2d8f1780f70045413872d5b9d32ebed) Thanks [@ascorbic](https://github.com/ascorbic)! - Fixes a bug where legacy content types were generated for content layer collections if they were in the content directory

## 5.0.0-beta.8

### Minor Changes

- [#12373](https://github.com/withastro/astro/pull/12373) [`d10f918`](https://github.com/withastro/astro/commit/d10f91815e63f169cff3d1daef5505aef077c76c) Thanks [@bholmesdev](https://github.com/bholmesdev)! - Changes the default behavior for Astro Action form requests to a standard POST submission.

  In Astro 4.x, actions called from an HTML form would trigger a redirect with the result forwarded using cookies. This caused issues for large form errors and return values that exceeded the 4 KB limit of cookie-based storage.

  Astro 5.0 now renders the result of an action as a POST result without any forwarding. This will introduce a "confirm form resubmission?" dialog when a user attempts to refresh the page, though it no longer imposes a 4 KB limit on action return value.

  ## Customize form submission behavior

  If you prefer to address the "confirm form resubmission?" dialog on refresh, or to preserve action results across sessions, you can now [customize action result handling from middleware](https://5-0-0-beta.docs.astro.build/en/guides/actions/#advanced-persist-action-results-with-a-session).

  We recommend using a session storage provider [as described in our Netlify Blob example](https://5-0-0-beta.docs.astro.build/en/guides/actions/#advanced-persist-action-results-with-a-session). However, if you prefer the cookie forwarding behavior from 4.X and accept the 4 KB size limit, you can implement the pattern as shown in this sample snippet:

  ```ts
  // src/middleware.ts
  import { defineMiddleware } from 'astro:middleware';
  import { getActionContext } from 'astro:actions';

  export const onRequest = defineMiddleware(async (context, next) => {
    // Skip requests for prerendered pages
    if (context.isPrerendered) return next();

    const { action, setActionResult, serializeActionResult } = getActionContext(context);

    // If an action result was forwarded as a cookie, set the result
    // to be accessible from `Astro.getActionResult()`
    const payload = context.cookies.get('ACTION_PAYLOAD');
    if (payload) {
      const { actionName, actionResult } = payload.json();
      setActionResult(actionName, actionResult);
      context.cookies.delete('ACTION_PAYLOAD');
      return next();
    }

    // If an action was called from an HTML form action,
    // call the action handler and redirect with the result as a cookie.
    if (action?.calledFrom === 'form') {
      const actionResult = await action.handler();

      context.cookies.set('ACTION_PAYLOAD', {
        actionName: action.name,
        actionResult: serializeActionResult(actionResult),
      });

      if (actionResult.error) {
        // Redirect back to the previous page on error
        const referer = context.request.headers.get('Referer');
        if (!referer) {
          throw new Error('Internal: Referer unexpectedly missing from Action POST request.');
        }
        return context.redirect(referer);
      }
      // Redirect to the destination page on success
      return context.redirect(context.originPathname);
    }

    return next();
  });
  ```

### Patch Changes

- [#12339](https://github.com/withastro/astro/pull/12339) [`bdb75a8`](https://github.com/withastro/astro/commit/bdb75a87f24d7f032797483164fb2f82aa691fee) Thanks [@ematipico](https://github.com/ematipico)! - Adds an error when `Astro.rewrite()` is used to rewrite an on-demand route with a static route when using the `"server"` output.

  This is a forbidden rewrite because Astro can't retrieve the emitted static route at runtime. This route is served by the hosting platform, and not Astro itself.

## 5.0.0-beta.7

### Minor Changes

- [#12323](https://github.com/withastro/astro/pull/12323) [`c280655`](https://github.com/withastro/astro/commit/c280655655cc6c22121f32c5f7c76836adf17230) Thanks [@bluwy](https://github.com/bluwy)! - Updates to Vite 6.0.0-beta.6

- [#12379](https://github.com/withastro/astro/pull/12379) [`94f4fe8`](https://github.com/withastro/astro/commit/94f4fe8180f02cf19fb617dde7d67d4f7bee8dac) Thanks [@Princesseuh](https://github.com/Princesseuh)! - Adds a new components exported from `astro/components`: Welcome, to be used by the new Basics template

## 5.0.0-beta.6

### Major Changes

- [#12268](https://github.com/withastro/astro/pull/12268) [`4e9a3ac`](https://github.com/withastro/astro/commit/4e9a3ac0bd30b4013ac0b2caf068552258dfe6d9) Thanks [@ematipico](https://github.com/ematipico)! - The command `astro add vercel` now updates the configuration file differently, and adds `@astrojs/vercel` as module to import.

  This is a breaking change because it requires the version `8.*` of `@astrojs/vercel`.

- [#12231](https://github.com/withastro/astro/pull/12231) [`90ae100`](https://github.com/withastro/astro/commit/90ae100cf482529828febed591172433309bc12e) Thanks [@bluwy](https://github.com/bluwy)! - Updates the automatic `charset=utf-8` behavior for Markdown pages, where instead of responding with `charset=utf-8` in the `Content-Type` header, Astro will now automatically add the `<meta charset="utf-8">` tag instead.

  This behaviour only applies to Markdown pages (`.md` or similar Markdown files located within `src/pages/`) that do not use Astro's special `layout` frontmatter property. It matches the rendering behaviour of other non-content pages, and retains the minimal boilerplate needed to write with non-ASCII characters when adding individual Markdown pages to your site.

  If your Markdown pages use the `layout` frontmatter property, then HTML encoding will be handled by the designated layout component instead, and the `<meta charset="utf-8">` tag will not be added to your page by default.

  If you require `charset=utf-8` to render your page correctly, make sure that your layout components contain the `<meta charset="utf-8">` tag. You may need to add this if you have not already done so.

### Minor Changes

- [#12243](https://github.com/withastro/astro/pull/12243) [`eb41d13`](https://github.com/withastro/astro/commit/eb41d13162c84e9495489403611bc875eb190fed) Thanks [@florian-lefebvre](https://github.com/florian-lefebvre)! - Improves `defineConfig` type safety. TypeScript will now error if a group of related configuration options do not have consistent types. For example, you will now see an error if your language set for `i18n.defaultLocale` is not one of the supported locales specified in `i18n.locales`.

- [#12150](https://github.com/withastro/astro/pull/12150) [`93351bc`](https://github.com/withastro/astro/commit/93351bc78aed8f4ecff003268bad21c3b93c2f56) Thanks [@bluwy](https://github.com/bluwy)! - Adds support for passing values other than `"production"` or `"development"` to the `--mode` flag (e.g. `"staging"`, `"testing"`, or any custom value) to change the value of `import.meta.env.MODE` or the loaded `.env` file. This allows you take advantage of Vite's [mode](https://vite.dev/guide/env-and-mode#modes) feature.

  Also adds a new `--devOutput` flag for `astro build` that will output a development-based build.

  Note that changing the `mode` does not change the kind of code transform handled by Vite and Astro:
  - In `astro dev`, Astro will transform code with debug information.
  - In `astro build`, Astro will transform code with the most optimized output and removes debug information.
  - In `astro build --devOutput` (new flag), Astro will transform code with debug information like in `astro dev`.

  This enables various usecases like:

  ```bash
  # Run the dev server connected to a "staging" API
  astro dev --mode staging

  # Build a site that connects to a "staging" API
  astro build --mode staging

  # Build a site that connects to a "production" API with additional debug information
  astro build --devOutput

  # Build a site that connects to a "testing" API
  astro build --mode testing
  ```

  The different modes can be used to load different `.env` files, e.g. `.env.staging` or `.env.production`, which can be customized for each environment, for example with different `API_URL` environment variable values.

### Patch Changes

- [#12302](https://github.com/withastro/astro/pull/12302) [`7196c24`](https://github.com/withastro/astro/commit/7196c244ea75d2f2aafbec332d91cb681f0a4cb7) Thanks [@ematipico](https://github.com/ematipico)! - Fixes an issue where the origin check middleware run for prendered pages

- [#12341](https://github.com/withastro/astro/pull/12341) [`c1786d6`](https://github.com/withastro/astro/commit/c1786d64c4d8b25ed28f5e178531952466158e04) Thanks [@ematipico](https://github.com/ematipico)! - Fixes and issue where `Astro.currentLocale` always returned the default locale when consumed inside a server island.

- [#12270](https://github.com/withastro/astro/pull/12270) [`25192a0`](https://github.com/withastro/astro/commit/25192a059975f5a31a9c43e5d605541f4e9618bc) Thanks [@ematipico](https://github.com/ematipico)! - Fixes a bug where the params weren't correctly computed when rendering URLs with non-English characters

## 5.0.0-beta.5

### Minor Changes

- [#12226](https://github.com/withastro/astro/pull/12226) [`51d13e2`](https://github.com/withastro/astro/commit/51d13e2f6ce3a9e03c33d80af6716847f6a78061) Thanks [@ematipico](https://github.com/ematipico)! - The following renderer fields and integration fields now accept `URL` as a type:

  **Renderers**:
  - `AstroRenderer.clientEntrpoint`
  - `AstroRenderer.serverEntrypoint`

  **Integrations**:
  - `InjectedRoute.entrypoint`
  - `AstroIntegrationMiddleware.entrypoint`
  - `DevToolbarAppEntry.entrypoint`

### Patch Changes

- [#12168](https://github.com/withastro/astro/pull/12168) [`1cd3085`](https://github.com/withastro/astro/commit/1cd30852a3bdae1847ad4e835e503598ca5fdf5c) Thanks [@ascorbic](https://github.com/ascorbic)! - Allows "slug" as a field in content layer data

- [#12169](https://github.com/withastro/astro/pull/12169) [`15fa9ba`](https://github.com/withastro/astro/commit/15fa9babf31a9b8ab8fc8e611c931c178137e2f9) Thanks [@ematipico](https://github.com/ematipico)! - Fixes a bug where configured redirects were incorrectly constructed when reading the file system.

  This caused an issue where configuring a redirect in `astro.config.mjs` like `{ /old: /new }`, failed to trigger the correct redirect in the dev server.

- [#12169](https://github.com/withastro/astro/pull/12169) [`15fa9ba`](https://github.com/withastro/astro/commit/15fa9babf31a9b8ab8fc8e611c931c178137e2f9) Thanks [@ematipico](https://github.com/ematipico)! - Fixes a bug where the dev server was not providing a consistent user experience for configured redirects.

  With the fix, when you configure a redirect in `astro.config.mjs` like this `{ /old: "/new" }`, the dev server return an HTML response that matches the one emitted by a static build.

## 5.0.0-beta.4

### Major Changes

- [#11979](https://github.com/withastro/astro/pull/11979) [`423dfc1`](https://github.com/withastro/astro/commit/423dfc19ad83661b71151f8cec40701c7ced557b) Thanks [@bluwy](https://github.com/bluwy)! - Bumps `vite` dependency to v6.0.0-beta.2. The version is pinned and will be updated as new Vite versions publish to prevent unhandled breaking changes. For the full list of Vite-specific changes, see [its changelog](https://github.com/vitejs/vite/blob/main/packages/vite/CHANGELOG.md).

- [#12100](https://github.com/withastro/astro/pull/12100) [`abf9a89`](https://github.com/withastro/astro/commit/abf9a89ac1eaec9a8934a68aeebe3c502a3b47eb) Thanks [@astrobot-houston](https://github.com/astrobot-houston)! - Refactors legacy `content` and `data` collections to use the Content Layer API `glob()` loader for better performance and to support backwards compatibility. Also introduces the `legacy.collections` flag for projects that are unable to update to the new behavior immediately.

  :warning: **BREAKING CHANGE FOR LEGACY CONTENT COLLECTIONS** :warning:

  By default, collections that use the old types (`content` or `data`) and do not define a `loader` are now implemented under the hood using the Content Layer API's built-in `glob()` loader, with extra backward-compatibility handling.

  In order to achieve backwards compatibility with existing `content` collections, the following have been implemented:
  - a `glob` loader collection is defined, with patterns that match the previous handling (matches `src/content/<collection name>/**/*.md` and other content extensions depending on installed integrations, with underscore-prefixed files and folders ignored)
  - When used in the runtime, the entries have an ID based on the filename in the same format as legacy collections
  - A `slug` field is added with the same format as before
  - A `render()` method is added to the entry, so they can be called using `entry.render()`
  - `getEntryBySlug` is supported

  In order to achieve backwards compatibility with existing `data` collections, the following have been implemented:
  - a `glob` loader collection is defined, with patterns that match the previous handling (matches `src/content/<collection name>/**/*{.json,.yaml}` and other data extensions, with underscore-prefixed files and folders ignored)
  - Entries have an ID that is not slugified
  - `getDataEntryById` is supported

  While this backwards compatibility implementation is able to emulate most of the features of legacy collections, **there are some differences and limitations that may cause breaking changes to existing collections**:
  - In previous versions of Astro, collections would be generated for all folders in `src/content/`, even if they were not defined in `src/content/config.ts`. This behavior is now deprecated, and collections should always be defined in `src/content/config.ts`. For existing collections, these can just be empty declarations (e.g. `const blog = defineCollection({})`) and Astro will implicitly define your legacy collection for you in a way that is compatible with the new loading behavior.
  - The special `layout` field is not supported in Markdown collection entries. This property is intended only for standalone page files located in `src/pages/` and not likely to be in your collection entries. However, if you were using this property, you must now create dynamic routes that include your page styling.
  - Sort order of generated collections is non-deterministic and platform-dependent. This means that if you are calling `getCollection()`, the order in which entries are returned may be different than before. If you need a specific order, you should sort the collection entries yourself.
  - `image().refine()` is not supported. If you need to validate the properties of an image you will need to do this at runtime in your page or component.
  - the `key` argument of `getEntry(collection, key)` is typed as `string`, rather than having types for every entry.

  A new legacy configuration flag `legacy.collections` is added for users that want to keep their current legacy (content and data) collections behavior (available in Astro v2 - v4), or who are not yet ready to update their projects:

  ```js
  // astro.config.mjs
  import { defineConfig } from 'astro/config';

  export default defineConfig({
    legacy: {
      collections: true,
    },
  });
  ```

  When set, no changes to your existing collections are necessary, and the restrictions on storing both new and old collections continue to exist: legacy collections (only) must continue to remain in `src/content/`, while new collections using a loader from the Content Layer API are forbidden in that folder.

- [#12079](https://github.com/withastro/astro/pull/12079) [`7febf1f`](https://github.com/withastro/astro/commit/7febf1f6b58f2ed014df617bd7162c854cadd230) Thanks [@ematipico](https://github.com/ematipico)! - `params` passed in `getStaticPaths` are no longer automatically decoded.

  ### [changed]: `params` aren't decoded anymore.

  In Astro v4.x, `params` in were automatically decoded using `decodeURIComponent`.

  Astro v5.0 doesn't automatically decode `params` in `getStaticPaths` anymore, so you'll need to manually decode them yourself if needed

  #### What should I do?

  If you were relying on the automatic decode, you'll need to manually decode it using `decodeURI`.

  Note that the use of [`decodeURIComponent`](https://developer.mozilla.org/en-US/docs/Web/JavaScript/Reference/Global_Objects/decodeURIComponent)) is discouraged for `getStaticPaths` because it decodes more characters than it should, for example `/`, `?`, `#` and more.

  ```diff
  ---
  export function getStaticPaths() {
    return [
  +    { params: { id: decodeURI("%5Bpage%5D") } },
  -    { params: { id: "%5Bpage%5D" } },
    ]
  }

  const { id } = Astro.params;
  ---
  ```

### Patch Changes

- [#12127](https://github.com/withastro/astro/pull/12127) [`55e9cd8`](https://github.com/withastro/astro/commit/55e9cd88551ac56ec4cab9a9f3fd9ba49b8934b9) Thanks [@ascorbic](https://github.com/ascorbic)! - Prevents Vite emitting an error when restarting itself

## 5.0.0-beta.3

### Minor Changes

- [#12047](https://github.com/withastro/astro/pull/12047) [`21b5e80`](https://github.com/withastro/astro/commit/21b5e806c5df37c6b01da63487568a6ed351ba7d) Thanks [@rgodha24](https://github.com/rgodha24)! - Adds a new optional `parser` property to the built-in `file()` loader for content collections to support additional file types such as `toml` and `csv`.

  The `file()` loader now accepts a second argument that defines a `parser` function. This allows you to specify a custom parser (e.g. `toml.parse` or `csv-parse`) to create a collection from a file's contents. The `file()` loader will automatically detect and parse JSON and YAML files (based on their file extension) with no need for a `parser`.

  This works with any type of custom file formats including `csv` and `toml`. The following example defines a content collection `dogs` using a `.toml` file.

  ```toml
  [[dogs]]
  id = "..."
  age = "..."

  [[dogs]]
  id = "..."
  age = "..."
  ```

  After importing TOML's parser, you can load the `dogs` collection into your project by passing both a file path and `parser` to the `file()` loader.

  ```typescript
  import { defineCollection } from "astro:content"
  import { file } from "astro/loaders"
  import { parse as parseToml } from "toml"

  const dogs = defineCollection({
    loader: file("src/data/dogs.toml", { parser: (text) => parseToml(text).dogs }),
    schema: /* ... */
  })

  // it also works with CSVs!
  import { parse as parseCsv } from "csv-parse/sync";

  const cats = defineCollection({
    loader: file("src/data/cats.csv", { parser: (text) => parseCsv(text, { columns: true, skipEmptyLines: true })})
  });
  ```

  The `parser` argument also allows you to load a single collection from a nested JSON document. For example, this JSON file contains multiple collections:

  ```json
  { "dogs": [{}], "cats": [{}] }
  ```

  You can separate these collections by passing a custom `parser` to the `file()` loader like so:

  ```typescript
  const dogs = defineCollection({
    loader: file('src/data/pets.json', { parser: (text) => JSON.parse(text).dogs }),
  });
  const cats = defineCollection({
    loader: file('src/data/pets.json', { parser: (text) => JSON.parse(text).cats }),
  });
  ```

  And it continues to work with maps of `id` to `data`

  ```yaml
  bubbles:
    breed: 'Goldfish'
    age: 2
  finn:
    breed: 'Betta'
    age: 1
  ```

  ```typescript
  const fish = defineCollection({
    loader: file('src/data/fish.yaml'),
    schema: z.object({ breed: z.string(), age: z.number() }),
  });
  ```

- [#12071](https://github.com/withastro/astro/pull/12071) [`61d248e`](https://github.com/withastro/astro/commit/61d248e581a3bebf0ec67169813fc8ae4a2182df) Thanks [@Princesseuh](https://github.com/Princesseuh)! - `astro add` no longer automatically sets `output: 'server'`. Since the default value of output now allows for server-rendered pages, it no longer makes sense to default to full server builds when you add an adapter

- [#11963](https://github.com/withastro/astro/pull/11963) [`0a1036e`](https://github.com/withastro/astro/commit/0a1036eef62f13c9609362874c5b88434d1e9300) Thanks [@florian-lefebvre](https://github.com/florian-lefebvre)! - Adds a new `createCodegenDir()` function to the `astro:config:setup` hook in the Integrations API

  In 4.14, we introduced the `injectTypes` utility on the `astro:config:done` hook. It can create `.d.ts` files and make their types available to user's projects automatically. Under the hood, it creates a file in `<root>/.astro/integrations/<normalized_integration_name>`.

  While the `.astro` directory has always been the preferred place to write code generated files, it has also been prone to mistakes. For example, you can write a `.astro/types.d.ts` file, breaking Astro types. Or you can create a file that overrides a file created by another integration.

  In this release, `<root>/.astro/integrations/<normalized_integration_name>` can now be retrieved in the `astro:config:setup` hook by calling `createCodegenDir()`. It allows you to have a dedicated folder, avoiding conflicts with another integration or Astro itself. This directory is created by calling this function so it's safe to write files to it directly:

  ```js
  import { writeFileSync } from 'node:fs';

  const integration = {
    name: 'my-integration',
    hooks: {
      'astro:config:setup': ({ createCodegenDir }) => {
        const codegenDir = createCodegenDir();
        writeFileSync(new URL('cache.json', codegenDir), '{}', 'utf-8');
      },
    },
  };
  ```

- [#12081](https://github.com/withastro/astro/pull/12081) [`8679954`](https://github.com/withastro/astro/commit/8679954bf647529e0f2134053866fc507e64c5e3) Thanks [@florian-lefebvre](https://github.com/florian-lefebvre)! - Removes the experimental `contentCollectionsCache` introduced in `3.5.0`.

  Astro Content Layer API independently solves some of the caching and performance issues with legacy content collections that this strategy attempted to address. This feature has been replaced with continued work on improvements to the content layer. If you were using this experimental feature, you must now remove the flag from your Astro config as it no longer exists:

  ```diff
  export default defineConfig({
      experimental: {
  -        contentCollectionsCache: true
      }
  })
  ```

  The `cacheManifest` boolean argument is no longer passed to the `astro:build:done` integration hook:

  ```diff
  const integration = {
      name: "my-integration",
      hooks: {
          "astro:build:done": ({
  -            cacheManifest,
              logger
          }) => {}
      }
  }
  ```

### Patch Changes

- [#12073](https://github.com/withastro/astro/pull/12073) [`acf264d`](https://github.com/withastro/astro/commit/acf264d8c003718cda5a0b9ce5fb7ac1cd6641b6) Thanks [@bluwy](https://github.com/bluwy)! - Replaces `ora` with `yocto-spinner`

- [#12075](https://github.com/withastro/astro/pull/12075) [`a19530e`](https://github.com/withastro/astro/commit/a19530e377b7d7afad58a33b23c0a5df1c376819) Thanks [@bluwy](https://github.com/bluwy)! - Parses frontmatter ourselves

- [#12070](https://github.com/withastro/astro/pull/12070) [`9693ad4`](https://github.com/withastro/astro/commit/9693ad4ffafb02ed1ea02beb3420ba864724b293) Thanks [@ematipico](https://github.com/ematipico)! - Fixes an issue where the check origin middleware was incorrectly injected when the build output was `"static"`

- Updated dependencies [[`a19530e`](https://github.com/withastro/astro/commit/a19530e377b7d7afad58a33b23c0a5df1c376819)]:
  - @astrojs/markdown-remark@6.0.0-beta.2

## 5.0.0-beta.2

### Patch Changes

- [#12035](https://github.com/withastro/astro/pull/12035) [`325a57c`](https://github.com/withastro/astro/commit/325a57c543d88eab5e3ab32ee1bbfb534aed9c7c) Thanks [@ascorbic](https://github.com/ascorbic)! - Correctly parse values returned from inline loader

- [#12022](https://github.com/withastro/astro/pull/12022) [`ddc3a08`](https://github.com/withastro/astro/commit/ddc3a08e8facdaf0b0298ee5a7adb73a53e1575e) Thanks [@Princesseuh](https://github.com/Princesseuh)! - Properly handle including trailing slash on the image endpoint route based on the trailingSlash config

- [#12016](https://github.com/withastro/astro/pull/12016) [`837ee3a`](https://github.com/withastro/astro/commit/837ee3a4aa6b33362bd680d4a7fc786ed8639444) Thanks [@matthewp](https://github.com/matthewp)! - Fixes actions with large amount of validation errors

- [#12030](https://github.com/withastro/astro/pull/12030) [`10a756a`](https://github.com/withastro/astro/commit/10a756ad872ab0311524fca5438bff13d4df25c1) Thanks [@ascorbic](https://github.com/ascorbic)! - Resolves image paths in content layer with initial slash as project-relative

  When using the `image()` schema helper, previously paths with an initial slash were treated as public URLs. This was to match the behavior of markdown images. However this is a change from before, where paths with an initial slash were treated as project-relative. This change restores the previous behavior, so that paths with an initial slash are treated as project-relative.

## 5.0.0-beta.1

### Major Changes

- [#12008](https://github.com/withastro/astro/pull/12008) [`5608338`](https://github.com/withastro/astro/commit/560833843c6d3ce2b6c6c473ec4ae70e744bf255) Thanks [@Princesseuh](https://github.com/Princesseuh)! - Welcome to the Astro 5 beta! This release has no changes from the latest alpha of this package, but it does bring us one step closer to the final, stable release.

  Starting from this release, no breaking changes will be introduced unless absolutely necessary.

  To learn how to upgrade, check out the [Astro v5.0 upgrade guide in our beta docs site](https://5-0-0-beta.docs.astro.build/en/guides/upgrade-to/v5/).

### Patch Changes

- Updated dependencies [[`5608338`](https://github.com/withastro/astro/commit/560833843c6d3ce2b6c6c473ec4ae70e744bf255)]:
  - @astrojs/markdown-remark@6.0.0-beta.1

## 5.0.0-alpha.9

### Patch Changes

- [#12011](https://github.com/withastro/astro/pull/12011) [`cfdaab2`](https://github.com/withastro/astro/commit/cfdaab257cd167e0d4631ab66d9406754b3c1836) Thanks [@ArmandPhilippot](https://github.com/ArmandPhilippot)! - Fixes a type and an example in documenting the `security.checkOrigin` property of Astro config.

- [#12009](https://github.com/withastro/astro/pull/12009) [`f10a3b7`](https://github.com/withastro/astro/commit/f10a3b7fe6892bd2f4f98ad602a64cfe6efde061) Thanks [@matthewp](https://github.com/matthewp)! - Fixes use of Vitest with Astro 5

## 5.0.0-alpha.8

### Major Changes

- [#11982](https://github.com/withastro/astro/pull/11982) [`d84e444`](https://github.com/withastro/astro/commit/d84e444fd3496c1f787b3fcee2929c92bc74e0cd) Thanks [@Princesseuh](https://github.com/Princesseuh)! - Adds a default exclude and include value to the tsconfig presets. `{projectDir}/dist` is now excluded by default, and `{projectDir}/.astro/types.d.ts` and `{projectDir}/**/*` are included by default.

  Both of these options can be overridden by setting your own values to the corresponding settings in your `tsconfig.json` file.

- [#11987](https://github.com/withastro/astro/pull/11987) [`bf90a53`](https://github.com/withastro/astro/commit/bf90a5343f9cd1bb46f30e4b331e7ae675f5e720) Thanks [@florian-lefebvre](https://github.com/florian-lefebvre)! - The `locals` object can no longer be overridden

  Middleware, API endpoints, and pages can no longer override the `locals` object in its entirety. You can still append values onto the object, but you can not replace the entire object and delete its existing values.

  If you were previously overwriting like so:

  ```js
  ctx.locals = {
    one: 1,
    two: 2,
  };
  ```

  This can be changed to an assignment on the existing object instead:

  ```js
  Object.assign(ctx.locals, {
    one: 1,
    two: 2,
  });
  ```

### Minor Changes

- [#11980](https://github.com/withastro/astro/pull/11980) [`a604a0c`](https://github.com/withastro/astro/commit/a604a0ca9e0cdead01610b603d3b4c37ab010efc) Thanks [@matthewp](https://github.com/matthewp)! - ViewTransitions component renamed to ClientRouter

  The `<ViewTransitions />` component has been renamed to `<ClientRouter />`. There are no other changes than the name. The old name will continue to work in Astro 5.x, but will be removed in 6.0.

  This change was done to clarify the role of the component within Astro's View Transitions support. Astro supports View Transitions APIs in a few different ways, and renaming the component makes it more clear that the features you get from the ClientRouter component are slightly different from what you get using the native CSS-based MPA router.

  We still intend to maintain the ClientRouter as before, and it's still important for use-cases that the native support doesn't cover, such as persisting state between pages.

### Patch Changes

- [#11987](https://github.com/withastro/astro/pull/11987) [`bf90a53`](https://github.com/withastro/astro/commit/bf90a5343f9cd1bb46f30e4b331e7ae675f5e720) Thanks [@florian-lefebvre](https://github.com/florian-lefebvre)! - `render()` signature now takes `renderOptions` as 2nd argument

  The signature for `app.render()` has changed, and the second argument is now an options object called `renderOptions` with more options for customizing rendering.

  The `renderOptions` are:
  - `addCookieHeader`: Determines whether Astro will set the `Set-Cookie` header, otherwise the adapter is expected to do so itself.
  - `clientAddress`: The client IP address used to set `Astro.clientAddress`.
  - `locals`: An object of locals that's set to `Astro.locals`.
  - `routeData`: An object specifying the route to use.

- [#11991](https://github.com/withastro/astro/pull/11991) [`d7a396c`](https://github.com/withastro/astro/commit/d7a396ca3eedc1b32b4ea113cbacb4ccb08384c9) Thanks [@matthewp](https://github.com/matthewp)! - Update error link to on-demand rendering guide

## 5.0.0-alpha.7

### Major Changes

- [#11864](https://github.com/withastro/astro/pull/11864) [`ee38b3a`](https://github.com/withastro/astro/commit/ee38b3a94697fe883ce8300eff9f001470b8adb6) Thanks [@ematipico](https://github.com/ematipico)! - ### [changed]: `entryPoint` type inside the hook `astro:build:ssr`
  In Astro v4.x, the `entryPoint` type was `RouteData`.

  Astro v5.0 the `entryPoint` type is `IntegrationRouteData`, which contains a subset of the `RouteData` type. The fields `isIndex` and `fallbackRoutes` were removed.

  #### What should I do?

  Update your adapter to change the type of `entryPoint` from `RouteData` to `IntegrationRouteData`.

  ```diff
  -import type {RouteData} from 'astro';
  +import type {IntegrationRouteData} from "astro"

  -function useRoute(route: RouteData) {
  +function useRoute(route: IntegrationRouteData) {

  }
  ```

- [#11908](https://github.com/withastro/astro/pull/11908) [`518433e`](https://github.com/withastro/astro/commit/518433e433fe69ee3bbbb1f069181cd9eb69ec9a) Thanks [@Princesseuh](https://github.com/Princesseuh)! - The `image.endpoint` config now allow customizing the route of the image endpoint in addition to the entrypoint. This can be useful in niche situations where the default route `/_image` conflicts with an existing route or your local server setup.

  ```js
  import { defineConfig } from 'astro/config';

  defineConfig({
    image: {
      endpoint: {
        route: '/image',
        entrypoint: './src/image_endpoint.ts',
      },
    },
  });
  ```

- [#11806](https://github.com/withastro/astro/pull/11806) [`f7f2338`](https://github.com/withastro/astro/commit/f7f2338c2b96975001b5c782f458710e9cc46d74) Thanks [@Princesseuh](https://github.com/Princesseuh)! - Removes the `assets` property on `supportedAstroFeatures` for adapters, as it did not reflect reality properly in many cases.

  Now, relating to assets, only a single `sharpImageService` property is available, determining if the adapter is compatible with the built-in sharp image service.

- [#11864](https://github.com/withastro/astro/pull/11864) [`ee38b3a`](https://github.com/withastro/astro/commit/ee38b3a94697fe883ce8300eff9f001470b8adb6) Thanks [@ematipico](https://github.com/ematipico)! - ### [changed]: `routes` type inside the hook `astro:build:done`
  In Astro v4.x, the `routes` type was `RouteData`.

  Astro v5.0 the `routes` type is `IntegrationRouteData`, which contains a subset of the `RouteData` type. The fields `isIndex` and `fallbackRoutes` were removed.

  #### What should I do?

  Update your adapter to change the type of `routes` from `RouteData` to `IntegrationRouteData`.

  ```diff
  -import type {RouteData} from 'astro';
  +import type {IntegrationRouteData} from "astro"

  -function useRoute(route: RouteData) {
  +function useRoute(route: IntegrationRouteData) {

  }
  ```

- [#11864](https://github.com/withastro/astro/pull/11864) [`ee38b3a`](https://github.com/withastro/astro/commit/ee38b3a94697fe883ce8300eff9f001470b8adb6) Thanks [@ematipico](https://github.com/ematipico)! - ### [changed]: `RouteData.distURL` is now an array
  In Astro v4.x, `RouteData.distURL` was `undefined` or a `URL`

  Astro v5.0, `RouteData.distURL` is `undefined` or an array of `URL`. This was a bug, because a route can generate multiple files on disk, especially when using dynamic routes such as `[slug]` or `[...slug]`.

  #### What should I do?

  Update your code to handle `RouteData.distURL` as an array.

  ```diff
  if (route.distURL) {
  -  if (route.distURL.endsWith('index.html')) {
  -    // do something
  -  }
  +  for (const url of route.distURL) {
  +    if (url.endsWith('index.html')) {
  +      // do something
  +    }
  +  }
  }
  ```

### Minor Changes

- [#11806](https://github.com/withastro/astro/pull/11806) [`f7f2338`](https://github.com/withastro/astro/commit/f7f2338c2b96975001b5c782f458710e9cc46d74) Thanks [@Princesseuh](https://github.com/Princesseuh)! - The value of the different properties on `supportedAstroFeatures` for adapters can now be objects, with a `support` and `message` properties. The content of the `message` property will be shown in the Astro CLI when the adapter is not compatible with the feature, allowing one to give a better informational message to the user.

  This is notably useful with the new `limited` value, to explain to the user why support is limited.

- [#11955](https://github.com/withastro/astro/pull/11955) [`d813262`](https://github.com/withastro/astro/commit/d8132626b05f150341c0628d6078fdd86b89aaed) Thanks [@matthewp](https://github.com/matthewp)! - [Server Islands](https://astro.build/blog/future-of-astro-server-islands/) introduced behind an experimental flag in [v4.12.0](https://github.com/withastro/astro/blob/main/packages/astro/CHANGELOG.md#4120) is no longer experimental and is available for general use.

  Server islands are Astro's solution for highly cacheable pages of mixed static and dynamic content. They allow you to specify components that should run on the server, allowing the rest of the page to be more aggressively cached, or even generated statically.

  Turn any `.astro` component into a server island by adding the `server:defer` directive and optionally, fallback placeholder content. It will be rendered dynamically at runtime outside the context of the rest of the page, allowing you to add longer cache headers for the pages, or even prerender them.

  ```astro
  ---
  import Avatar from '../components/Avatar.astro';
  import GenericUser from '../components/GenericUser.astro';
  ---

  <header>
    <h1>Page Title</h1>
    <div class="header-right">
      <Avatar server:defer>
        <GenericUser slot="fallback" />
      </Avatar>
    </div>
  </header>
  ```

  If you were previously using this feature, please remove the experimental flag from your Astro config:

  ```diff
  import { defineConfig } from 'astro/config';

  export default defineConfig({
    experimental {
  -    serverIslands: true,
    },
  });
  ```

  If you have been waiting for stabilization before using server islands, you can now do so.

  Please see the [server island documentation](https://docs.astro.build/en/guides/server-islands/) for more about this feature.

- [#11806](https://github.com/withastro/astro/pull/11806) [`f7f2338`](https://github.com/withastro/astro/commit/f7f2338c2b96975001b5c782f458710e9cc46d74) Thanks [@Princesseuh](https://github.com/Princesseuh)! - Adds a new `limited` value for the different properties of `supportedAstroFeatures` for adapters, which indicates that the adapter is compatible with the feature, but with some limitations. This is useful for adapters that support a feature, but not in all cases or with all options.

- [#11925](https://github.com/withastro/astro/pull/11925) [`74722cb`](https://github.com/withastro/astro/commit/74722cb81c46d4d29c8c5a2127f896da4d8d3235) Thanks [@florian-lefebvre](https://github.com/florian-lefebvre)! - Updates `astro/config` import to reference `astro/client` types

  When importing `astro/config`, types from `astro/client` will be made automatically available to your project. If your project `tsconfig.json` changes how references behave, you'll still have access to these types after running `astro sync`.

### Patch Changes

- [#11974](https://github.com/withastro/astro/pull/11974) [`60211de`](https://github.com/withastro/astro/commit/60211defbfb2992ba17d1369e71c146d8928b09a) Thanks [@ascorbic](https://github.com/ascorbic)! - Exports the `RenderResult` type

## 5.0.0-alpha.6

### Major Changes

- [#11941](https://github.com/withastro/astro/pull/11941) [`b6a5f39`](https://github.com/withastro/astro/commit/b6a5f39846581d0e9cfd7ae6f056c8d1209f71bd) Thanks [@Princesseuh](https://github.com/Princesseuh)! - Merges the `output: 'hybrid'` and `output: 'static'` configurations into one single configuration (now called `'static'`) that works the same way as the previous `hybrid` option.

  It is no longer necessary to specify `output: 'hybrid'` in your Astro config to use server-rendered pages. The new `output: 'static'` has this capability included. Astro will now automatically provide the ability to opt out of prerendering in your static site with no change to your `output` configuration required. Any page route or endpoint can include `export const prerender = false` to be server-rendered, while the rest of your site is statically-generated.

  If your project used hybrid rendering, you must now remove the `output: 'hybrid'` option from your Astro config as it no longer exists. However, no other changes to your project are required, and you should have no breaking changes. The previous `'hybrid'` behavior is now the default, under a new name `'static'`.

  If you were using the `output: 'static'` (default) option, you can continue to use it as before. By default, all of your pages will continue to be prerendered and you will have a completely static site. You should have no breaking changes to your project.

  ```diff
  import { defineConfig } from "astro/config";

  export default defineConfig({
  -  output: 'hybrid',
  });
  ```

  An adapter is still required to deploy an Astro project with any server-rendered pages. Failure to include an adapter will result in a warning in development and an error at build time.

### Minor Changes

- [#11941](https://github.com/withastro/astro/pull/11941) [`b6a5f39`](https://github.com/withastro/astro/commit/b6a5f39846581d0e9cfd7ae6f056c8d1209f71bd) Thanks [@Princesseuh](https://github.com/Princesseuh)! - Adapters can now specify the build output type they're intended for using the `adapterFeatures.buildOutput` property. This property can be used to always generate a server output, even if the project doesn't have any server-rendered pages.

  ```ts
  {
    'astro:config:done': ({ setAdapter, config }) => {
      setAdapter({
        name: 'my-adapter',
        adapterFeatures: {
          buildOutput: 'server',
        },
      });
    },
  }
  ```

  If your adapter specifies `buildOutput: 'static'`, and the user's project contains server-rendered pages, Astro will warn in development and error at build time. Note that a hybrid output, containing both static and server-rendered pages, is considered to be a `server` output, as a server is required to serve the server-rendered pages.

- [#11941](https://github.com/withastro/astro/pull/11941) [`b6a5f39`](https://github.com/withastro/astro/commit/b6a5f39846581d0e9cfd7ae6f056c8d1209f71bd) Thanks [@Princesseuh](https://github.com/Princesseuh)! - Adds a new `buildOutput` property to the `astro:config:done` hook returning the build output type.

  This can be used to know if the user's project will be built as a static site (HTML files), or a server-rendered site (whose exact output depends on the adapter).

### Patch Changes

- [#11960](https://github.com/withastro/astro/pull/11960) [`4410130`](https://github.com/withastro/astro/commit/4410130df722eae494caaa46b17c8eeb6223f160) Thanks [@ascorbic](https://github.com/ascorbic)! - Fixes an issue where the refresh context data was not passed correctly to content layer loaders

- [#11952](https://github.com/withastro/astro/pull/11952) [`50a0146`](https://github.com/withastro/astro/commit/50a0146e9aff78a245914125f34719cfb32c585f) Thanks [@ascorbic](https://github.com/ascorbic)! - Adds support for array patterns in the built-in `glob()` content collections loader

  The glob loader can now accept an array of multiple patterns as well as string patterns. This allows you to more easily combine multiple patterns into a single collection, and also means you can use negative matches to exclude files from the collection.

  ```ts
  const probes = defineCollection({
    // Load all markdown files in the space-probes directory, except for those that start with "voyager-"
    loader: glob({ pattern: ['*.md', '!voyager-*'], base: 'src/data/space-probes' }),
    schema: z.object({
      name: z.string(),
      type: z.enum(['Space Probe', 'Mars Rover', 'Comet Lander']),
      launch_date: z.date(),
      status: z.enum(['Active', 'Inactive', 'Decommissioned']),
      destination: z.string(),
      operator: z.string(),
      notable_discoveries: z.array(z.string()),
    }),
  });
  ```

- [#11968](https://github.com/withastro/astro/pull/11968) [`86ad1fd`](https://github.com/withastro/astro/commit/86ad1fd223e2d2c448372caa159090efbee69237) Thanks [@NikolaRHristov](https://github.com/NikolaRHristov)! - Fixes a typo in the server island JSDoc

- [#11983](https://github.com/withastro/astro/pull/11983) [`633eeaa`](https://github.com/withastro/astro/commit/633eeaa9d8a8a35bba638fde06fd8f52cc1c2ce3) Thanks [@uwej711](https://github.com/uwej711)! - Remove dependency on path-to-regexp

## 5.0.0-alpha.5

### Major Changes

- [#11916](https://github.com/withastro/astro/pull/11916) [`46ea29f`](https://github.com/withastro/astro/commit/46ea29f91df83ea638ecbc544ce99375538636d4) Thanks [@bluwy](https://github.com/bluwy)! - Updates how the `build.client` and `build.server` option values get resolved to match existing documentation. With this fix, the option values will now correctly resolve relative to the `outDir` option. So if `outDir` is set to `./dist/nested/`, then by default:
  - `build.client` will resolve to `<root>/dist/nested/client/`
  - `build.server` will resolve to `<root>/dist/nested/server/`

  Previously the values were incorrectly resolved:
  - `build.client` was resolved to `<root>/dist/nested/dist/client/`
  - `build.server` was resolved to `<root>/dist/nested/dist/server/`

  If you were relying on the previous build paths, make sure that your project code is updated to the new build paths.

### Minor Changes

- [#11875](https://github.com/withastro/astro/pull/11875) [`a8a3d2c`](https://github.com/withastro/astro/commit/a8a3d2cde813d891dd9c63f07f91ce4e77d4f93b) Thanks [@florian-lefebvre](https://github.com/florian-lefebvre)! - Adds a new property `isPrerendered` to the globals `Astro` and `APIContext` . This boolean value represents whether or not the current page is prerendered:

  ```astro
  ---
  // src/pages/index.astro

  export const prerender = true;
  ---
  ```

  ```js
  // src/middleware.js

  export const onRequest = (ctx, next) => {
    console.log(ctx.isPrerendered); // it will log true
    return next();
  };
  ```

### Patch Changes

- [#11927](https://github.com/withastro/astro/pull/11927) [`5b4e3ab`](https://github.com/withastro/astro/commit/5b4e3abbb152146b71c1af05d33c96211000b2a6) Thanks [@florian-lefebvre](https://github.com/florian-lefebvre)! - Updates the `env` configuration reference docs to include a full API reference for `envField`.

- [#11943](https://github.com/withastro/astro/pull/11943) [`fa4671c`](https://github.com/withastro/astro/commit/fa4671ca283266092cf4f52357836d2f57817089) Thanks [@sarah11918](https://github.com/sarah11918)! - Updates error messages that assume content collections are located in `src/content/` with more generic language

## 5.0.0-alpha.4

### Major Changes

- [#11859](https://github.com/withastro/astro/pull/11859) [`3804711`](https://github.com/withastro/astro/commit/38047119ff454e80cddd115bff53e33b32cd9930) Thanks [@florian-lefebvre](https://github.com/florian-lefebvre)! - Changes the default `tsconfig.json` with better defaults, and makes `src/env.d.ts` optional

  Astro's default `tsconfig.json` in starter examples has been updated to include generated types and exclude your build output. This means that `src/env.d.ts` is only necessary if you have added custom type declarations or if you're not using a `tsconfig.json` file.

  Additionally, running `astro sync` no longer creates, nor updates, `src/env.d.ts` as it is not required for type-checking standard Astro projects.

  To update your project to Astro's recommended TypeScript settings, please add the following `include` and `exclude` properties to `tsconfig.json`:

  ```diff
  {
      "extends": "astro/tsconfigs/base",
  +    "include": [".astro/types.d.ts", "**/*"],
  +    "exclude": ["dist"]
  }
  ```

### Minor Changes

- [#11911](https://github.com/withastro/astro/pull/11911) [`c3dce83`](https://github.com/withastro/astro/commit/c3dce8363be22121a567df22df2ec566a3ebda17) Thanks [@ascorbic](https://github.com/ascorbic)! - The Content Layer API introduced behind a flag in [4.14.0](https://github.com/withastro/astro/blob/main/packages/astro/CHANGELOG.md#4140) is now stable and ready for use in Astro v5.0.

  The new Content Layer API builds upon content collections, taking them beyond local files in `src/content/` and allowing you to fetch content from anywhere, including remote APIs. These new collections work alongside your existing content collections, and you can migrate them to the new API at your own pace. There are significant improvements to performance with large collections of local files. For more details, see [the Content Layer RFC](https://github.com/withastro/roadmap/blob/content-layer/proposals/0050-content-layer.md).

  If you previously used this feature, you can now remove the `experimental.contentLayer` flag from your Astro config:

  ```diff
  // astro.config.mjs
  import { defineConfig } from 'astro'

  export default defineConfig({
  -  experimental: {
  -    contentLayer: true
  -  }
  })
  ```

  ### Loading your content

  The core of the new Content Layer API is the loader, a function that fetches content from a source and caches it in a local data store. Astro 4.14 ships with built-in `glob()` and `file()` loaders to handle your local Markdown, MDX, Markdoc, and JSON files:

  ```ts {3,7}
  // src/content/config.ts
  import { defineCollection, z } from 'astro:content';
  import { glob } from 'astro/loaders';

  const blog = defineCollection({
    // The ID is a slug generated from the path of the file relative to `base`
    loader: glob({ pattern: '**/*.md', base: './src/data/blog' }),
    schema: z.object({
      title: z.string(),
      description: z.string(),
      publishDate: z.coerce.date(),
    }),
  });

  export const collections = { blog };
  ```

  You can then query using the existing content collections functions, and use a simplified `render()` function to display your content:

  ```astro
  ---
  import { getEntry, render } from 'astro:content';

  const post = await getEntry('blog', Astro.params.slug);

  const { Content } = await render(entry);
  ---

  <Content />
  ```

  ### Creating a loader

  You're not restricted to the built-in loaders – we hope you'll try building your own. You can fetch content from anywhere and return an array of entries:

  ```ts
  // src/content/config.ts
  const countries = defineCollection({
    loader: async () => {
      const response = await fetch('https://restcountries.com/v3.1/all');
      const data = await response.json();
      // Must return an array of entries with an id property,
      // or an object with IDs as keys and entries as values
      return data.map((country) => ({
        id: country.cca3,
        ...country,
      }));
    },
    // optionally add a schema to validate the data and make it type-safe for users
    // schema: z.object...
  });

  export const collections = { countries };
  ```

  For more advanced loading logic, you can define an object loader. This allows incremental updates and conditional loading, and gives full access to the data store. It also allows a loader to define its own schema, including generating it dynamically based on the source API. See the [the Content Layer API RFC](https://github.com/withastro/roadmap/blob/content-layer/proposals/0050-content-layer.md#loaders) for more details.

  ### Sharing your loaders

  Loaders are better when they're shared. You can create a package that exports a loader and publish it to npm, and then anyone can use it on their site. We're excited to see what the community comes up with! To get started, [take a look at some examples](https://github.com/ascorbic/astro-loaders/). Here's how to load content using an RSS/Atom feed loader:

  ```ts
  // src/content/config.ts
  import { defineCollection } from 'astro:content';
  import { feedLoader } from '@ascorbic/feed-loader';

  const podcasts = defineCollection({
    loader: feedLoader({
      url: 'https://feeds.99percentinvisible.org/99percentinvisible',
    }),
  });

  export const collections = { podcasts };
  ```

  To learn more, see [the Content Layer RFC](https://github.com/withastro/roadmap/blob/content-layer/proposals/0050-content-layer.md).

### Patch Changes

- [#11902](https://github.com/withastro/astro/pull/11902) [`d63bc50`](https://github.com/withastro/astro/commit/d63bc50d9940c1107e0fee7687e5c332549a0eff) Thanks [@ascorbic](https://github.com/ascorbic)! - Fixes case where content layer did not update during clean dev builds on Linux and Windows

- [#11914](https://github.com/withastro/astro/pull/11914) [`b5d827b`](https://github.com/withastro/astro/commit/b5d827ba6852d046c33643f795e1542bc2818b2c) Thanks [@ascorbic](https://github.com/ascorbic)! - Exports types for all `LoaderContext` properties from `astro/loaders` to make it easier to use them in custom loaders.
  The `ScopedDataStore` interface (which was previously internal) is renamed to `DataStore`, to reflect the fact that it's the only public API for the data store.

## 5.0.0-alpha.3

### Major Changes

- [#11861](https://github.com/withastro/astro/pull/11861) [`3ab3b4e`](https://github.com/withastro/astro/commit/3ab3b4efbcdd2aabea5f949deedf51a5acefae59) Thanks [@bluwy](https://github.com/bluwy)! - Cleans up Astro-specific metadata attached to `vfile.data` in Remark and Rehype plugins. Previously, the metadata was attached in different locations with inconsistent names. The metadata is now renamed as below:
  - `vfile.data.__astroHeadings` -> `vfile.data.astro.headings`
  - `vfile.data.imagePaths` -> `vfile.data.astro.imagePaths`

  The types of `imagePaths` has also been updated from `Set<string>` to `string[]`. The `vfile.data.astro.frontmatter` metadata is left unchanged.

  While we don't consider these APIs public, they can be accessed by Remark and Rehype plugins that want to re-use Astro's metadata. If you are using these APIs, make sure to access them in the new locations.

- [#11825](https://github.com/withastro/astro/pull/11825) [`560ef15`](https://github.com/withastro/astro/commit/560ef15ad23bd137b56ef1048eb2df548b99fdce) Thanks [@bluwy](https://github.com/bluwy)! - Updates internal Shiki rehype plugin to highlight code blocks as hast (using Shiki's `codeToHast()` API). This allows a more direct Markdown and MDX processing, and improves the performance when building the project, but may cause issues with existing Shiki transformers.

  If you are using Shiki transformers passed to `markdown.shikiConfig.transformers`, you must make sure they do not use the `postprocess` hook as it no longer runs on code blocks in `.md` and `.mdx` files. (See [the Shiki documentation on transformer hooks](https://shiki.style/guide/transformers#transformer-hooks) for more information).

  Code blocks in `.mdoc` files and `<Code />` component do not use the internal Shiki rehype plugin and are unaffected.

- [#11819](https://github.com/withastro/astro/pull/11819) [`2bdde80`](https://github.com/withastro/astro/commit/2bdde80cd3107d875e2d77e6e9621001e0e8b38a) Thanks [@bluwy](https://github.com/bluwy)! - Updates the Astro config loading flow to ignore processing locally-linked dependencies with Vite (e.g. `npm link`, in a monorepo, etc). Instead, they will be normally imported by the Node.js runtime the same way as other dependencies from `node_modules`.

  Previously, Astro would process locally-linked dependencies which were able to use Vite features like TypeScript when imported by the Astro config file.

  However, this caused confusion as integration authors may test against a package that worked locally, but not when published. This method also restricts using CJS-only dependencies because Vite requires the code to be ESM. Therefore, Astro's behaviour is now changed to ignore processing any type of dependencies by Vite.

  In most cases, make sure your locally-linked dependencies are built to JS before running the Astro project, and the config loading should work as before.

### Patch Changes

- [#11878](https://github.com/withastro/astro/pull/11878) [`334948c`](https://github.com/withastro/astro/commit/334948ced29ed9ab03992f2174547bb9ee3a20c0) Thanks [@ascorbic](https://github.com/ascorbic)! - Adds a new function `refreshContent` to the `astro:server:setup` hook that allows integrations to refresh the content layer. This can be used, for example, to register a webhook endpoint during dev, or to open a socket to a CMS to listen for changes.

  By default, `refreshContent` will refresh all collections. You can optionally pass a `loaders` property, which is an array of loader names. If provided, only collections that use those loaders will be refreshed. For example, A CMS integration could use this property to only refresh its own collections.

  You can also pass a `context` object to the loaders. This can be used to pass arbitrary data, such as the webhook body, or an event from the websocket.

  ```ts
   {
      name: 'my-integration',
      hooks: {
          'astro:server:setup': async ({ server, refreshContent }) => {
              server.middlewares.use('/_refresh', async (req, res) => {
                  if(req.method !== 'POST') {
                    res.statusCode = 405
                    res.end('Method Not Allowed');
                    return
                  }
                  let body = '';
                  req.on('data', chunk => {
                      body += chunk.toString();
                  });
                  req.on('end', async () => {
                      try {
                          const webhookBody = JSON.parse(body);
                          await refreshContent({
                            context: { webhookBody },
                            loaders: ['my-loader']
                          });
                          res.writeHead(200, { 'Content-Type': 'application/json' });
                          res.end(JSON.stringify({ message: 'Content refreshed successfully' }));
                      } catch (error) {
                          res.writeHead(500, { 'Content-Type': 'application/json' });
                          res.end(JSON.stringify({ error: 'Failed to refresh content: ' + error.message }));
                      }
                  });
              });
          }
      }
  }
  ```

- Updated dependencies [[`3ab3b4e`](https://github.com/withastro/astro/commit/3ab3b4efbcdd2aabea5f949deedf51a5acefae59), [`560ef15`](https://github.com/withastro/astro/commit/560ef15ad23bd137b56ef1048eb2df548b99fdce), [`3ab3b4e`](https://github.com/withastro/astro/commit/3ab3b4efbcdd2aabea5f949deedf51a5acefae59)]:
  - @astrojs/markdown-remark@6.0.0-alpha.1

## 5.0.0-alpha.2

### Major Changes

- [#11826](https://github.com/withastro/astro/pull/11826) [`7315050`](https://github.com/withastro/astro/commit/7315050fc1192fa72ae92aef92b920f63b46118f) Thanks [@matthewp](https://github.com/matthewp)! - Deprecate Astro.glob

  The `Astro.glob` function has been deprecated in favor of Content Collections and `import.meta.glob`.
  - If you want to query for markdown and MDX in your project, use Content Collections.
  - If you want to query source files in your project, use `import.meta.glob`(https://vitejs.dev/guide/features.html#glob-import).

  Also consider using glob packages from npm, like [fast-glob](https://www.npmjs.com/package/fast-glob), especially if statically generating your site, as it is faster for most use-cases.

  The easiest path is to migrate to `import.meta.glob` like so:

  ```diff
  - const posts = Astro.glob('./posts/*.md');
  + const posts = Object.values(import.meta.glob('./posts/*.md', { eager: true }));
  ```

- [#11827](https://github.com/withastro/astro/pull/11827) [`a83e362`](https://github.com/withastro/astro/commit/a83e362ee41174501a433c210a24696784d7368f) Thanks [@matthewp](https://github.com/matthewp)! - Prevent usage of `astro:content` in the client

  Usage of `astro:content` in the client has always been discouraged because it leads to all of your content winding up in your client bundle, and can possibly leaks secrets.

  This formally makes doing so impossible, adding to the previous warning with errors.

  In the future Astro might add APIs for client-usage based on needs.

- [#11253](https://github.com/withastro/astro/pull/11253) [`4e5cc5a`](https://github.com/withastro/astro/commit/4e5cc5aadd7d864bc5194ee67dc2ea74dbe80473) Thanks [@kevinzunigacuellar](https://github.com/kevinzunigacuellar)! - Changes the data returned for `page.url.current`, `page.url.next`, `page.url.prev`, `page.url.first` and `page.url.last` to include the value set for `base` in your Astro config.

  Previously, you had to manually prepend your configured value for `base` to the URL path. Now, Astro automatically includes your `base` value in `next` and `prev` URLs.

  If you are using the `paginate()` function for "previous" and "next" URLs, remove any existing `base` value as it is now added for you:

  ```diff
  ---
  export async function getStaticPaths({ paginate }) {
    const astronautPages = [{
      astronaut: 'Neil Armstrong',
    }, {
      astronaut: 'Buzz Aldrin',
    }, {
      astronaut: 'Sally Ride',
    }, {
      astronaut: 'John Glenn',
    }];
    return paginate(astronautPages, { pageSize: 1 });
  }
  const { page } = Astro.props;
  // `base: /'docs'` configured in `astro.config.mjs`
  - const prev = "/docs" + page.url.prev;
  + const prev = page.url.prev;
  ---
  <a id="prev" href={prev}>Back</a>
  ```

### Minor Changes

- [#11698](https://github.com/withastro/astro/pull/11698) [`05139ef`](https://github.com/withastro/astro/commit/05139ef8b46de96539cc1d08148489eaf3cfd837) Thanks [@ematipico](https://github.com/ematipico)! - Adds a new property to the globals `Astro` and `APIContext` called `routePattern`. The `routePattern` represents the current route (component)
  that is being rendered by Astro. It's usually a path pattern will look like this: `blog/[slug]`:

  ```asto
  ---
  // src/pages/blog/[slug].astro
  const route = Astro.routePattern;
  console.log(route); // it will log "blog/[slug]"
  ---
  ```

  ```js
  // src/pages/index.js

  export const GET = (ctx) => {
    console.log(ctx.routePattern); // it will log src/pages/index.js
    return new Response.json({ loreum: 'ipsum' });
  };
  ```

### Patch Changes

- [#11791](https://github.com/withastro/astro/pull/11791) [`9393243`](https://github.com/withastro/astro/commit/93932432e7239a1d31c68ea916945302286268e9) Thanks [@bluwy](https://github.com/bluwy)! - Updates Astro's default `<script>` rendering strategy and removes the `experimental.directRenderScript` option as this is now the default behavior: scripts are always rendered directly. This new strategy prevents scripts from being executed in pages where they are not used.

  Scripts will directly render as declared in Astro files (including existing features like TypeScript, importing `node_modules`, and deduplicating scripts). You can also now conditionally render scripts in your Astro file.

  However, this means scripts are no longer hoisted to the `<head>`, multiple scripts on a page are no longer bundled together, and the `<script>` tag may interfere with the CSS styling.

  As this is a potentially breaking change to your script behavior, please review your `<script>` tags and ensure that they behave as expected.

## 5.0.0-alpha.1

### Major Changes

- [#11798](https://github.com/withastro/astro/pull/11798) [`e9e2139`](https://github.com/withastro/astro/commit/e9e2139bf788893566f5a3fe58daf1d24076f018) Thanks [@matthewp](https://github.com/matthewp)! - Unflag globalRoutePriority

  The previously [experimental feature `globalRoutePriority`](https://docs.astro.build/en/reference/configuration-reference/#experimentalglobalroutepriority) is now the default in Astro 5.

  This was a refactoring of route prioritization in Astro, making it so that injected routes, file-based routes, and redirects are all prioritized using the same logic. This feature has been enabled for all Starlight projects since it was added and should not affect most users.

- [#11679](https://github.com/withastro/astro/pull/11679) [`ea71b90`](https://github.com/withastro/astro/commit/ea71b90c9c08ddd1d3397c78e2e273fb799f7dbd) Thanks [@florian-lefebvre](https://github.com/florian-lefebvre)! - The [`astro:env` feature introduced behind a flag](https://docs.astro.build/en/reference/configuration-reference/#experimentalglobalroutepriority) in [v4.10.0](https://github.com/withastro/astro/blob/main/packages/astro/CHANGELOG.md#x4100) is no longer experimental and is available for general use. If you have been waiting for stabilization before using `astro:env`, you can now do so.

  This feature lets you configure a type-safe schema for your environment variables, and indicate whether they should be available on the server or the client.

  To configure a schema, add the `env` option to your Astro config and define your client and server variables. If you were previously using this feature, please remove the experimental flag from your Astro config and move your entire `env` configuration unchanged to a top-level option.

  ```js
  import { defineConfig, envField } from 'astro/config';

  export default defineConfig({
    env: {
      schema: {
        API_URL: envField.string({ context: 'client', access: 'public', optional: true }),
        PORT: envField.number({ context: 'server', access: 'public', default: 4321 }),
        API_SECRET: envField.string({ context: 'server', access: 'secret' }),
      },
    },
  });
  ```

  You can import and use your defined variables from the appropriate `/client` or `/server` module:

  ```astro
  ---
  import { API_URL } from 'astro:env/client';
  import { API_SECRET_TOKEN } from 'astro:env/server';

  const data = await fetch(`${API_URL}/users`, {
    method: 'GET',
    headers: {
      'Content-Type': 'application/json',
      Authorization: `Bearer ${API_SECRET_TOKEN}`,
    },
  });
  ---

  <script>
    import { API_URL } from 'astro:env/client';

    fetch(`${API_URL}/ping`);
  </script>
  ```

- [#11788](https://github.com/withastro/astro/pull/11788) [`7c0ccfc`](https://github.com/withastro/astro/commit/7c0ccfc26947b178584e3476584bcaa490c6ba86) Thanks [@ematipico](https://github.com/ematipico)! - Updates the default value of `security.checkOrigin` to `true`, which enables Cross-Site Request Forgery (CSRF) protection by default for pages rendered on demand.

  If you had previously configured `security.checkOrigin: true`, you no longer need this set in your Astro config. This is now the default and it is safe to remove.

  To disable this behavior and opt out of automatically checking that the “origin” header matches the URL sent by each request, you must explicitly set `security.checkOrigin: false`:

  ```diff
  export default defineConfig({
  +  security: {
  +    checkOrigin: false
  +  }
  })
  ```

- [#11741](https://github.com/withastro/astro/pull/11741) [`6617491`](https://github.com/withastro/astro/commit/6617491c3bc2bde87f7867d7dec2580781852cfc) Thanks [@bluwy](https://github.com/bluwy)! - Removes internal JSX handling and moves the responsibility to the `@astrojs/mdx` package directly. The following exports are also now removed:
  - `astro/jsx/babel.js`
  - `astro/jsx/component.js`
  - `astro/jsx/index.js`
  - `astro/jsx/renderer.js`
  - `astro/jsx/server.js`
  - `astro/jsx/transform-options.js`

  If your project includes `.mdx` files, you must upgrade `@astrojs/mdx` to the latest version so that it doesn't rely on these entrypoints to handle your JSX.

- [#11782](https://github.com/withastro/astro/pull/11782) [`9a2aaa0`](https://github.com/withastro/astro/commit/9a2aaa01ea427df3844bce8595207809a8d2cb94) Thanks [@Princesseuh](https://github.com/Princesseuh)! - Makes the `compiledContent` property of Markdown content an async function, this change should fix underlying issues where sometimes when using a custom image service and images inside Markdown, Node would exit suddenly without any error message.

  ```diff
  ---
  import * as myPost from "../post.md";

  - const content = myPost.compiledContent();
  + const content = await myPost.compiledContent();
  ---

  <Fragment set:html={content} />
  ```

- [#11770](https://github.com/withastro/astro/pull/11770) [`cfa6a47`](https://github.com/withastro/astro/commit/cfa6a47ac7a541f99fdad46a68d0cca6e5816cd5) Thanks [@Princesseuh](https://github.com/Princesseuh)! - Removed support for the Squoosh image service. As the underlying library `libsquoosh` is no longer maintained, and the image service sees very little usage we have decided to remove it from Astro.

  Our recommendation is to use the base Sharp image service, which is more powerful, faster, and more actively maintained.

  ```diff
  - import { squooshImageService } from "astro/config";
  import { defineConfig } from "astro/config";

  export default defineConfig({
  -  image: {
  -    service: squooshImageService()
  -  }
  });
  ```

  If you are using this service, and cannot migrate to the base Sharp image service, a third-party extraction of the previous service is available here: https://github.com/Princesseuh/astro-image-service-squoosh

## 5.0.0-alpha.0

### Major Changes

- [#10742](https://github.com/withastro/astro/pull/10742) [`b6fbdaa`](https://github.com/withastro/astro/commit/b6fbdaa94a9ecec706a99e1938fbf5cd028c72e0) Thanks [@ematipico](https://github.com/ematipico)! - The lowest version of Node supported by Astro is now Node v18.17.1 and higher.

- [#11715](https://github.com/withastro/astro/pull/11715) [`d74617c`](https://github.com/withastro/astro/commit/d74617cbd3278feba05909ec83db2d73d57a153e) Thanks [@Princesseuh](https://github.com/Princesseuh)! - Refactor the exported types from the `astro` module. There should normally be no breaking changes, but if you relied on some previously deprecated types, these might now have been fully removed.

  In most cases, updating your code to move away from previously deprecated APIs in previous versions of Astro should be enough to fix any issues.

- [#11660](https://github.com/withastro/astro/pull/11660) [`e90f559`](https://github.com/withastro/astro/commit/e90f5593d23043579611452a84b9e18ad2407ef9) Thanks [@bluwy](https://github.com/bluwy)! - Fixes attribute rendering for non-[boolean HTML attributes](https://developer.mozilla.org/en-US/docs/Glossary/Boolean/HTML) with boolean values to match proper attribute handling in browsers.

  Previously, non-boolean attributes may not have included their values when rendered to HTML. In Astro v5.0, the values are now explicitly rendered as `="true"` or `="false"`

  In the following `.astro` examples, only `allowfullscreen` is a boolean attribute:

  ```astro
  <!-- src/pages/index.astro --><!-- `allowfullscreen` is a boolean attribute -->
  <p allowfullscreen={true}></p>
  <p allowfullscreen={false}></p>

  <!-- `inherit` is *not* a boolean attribute -->
  <p inherit={true}></p>
  <p inherit={false}></p>

  <!-- `data-*` attributes are not boolean attributes -->
  <p data-light={true}></p>
  <p data-light={false}></p>
  ```

  Astro v5.0 now preserves the full data attribute with its value when rendering the HTML of non-boolean attributes:

  ```diff
    <p allowfullscreen></p>
    <p></p>

    <p inherit="true"></p>
  - <p inherit></p>
  + <p inherit="false"></p>

  - <p data-light></p>
  + <p data-light="true"></p>
  - <p></p>
  + <p data-light="false"></p>
  ```

  If you rely on attribute values, for example to locate elements or to conditionally render, update your code to match the new non-boolean attribute values:

  ```diff
  - el.getAttribute('inherit') === ''
  + el.getAttribute('inherit') === 'false'

  - el.hasAttribute('data-light')
  + el.dataset.light === 'true'
  ```

- [#11714](https://github.com/withastro/astro/pull/11714) [`8a53517`](https://github.com/withastro/astro/commit/8a5351737d6a14fc55f1dafad8f3b04079e81af6) Thanks [@matthewp](https://github.com/matthewp)! - Remove support for functionPerRoute

  This change removes support for the `functionPerRoute` option both in Astro and `@astrojs/vercel`.

  This option made it so that each route got built as separate entrypoints so that they could be loaded as separate functions. The hope was that by doing this it would decrease the size of each function. However in practice routes use most of the same code, and increases in function size limitations made the potential upsides less important.

  Additionally there are downsides to functionPerRoute, such as hitting limits on the number of functions per project. The feature also never worked with some Astro features like i18n domains and request rewriting.

  Given this, the feature has been removed from Astro.

### Patch Changes

- [#11745](https://github.com/withastro/astro/pull/11745) [`89bab1e`](https://github.com/withastro/astro/commit/89bab1e70786123fbe933a9d7a1b80c9334dcc5f) Thanks [@bluwy](https://github.com/bluwy)! - Prints prerender dynamic value usage warning only if it's used

- [#11730](https://github.com/withastro/astro/pull/11730) [`2df49a6`](https://github.com/withastro/astro/commit/2df49a6fb4f6d92fe45f7429430abe63defeacd6) Thanks [@florian-lefebvre](https://github.com/florian-lefebvre)! - Simplifies path operations of `astro sync`

- Updated dependencies [[`83a2a64`](https://github.com/withastro/astro/commit/83a2a648418ad30f4eb781d1c1b5f2d8a8ac846e)]:
  - @astrojs/markdown-remark@6.0.0-alpha.0<|MERGE_RESOLUTION|>--- conflicted
+++ resolved
@@ -1,6 +1,5 @@
 # astro
 
-<<<<<<< HEAD
 ## 6.0.0-alpha.0
 
 ### Major Changes
@@ -127,7 +126,6 @@
 - Updated dependencies [[`727b0a2`](https://github.com/withastro/astro/commit/727b0a205eb765f1c36f13a73dfc69e17e44df8f)]:
   - @astrojs/markdown-remark@7.0.0-alpha.0
 
-=======
 ## 5.15.6
 
 ### Patch Changes
@@ -170,7 +168,6 @@
   });
   ```
 
->>>>>>> 19010614
 ## 5.15.5
 
 ### Patch Changes
