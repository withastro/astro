--- conflicted
+++ resolved
@@ -1,14 +1,8 @@
 // The `ts-ignore` comments here are necessary because we're importing this file inside the `astro:components`
 // virtual module's types, which means that `tsc` will try to resolve these imports.
 // @ts-ignore
-export { default as Code } from "./Code.astro";
+export { default as Code } from './Code.astro';
 // @ts-ignore
-<<<<<<< HEAD
-export { default as Debug } from "./Debug.astro";
-// @ts-ignore
-export { default as Welcome } from "./Welcome.astro";
-=======
 export { default as Debug } from './Debug.astro';
 // @ts-ignore
-export { default as Welcome } from './Welcome.astro';
->>>>>>> d10f9181
+export { default as Welcome } from './Welcome.astro';