--- conflicted
+++ resolved
@@ -411,19 +411,10 @@
 		addEventListener('load', onPageLoad);
 		// There's not a good way to record scroll position before a back button.
 		// So the way we do it is by listening to scrollend if supported, and if not continuously record the scroll position.
-<<<<<<< HEAD
     const updateState = () => {
 			persistState({ ...history.state, scrollY });
 		}
-=======
-		const updateState = () => {
-			// only update history entries that are managed by us
-			// leave other entries alone and do not accidently add state.
-			if (history.state) {
-				persistState({ ...history.state, scrollY });
-			}
-		};
->>>>>>> 88c76a9a
+
 		if ('onscrollend' in window) addEventListener('scrollend', updateState);
 		else addEventListener('scroll', throttle(updateState, 300));
 	}
