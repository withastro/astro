import { polyfill } from '@astrojs/webapi';
import { execa } from 'execa';
import fastGlob from 'fast-glob';
import fs from 'node:fs';
import os from 'node:os';
import path from 'node:path';
import { fileURLToPath } from 'node:url';
import stripAnsi from 'strip-ansi';
import { check } from '../dist/cli/check/index.js';
import build from '../dist/core/build/index.js';
import { RESOLVED_SPLIT_MODULE_ID } from '../dist/core/build/plugins/plugin-ssr.js';
import { getVirtualModulePageNameFromPath } from '../dist/core/build/plugins/util.js';
import { makeSplitEntryPointFileName } from '../dist/core/build/static-build.js';
import { resolveConfig } from '../dist/core/config/config.js';
import { createSettings } from '../dist/core/config/index.js';
import dev from '../dist/core/dev/index.js';
import { nodeLogDestination } from '../dist/core/logger/node.js';
import preview from '../dist/core/preview/index.js';
import { sync } from '../dist/core/sync/index.js';

// polyfill WebAPIs to globalThis for Node v12, Node v14, and Node v16
polyfill(globalThis, {
	exclude: 'window document',
});

// Disable telemetry when running tests
process.env.ASTRO_TELEMETRY_DISABLED = true;

/**
 * @typedef {import('undici').Response} Response
 * @typedef {import('../src/core/dev/dev').DedvServer} DevServer
 * @typedef {import('../src/@types/astro').AstroInlineConfig & { root?: string | URL }} AstroInlineConfig
 * @typedef {import('../src/core/preview/index').PreviewServer} PreviewServer
 * @typedef {import('../src/core/app/index').App} App
 * @typedef {import('../src/cli/check/index').AstroChecker} AstroChecker
 * @typedef {import('../src/cli/check/index').CheckPayload} CheckPayload
 *
 *
 * @typedef {Object} Fixture
 * @property {typeof build} build
 * @property {(url: string) => string} resolveUrl
 * @property {(url: string, opts: Parameters<typeof fetch>[1]) => Promise<Response>} fetch
 * @property {(path: string) => Promise<string>} readFile
 * @property {(path: string, updater: (content: string) => string) => Promise<void>} writeFile
 * @property {(path: string) => Promise<string[]>} readdir
 * @property {(pattern: string) => Promise<string[]>} glob
 * @property {() => Promise<DevServer>} startDevServer
 * @property {() => Promise<PreviewServer>} preview
 * @property {() => Promise<void>} clean
 * @property {() => Promise<App>} loadTestAdapterApp
 * @property {() => Promise<void>} onNextChange
 * @property {(opts: CheckPayload) => Promise<AstroChecker>} check
 *
 * This function returns an instance of the Check
 *
 *
 * When used in a test suite:
 * ```js
 * let fixture = await loadFixture({
 *   root: './fixtures/astro-check-watch/',
 * });
 * ```
 * `opts` will override the options passed to the `AstroChecker`
 *
 * ```js
 * let { check, stop, watch } = fixture.check({
 *   flags: { watch: true },
 * });
 * ```
 */

/** @type {import('../src/core/logger/core').LogOptions} */
export const defaultLogging = {
	dest: nodeLogDestination,
	level: 'error',
};

/** @type {import('../src/core/logger/core').LogOptions} */
export const silentLogging = {
	dest: nodeLogDestination,
	level: 'silent',
};

/**
 * Load Astro fixture
 * @param {AstroInlineConfig} inlineConfig Astro config partial (note: must specify `root`)
 * @returns {Promise<Fixture>} The fixture. Has the following properties:
 *   .config     - Returns the final config. Will be automatically passed to the methods below:
 *
 *   Build
 *   .build()          - Async. Builds into current folder (will erase previous build)
 *   .readFile(path)   - Async. Read a file from the build.
 *
 *   Dev
 *   .startDevServer() - Async. Starts a dev server at an available port. Be sure to call devServer.stop() before test exit.
 *   .fetch(url)       - Async. Returns a URL from the preview server (must have called .preview() before)
 *
 *   Preview
 *   .preview()        - Async. Starts a preview server. Note this can’t be running in same fixture as .dev() as they share ports. Also, you must call `server.close()` before test exit
 *
 *   Clean-up
 *   .clean()          - Async. Removes the project’s dist folder.
 */
export async function loadFixture(inlineConfig) {
	if (!inlineConfig?.root) throw new Error("Must provide { root: './fixtures/...' }");

	/** @type {import('../src/core/logger/core').LogOptions} */
	const logging = defaultLogging;

	let root = inlineConfig.root;
	// Handle URL, should already be absolute so just convert to path
	if (typeof root !== 'string') {
		root = fileURLToPath(root);
	}
	// Handle "file:///C:/Users/fred", convert to "C:/Users/fred"
	else if (root.startsWith('file://')) {
		root = fileURLToPath(new URL(root));
	}
	// Handle "./fixtures/...", convert to absolute path
	else if (!path.isAbsolute(root)) {
		root = fileURLToPath(new URL(root, import.meta.url));
	}
	// Load the config.
	const { astroConfig: config } = await resolveConfig({ ...inlineConfig, root }, 'dev');

	/**
	 * The dev/build/sync/check commands run integrations' `astro:config:setup` hook that could mutate
	 * the `AstroSettings`. This function helps to create a fresh settings object that is used by the
	 * command functions below to prevent tests from polluting each other.
	 */
<<<<<<< HEAD
	const getSettings = async () => {
		let settings = createSettings(config, root);
=======
	const getSettings = async (mode) => {
		let settings = createSettings(config, mode, fileURLToPath(cwd));
>>>>>>> 0c1a26ad
		if (config.integrations.find((integration) => integration.name === '@astrojs/mdx')) {
			// Enable default JSX integration. It needs to come first, so unshift rather than push!
			const { default: jsxRenderer } = await import('astro/jsx/renderer.js');
			settings.renderers.unshift(jsxRenderer);
		}
		return settings;
	};

	const resolveUrl = (url) =>
		`http://${config.server.host || 'localhost'}:${config.server.port}${url.replace(/^\/?/, '/')}`;

	// A map of files that have been edited.
	let fileEdits = new Map();

	const resetAllFiles = () => {
		for (const [, reset] of fileEdits) {
			reset();
		}
		fileEdits.clear();
	};

	const onNextChange = () =>
		devServer
			? new Promise((resolve) => devServer.watcher.once('change', resolve))
			: Promise.reject(new Error('No dev server running'));

	// After each test, reset each of the edits to their original contents.
	if (typeof afterEach === 'function') {
		afterEach(resetAllFiles);
	}
	// Also do it on process exit, just in case.
	process.on('exit', resetAllFiles);

	let fixtureId = new Date().valueOf();
	let devServer;

	return {
		build: async (opts = {}) => {
			process.env.NODE_ENV = 'production';
			return build(await getSettings('build'), { logging, ...opts });
		},
		sync: async (opts) => sync(await getSettings('build'), { logging, fs, ...opts }),
		check: async (opts) => {
			return await check(await getSettings('build'), { logging, ...opts });
		},
		startDevServer: async (opts = {}) => {
			process.env.NODE_ENV = 'development';
			devServer = await dev(await getSettings('dev'), { logging, ...opts });
			config.server.host = parseAddressToHost(devServer.address.address); // update host
			config.server.port = devServer.address.port; // update port
			return devServer;
		},
		config,
		resolveUrl,
		fetch: async (url, init) => {
			const resolvedUrl = resolveUrl(url);
			try {
				return await fetch(resolvedUrl, init);
			} catch (err) {
				// undici throws a vague error when it fails, so we log the url here to easily debug it
				if (err.message?.includes('fetch failed')) {
					console.error(`[astro test] failed to fetch ${resolvedUrl}`);
					console.error(err);
				}
				throw err;
			}
		},
		preview: async (opts = {}) => {
			process.env.NODE_ENV = 'production';
			const previewServer = await preview(await getSettings('build'), { logging, ...opts });
			config.server.host = parseAddressToHost(previewServer.host); // update host
			config.server.port = previewServer.port; // update port
			return previewServer;
		},
		pathExists: (p) => fs.existsSync(new URL(p.replace(/^\//, ''), config.outDir)),
		readFile: (filePath, encoding) =>
			fs.promises.readFile(
				new URL(filePath.replace(/^\//, ''), config.outDir),
				encoding === undefined ? 'utf8' : encoding
			),
		readdir: (fp) => fs.promises.readdir(new URL(fp.replace(/^\//, ''), config.outDir)),
		glob: (p) =>
			fastGlob(p, {
				cwd: fileURLToPath(config.outDir),
			}),
		clean: async () => {
			await fs.promises.rm(config.outDir, {
				maxRetries: 10,
				recursive: true,
				force: true,
			});
		},
		loadTestAdapterApp: async (streaming) => {
			const url = new URL(`./server/entry.mjs?id=${fixtureId}`, config.outDir);
			const { createApp, manifest } = await import(url);
			const app = createApp(streaming);
			app.manifest = manifest;
			return app;
		},
		loadEntryPoint: async (pagePath, routes, streaming) => {
			const virtualModule = getVirtualModulePageNameFromPath(RESOLVED_SPLIT_MODULE_ID, pagePath);
			const filePath = makeSplitEntryPointFileName(virtualModule, routes);
			const url = new URL(`./server/${filePath}?id=${fixtureId}`, config.outDir);
			const { createApp, manifest } = await import(url);
			const app = createApp(streaming);
			app.manifest = manifest;
			return app;
		},
		editFile: async (filePath, newContentsOrCallback) => {
			const fileUrl = new URL(filePath.replace(/^\//, ''), config.root);
			const contents = await fs.promises.readFile(fileUrl, 'utf-8');
			const reset = () => {
				fs.writeFileSync(fileUrl, contents);
			};
			// Only save this reset if not already in the map, in case multiple edits happen
			// to the same file.
			if (!fileEdits.has(fileUrl.toString())) {
				fileEdits.set(fileUrl.toString(), reset);
			}
			const newContents =
				typeof newContentsOrCallback === 'function'
					? newContentsOrCallback(contents)
					: newContentsOrCallback;
			const nextChange = onNextChange();
			await fs.promises.writeFile(fileUrl, newContents);
			await nextChange;
			return reset;
		},
		resetAllFiles,
	};
}

/**
 * @param {string} [address]
 */
function parseAddressToHost(address) {
	if (address?.startsWith('::')) {
		return `[${address}]`;
	}
	return address;
}

const cliPath = fileURLToPath(new URL('../astro.js', import.meta.url));

/** Returns a process running the Astro CLI. */
export function cli(/** @type {string[]} */ ...args) {
	const spawned = execa('node', [cliPath, ...args], {
		env: { ASTRO_TELEMETRY_DISABLED: true },
	});

	spawned.stdout.setEncoding('utf8');

	return spawned;
}

export async function parseCliDevStart(proc) {
	let stdout = '';
	let stderr = '';

	for await (const chunk of proc.stdout) {
		stdout += chunk;
		if (chunk.includes('Local')) break;
	}
	if (!stdout) {
		for await (const chunk of proc.stderr) {
			stderr += chunk;
			break;
		}
	}

	proc.kill();
	stdout = stripAnsi(stdout);
	stderr = stripAnsi(stderr);

	if (stderr) {
		throw new Error(stderr);
	}

	const messages = stdout
		.split('\n')
		.filter((ln) => !!ln.trim())
		.map((ln) => ln.replace(/[🚀┃]/g, '').replace(/\s+/g, ' ').trim());

	return { messages };
}

export async function cliServerLogSetup(flags = [], cmd = 'dev') {
	const proc = cli(cmd, ...flags);

	const { messages } = await parseCliDevStart(proc);

	const local = messages.find((msg) => msg.includes('Local'))?.replace(/Local\s*/g, '');
	const network = messages.find((msg) => msg.includes('Network'))?.replace(/Network\s*/g, '');

	return { local, network };
}

export const isLinux = os.platform() === 'linux';
export const isMacOS = os.platform() === 'darwin';
export const isWindows = os.platform() === 'win32';

export function fixLineEndings(str) {
	return str.replace(/\r\n/g, '\n');
}

export async function* streamAsyncIterator(stream) {
	const reader = stream.getReader();

	try {
		while (true) {
			const { done, value } = await reader.read();
			if (done) return;
			yield value;
		}
	} finally {
		reader.releaseLock();
	}
}<|MERGE_RESOLUTION|>--- conflicted
+++ resolved
@@ -128,13 +128,8 @@
 	 * the `AstroSettings`. This function helps to create a fresh settings object that is used by the
 	 * command functions below to prevent tests from polluting each other.
 	 */
-<<<<<<< HEAD
-	const getSettings = async () => {
-		let settings = createSettings(config, root);
-=======
 	const getSettings = async (mode) => {
-		let settings = createSettings(config, mode, fileURLToPath(cwd));
->>>>>>> 0c1a26ad
+		let settings = createSettings(config, mode, root);
 		if (config.integrations.find((integration) => integration.name === '@astrojs/mdx')) {
 			// Enable default JSX integration. It needs to come first, so unshift rather than push!
 			const { default: jsxRenderer } = await import('astro/jsx/renderer.js');
