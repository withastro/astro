import { execa } from 'execa';
import { polyfill } from '@astrojs/webapi';
import fs from 'fs';
import { fileURLToPath } from 'url';
import { loadConfig } from '../dist/core/config/config.js';
import { createSettings } from '../dist/core/config/index.js';
import dev from '../dist/core/dev/index.js';
import build from '../dist/core/build/index.js';
import preview from '../dist/core/preview/index.js';
import { nodeLogDestination } from '../dist/core/logger/node.js';
import os from 'os';
import stripAnsi from 'strip-ansi';
import fastGlob from 'fast-glob';

// polyfill WebAPIs to globalThis for Node v12, Node v14, and Node v16
polyfill(globalThis, {
	exclude: 'window document',
});

/**
 * @typedef {import('node-fetch').Response} Response
 * @typedef {import('../src/core/dev/index').DedvServer} DevServer
 * @typedef {import('../src/@types/astro').AstroConfig} AstroConfig
 * @typedef {import('../src/core/preview/index').PreviewServer} PreviewServer
 * @typedef {import('../src/core/app/index').App} App
 *
 *
 * @typedef {Object} Fixture
 * @property {typeof build} build
 * @property {(url: string) => string} resolveUrl
 * @property {(url: string, opts: Parameters<typeof fetch>[1]) => Promise<Response>} fetch
 * @property {(path: string) => Promise<string>} readFile
 * @property {(path: string, updater: (content: string) => string) => Promise<void>} writeFile
 * @property {(path: string) => Promise<string[]>} readdir
 * @property {(pattern: string) => Promise<string[]>} glob
 * @property {() => Promise<DevServer>} startDevServer
 * @property {() => Promise<PreviewServer>} preview
 * @property {() => Promise<void>} clean
 * @property {() => Promise<App>} loadTestAdapterApp
 * @property {() => Promise<void>} onNextChange
 */

/** @type {import('../src/core/logger/core').LogOptions} */
export const defaultLogging = {
	dest: nodeLogDestination,
	level: 'error',
};

/**
 * Load Astro fixture
 * @param {AstroConfig} inlineConfig Astro config partial (note: must specify `root`)
 * @returns {Promise<Fixture>} The fixture. Has the following properties:
 *   .config     - Returns the final config. Will be automatically passed to the methods below:
 *
 *   Build
 *   .build()          - Async. Builds into current folder (will erase previous build)
 *   .readFile(path)   - Async. Read a file from the build.
 *
 *   Dev
 *   .startDevServer() - Async. Starts a dev server at an available port. Be sure to call devServer.stop() before test exit.
 *   .fetch(url)       - Async. Returns a URL from the prevew server (must have called .preview() before)
 *
 *   Preview
 *   .preview()        - Async. Starts a preview server. Note this can’t be running in same fixture as .dev() as they share ports. Also, you must call `server.close()` before test exit
 *
 *   Clean-up
 *   .clean()          - Async. Removes the project’s dist folder.
 */
export async function loadFixture(inlineConfig) {
	if (!inlineConfig || !inlineConfig.root)
		throw new Error("Must provide { root: './fixtures/...' }");

	// load config
	let cwd = inlineConfig.root;
	delete inlineConfig.root;
	if (typeof cwd === 'string') {
		try {
			cwd = new URL(cwd.replace(/\/?$/, '/'));
		} catch (err1) {
			cwd = new URL(cwd.replace(/\/?$/, '/'), import.meta.url);
		}
	}

	/** @type {import('../src/core/logger/core').LogOptions} */
	const logging = defaultLogging;

	// Load the config.
	let config = await loadConfig({ cwd: fileURLToPath(cwd), logging });
	config = merge(config, { ...inlineConfig, root: cwd });

	// HACK: the inline config doesn't run through config validation where these normalizations usually occur
	if (typeof inlineConfig.site === 'string') {
		config.site = new URL(inlineConfig.site);
	}
	if (inlineConfig.base && !inlineConfig.base.endsWith('/')) {
		config.base = inlineConfig.base + '/';
	}
<<<<<<< HEAD
	let tsconfig = loadTSConfig(fileURLToPath(cwd));
	let settings = createSettings({
		config,
		tsConfig: tsconfig.config,
		tsConfigPath: tsconfig.path,
	});
=======
	let settings = createSettings(config, fileURLToPath(cwd));
>>>>>>> a5e3ecc8
	if (config.integrations.find((integration) => integration.name === '@astrojs/mdx')) {
		// Enable default JSX integration. It needs to come first, so unshift rather than push!
		const { default: jsxRenderer } = await import('astro/jsx/renderer.js');
		settings.renderers.unshift(jsxRenderer);
	}

	/** @type {import('@astrojs/telemetry').AstroTelemetry} */
	const telemetry = {
		record() {
			return Promise.resolve();
		},
	};

	const resolveUrl = (url) =>
		`http://${'127.0.0.1'}:${config.server.port}${url.replace(/^\/?/, '/')}`;

	// A map of files that have been editted.
	let fileEdits = new Map();

	const resetAllFiles = () => {
		for (const [, reset] of fileEdits) {
			reset();
		}
		fileEdits.clear();
	};

	const onNextChange = () =>
		devServer
			? new Promise((resolve) => devServer.watcher.once('change', resolve))
			: Promise.reject(new Error('No dev server running'));

	// After each test, reset each of the edits to their original contents.
	if (typeof afterEach === 'function') {
		afterEach(resetAllFiles);
	}
	// Also do it on process exit, just in case.
	process.on('exit', resetAllFiles);

	let fixtureId = new Date().valueOf();
	let devServer;

	return {
		build: (opts = {}) => build(settings, { logging, telemetry, ...opts }),
		startDevServer: async (opts = {}) => {
			devServer = await dev(settings, { logging, telemetry, ...opts });
			config.server.port = devServer.address.port; // update port
			return devServer;
		},
		config,
		resolveUrl,
		fetch: (url, init) => fetch(resolveUrl(url), init),
		preview: async (opts = {}) => {
			const previewServer = await preview(settings, { logging, telemetry, ...opts });
			return previewServer;
		},
		pathExists: (p) => fs.existsSync(new URL(p.replace(/^\//, ''), config.outDir)),
		readFile: (filePath, encoding) =>
			fs.promises.readFile(new URL(filePath.replace(/^\//, ''), config.outDir), encoding ?? 'utf8'),
		readdir: (fp) => fs.promises.readdir(new URL(fp.replace(/^\//, ''), config.outDir)),
		glob: (p) =>
			fastGlob(p, {
				cwd: fileURLToPath(config.outDir),
			}),
		clean: async () => {
			await fs.promises.rm(config.outDir, { maxRetries: 10, recursive: true, force: true });
		},
		loadTestAdapterApp: async (streaming) => {
			const url = new URL(`./server/entry.mjs?id=${fixtureId}`, config.outDir);
			const { createApp, manifest } = await import(url);
			const app = createApp(streaming);
			app.manifest = manifest;
			return app;
		},
		editFile: async (filePath, newContentsOrCallback) => {
			const fileUrl = new URL(filePath.replace(/^\//, ''), config.root);
			const contents = await fs.promises.readFile(fileUrl, 'utf-8');
			const reset = () => {
				fs.writeFileSync(fileUrl, contents);
			};
			// Only save this reset if not already in the map, in case multiple edits happen
			// to the same file.
			if (!fileEdits.has(fileUrl.toString())) {
				fileEdits.set(fileUrl.toString(), reset);
			}
			const newContents =
				typeof newContentsOrCallback === 'function'
					? newContentsOrCallback(contents)
					: newContentsOrCallback;
			const nextChange = onNextChange();
			await fs.promises.writeFile(fileUrl, newContents);
			await nextChange;
			return reset;
		},
		resetAllFiles,
	};
}

/**
 * Basic object merge utility. Returns new copy of merged Object.
 * @param {Object} a
 * @param {Object} b
 * @returns {Object}
 */
function merge(a, b) {
	const allKeys = new Set([...Object.keys(a), ...Object.keys(b)]);
	const c = {};
	for (const k of allKeys) {
		const needsObjectMerge =
			typeof a[k] === 'object' &&
			typeof b[k] === 'object' &&
			(Object.keys(a[k]).length || Object.keys(b[k]).length) &&
			!Array.isArray(a[k]) &&
			!Array.isArray(b[k]);
		if (needsObjectMerge) {
			c[k] = merge(a[k] || {}, b[k] || {});
			continue;
		}
		c[k] = a[k];
		if (b[k] !== undefined) c[k] = b[k];
	}
	return c;
}

const cliPath = fileURLToPath(new URL('../astro.js', import.meta.url));

/** Returns a process running the Astro CLI. */
export function cli(/** @type {string[]} */ ...args) {
	const spawned = execa('node', [cliPath, ...args]);

	spawned.stdout.setEncoding('utf8');

	return spawned;
}

export async function parseCliDevStart(proc) {
	let stdout = '';
	let stderr = '';

	for await (const chunk of proc.stdout) {
		stdout += chunk;
		if (chunk.includes('Local')) break;
	}
	if (!stdout) {
		for await (const chunk of proc.stderr) {
			stderr += chunk;
			break;
		}
	}

	proc.kill();
	stdout = stripAnsi(stdout);
	stderr = stripAnsi(stderr);

	if (stderr) {
		throw new Error(stderr);
	}

	const messages = stdout
		.split('\n')
		.filter((ln) => !!ln.trim())
		.map((ln) => ln.replace(/[🚀┃]/g, '').replace(/\s+/g, ' ').trim());

	return { messages };
}

export async function cliServerLogSetup(flags = [], cmd = 'dev') {
	const proc = cli(cmd, ...flags);

	const { messages } = await parseCliDevStart(proc);

	const local = messages.find((msg) => msg.includes('Local'))?.replace(/Local\s*/g, '');
	const network = messages.find((msg) => msg.includes('Network'))?.replace(/Network\s*/g, '');

	return { local, network };
}

export const isLinux = os.platform() === 'linux';
export const isMacOS = os.platform() === 'darwin';
export const isWindows = os.platform() === 'win32';

export function fixLineEndings(str) {
	return str.replace(/\r\n/g, '\n');
}<|MERGE_RESOLUTION|>--- conflicted
+++ resolved
@@ -95,16 +95,7 @@
 	if (inlineConfig.base && !inlineConfig.base.endsWith('/')) {
 		config.base = inlineConfig.base + '/';
 	}
-<<<<<<< HEAD
-	let tsconfig = loadTSConfig(fileURLToPath(cwd));
-	let settings = createSettings({
-		config,
-		tsConfig: tsconfig.config,
-		tsConfigPath: tsconfig.path,
-	});
-=======
 	let settings = createSettings(config, fileURLToPath(cwd));
->>>>>>> a5e3ecc8
 	if (config.integrations.find((integration) => integration.name === '@astrojs/mdx')) {
 		// Enable default JSX integration. It needs to come first, so unshift rather than push!
 		const { default: jsxRenderer } = await import('astro/jsx/renderer.js');
