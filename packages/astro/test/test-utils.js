import { execa } from 'execa';
import { polyfill } from '@astrojs/webapi';
import fs from 'fs';
import { fileURLToPath } from 'url';
import { loadConfig } from '../dist/core/config/config.js';
import { createSettings } from '../dist/core/config/index.js';
import dev from '../dist/core/dev/index.js';
import build from '../dist/core/build/index.js';
import preview from '../dist/core/preview/index.js';
import { nodeLogDestination } from '../dist/core/logger/node.js';
import os from 'os';
import stripAnsi from 'strip-ansi';
import fastGlob from 'fast-glob';

// polyfill WebAPIs to globalThis for Node v12, Node v14, and Node v16
polyfill(globalThis, {
	exclude: 'window document',
});

/**
 * @typedef {import('node-fetch').Response} Response
 * @typedef {import('../src/core/dev/dev').DedvServer} DevServer
 * @typedef {import('../src/@types/astro').AstroConfig} AstroConfig
 * @typedef {import('../src/core/preview/index').PreviewServer} PreviewServer
 * @typedef {import('../src/core/app/index').App} App
 *
 *
 * @typedef {Object} Fixture
 * @property {typeof build} build
 * @property {(url: string) => string} resolveUrl
 * @property {(url: string, opts: Parameters<typeof fetch>[1]) => Promise<Response>} fetch
 * @property {(path: string) => Promise<string>} readFile
 * @property {(path: string, updater: (content: string) => string) => Promise<void>} writeFile
 * @property {(path: string) => Promise<string[]>} readdir
 * @property {(pattern: string) => Promise<string[]>} glob
 * @property {() => Promise<DevServer>} startDevServer
 * @property {() => Promise<PreviewServer>} preview
 * @property {() => Promise<void>} clean
 * @property {() => Promise<App>} loadTestAdapterApp
 * @property {() => Promise<void>} onNextChange
 */

/** @type {import('../src/core/logger/core').LogOptions} */
export const defaultLogging = {
	dest: nodeLogDestination,
	level: 'error',
};

/**
 * Load Astro fixture
 * @param {AstroConfig} inlineConfig Astro config partial (note: must specify `root`)
 * @returns {Promise<Fixture>} The fixture. Has the following properties:
 *   .config     - Returns the final config. Will be automatically passed to the methods below:
 *
 *   Build
 *   .build()          - Async. Builds into current folder (will erase previous build)
 *   .readFile(path)   - Async. Read a file from the build.
 *
 *   Dev
 *   .startDevServer() - Async. Starts a dev server at an available port. Be sure to call devServer.stop() before test exit.
 *   .fetch(url)       - Async. Returns a URL from the prevew server (must have called .preview() before)
 *
 *   Preview
 *   .preview()        - Async. Starts a preview server. Note this can’t be running in same fixture as .dev() as they share ports. Also, you must call `server.close()` before test exit
 *
 *   Clean-up
 *   .clean()          - Async. Removes the project’s dist folder.
 */
export async function loadFixture(inlineConfig) {
	if (!inlineConfig || !inlineConfig.root)
		throw new Error("Must provide { root: './fixtures/...' }");

	// Compatible with different Node versions (https://vitejs.dev/guide/migration.html#dev-server-changes)
	// TODO: Remove this to test in Node >= 17 where the dns resolver is verbatim
	if (!inlineConfig?.server) {
		inlineConfig.server = {
<<<<<<< HEAD
			host: '127.0.0.1'
		}
	}
	
=======
			host: '127.0.0.1',
		};
	}

>>>>>>> f20ff17a
	// load config
	let cwd = inlineConfig.root;
	delete inlineConfig.root;
	if (typeof cwd === 'string') {
		try {
			cwd = new URL(cwd.replace(/\/?$/, '/'));
		} catch (err1) {
			cwd = new URL(cwd.replace(/\/?$/, '/'), import.meta.url);
		}
	}

	/** @type {import('../src/core/logger/core').LogOptions} */
	const logging = defaultLogging;

	// Load the config.
	let config = await loadConfig({ cwd: fileURLToPath(cwd), logging });
	config = merge(config, { ...inlineConfig, root: cwd });

	// HACK: the inline config doesn't run through config validation where these normalizations usually occur
	if (typeof inlineConfig.site === 'string') {
		config.site = new URL(inlineConfig.site);
	}
	if (inlineConfig.base && !inlineConfig.base.endsWith('/')) {
		config.base = inlineConfig.base + '/';
	}
	let settings = createSettings(config, fileURLToPath(cwd));
	if (config.integrations.find((integration) => integration.name === '@astrojs/mdx')) {
		// Enable default JSX integration. It needs to come first, so unshift rather than push!
		const { default: jsxRenderer } = await import('astro/jsx/renderer.js');
		settings.renderers.unshift(jsxRenderer);
	}

	/** @type {import('@astrojs/telemetry').AstroTelemetry} */
	const telemetry = {
		record() {
			return Promise.resolve();
		},
	};

	const resolveUrl = (url) =>
		`http://${'127.0.0.1'}:${config.server.port}${url.replace(/^\/?/, '/')}`;

	// A map of files that have been editted.
	let fileEdits = new Map();

	const resetAllFiles = () => {
		for (const [, reset] of fileEdits) {
			reset();
		}
		fileEdits.clear();
	};

	const onNextChange = () =>
		devServer
			? new Promise((resolve) => devServer.watcher.once('change', resolve))
			: Promise.reject(new Error('No dev server running'));

	// After each test, reset each of the edits to their original contents.
	if (typeof afterEach === 'function') {
		afterEach(resetAllFiles);
	}
	// Also do it on process exit, just in case.
	process.on('exit', resetAllFiles);

	let fixtureId = new Date().valueOf();
	let devServer;

	return {
		build: (opts = {}) => build(settings, { logging, telemetry, ...opts }),
		startDevServer: async (opts = {}) => {
			devServer = await dev(settings, { logging, telemetry, ...opts });
			config.server.port = devServer.address.port; // update port
			return devServer;
		},
		config,
		resolveUrl,
		fetch: (url, init) => fetch(resolveUrl(url), init),
		preview: async (opts = {}) => {
			const previewServer = await preview(settings, { logging, telemetry, ...opts });
			return previewServer;
		},
		pathExists: (p) => fs.existsSync(new URL(p.replace(/^\//, ''), config.outDir)),
		readFile: (filePath, encoding) =>
			fs.promises.readFile(new URL(filePath.replace(/^\//, ''), config.outDir), encoding ?? 'utf8'),
		readdir: (fp) => fs.promises.readdir(new URL(fp.replace(/^\//, ''), config.outDir)),
		glob: (p) =>
			fastGlob(p, {
				cwd: fileURLToPath(config.outDir),
			}),
		clean: async () => {
			await fs.promises.rm(config.outDir, { maxRetries: 10, recursive: true, force: true });
		},
		loadTestAdapterApp: async (streaming) => {
			const url = new URL(`./server/entry.mjs?id=${fixtureId}`, config.outDir);
			const { createApp, manifest } = await import(url);
			const app = createApp(streaming);
			app.manifest = manifest;
			return app;
		},
		editFile: async (filePath, newContentsOrCallback) => {
			const fileUrl = new URL(filePath.replace(/^\//, ''), config.root);
			const contents = await fs.promises.readFile(fileUrl, 'utf-8');
			const reset = () => {
				fs.writeFileSync(fileUrl, contents);
			};
			// Only save this reset if not already in the map, in case multiple edits happen
			// to the same file.
			if (!fileEdits.has(fileUrl.toString())) {
				fileEdits.set(fileUrl.toString(), reset);
			}
			const newContents =
				typeof newContentsOrCallback === 'function'
					? newContentsOrCallback(contents)
					: newContentsOrCallback;
			const nextChange = onNextChange();
			await fs.promises.writeFile(fileUrl, newContents);
			await nextChange;
			return reset;
		},
		resetAllFiles,
	};
}

/**
 * Basic object merge utility. Returns new copy of merged Object.
 * @param {Object} a
 * @param {Object} b
 * @returns {Object}
 */
function merge(a, b) {
	const allKeys = new Set([...Object.keys(a), ...Object.keys(b)]);
	const c = {};
	for (const k of allKeys) {
		const needsObjectMerge =
			typeof a[k] === 'object' &&
			typeof b[k] === 'object' &&
			(Object.keys(a[k]).length || Object.keys(b[k]).length) &&
			!Array.isArray(a[k]) &&
			!Array.isArray(b[k]);
		if (needsObjectMerge) {
			c[k] = merge(a[k] || {}, b[k] || {});
			continue;
		}
		c[k] = a[k];
		if (b[k] !== undefined) c[k] = b[k];
	}
	return c;
}

const cliPath = fileURLToPath(new URL('../astro.js', import.meta.url));

/** Returns a process running the Astro CLI. */
export function cli(/** @type {string[]} */ ...args) {
	const spawned = execa('node', [cliPath, ...args]);

	spawned.stdout.setEncoding('utf8');

	return spawned;
}

export async function parseCliDevStart(proc) {
	let stdout = '';
	let stderr = '';

	for await (const chunk of proc.stdout) {
		stdout += chunk;
		if (chunk.includes('Local')) break;
	}
	if (!stdout) {
		for await (const chunk of proc.stderr) {
			stderr += chunk;
			break;
		}
	}

	proc.kill();
	stdout = stripAnsi(stdout);
	stderr = stripAnsi(stderr);

	if (stderr) {
		throw new Error(stderr);
	}

	const messages = stdout
		.split('\n')
		.filter((ln) => !!ln.trim())
		.map((ln) => ln.replace(/[🚀┃]/g, '').replace(/\s+/g, ' ').trim());

	return { messages };
}

export async function cliServerLogSetup(flags = [], cmd = 'dev') {
	const proc = cli(cmd, ...flags);

	const { messages } = await parseCliDevStart(proc);

	const local = messages.find((msg) => msg.includes('Local'))?.replace(/Local\s*/g, '');
	const network = messages.find((msg) => msg.includes('Network'))?.replace(/Network\s*/g, '');

	return { local, network };
}

export const isLinux = os.platform() === 'linux';
export const isMacOS = os.platform() === 'darwin';
export const isWindows = os.platform() === 'win32';

export function fixLineEndings(str) {
	return str.replace(/\r\n/g, '\n');
}<|MERGE_RESOLUTION|>--- conflicted
+++ resolved
@@ -74,17 +74,10 @@
 	// TODO: Remove this to test in Node >= 17 where the dns resolver is verbatim
 	if (!inlineConfig?.server) {
 		inlineConfig.server = {
-<<<<<<< HEAD
-			host: '127.0.0.1'
-		}
-	}
-	
-=======
 			host: '127.0.0.1',
 		};
 	}
 
->>>>>>> f20ff17a
 	// load config
 	let cwd = inlineConfig.root;
 	delete inlineConfig.root;
