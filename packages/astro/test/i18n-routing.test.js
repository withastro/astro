import * as assert from 'node:assert/strict';
import { after, afterEach, before, describe, it } from 'node:test';
import * as cheerio from 'cheerio';
import testAdapter from './test-adapter.js';
import { loadFixture } from './test-utils.js';

describe('astro:i18n virtual module', () => {
	/** @type {import('./test-utils').Fixture} */
	let fixture;
	/** @type {import('./test-utils').DevServer} */
	let devServer;

	before(async () => {
		fixture = await loadFixture({
			root: './fixtures/i18n-routing/',
		});
		devServer = await fixture.startDevServer();
	});

	after(async () => {
		await devServer.stop();
	});

	it('correctly imports the functions', async () => {
		const response = await fixture.fetch('/virtual-module');
		assert.equal(response.status, 200);
		const text = await response.text();
		assert.equal(text.includes("Virtual module doesn't break"), true);
		assert.equal(text.includes('About: /pt/about'), true);
		assert.equal(text.includes('About spanish: /spanish/about'), true);
		assert.equal(text.includes('Spain path: spanish'), true);
		assert.equal(text.includes('Preferred path: es'), true);
		assert.equal(text.includes('About it: /it/about'), true);
	});

	describe('absolute URLs', () => {
		let app;
		before(async () => {
			fixture = await loadFixture({
				root: './fixtures/i18n-routing-subdomain/',
				output: 'server',
				adapter: testAdapter(),
			});
			await fixture.build();
			app = await fixture.loadTestAdapterApp();
		});

		it('correctly renders the absolute URL', async () => {
			let request = new Request('http://example.com/');
			let response = await app.render(request);
			assert.equal(response.status, 200);

			let html = await response.text();
			let $ = cheerio.load(html);

			assert.equal($('body').text().includes("Virtual module doesn't break"), true);
			assert.equal($('body').text().includes('Absolute URL pt: https://example.pt/about'), true);
			assert.equal($('body').text().includes('Absolute URL it: http://it.example.com/'), true);
		});
	});
});
describe('[DEV] i18n routing', () => {
	describe('should render a page that stars with a locale but it is a page', () => {
		/** @type {import('./test-utils').Fixture} */
		let fixture;
		/** @type {import('./test-utils').DevServer} */
		let devServer;

		before(async () => {
			fixture = await loadFixture({
				root: './fixtures/i18n-routing/',
			});
			devServer = await fixture.startDevServer();
		});

		after(async () => {
			await devServer.stop();
		});

		it('renders the page', async () => {
			const response = await fixture.fetch('/endurance');
			assert.equal(response.status, 200);
			assert.equal((await response.text()).includes('Endurance'), true);
		});

		it('should render the 404.astro file', async () => {
			const response = await fixture.fetch('/do-not-exist');
			assert.equal(response.status, 404);
			assert.match(await response.text(), /Custom 404/);
		});

		it('should return the correct locale on 404 page for non existing default locale page', async () => {
			const response = await fixture.fetch('/es/nonexistent-page');
			assert.equal(response.status, 404);
			assert.equal((await response.text()).includes('Current Locale: es'), true);
		});

		it('should return the correct locale on 404 page for non existing english locale page', async () => {
			const response = await fixture.fetch('/en/nonexistent-page');
			assert.equal(response.status, 404);
			assert.equal((await response.text()).includes('Current Locale: en'), true);
		});
	});

	describe('i18n routing', () => {
		/** @type {import('./test-utils').Fixture} */
		let fixture;
		/** @type {import('./test-utils').DevServer} */
		let devServer;

		before(async () => {
			fixture = await loadFixture({
				root: './fixtures/i18n-routing-prefix-always/',
			});
			devServer = await fixture.startDevServer();
		});

		after(async () => {
			await devServer.stop();
		});

		it('should render the en locale', async () => {
			const response = await fixture.fetch('/en/start');
			assert.equal(response.status, 200);
			assert.equal((await response.text()).includes('Start'), true);

			const response2 = await fixture.fetch('/en/blog/1');
			assert.equal(response2.status, 200);
			assert.equal((await response2.text()).includes('Hello world'), true);
		});

		it('should render localised page correctly', async () => {
			const response = await fixture.fetch('/pt/start');
			assert.equal(response.status, 200);
			assert.equal((await response.text()).includes('Oi essa e start'), true);

			const response2 = await fixture.fetch('/pt/blog/1');
			assert.equal(response2.status, 200);
			assert.equal((await response2.text()).includes('Hola mundo'), true);
		});

		it('should render localised page correctly when using path+codes', async () => {
			const response = await fixture.fetch('/spanish/start');
			assert.equal(response.status, 200);
			assert.equal((await response.text()).includes('Espanol'), true);

			const response2 = await fixture.fetch('/spanish/blog/1');
			assert.equal(response2.status, 200);
			assert.equal((await response2.text()).includes('Lo siento'), true);
		});

		it("should NOT render the default locale if there isn't a fallback and the route is missing", async () => {
			const response = await fixture.fetch('/it/start');
			assert.equal(response.status, 404);
			const html = await response.text();
			assert.match(html, /Can't find the page you're looking for./);
		});

		it("should render a 404 because the route `fr` isn't included in the list of locales of the configuration", async () => {
			const response = await fixture.fetch('/fr/start');
			assert.equal(response.status, 404);
			const html = await response.text();
			assert.match(html, /Can't find the page you're looking for./);
		});

		it('should render the custom 404.astro when navigating non-existing routes ', async () => {
			const response = await fixture.fetch('/does-not-exist');
			assert.equal(response.status, 404);
			const html = await response.text();
			assert.match(html, /Can't find the page you're looking for./);
		});
	});

	describe('i18n routing, with base', () => {
		/** @type {import('./test-utils').Fixture} */
		let fixture;
		/** @type {import('./test-utils').DevServer} */
		let devServer;

		before(async () => {
			fixture = await loadFixture({
				root: './fixtures/i18n-routing-base/',
			});
			devServer = await fixture.startDevServer();
		});

		after(async () => {
			await devServer.stop();
		});

		it('should render the en locale', async () => {
			const response = await fixture.fetch('/new-site/en/start');
			assert.equal(response.status, 200);
			assert.equal((await response.text()).includes('Hello'), true);

			const response2 = await fixture.fetch('/new-site/en/blog/1');
			assert.equal(response2.status, 200);
			assert.equal((await response2.text()).includes('Hello world'), true);
		});

		it('should render localised page correctly', async () => {
			const response = await fixture.fetch('/new-site/pt/start');
			assert.equal(response.status, 200);
			assert.equal((await response.text()).includes('Hola'), true);

			const response2 = await fixture.fetch('/new-site/pt/blog/1');
			assert.equal(response2.status, 200);
			assert.equal((await response2.text()).includes('Hola mundo'), true);
		});

		it('should render localised page correctly when using path+codes', async () => {
			const response = await fixture.fetch('/new-site/spanish/start');
			assert.equal(response.status, 200);
			assert.equal((await response.text()).includes('Espanol'), true);

			const response2 = await fixture.fetch('/new-site/spanish/blog/1');
			assert.equal(response2.status, 200);
			assert.equal((await response2.text()).includes('Lo siento'), true);
		});

		it("should NOT render the default locale if there isn't a fallback and the route is missing", async () => {
			const response = await fixture.fetch('/new-site/it/start');
			assert.equal(response.status, 404);
		});

		it("should render a 404 because the route `fr` isn't included in the list of locales of the configuration", async () => {
			const response = await fixture.fetch('/new-site/fr/start');
			assert.equal(response.status, 404);
		});
	});

	describe('i18n routing with routing strategy [prefix-other-locales]', () => {
		/** @type {import('./test-utils').Fixture} */
		let fixture;
		/** @type {import('./test-utils').DevServer} */
		let devServer;

		before(async () => {
			fixture = await loadFixture({
				root: './fixtures/i18n-routing-prefix-other-locales/',
				i18n: {
					defaultLocale: 'en',
					locales: [
						'en',
						'pt',
						'it',
						{
							path: 'spanish',
							codes: ['es', 'es-AR'],
						},
					],
					fallback: {
						it: 'en',
						spanish: 'en',
					},
				},
			});
			devServer = await fixture.startDevServer();
		});

		after(async () => {
			await devServer.stop();
		});

		it('should render the default locale without prefix', async () => {
			const response = await fixture.fetch('/new-site/start');
			assert.equal(response.status, 200);
			assert.equal((await response.text()).includes('Start'), true);

			const response2 = await fixture.fetch('/new-site/blog/1');
			assert.equal(response2.status, 200);
			assert.equal((await response2.text()).includes('Hello world'), true);
		});

		it('should return 404 when route contains the default locale', async () => {
			const response = await fixture.fetch('/new-site/en/start');
			assert.equal(response.status, 404);

			const response2 = await fixture.fetch('/new-site/en/blog/1');
			assert.equal(response2.status, 404);
		});

		it('should render localised page correctly', async () => {
			const response = await fixture.fetch('/new-site/pt/start');
			assert.equal(response.status, 200);
			assert.equal((await response.text()).includes('Oi essa e start'), true);

			const response2 = await fixture.fetch('/new-site/pt/blog/1');
			assert.equal(response2.status, 200);
			assert.equal((await response2.text()).includes('Hola mundo'), true);
		});

		it('should render localised page correctly when using path+codes', async () => {
			const response = await fixture.fetch('/new-site/spanish/start');
			assert.equal(response.status, 200);
			assert.equal((await response.text()).includes('Espanol'), true);

			const response2 = await fixture.fetch('/new-site/spanish/blog/1');
			assert.equal(response2.status, 200);
			assert.equal((await response2.text()).includes('Lo siento'), true);
		});

		it('should redirect to the english locale, which is the first fallback', async () => {
			const response = await fixture.fetch('/new-site/it/start');
			assert.equal(response.status, 200);
			assert.equal((await response.text()).includes('Start'), true);
		});

		it("should render a 404 because the route `fr` isn't included in the list of locales of the configuration", async () => {
			const response = await fixture.fetch('/new-site/fr/start');
			assert.equal(response.status, 404);
		});
	});

	describe('i18n routing with routing strategy [prefix-other-locales], when `build.format` is `directory`', () => {
		/** @type {import('./test-utils').Fixture} */
		let fixture;
		/** @type {import('./test-utils').DevServer} */
		let devServer;
		before(async () => {
			fixture = await loadFixture({
				root: './fixtures/i18n-routing-prefix-other-locales/',
				i18n: {
					defaultLocale: 'en',
					locales: [
						'en',
						'pt',
						'it',
						{
							path: 'spanish',
							codes: ['es', 'es-AR'],
						},
					],
					fallback: {
						it: 'en',
						spanish: 'en',
					},
				},
				build: {
					format: 'directory',
				},
			});
			devServer = await fixture.startDevServer();
		});

		after(async () => {
			await devServer.stop();
		});

		it('should redirect to the english locale with trailing slash', async () => {
			const response = await fixture.fetch('/new-site/it/start/');
			assert.equal(response.status, 200);
			assert.equal((await response.text()).includes('Start'), true);
		});
	});

	describe('i18n routing with routing strategy [pathname-prefix-always-no-redirect]', () => {
		/** @type {import('./test-utils').Fixture} */
		let fixture;
		/** @type {import('./test-utils').DevServer} */
		let devServer;

		before(async () => {
			fixture = await loadFixture({
				root: './fixtures/i18n-routing-prefix-always/',
				i18n: {
					routing: {
						prefixDefaultLocale: true,
						redirectToDefaultLocale: false,
					},
				},
			});
			devServer = await fixture.startDevServer();
		});

		after(async () => {
			await devServer.stop();
		});

		it('should NOT redirect to the index of the default locale', async () => {
			const response = await fixture.fetch('/new-site');
			assert.equal(response.status, 200);
			assert.equal((await response.text()).includes('I am index'), true);
		});

		it('can render the 404.astro route on unmatched requests', async () => {
			const response = await fixture.fetch('/xyz');
			assert.equal(response.status, 404);
			const text = await response.text();
			assert.equal(text.includes("Can't find the page you're looking for."), true);
		});
	});

	describe('i18n routing with routing strategy [pathname-prefix-always]', () => {
		/** @type {import('./test-utils').Fixture} */
		let fixture;
		/** @type {import('./test-utils').DevServer} */
		let devServer;

		before(async () => {
			fixture = await loadFixture({
				root: './fixtures/i18n-routing-prefix-always/',
			});
			devServer = await fixture.startDevServer();
		});

		after(async () => {
			await devServer.stop();
		});

		it('should redirect to the index of the default locale', async () => {
			const response = await fixture.fetch('/new-site');
			assert.equal(response.status, 200);
			assert.equal((await response.text()).includes('Hello'), true);
		});

		it('should not render the default locale without prefix', async () => {
			const response = await fixture.fetch('/new-site/start');
			assert.equal(response.status, 404);
			assert.equal((await response.text()).includes('Start'), false);

			const response2 = await fixture.fetch('/new-site/blog/1');
			assert.equal(response2.status, 404);
			assert.equal((await response2.text()).includes('Hello world'), false);
		});

		it('should render the default locale with prefix', async () => {
			const response = await fixture.fetch('/new-site/en/start');
			assert.equal(response.status, 200);
			assert.equal((await response.text()).includes('Start'), true);

			const response2 = await fixture.fetch('/new-site/en/blog/1');
			assert.equal(response2.status, 200);
			assert.equal((await response2.text()).includes('Hello world'), true);
		});

		it('should render localised page correctly', async () => {
			const response = await fixture.fetch('/new-site/pt/start');
			assert.equal(response.status, 200);
			assert.equal((await response.text()).includes('Oi essa e start'), true);

			const response2 = await fixture.fetch('/new-site/pt/blog/1');
			assert.equal(response2.status, 200);
			assert.equal((await response2.text()).includes('Hola mundo'), true);
		});

		it('should render localised page correctly when using path+codes', async () => {
			const response = await fixture.fetch('/new-site/spanish/start');
			assert.equal(response.status, 200);
			assert.equal((await response.text()).includes('Espanol'), true);

			const response2 = await fixture.fetch('/new-site/spanish/blog/1');
			assert.equal(response2.status, 200);
			assert.equal((await response2.text()).includes('Lo siento'), true);
		});

		it('should not redirect to the english locale', async () => {
			const response = await fixture.fetch('/new-site/it/start');
			assert.equal(response.status, 404);
		});

		it("should render a 404 because the route `fr` isn't included in the list of locales of the configuration", async () => {
			const response = await fixture.fetch('/new-site/fr/start');
			assert.equal(response.status, 404);
		});
	});

	describe('[trailingSlash: always]', () => {
		/** @type {import('./test-utils').Fixture} */
		let fixture;
		/** @type {import('./test-utils').DevServer} */
		let devServer;
		before(async () => {
			fixture = await loadFixture({
				root: './fixtures/i18n-routing-prefix-always/',
				trailingSlash: 'always',
			});
			devServer = await fixture.startDevServer();
		});

		after(async () => {
			await devServer.stop();
		});

		it('should redirect to the index of the default locale', async () => {
			const response = await fixture.fetch('/new-site/');
			assert.equal(response.status, 200);
			assert.equal((await response.text()).includes('Hello'), true);
		});
	});

	describe('i18n routing fallback', () => {
		/** @type {import('./test-utils').Fixture} */
		let fixture;
		/** @type {import('./test-utils').DevServer} */
		let devServer;

		before(async () => {
			fixture = await loadFixture({
				root: './fixtures/i18n-routing-fallback/',
				i18n: {
					defaultLocale: 'en',
					locales: [
						'en',
						'pt',
						'it',
						{
							path: 'spanish',
							codes: ['es', 'es-AR'],
						},
					],
					fallback: {
						it: 'en',
						spanish: 'en',
					},
					routing: {
						prefixDefaultLocale: false,
					},
				},
			});
			devServer = await fixture.startDevServer();
		});

		after(async () => {
			await devServer.stop();
		});

		it('should render the default locale without prefix', async () => {
			const response = await fixture.fetch('/new-site/start');
			assert.equal(response.status, 200);
			assert.equal((await response.text()).includes('Start'), true);

			const response2 = await fixture.fetch('/new-site/blog/1');
			assert.equal(response2.status, 200);
			assert.equal((await response2.text()).includes('Hello world'), true);
		});

		it('should render localised page correctly', async () => {
			const response = await fixture.fetch('/new-site/pt/start');
			assert.equal(response.status, 200);
			assert.equal((await response.text()).includes('Oi essa e start'), true);

			const response2 = await fixture.fetch('/new-site/pt/blog/1');
			assert.equal(response2.status, 200);
			assert.equal((await response2.text()).includes('Hola mundo'), true);
		});

		it('should render localised page correctly when using path+codes', async () => {
			const response = await fixture.fetch('/new-site/spanish/start');
			assert.equal(response.status, 200);
			assert.equal((await response.text()).includes('Start'), true);

			const response2 = await fixture.fetch('/new-site/spanish/blog/1');
			assert.equal(response2.status, 200);
			assert.equal((await response2.text()).includes('Hello world'), true);
		});

		it('should redirect to the english locale, which is the first fallback', async () => {
			const response = await fixture.fetch('/new-site/it/start');
			assert.equal(response.status, 200);
			assert.equal((await response.text()).includes('Start'), true);
		});

		it("should render a 404 because the route `fr` isn't included in the list of locales of the configuration", async () => {
			const response = await fixture.fetch('/new-site/fr/start');
			assert.equal(response.status, 404);
		});
	});
});
describe('[SSG] i18n routing', () => {
	describe('i18n routing', () => {
		/** @type {import('./test-utils').Fixture} */
		let fixture;

		before(async () => {
			fixture = await loadFixture({
				root: './fixtures/i18n-routing-prefix-always/',
			});
			await fixture.build();
		});

		it('should render the en locale', async () => {
			let html = await fixture.readFile('/en/start/index.html');
			let $ = cheerio.load(html);
			assert.equal($('body').text().includes('Start'), true);

			html = await fixture.readFile('/en/blog/1/index.html');
			$ = cheerio.load(html);
			assert.equal($('body').text().includes('Hello world'), true);
		});

		it('should render localised page correctly', async () => {
			let html = await fixture.readFile('/pt/start/index.html');
			let $ = cheerio.load(html);
			assert.equal($('body').text().includes('Oi essa e start'), true);

			html = await fixture.readFile('/pt/blog/1/index.html');
			$ = cheerio.load(html);
			assert.equal($('body').text().includes('Hola mundo'), true);
		});

		it('should render localised page correctly when it has codes+path', async () => {
			let html = await fixture.readFile('/spanish/start/index.html');
			let $ = cheerio.load(html);
			assert.equal($('body').text().includes('Espanol'), true);

			html = await fixture.readFile('/spanish/blog/1/index.html');
			$ = cheerio.load(html);
			assert.equal($('body').text().includes('Lo siento'), true);
		});

		it('should create a custom 404.html and 505.html', async () => {
			let html = await fixture.readFile('/404.html');
			let $ = cheerio.load(html);
			assert.equal($('body').text().includes("Can't find the page you're looking for."), true);

			html = await fixture.readFile('/500.html');
			$ = cheerio.load(html);
			assert.equal($('body').text().includes('Unexpected error.'), true);
		});

		it("should NOT render the default locale if there isn't a fallback and the route is missing", async () => {
			try {
				await fixture.readFile('/it/start/index.html');
				// It should throw before reaching this point
				assert.fail('The file should not exist');
			} catch (e) {
				assert.equal(e.message.includes('ENOENT'), true);
			}
		});

		it("should render a 404 because the route `fr` isn't included in the list of locales of the configuration", async () => {
			try {
				await fixture.readFile('/fr/start/index.html');
				// It should throw before reaching this point
				assert.fail('The file should not exist');
			} catch (e) {
				assert.equal(e.message.includes('ENOENT'), true);
			}
		});
	});

	describe('i18n routing, with base', () => {
		/** @type {import('./test-utils').Fixture} */
		let fixture;

		before(async () => {
			fixture = await loadFixture({
				root: './fixtures/i18n-routing-base/',
			});
			await fixture.build();
		});

		it('should render the en locale', async () => {
			let html = await fixture.readFile('/en/start/index.html');
			let $ = cheerio.load(html);
			assert.equal($('body').text().includes('Hello'), true);

			html = await fixture.readFile('/en/blog/1/index.html');
			$ = cheerio.load(html);
			assert.equal($('body').text().includes('Hello world'), true);
		});

		it('should render localised page correctly', async () => {
			let html = await fixture.readFile('/pt/start/index.html');
			let $ = cheerio.load(html);
			assert.equal($('body').text().includes('Hola'), true);

			html = await fixture.readFile('/pt/blog/1/index.html');
			$ = cheerio.load(html);
			assert.equal($('body').text().includes('Hola mundo'), true);
		});

		it('should render localised page correctly when it has codes+path', async () => {
			let html = await fixture.readFile('/spanish/start/index.html');
			let $ = cheerio.load(html);
			assert.equal($('body').text().includes('Espanol'), true);

			html = await fixture.readFile('/spanish/blog/1/index.html');
			$ = cheerio.load(html);
			assert.equal($('body').text().includes('Lo siento'), true);
		});

		it("should NOT render the default locale if there isn't a fallback and the route is missing", async () => {
			try {
				await fixture.readFile('/it/start/index.html');
				// It should throw before reaching this point
				assert.fail('The file should not exist');
			} catch (e) {
				assert.equal(e.message.includes('ENOENT'), true);
			}
		});

		it("should render a 404 because the route `fr` isn't included in the list of locales of the configuration", async () => {
			try {
				await fixture.readFile('/fr/start/index.html');
				// It should throw before reaching this point
				assert.fail('The file should not exist');
			} catch (e) {
				assert.equal(e.message.includes('ENOENT'), true);
			}
		});
	});

	describe('i18n routing with routing strategy [prefix-other-locales]', () => {
		/** @type {import('./test-utils').Fixture} */
		let fixture;

		before(async () => {
			fixture = await loadFixture({
				root: './fixtures/i18n-routing-prefix-other-locales/',
			});
			await fixture.build();
		});

		it('should render the en locale', async () => {
			let html = await fixture.readFile('/start/index.html');
			let $ = cheerio.load(html);
			assert.equal($('body').text().includes('Start'), true);

			html = await fixture.readFile('/blog/1/index.html');
			$ = cheerio.load(html);
			assert.equal($('body').text().includes('Hello world'), true);
		});

		it('should return 404 when route contains the default locale', async () => {
			try {
				await fixture.readFile('/start/en/index.html');
				// It should throw before reaching this point
				assert.fail('The file should not exist');
			} catch (e) {
				assert.equal(e.message.includes('ENOENT'), true);
			}
		});

		it('should render localised page correctly', async () => {
			let html = await fixture.readFile('/pt/start/index.html');
			let $ = cheerio.load(html);
			assert.equal($('body').text().includes('Oi essa e start'), true);

			html = await fixture.readFile('/pt/blog/1/index.html');
			$ = cheerio.load(html);
			assert.equal($('body').text().includes('Hola mundo'), true);
		});

		it('should render localised page correctly when it has codes+path', async () => {
			let html = await fixture.readFile('/spanish/start/index.html');
			let $ = cheerio.load(html);
			assert.equal($('body').text().includes('Espanol'), true);

			html = await fixture.readFile('/spanish/blog/1/index.html');
			$ = cheerio.load(html);
			assert.equal($('body').text().includes('Lo siento'), true);
		});

		it("should NOT render the default locale if there isn't a fallback and the route is missing", async () => {
			try {
				await fixture.readFile('/it/start/index.html');
				// It should throw before reaching this point
				assert.fail('The file should not exist');
			} catch (e) {
				assert.equal(e.message.includes('ENOENT'), true);
			}
		});

		it("should render a 404 because the route `fr` isn't included in the list of locales of the configuration", async () => {
			try {
				await fixture.readFile('/fr/start/index.html');
				// It should throw before reaching this point
				assert.fail('The file should not exist');
			} catch (e) {
				assert.equal(e.message.includes('ENOENT'), true);
			}
		});
	});

	describe('i18n routing with routing strategy [pathname-prefix-always-no-redirect]', () => {
		/** @type {import('./test-utils').Fixture} */
		let fixture;

		before(async () => {
			fixture = await loadFixture({
				root: './fixtures/i18n-routing-prefix-always/',
				i18n: {
					routing: {
						prefixDefaultLocale: true,
						redirectToDefaultLocale: false,
					},
				},
			});
			await fixture.build();
		});

		it('should NOT redirect to the index of the default locale', async () => {
			const html = await fixture.readFile('/index.html');
			let $ = cheerio.load(html);
			assert.equal($('body').text().includes('I am index'), true);
		});
	});

	describe('i18n routing with routing strategy [pathname-prefix-always]', () => {
		/** @type {import('./test-utils').Fixture} */
		let fixture;

		before(async () => {
			fixture = await loadFixture({
				root: './fixtures/i18n-routing-prefix-always/',
			});
			await fixture.build();
		});

		it('should redirect to the index of the default locale', async () => {
			const html = await fixture.readFile('/index.html');
			assert.equal(html.includes('http-equiv="refresh'), true);
			assert.equal(html.includes('url=/new-site/en'), true);
		});

		it('should render the en locale', async () => {
			let html = await fixture.readFile('/en/start/index.html');
			let $ = cheerio.load(html);
			assert.equal($('body').text().includes('Start'), true);

			html = await fixture.readFile('/en/blog/1/index.html');
			$ = cheerio.load(html);
			assert.equal($('body').text().includes('Hello world'), true);
		});

		it('should render localised page correctly', async () => {
			let html = await fixture.readFile('/pt/start/index.html');
			let $ = cheerio.load(html);
			assert.equal($('body').text().includes('Oi essa e start'), true);

			html = await fixture.readFile('/pt/blog/1/index.html');
			$ = cheerio.load(html);
			assert.equal($('body').text().includes('Hola mundo'), true);
		});

		it('should render localised page correctly when it has codes+path', async () => {
			let html = await fixture.readFile('/spanish/start/index.html');
			let $ = cheerio.load(html);
			assert.equal($('body').text().includes('Espanol'), true);

			html = await fixture.readFile('/spanish/blog/1/index.html');
			$ = cheerio.load(html);
			assert.equal($('body').text().includes('Lo siento'), true);
		});

		it("should NOT render the default locale if there isn't a fallback and the route is missing", async () => {
			try {
				await fixture.readFile('/it/start/index.html');
				// It should throw before reaching this point
				assert.fail('The file should not exist');
			} catch (e) {
				assert.equal(e.message.includes('ENOENT'), true);
			}
		});

		it("should render a 404 because the route `fr` isn't included in the list of locales of the configuration", async () => {
			try {
				await fixture.readFile('/fr/start/index.html');
				// It should throw before reaching this point
				assert.fail('The file should not exist');
			} catch (e) {
				assert.equal(e.message.includes('ENOENT'), true);
			}
		});

		describe('[trailingSlash: always]', () => {
			before(async () => {
				fixture = await loadFixture({
					root: './fixtures/i18n-routing-prefix-always/',
					trailingSlash: 'always',
				});
			});

			it('should redirect to the index of the default locale', async () => {
				const html = await fixture.readFile('/index.html');
				assert.equal(html.includes('http-equiv="refresh'), true);
				assert.equal(html.includes('url=/new-site/en'), true);
			});
		});

		describe('when `build.format` is `directory`', () => {
			before(async () => {
				fixture = await loadFixture({
					root: './fixtures/i18n-routing-prefix-always/',
					build: {
						format: 'directory',
					},
				});
				await fixture.build();
			});

			it('should redirect to the index of the default locale', async () => {
				const html = await fixture.readFile('/index.html');
				assert.equal(html.includes('http-equiv="refresh'), true);
				assert.equal(html.includes('http-equiv="refresh'), true);
				assert.equal(html.includes('url=/new-site/en/'), true);
			});
		});
	});

	describe('i18n routing with fallback', () => {
		/** @type {import('./test-utils').Fixture} */
		let fixture;

		before(async () => {
			fixture = await loadFixture({
				root: './fixtures/i18n-routing-fallback/',
				i18n: {
					defaultLocale: 'en',
					locales: [
						'en',
						'pt',
						'it',
						{
							path: 'spanish',
							codes: ['es', 'es-AR'],
						},
					],
					fallback: {
						it: 'en',
						spanish: 'en',
					},
				},
			});
			await fixture.build();
		});

		it('should render the en locale', async () => {
			let html = await fixture.readFile('/start/index.html');
			let $ = cheerio.load(html);
			assert.equal($('body').text().includes('Start'), true);

			html = await fixture.readFile('/blog/1/index.html');
			$ = cheerio.load(html);
			assert.equal($('body').text().includes('Hello world'), true);
		});

		it('should render localised page correctly', async () => {
			let html = await fixture.readFile('/pt/start/index.html');
			let $ = cheerio.load(html);
			assert.equal($('body').text().includes('Oi essa e start: pt'), true);

			html = await fixture.readFile('/pt/blog/1/index.html');
			$ = cheerio.load(html);
			assert.equal($('body').text().includes('Hola mundo'), true);
		});

		it('should redirect to the english locale correctly when it has codes+path', async () => {
			let html = await fixture.readFile('/spanish/start/index.html');
			assert.equal(html.includes('http-equiv="refresh'), true);
			assert.equal(html.includes('url=/new-site/start'), true);
			html = await fixture.readFile('/spanish/index.html');
			assert.equal(html.includes('http-equiv="refresh'), true);
			assert.equal(html.includes('url=/new-site'), true);
		});

		it('should redirect to the english locale, which is the first fallback', async () => {
			let html = await fixture.readFile('/it/start/index.html');
			assert.equal(html.includes('http-equiv="refresh'), true);
			assert.equal(html.includes('url=/new-site/start'), true);
			html = await fixture.readFile('/it/index.html');
			assert.equal(html.includes('http-equiv="refresh'), true);
			assert.equal(html.includes('url=/new-site'), true);
		});

		it("should render a 404 because the route `fr` isn't included in the list of locales of the configuration", async () => {
			try {
				await fixture.readFile('/fr/start/index.html');
				// It should throw before reaching this point
				assert.fail('The file should not exist');
			} catch (e) {
				assert.equal(e.message.includes('ENOENT'), true);
			}
		});

		it('should render the page with client scripts', async () => {
			let html = await fixture.readFile('/index.html');
			let $ = cheerio.load(html);
			assert.equal($('script').text().includes('console.log("this is a script")'), true);
		});

		describe('with localised index pages', () => {
			before(async () => {
				fixture = await loadFixture({
					root: './fixtures/i18n-routing-fallback-index/',
					i18n: {
						defaultLocale: 'en',
						locales: [
							'en',
							'pt',
							'it',
							{
								path: 'spanish',
								codes: ['es', 'es-AR'],
							},
						],
						fallback: {
							it: 'en',
							spanish: 'en',
						},
					},
				});
				await fixture.build();
			});

			it('should render correctly', async () => {
				let html = await fixture.readFile('/pt/index.html');
				let $ = cheerio.load(html);
				assert.equal($('body').text().includes('Oi essa e index'), true);
			});
		});
	});

	describe('i18n routing with fallback and [pathname-prefix-always]', () => {
		/** @type {import('./test-utils').Fixture} */
		let fixture;

		before(async () => {
			fixture = await loadFixture({
				root: './fixtures/i18n-routing-prefix-always/',
				i18n: {
					defaultLocale: 'en',
					locales: ['en', 'pt', 'it'],
					fallback: {
						it: 'en',
					},
					routing: {
						prefixDefaultLocale: true,
					},
				},
			});
			await fixture.build();
		});

		it('should render the en locale', async () => {
			let html = await fixture.readFile('/it/start/index.html');
			assert.equal(html.includes('http-equiv="refresh'), true);
			assert.equal(html.includes('url=/new-site/en/start'), true);
			html = await fixture.readFile('/it/index.html');
			assert.equal(html.includes('http-equiv="refresh'), true);
			assert.equal(html.includes('url=/new-site/en'), true);
		});
	});

	describe('i18n routing with fallback and redirect', () => {
		/** @type {import('./test-utils').Fixture} */
		let fixture;

		before(async () => {
			fixture = await loadFixture({
				root: './fixtures/i18n-routing-fallback/',
				redirects: {
					'/': '/en',
				},
				i18n: {
					defaultLocale: 'en',
					locales: ['en', 'pt', 'it'],
					fallback: {
						it: 'en',
					},
				},
			});
			await fixture.build();
		});

		it('should render the en locale', async () => {
			let html = await fixture.readFile('/index.html');
			assert.equal(html.includes('http-equiv="refresh'), true);
			assert.equal(html.includes('Redirecting to: /en'), true);
		});
	});

	describe('i18n routing with fallback rewrite from dynamic route', () => {
		/** @type {import('./test-utils').Fixture} */
		let fixture;

		before(async () => {
			fixture = await loadFixture({
				root: './fixtures/i18n-routing-fallback-rewrite/',
			});
			await fixture.build();
		});

		it('should rewrite dynamic fallback route', async () => {
			let html = await fixture.readFile('/es/slug-1/index.html');
			assert.equal(html.includes('slug-1'), true);
		});
		it('should rewrite dynamic fallback route with rest parameter', async () => {
			let html = await fixture.readFile('/es/page-1/index.html');
			assert.equal(html.includes('page-1'), true);
		});
		it('should rewrite dynamic fallback route with rest parameter and different depths', async () => {
			let html = await fixture.readFile('/es/page/page-1/index.html');
			assert.equal(html.includes('page/page-1'), true);
		});
		it('should rewrite a fallback route when a dynamic spread route exists in the locale folder', async () => {
			let html = await fixture.readFile('/es/test/index.html');
			assert.equal(html.includes('test'), true);
		});
	});

	describe('i18n routing with fallback rewrite from dynamic route and config.build.format: file', () => {
		/** @type {import('./test-utils').Fixture} */
		let fixture;

		before(async () => {
			fixture = await loadFixture({
				root: './fixtures/i18n-routing-fallback-rewrite/',
				build: {
					format: 'file',
				},
			});
			await fixture.build();
		});

		it('should rewrite dynamic fallback route', async () => {
			let html = await fixture.readFile('/es/slug-1.html');
			assert.equal(html.includes('slug-1'), true);
		});
		it('should rewrite dynamic fallback route with rest parameter', async () => {
			let html = await fixture.readFile('/es/page-1.html');
			assert.equal(html.includes('page-1'), true);
		});
		it('should rewrite dynamic fallback route with rest parameter and different depths', async () => {
			let html = await fixture.readFile('/es/page/page-1.html');
			assert.equal(html.includes('page/page-1'), true);
		});
		it('should rewrite a fallback route when a dynamic spread route exists in the locale folder', async () => {
			let html = await fixture.readFile('/es/test.html');
			assert.equal(html.includes('test'), true);
		});
	});

	describe('i18n routing with fallback rewrite from dynamic route with base', () => {
		/** @type {import('./test-utils').Fixture} */
		let fixture;

		before(async () => {
			fixture = await loadFixture({
				root: './fixtures/i18n-routing-fallback-rewrite/',
				base: '/base',
			});
			await fixture.build();
		});

		it('should rewrite dynamic fallback route with base', async () => {
			let html = await fixture.readFile('/es/slug-1/index.html');
			assert.equal(html.includes('slug-1'), true);
		});
		it('should rewrite dynamic fallback route with rest parameter and base', async () => {
			let html = await fixture.readFile('/es/page-1/index.html');
			assert.equal(html.includes('page-1'), true);
		});
		it('should rewrite dynamic fallback route with rest parameter and different depths and base', async () => {
			let html = await fixture.readFile('/es/page/page-1/index.html');
			assert.equal(html.includes('page/page-1'), true);
		});
	});

	describe('i18n routing with fallback and trailing slash', () => {
		/** @type {import('./test-utils').Fixture} */
		let fixture;

		before(async () => {
			fixture = await loadFixture({
				root: './fixtures/i18n-routing-fallback/',
				trailingSlash: 'always',
				build: {
					format: 'directory',
				},
				i18n: {
					defaultLocale: 'en',
					locales: ['en', 'pt', 'it'],
					fallback: {
						it: 'en',
					},
					routing: {
						prefixDefaultLocale: false,
					},
				},
			});
			await fixture.build();
		});

		it('should render the en locale', async () => {
			let html = await fixture.readFile('/it/index.html');
			assert.equal(html.includes('http-equiv="refresh'), true);
			assert.equal(html.includes('Redirecting to: /new-site/'), true);
		});
	});

	describe('should render a page that stars with a locale but it is a page', () => {
		/** @type {import('./test-utils').Fixture} */
		let fixture;

		before(async () => {
			fixture = await loadFixture({
				root: './fixtures/i18n-routing/',
			});
			await fixture.build();
		});

		it('renders the page', async () => {
			const html = await fixture.readFile('/endurance/index.html');
			assert.equal(html.includes('Endurance'), true);
		});
	});

<<<<<<< HEAD
	describe('with [prefix-other-locales]', () => {
		/** @type {import('./test-utils').Fixture} */
		let fixture;
=======
	describe('i18n routing with fallback rewrite with locale-like filenames', () => {
		/** @type {import('./test-utils').Fixture} */
		let fixture;

		before(async () => {
			fixture = await loadFixture({
				root: './fixtures/i18n-routing-fallback-rewrite-filename/',
			});
			await fixture.build();
		});

		it('should generate fallback files for pages with without locale-like filenames', async () => {
			let html = await fixture.readFile('/norway/index.html');
			assert.equal(html.includes('Norway'), true);

			html = await fixture.readFile('/de/norway/index.html');
			assert.equal(html.includes('Norway'), true);
		});

		it('should generate fallback files for pages with locale-like filenames starting with locale', async () => {
			let html = await fixture.readFile('/denmark/index.html');
			assert.equal(html.includes('Denmark'), true);

			html = await fixture.readFile('/de/denmark/index.html');
			assert.equal(html.includes('Denmark'), true);
		});

		it('should generate fallback files for pages with locale-like filenames containing locale', async () => {
			let html = await fixture.readFile('/index.html');
			assert.equal(html.includes('Index'), true);

			html = await fixture.readFile('/de/index.html');
			assert.equal(html.includes('Index'), true);
		});

		it('should generate fallback files for pages in subdirectories with locale-like name starting with locale', async () => {
			let html = await fixture.readFile('/destinations/denmark/index.html');
			assert.equal(html.includes('Destination: Denmark'), true);

			html = await fixture.readFile('/de/destinations/denmark/index.html');
			assert.equal(html.includes('Destination: Denmark'), true);

			html = await fixture.readFile('/destinations/index.html');
			assert.equal(html.includes('Destination: Index'), true);

			html = await fixture.readFile('/de/destinations/index.html');
			assert.equal(html.includes('Destination: Index'), true);

			html = await fixture.readFile('/destinations/norway/index.html');
			assert.equal(html.includes('Destination: Norway'), true);

			html = await fixture.readFile('/de/destinations/norway/index.html');
			assert.equal(html.includes('Destination: Norway'), true);
		});

		it('should generate fallback files for pages in subdirectories with locale-like name containing locale', async () => {
			let html = await fixture.readFile('/trade/denmark/index.html');
			assert.equal(html.includes('Trade: Denmark'), true);

			html = await fixture.readFile('/de/trade/denmark/index.html');
			assert.equal(html.includes('Trade: Denmark'), true);

			html = await fixture.readFile('/trade/index.html');
			assert.equal(html.includes('Trade: Index'), true);

			html = await fixture.readFile('/de/trade/index.html');
			assert.equal(html.includes('Trade: Index'), true);

			html = await fixture.readFile('/trade/norway/index.html');
			assert.equal(html.includes('Trade: Norway'), true);

			html = await fixture.readFile('/de/trade/norway/index.html');
			assert.equal(html.includes('Trade: Norway'), true);
		});
	});

	describe('current locale', () => {
		describe('with [prefix-other-locales]', () => {
			/** @type {import('./test-utils').Fixture} */
			let fixture;

			before(async () => {
				fixture = await loadFixture({
					root: './fixtures/i18n-routing/',
				});
				await fixture.build();
			});
>>>>>>> 50c528d7

		before(async () => {
			fixture = await loadFixture({
				root: './fixtures/i18n-routing/',
			});
			await fixture.build();
		});

		it('should return the default locale', async () => {
			let html = await fixture.readFile('/current-locale/index.html');
			assert.equal(html.includes('Current Locale: es'), true);
		});

		it('should return the default locale when rendering a route with spread operator', async () => {
			const html = await fixture.readFile('/blog/es/index.html');
			assert.equal(html.includes('Current Locale: es'), true);
		});

		it('should return the default locale of the current URL', async () => {
			const html = await fixture.readFile('/pt/start/index.html');
			assert.equal(html.includes('Current Locale: pt'), true);
		});

		it('should return the default locale when a route is dynamic', async () => {
			const html = await fixture.readFile('/dynamic/lorem/index.html');
			assert.equal(html.includes('Current Locale: es'), true);
		});

		it('should returns the correct locale when requesting a locale via path', async () => {
			const html = await fixture.readFile('/spanish/index.html');
			assert.equal(html.includes('Current Locale: es'), true);
		});
	});

	describe('with [pathname-prefix-always]', () => {
		/** @type {import('./test-utils').Fixture} */
		let fixture;

		before(async () => {
			fixture = await loadFixture({
				root: './fixtures/i18n-routing-prefix-always/',
			});
			await fixture.build();
		});

		it('should return the locale of the current URL (en)', async () => {
			const html = await fixture.readFile('/en/start/index.html');
			assert.equal(html.includes('Current Locale: en'), true);
		});

		it('should return the locale of the current URL (pt)', async () => {
			const html = await fixture.readFile('/pt/start/index.html');
			assert.equal(html.includes('Current Locale: pt'), true);
		});
	});

	describe('with dynamic paths', async () => {
		/** @type {import('./test-utils').Fixture} */
		let fixture;
		let devServer;

		before(async () => {
			fixture = await loadFixture({
				root: './fixtures/i18n-routing/',
			});
			devServer = await fixture.startDevServer();
		});

		afterEach(async () => {
			devServer.stop();
		});

		it('should return the correct current locale', async () => {
			let html = await fixture.fetch('/en').then((r) => r.text());
			assert.match(html, /en/);
			html = await fixture.fetch('/ru').then((r) => r.text());
			assert.match(html, /ru/);
		});
	});
});

describe('[SSG] i18n routing when `build.format` is `file`, locales array contains objects, and locale indexes use getStaticPaths', () => {
	/** @type {import('./test-utils').Fixture} */
	let fixture;

	before(async () => {
		fixture = await loadFixture({
			root: './fixtures/i18n-locale-index-format-file/',
			i18n: {
				defaultLocale: 'en-us',
				locales: [
					{
						path: 'en-us',
						codes: ['en-US'],
					},
					{
						path: 'es-mx',
						codes: ['es-MX'],
					},
					{
						path: 'fr-fr',
						codes: ['fr-FR'],
					},
				],
				routing: {
					prefixDefaultLocale: true,
					redirectToDefaultLocale: false,
				},
			},
		});
		await fixture.build();
	});

	it('should return the locale code of the current URL (en-US)', async () => {
		const html = await fixture.readFile('/en-us.html');
		assert.equal(html.includes('currentLocale: en-US'), true);
	});

	it('should return the locale code of the current URL (es-MX)', async () => {
		const html = await fixture.readFile('/es-mx.html');
		assert.equal(html.includes('currentLocale: es-MX'), true);
	});

	it('should return the locale code of the current URL (fr-FR)', async () => {
		const html = await fixture.readFile('/fr-fr.html');
		assert.equal(html.includes('currentLocale: fr-FR'), true);
	});
});

describe('[SSG] i18n routing when `build.format` is `file`, locales array contains strings, and locale indexes use getStaticPaths', () => {
	/** @type {import('./test-utils').Fixture} */
	let fixture;

	before(async () => {
		fixture = await loadFixture({
			root: './fixtures/i18n-locale-index-format-file/',
			i18n: {
				defaultLocale: 'en-us',
				locales: ['en-us', 'es-mx', 'fr-fr'],
				routing: {
					prefixDefaultLocale: true,
					redirectToDefaultLocale: false,
				},
			},
		});
		await fixture.build();
	});

	it('should return the locale of the current URL (en-us)', async () => {
		const html = await fixture.readFile('/en-us.html');
		assert.equal(html.includes('currentLocale: en-us'), true);
	});

	it('should return the locale of the current URL (es-mx)', async () => {
		const html = await fixture.readFile('/es-mx.html');
		assert.equal(html.includes('currentLocale: es-mx'), true);
	});

	it('should return the locale of the current URL (fr-fr)', async () => {
		const html = await fixture.readFile('/fr-fr.html');
		assert.equal(html.includes('currentLocale: fr-fr'), true);
	});
});

describe('[SSR] i18n routing', () => {
	let app;

	describe('should render a page that stars with a locale but it is a page', () => {
		/** @type {import('./test-utils').Fixture} */
		let fixture;

		before(async () => {
			fixture = await loadFixture({
				root: './fixtures/i18n-routing/',
				output: 'server',
				adapter: testAdapter(),
			});
			await fixture.build();
			app = await fixture.loadTestAdapterApp();
		});

		it('renders the page', async () => {
			let request = new Request('http://example.com/endurance');
			let response = await app.render(request);
			assert.equal(response.status, 200);
			assert.equal((await response.text()).includes('Endurance'), true);
		});

		it('should return the correct locale on 404 page for non existing default locale page', async () => {
			let request = new Request('http://example.com/es/nonexistent-page');
			let response = await app.render(request);
			assert.equal(response.status, 404);
			assert.equal((await response.text()).includes('Current Locale: es'), true);
		});

		it('should return the correct locale on 404 page for non existing english locale page', async () => {
			let request = new Request('http://example.com/en/nonexistent-page');
			let response = await app.render(request);
			assert.equal(response.status, 404);
			assert.equal((await response.text()).includes('Current Locale: en'), true);
		});
	});

	describe('default', () => {
		/** @type {import('./test-utils').Fixture} */
		let fixture;

		before(async () => {
			fixture = await loadFixture({
				root: './fixtures/i18n-routing-prefix-always/',
				output: 'server',
				adapter: testAdapter(),
			});
			await fixture.build();
			app = await fixture.loadTestAdapterApp();
		});

		it('should redirect to the index of the default locale', async () => {
			let request = new Request('http://example.com/new-site');
			let response = await app.render(request);
			assert.equal(response.status, 302);
			assert.equal(response.headers.get('location'), '/new-site/en/');
		});

		it('should render the en locale', async () => {
			let request = new Request('http://example.com/en/start');
			let response = await app.render(request);
			assert.equal(response.status, 200);
			assert.equal((await response.text()).includes('Start'), true);
		});

		it('should render localised page correctly', async () => {
			let request = new Request('http://example.com/pt/start');
			let response = await app.render(request);
			assert.equal(response.status, 200);
			assert.equal((await response.text()).includes('Oi essa e start'), true);
		});

		it('should render localised page correctly when locale has codes+path', async () => {
			let request = new Request('http://example.com/spanish/start');
			let response = await app.render(request);
			assert.equal(response.status, 200);
			assert.equal((await response.text()).includes('Espanol'), true);
		});

		it("should NOT render the default locale if there isn't a fallback and the route is missing", async () => {
			let request = new Request('http://example.com/it/start');
			let response = await app.render(request);
			assert.equal(response.status, 404);
		});

		it("should render a 404 because the route `fr` isn't included in the list of locales of the configuration", async () => {
			let request = new Request('http://example.com/fr/start');
			let response = await app.render(request);
			assert.equal(response.status, 404);
		});
	});

	describe('with base', () => {
		/** @type {import('./test-utils').Fixture} */
		let fixture;

		before(async () => {
			fixture = await loadFixture({
				root: './fixtures/i18n-routing-prefix-always/',
				output: 'server',
				adapter: testAdapter(),
			});
			await fixture.build();
			app = await fixture.loadTestAdapterApp();
		});

		it('should render the en locale', async () => {
			let request = new Request('http://example.com/en/start');
			let response = await app.render(request);
			assert.equal(response.status, 200);
			assert.equal((await response.text()).includes('Start'), true);
		});

		it('should render localised page correctly', async () => {
			let request = new Request('http://example.com/new-site/pt/start');
			let response = await app.render(request);
			assert.equal(response.status, 200);
			assert.equal((await response.text()).includes('Oi essa e start'), true);
		});

		it("should NOT render the default locale if there isn't a fallback and the route is missing", async () => {
			let request = new Request('http://example.com/new-site/it/start');
			let response = await app.render(request);
			assert.equal(response.status, 404);
		});

		it("should render a 404 because the route `fr` isn't included in the list of locales of the configuration", async () => {
			let request = new Request('http://example.com/new-site/fr/start');
			let response = await app.render(request);
			assert.equal(response.status, 404);
		});
	});

	describe('i18n routing with routing strategy [prefix-other-locales]', () => {
		/** @type {import('./test-utils').Fixture} */
		let fixture;

		before(async () => {
			fixture = await loadFixture({
				root: './fixtures/i18n-routing-prefix-other-locales/',
				output: 'server',
				adapter: testAdapter(),
			});
			await fixture.build();
			app = await fixture.loadTestAdapterApp();
		});

		it('should render the en locale', async () => {
			let request = new Request('http://example.com/new-site/start');
			let response = await app.render(request);
			assert.equal(response.status, 200);
			assert.equal((await response.text()).includes('Start'), true);
		});

		it('should return 404 if route contains the default locale', async () => {
			let request = new Request('http://example.com/new-site/en/start');
			let response = await app.render(request);
			assert.equal(response.status, 404);
		});

		it('should render localised page correctly', async () => {
			let request = new Request('http://example.com/new-site/pt/start');
			let response = await app.render(request);
			assert.equal(response.status, 200);
			assert.equal((await response.text()).includes('Oi essa e start'), true);
		});

		it('should render localised page correctly when locale has codes+path', async () => {
			let request = new Request('http://example.com/new-site/spanish/start');
			let response = await app.render(request);
			assert.equal(response.status, 200);
			assert.equal((await response.text()).includes('Espanol'), true);
		});

		it("should NOT render the default locale if there isn't a fallback and the route is missing", async () => {
			let request = new Request('http://example.com/new-site/it/start');
			let response = await app.render(request);
			assert.equal(response.status, 404);
		});

		it("should render a 404 because the route `fr` isn't included in the list of locales of the configuration", async () => {
			let request = new Request('http://example.com/new-site/fr/start');
			let response = await app.render(request);
			assert.equal(response.status, 404);
		});
	});

	describe('i18n routing with routing strategy [pathname-prefix-always-no-redirect]', () => {
		/** @type {import('./test-utils').Fixture} */
		let fixture;

		before(async () => {
			fixture = await loadFixture({
				root: './fixtures/i18n-routing-prefix-always/',
				output: 'server',
				outDir: './dist/pathname-prefix-always-no-redirect',
				adapter: testAdapter(),
				i18n: {
					routing: {
						prefixDefaultLocale: true,
						redirectToDefaultLocale: false,
					},
				},
			});
			await fixture.build();
			app = await fixture.loadTestAdapterApp();
		});

		it('should NOT redirect the index to the default locale', async () => {
			let request = new Request('http://example.com/new-site');
			let response = await app.render(request);
			assert.equal(response.status, 200);
			assert.equal((await response.text()).includes('I am index'), true);
		});

		it('can render the 404.astro route on unmatched requests', async () => {
			const request = new Request('http://example.com/xyz');
			const response = await app.render(request);
			assert.equal(response.status, 404);
			const text = await response.text();
			assert.equal(text.includes("Can't find the page you're looking for."), true);
		});
	});

	describe('i18n routing with routing strategy [pathname-prefix-always]', () => {
		/** @type {import('./test-utils').Fixture} */
		let fixture;

		before(async () => {
			fixture = await loadFixture({
				root: './fixtures/i18n-routing-prefix-always/',
				output: 'server',
				adapter: testAdapter(),
			});
			await fixture.build();
			app = await fixture.loadTestAdapterApp();
		});

		it('should redirect the index to the default locale', async () => {
			let request = new Request('http://example.com/new-site');
			let response = await app.render(request);
			assert.equal(response.status, 302);
			assert.equal(response.headers.get('location'), '/new-site/en/');
		});

		it('should render the en locale', async () => {
			let request = new Request('http://example.com/new-site/en/start');
			let response = await app.render(request);
			assert.equal(response.status, 200);
			assert.equal((await response.text()).includes('Start'), true);
		});

		it('should render localised page correctly', async () => {
			let request = new Request('http://example.com/pt/start');
			let response = await app.render(request);
			assert.equal(response.status, 200);
			assert.equal((await response.text()).includes('Oi essa e start'), true);
		});

		it('should render localised page correctly when locale has codes+path', async () => {
			let request = new Request('http://example.com/spanish/start');
			let response = await app.render(request);
			assert.equal(response.status, 200);
			assert.equal((await response.text()).includes('Espanol'), true);
		});

		it("should NOT render the default locale if there isn't a fallback and the route is missing", async () => {
			let request = new Request('http://example.com/it/start');
			let response = await app.render(request);
			assert.equal(response.status, 404);
		});

		it("should render a 404 because the route `fr` isn't included in the list of locales of the configuration", async () => {
			let request = new Request('http://example.com/fr/start');
			let response = await app.render(request);
			assert.equal(response.status, 404);
		});

		describe('[trailingSlash: always]', () => {
			before(async () => {
				fixture = await loadFixture({
					root: './fixtures/i18n-routing-prefix-always/',
					output: 'server',
					adapter: testAdapter(),
					trailingSlash: 'always',
				});
				await fixture.build();
				app = await fixture.loadTestAdapterApp();
			});

			it('should redirect to the index of the default locale', async () => {
				let request = new Request('http://example.com/new-site/');
				let response = await app.render(request);
				assert.equal(response.status, 302);
				assert.equal(response.headers.get('location'), '/new-site/en/');
			});
		});

		describe('when `build.format` is `directory`', () => {
			before(async () => {
				fixture = await loadFixture({
					root: './fixtures/i18n-routing-prefix-always/',
					output: 'server',
					adapter: testAdapter(),
					build: {
						format: 'directory',
					},
				});
				await fixture.build();
				app = await fixture.loadTestAdapterApp();
			});

			it('should redirect to the index of the default locale', async () => {
				let request = new Request('http://example.com/new-site/');
				let response = await app.render(request);
				assert.equal(response.status, 302);
				assert.equal(response.headers.get('location'), '/new-site/en/');
			});
		});
	});

	describe('with fallback', () => {
		/** @type {import('./test-utils').Fixture} */
		let fixture;

		before(async () => {
			fixture = await loadFixture({
				root: './fixtures/i18n-routing-fallback/',
				output: 'server',
				adapter: testAdapter(),
				i18n: {
					defaultLocale: 'en',
					locales: [
						'en',
						'pt',
						'it',
						{
							codes: ['es', 'es-AR'],
							path: 'spanish',
						},
					],
					fallback: {
						it: 'en',
						spanish: 'en',
					},
				},
			});
			await fixture.build();
			app = await fixture.loadTestAdapterApp();
		});

		it('should render the en locale', async () => {
			let request = new Request('http://example.com/new-site/start');
			let response = await app.render(request);
			assert.equal(response.status, 200);
			assert.equal((await response.text()).includes('Start'), true);
		});

		it('should render localised page correctly', async () => {
			let request = new Request('http://example.com/new-site/pt/start');
			let response = await app.render(request);
			assert.equal(response.status, 200);
			assert.equal((await response.text()).includes('Oi essa e start'), true);
		});

		it('should redirect to the english locale, which is the first fallback', async () => {
			let request = new Request('http://example.com/new-site/it/start');
			let response = await app.render(request);
			assert.equal(response.status, 302);
			assert.equal(response.headers.get('location'), '/new-site/start');
		});

		it('should redirect to the english locale when locale has codes+path', async () => {
			let request = new Request('http://example.com/new-site/spanish/start');
			let response = await app.render(request);
			assert.equal(response.status, 302);
			assert.equal(response.headers.get('location'), '/new-site/start');
		});

		it("should render a 404 because the route `fr` isn't included in the list of locales of the configuration", async () => {
			let request = new Request('http://example.com/new-site/fr/start');
			let response = await app.render(request);
			assert.equal(response.status, 404);
		});

		it('should pass search to render when using requested locale', async () => {
			let request = new Request('http://example.com/new-site/pt/start?search=1');
			let response = await app.render(request);
			assert.equal(response.status, 200);
			const text = await response.text();
			assert.match(text, /Oi essa e start/);
			assert.match(text, /search=1/);
		});

		it('should include search on the redirect when using fallback', async () => {
			let request = new Request('http://example.com/new-site/it/start?search=1');
			let response = await app.render(request);
			assert.equal(response.status, 302);
			assert.equal(response.headers.get('location'), '/new-site/start?search=1');
		});

		describe('with routing strategy [pathname-prefix-always]', () => {
			before(async () => {
				fixture = await loadFixture({
					root: './fixtures/i18n-routing-fallback/',
					output: 'server',
					adapter: testAdapter(),
					i18n: {
						defaultLocale: 'en',
						locales: ['en', 'pt', 'it'],
						fallback: {
							it: 'en',
						},
						routing: {
							prefixDefaultLocale: false,
						},
					},
				});
				await fixture.build();
				app = await fixture.loadTestAdapterApp();
			});

			it('should redirect to the english locale, which is the first fallback', async () => {
				let request = new Request('http://example.com/new-site/it/start');
				let response = await app.render(request);
				assert.equal(response.status, 302);
				assert.equal(response.headers.get('location'), '/new-site/start');
			});
		});
	});

	describe('preferred locale', () => {
		/** @type {import('./test-utils').Fixture} */
		let fixture;

		before(async () => {
			fixture = await loadFixture({
				root: './fixtures/i18n-routing/',
				output: 'server',
				adapter: testAdapter(),
			});
			await fixture.build();
			app = await fixture.loadTestAdapterApp();
		});

		it('should not render the locale when the value is *', async () => {
			let request = new Request('http://example.com/preferred-locale', {
				headers: {
					'Accept-Language': '*',
				},
			});
			let response = await app.render(request);
			assert.equal(response.status, 200);
			assert.equal((await response.text()).includes('Locale: none'), true);
		});

		it('should render the locale pt', async () => {
			let request = new Request('http://example.com/preferred-locale', {
				headers: {
					'Accept-Language': 'pt',
				},
			});
			let response = await app.render(request);
			assert.equal(response.status, 200);
			assert.equal((await response.text()).includes('Locale: pt'), true);
		});

		it('should render empty locales', async () => {
			let request = new Request('http://example.com/preferred-locale', {
				headers: {
					'Accept-Language': 'fr;q=0.1,fr-AU;q=0.9',
				},
			});
			let response = await app.render(request);
			const text = await response.text();
			assert.equal(response.status, 200);
			assert.equal(text.includes('Locale: none'), true);
			assert.equal(text.includes('Locale list: empty'), true);
		});

		it('should render none as preferred locale, but have a list of locales that correspond to the initial locales', async () => {
			let request = new Request('http://example.com/preferred-locale', {
				headers: {
					'Accept-Language': '*',
				},
			});
			let response = await app.render(request);
			const text = await response.text();
			assert.equal(response.status, 200);
			assert.equal(text.includes('Locale: none'), true);
			assert.equal(text.includes('Locale list: en, pt, it'), true);
		});

		it('should render the preferred locale when a locale is configured with codes', async () => {
			let request = new Request('http://example.com/preferred-locale', {
				headers: {
					'Accept-Language': 'es-SP;q=0.9,es;q=0.8,en-US;q=0.7,en;q=0.6',
				},
			});
			let response = await app.render(request);
			const text = await response.text();
			assert.equal(response.status, 200);
			assert.equal(text.includes('Locale: es-SP'), true);
			assert.equal(text.includes('Locale list: es-SP, es, en'), true);
		});

		describe('in case the configured locales use underscores', () => {
			before(async () => {
				fixture = await loadFixture({
					root: './fixtures/i18n-routing/',
					output: 'server',
					outDir: './dist/locales-underscore',
					adapter: testAdapter(),
					i18n: {
						defaultLocale: 'en',
						locales: ['en_AU', 'pt_BR', 'es_US'],
					},
				});
				await fixture.build();
				app = await fixture.loadTestAdapterApp();
			});

			it('they should be still considered when parsing the Accept-Language header', async () => {
				let request = new Request('http://example.com/preferred-locale', {
					headers: {
						'Accept-Language': 'en-AU;q=0.1,pt-BR;q=0.9',
					},
				});
				let response = await app.render(request);
				const text = await response.text();
				assert.equal(response.status, 200);
				assert.equal(text.includes('Locale: pt_BR'), true);
				assert.equal(text.includes('Locale list: pt_BR, en_AU'), true);
			});
		});

		describe('in case the configured locales are granular', () => {
			before(async () => {
				fixture = await loadFixture({
					root: './fixtures/i18n-routing/',
					output: 'server',
					adapter: testAdapter(),
				});
				await fixture.build();
				app = await fixture.loadTestAdapterApp();
			});

			it('they should be still considered when parsing the Accept-Language header', async () => {
				let request = new Request('http://example.com/preferred-locale', {
					headers: {
						'Accept-Language': 'en-AU;q=0.1,es;q=0.9',
					},
				});
				let response = await app.render(request);
				const text = await response.text();
				assert.equal(response.status, 200);
				assert.equal(text.includes('Locale: es'), true);
				assert.equal(text.includes('Locale list: es'), true);
			});
		});
	});

	describe('current locale', () => {
		describe('with [prefix-other-locales]', () => {
			/** @type {import('./test-utils').Fixture} */
			let fixture;

			before(async () => {
				fixture = await loadFixture({
					root: './fixtures/i18n-routing/',
					output: 'server',
					adapter: testAdapter(),
				});
				await fixture.build();
				app = await fixture.loadTestAdapterApp();
			});

			it('should return the default locale', async () => {
				let request = new Request('http://example.com/current-locale', {});
				let response = await app.render(request);
				assert.equal(response.status, 200);
				assert.equal((await response.text()).includes('Current Locale: es'), true);
			});

			it('should return the default locale when rendering a route with spread operator', async () => {
				let request = new Request('http://example.com/blog/es', {});
				let response = await app.render(request);
				assert.equal(response.status, 200);
				assert.equal((await response.text()).includes('Current Locale: es'), true);
			});

			it('should return the default locale of the current URL', async () => {
				let request = new Request('http://example.com/pt/start', {});
				let response = await app.render(request);
				assert.equal(response.status, 200);
				assert.equal((await response.text()).includes('Current Locale: pt'), true);
			});

			it('should return the default locale when a route is dynamic', async () => {
				let request = new Request('http://example.com/dynamic/lorem', {});
				let response = await app.render(request);
				assert.equal(response.status, 200);
				assert.equal((await response.text()).includes('Current Locale: es'), true);
			});
		});

		describe('with [pathname-prefix-always]', () => {
			/** @type {import('./test-utils').Fixture} */
			let fixture;

			before(async () => {
				fixture = await loadFixture({
					root: './fixtures/i18n-routing-prefix-always/',
					output: 'server',
					adapter: testAdapter(),
				});
				await fixture.build();
				app = await fixture.loadTestAdapterApp();
			});

			it('should return the locale of the current URL (en)', async () => {
				let request = new Request('http://example.com/en/start', {});
				let response = await app.render(request);
				assert.equal(response.status, 200);
				assert.equal((await response.text()).includes('Current Locale: en'), true);
			});

			it('should return the locale of the current URL (pt)', async () => {
				let request = new Request('http://example.com/pt/start', {});
				let response = await app.render(request);
				assert.equal(response.status, 200);
				assert.equal((await response.text()).includes('Current Locale: pt'), true);
			});
		});
	});

	describe('i18n routing should work with hybrid rendering', () => {
		/** @type {import('./test-utils').Fixture} */
		let fixture;

		before(async () => {
			fixture = await loadFixture({
				root: './fixtures/i18n-routing-prefix-always/',
				output: 'static',
				adapter: testAdapter(),
			});
			await fixture.build();
			app = await fixture.loadTestAdapterApp();
		});

		it('and render the index page, which is static', async () => {
			const html = await fixture.readFile('/client/index.html');
			assert.equal(html.includes('http-equiv="refresh'), true);
			assert.equal(html.includes('url=/new-site/en'), true);
		});
	});
});

describe('i18n routing does not break assets and endpoints', () => {
	describe('assets', () => {
		/** @type {import('./test-utils').Fixture} */
		let fixture;

		before(async () => {
			fixture = await loadFixture({
				root: './fixtures/core-image-base/',
				i18n: {
					defaultLocale: 'en',
					locales: ['en', 'es'],
				},
				base: '/blog',
			});
			await fixture.build();
		});

		it('should render the image', async () => {
			const html = await fixture.readFile('/index.html');
			const $ = cheerio.load(html);
			const src = $('#local img').attr('src');
			assert.equal(src.length > 0, true);
			assert.equal(src.startsWith('/blog'), true);
		});
	});

	describe('endpoint', () => {
		/** @type {import('./test-utils').Fixture} */
		let fixture;

		let app;

		before(async () => {
			fixture = await loadFixture({
				root: './fixtures/i18n-routing-prefix-always/',
				output: 'server',
				adapter: testAdapter(),
			});
			await fixture.build();
			app = await fixture.loadTestAdapterApp();
		});

		it('should return the assert.equaled data', async () => {
			let request = new Request('http://example.com/new-site/test.json');
			let response = await app.render(request);
			assert.equal(response.status, 200);
			assert.equal((await response.text()).includes('lorem'), true);
		});
	});

	describe('i18n routing with routing strategy [subdomain]', () => {
		/** @type {import('./test-utils').Fixture} */
		let fixture;
		let app;

		before(async () => {
			fixture = await loadFixture({
				root: './fixtures/i18n-routing-subdomain/',
				output: 'server',
				adapter: testAdapter(),
				security: {
					allowedDomains: [
						{ hostname: 'example.pt' },
						{ hostname: 'it.example.com' },
						{ hostname: 'example.com' },
					],
				},
			});
			await fixture.build();
			app = await fixture.loadTestAdapterApp();
		});

		it('should render the en locale when X-Forwarded-Host header is passed', async () => {
			let request = new Request('http://example.pt/start', {
				headers: {
					'X-Forwarded-Host': 'example.pt',
					'X-Forwarded-Proto': 'https',
				},
			});
			let response = await app.render(request);
			assert.equal(response.status, 200);
			assert.equal((await response.text()).includes('Oi essa e start\n'), true);
		});

		it('should render the en locale when Host header is passed', async () => {
			let request = new Request('http://example.pt/start', {
				headers: {
					Host: 'example.pt',
					'X-Forwarded-Proto': 'https',
				},
			});
			let response = await app.render(request);
			assert.equal(response.status, 200);
			assert.equal((await response.text()).includes('Oi essa e start\n'), true);
		});

		it('should render the en locale when Host header is passed and it has the port', async () => {
			let request = new Request('http://example.pt/start', {
				headers: {
					Host: 'example.pt:8080',
					'X-Forwarded-Proto': 'https',
				},
			});
			let response = await app.render(request);
			assert.equal(response.status, 200);
			assert.equal((await response.text()).includes('Oi essa e start\n'), true);
		});

		it('should render when the protocol header we fallback to the one of the host', async () => {
			let request = new Request('https://example.pt/start', {
				headers: {
					Host: 'example.pt',
				},
			});
			let response = await app.render(request);
			assert.equal(response.status, 200);
			assert.equal((await response.text()).includes('Oi essa e start\n'), true);
		});
	});
});

describe('SSR fallback from missing locale index to default locale index', () => {
	/** @type {import('./test-utils').Fixture} */
	let fixture;
	let app;

	before(async () => {
		fixture = await loadFixture({
			root: './fixtures/i18n-routing-prefix-other-locales/',
			output: 'server',
			outDir: './dist/missing-locale-to-default',
			adapter: testAdapter(),
			i18n: {
				defaultLocale: 'en',
				locales: ['en', 'fr'],
				routing: {
					prefixDefaultLocale: false,
				},
				fallback: {
					fr: 'en',
				},
			},
		});
		await fixture.build();
		app = await fixture.loadTestAdapterApp();
	});

	it('should correctly redirect', async () => {
		let request = new Request('http://example.com/fr');
		let response = await app.render(request);
		assert.equal(response.status, 302);
		assert.equal(response.headers.get('location'), '/');
	});
});

describe('Fallback rewrite dev server', () => {
	/** @type {import('./test-utils').Fixture} */
	let fixture;
	let devServer;

	before(async () => {
		fixture = await loadFixture({
			root: './fixtures/i18n-routing-fallback/',
			i18n: {
				defaultLocale: 'en',
				locales: ['en', 'fr', 'es', 'it', 'pt'],
				routing: {
					prefixDefaultLocale: false,
					fallbackType: 'rewrite',
				},
				fallback: {
					fr: 'en',
					it: 'en',
					es: 'pt',
				},
			},
		});
		devServer = await fixture.startDevServer();
	});
	after(async () => {
		devServer.stop();
	});

	it('should correctly rewrite to en', async () => {
		const html = await fixture.fetch('/fr').then((res) => res.text());
		assert.match(html, /Hello/);
		assert.match(html, /locale - fr/);
		// assert.fail()
	});

	it('should render fallback locale paths with path parameters correctly (fr)', async () => {
		let response = await fixture.fetch('/fr/blog/1');
		assert.equal(response.status, 200);
		const text = await response.text();
		assert.match(text, /Hello world/);
	});

	it('should render fallback locale paths with path parameters correctly (es)', async () => {
		let response = await fixture.fetch('/es/blog/1');
		assert.equal(response.status, 200);
		const text = await response.text();
		assert.match(text, /Hola mundo/);
	});

	it('should render fallback locale paths with query parameters correctly (it)', async () => {
		let response = await fixture.fetch('/it/blog/1');
		assert.equal(response.status, 200);
		const text = await response.text();
		assert.match(text, /Hello world/);
	});
});

describe('Fallback rewrite SSG', () => {
	/** @type {import('./test-utils').Fixture} */
	let fixture;

	before(async () => {
		fixture = await loadFixture({
			root: './fixtures/i18n-routing-fallback/',
			i18n: {
				defaultLocale: 'en',
				locales: ['en', 'fr', 'es', 'it', 'pt'],
				routing: {
					prefixDefaultLocale: false,
					fallbackType: 'rewrite',
				},
				fallback: {
					fr: 'en',
					it: 'en',
					es: 'pt',
				},
			},
		});
		await fixture.build();
		// app = await fixture.loadTestAdapterApp();
	});

	it('should correctly rewrite to en', async () => {
		const html = await fixture.readFile('/fr/index.html');
		assert.match(html, /Hello/);
		assert.match(html, /locale - fr/);
		// assert.fail()
	});

	it('should render fallback locale paths with path parameters correctly (fr)', async () => {
		const html = await fixture.readFile('/fr/blog/1/index.html');
		assert.match(html, /Hello world/);
	});

	it('should render fallback locale paths with path parameters correctly (es)', async () => {
		const html = await fixture.readFile('/es/blog/1/index.html');
		assert.match(html, /Hola mundo/);
	});

	it('should render fallback locale paths with query parameters correctly (it)', async () => {
		const html = await fixture.readFile('/it/blog/1/index.html');
		assert.match(html, /Hello world/);
	});
});

describe('Fallback rewrite SSR', () => {
	/** @type {import('./test-utils').Fixture} */
	let fixture;
	let app;

	before(async () => {
		fixture = await loadFixture({
			root: './fixtures/i18n-routing-fallback/',
			output: 'server',
			outDir: './dist/i18n-routing-fallback',
			adapter: testAdapter(),
			i18n: {
				defaultLocale: 'en',
				locales: ['en', 'fr', 'es', 'it', 'pt'],
				routing: {
					prefixDefaultLocale: false,
					fallbackType: 'rewrite',
				},
				fallback: {
					fr: 'en',
					it: 'en',
					es: 'pt',
				},
			},
		});
		await fixture.build();
		app = await fixture.loadTestAdapterApp();
	});

	it('should correctly rewrite to en', async () => {
		const request = new Request('http://example.com/fr');
		const response = await app.render(request);
		assert.equal(response.status, 200);
		const html = await response.text();
		assert.match(html, /locale - fr/);
		assert.match(html, /Hello/);
	});

	it('should render fallback locale paths with path parameters correctly (fr)', async () => {
		let request = new Request('http://example.com/new-site/fr/blog/1');
		let response = await app.render(request);
		assert.equal(response.status, 200);
		const text = await response.text();
		assert.match(text, /Hello world/);
	});

	it('should render fallback locale paths with path parameters correctly (es)', async () => {
		let request = new Request('http://example.com/new-site/es/blog/1');
		let response = await app.render(request);
		assert.equal(response.status, 200);
		const text = await response.text();
		assert.match(text, /Hola mundo/);
	});

	it('should render fallback locale paths with query parameters correctly (it)', async () => {
		let request = new Request('http://example.com/new-site/it/blog/1');
		let response = await app.render(request);
		assert.equal(response.status, 200);
		const text = await response.text();
		assert.match(text, /Hello world/);
	});
});

describe('Fallback rewrite hybrid', () => {
	/** @type {import('./test-utils').Fixture} */
	let fixture;
	let app;

	before(async () => {
		fixture = await loadFixture({
			root: './fixtures/i18n-routing-fallback-rewrite-hybrid/',
			output: 'server',
			adapter: testAdapter(),
		});
		await fixture.build();
		app = await fixture.loadTestAdapterApp();
	});

	it('should correctly prerender es index', async () => {
		const html = await fixture.readFile('/client/es/index.html');
		assert.match(html, /ES index/);
	});

	it('should correctly prerender fallback locale paths with path parameters', async () => {
		const html = await fixture.readFile('/client/es/slug-1/index.html');
		assert.match(html, /slug-1 - es/);
	});

	it('should rewrite fallback locale paths for ssr pages', async () => {
		let request = new Request('http://example.com/es/about');
		let response = await app.render(request);
		assert.equal(response.status, 200);
		const text = await response.text();
		assert.match(text, /about - es/);
	});
});

describe('i18n routing with server islands', () => {
	/** @type {import('./test-utils').Fixture} */
	let fixture;
	/** @type {import('./test-utils').DevServer} */
	let devServer;

	before(async () => {
		fixture = await loadFixture({
			root: './fixtures/i18n-server-island/',
			adapter: testAdapter(),
		});
		devServer = await fixture.startDevServer();
	});

	after(async () => {
		await devServer.stop();
	});

	it('should render the en locale with server island', async () => {
		const res = await fixture.fetch('/en/island');
		const html = await res.text();
		const $ = cheerio.load(html);
		const serverIslandScript = $('script[data-island-id]');
		assert.equal(serverIslandScript.length, 1, 'has the island script');
	});
});

describe('i18n routing with server islands and base path', () => {
	/** @type {import('./test-utils').Fixture} */
	let fixture;
	/** @type {import('./test-utils').DevServer} */
	let devServer;

	before(async () => {
		fixture = await loadFixture({
			root: './fixtures/i18n-server-island/',
			base: '/custom',
			adapter: testAdapter(),
		});
		devServer = await fixture.startDevServer();
	});

	after(async () => {
		await devServer.stop();
	});

	it('should render the en locale with server island', async () => {
		const res = await fixture.fetch('/custom/en/island');
		const html = await res.text();
		const $ = cheerio.load(html);
		const serverIslandScript = $('script[data-island-id]');
		assert.equal(serverIslandScript.length, 1, 'has the island script');
	});
});<|MERGE_RESOLUTION|>--- conflicted
+++ resolved
@@ -1208,11 +1208,6 @@
 		});
 	});
 
-<<<<<<< HEAD
-	describe('with [prefix-other-locales]', () => {
-		/** @type {import('./test-utils').Fixture} */
-		let fixture;
-=======
 	describe('i18n routing with fallback rewrite with locale-like filenames', () => {
 		/** @type {import('./test-utils').Fixture} */
 		let fixture;
@@ -1293,14 +1288,6 @@
 		describe('with [prefix-other-locales]', () => {
 			/** @type {import('./test-utils').Fixture} */
 			let fixture;
-
-			before(async () => {
-				fixture = await loadFixture({
-					root: './fixtures/i18n-routing/',
-				});
-				await fixture.build();
-			});
->>>>>>> 50c528d7
 
 		before(async () => {
 			fixture = await loadFixture({
