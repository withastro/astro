import assert from 'node:assert/strict';
import { before, describe, it } from 'node:test';
import * as cheerio from 'cheerio';
import { loadFixture } from './test-utils.js';

describe('Hydration script ordering', async () => {
	let fixture;

	before(async () => {
		fixture = await loadFixture({ root: './fixtures/hydration-race' });
		await fixture.build();
	});

	it('Places the hydration script before the first island', async () => {
		let html = await fixture.readFile('/index.html');
		let $ = cheerio.load(html);

		// First, let's make sure all islands rendered (or test is bad)
		assert.equal($('astro-island').length, 3);

		// Now let's make sure the hydration script is placed before the first component
		let firstIsland = $($('astro-island').get(0));
		let prevSibling = firstIsland.prev();
		assert.equal(prevSibling.prop('tagName'), 'SCRIPT');

		// Sanity check that we're only rendering them once.
		assert.equal($('style').length, 1, 'hydration style added once');
		assert.equal($('script').length, 2, 'only 2 hydration scripts needed');
	});

	it('Hydration script included when inside dynamic slot', async () => {
		let html = await fixture.readFile('/slot/index.html');
		let $ = cheerio.load(html);

		// First, let's make sure all islands rendered
		assert.equal($('astro-island').length, 1);

<<<<<<< HEAD
		// There should be 2 scripts: directive and astro island
=======
		// There should be 2 scripts: directive and astro island 
>>>>>>> a4eef0f2
		assert.equal($('script').length, 2);
	});
});<|MERGE_RESOLUTION|>--- conflicted
+++ resolved
@@ -35,11 +35,7 @@
 		// First, let's make sure all islands rendered
 		assert.equal($('astro-island').length, 1);
 
-<<<<<<< HEAD
-		// There should be 2 scripts: directive and astro island
-=======
 		// There should be 2 scripts: directive and astro island 
->>>>>>> a4eef0f2
 		assert.equal($('script').length, 2);
 	});
 });