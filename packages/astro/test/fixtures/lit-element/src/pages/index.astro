--- conflicted
+++ resolved
@@ -10,16 +10,9 @@
   <MyElement
       foo="bar"
       str-attr={'initialized'}
-<<<<<<< HEAD
       bool={true}
       falseBool={false}
       obj={{data: 1}}>
-  </my-element>
-=======
-      bool={false}
-      obj={{data: 1}}
-      reflectedStrProp={'initialized reflected'}>
   </MyElement>
->>>>>>> 43ec7f37
 </body>
 </html>