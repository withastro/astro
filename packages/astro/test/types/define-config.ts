--- conflicted
+++ resolved
@@ -1,10 +1,9 @@
 import { describe, it } from 'node:test';
 import { expectTypeOf } from 'expect-type';
-import type { AstroFontProvider, FontFamily } from '../../dist/assets/fonts/types.js';
-import { defineAstroFontProvider } from '../../dist/config/entrypoint.js';
+import type { AstroFontProvider } from '../../dist/assets/fonts/types.js';
 import { defineConfig } from '../../dist/config/index.js';
 import type { AstroUserConfig } from '../../dist/types/public/index.js';
-import type { FontFamily, FontProvider } from '../../dist/assets/fonts/types.js';
+import type { FontFamily } from '../../dist/assets/fonts/types.js';
 import { defineAstroFontProvider } from '../../dist/config/entrypoint.js';
 
 function assertType<T>(data: T, cb: (data: NoInfer<T>) => void) {
@@ -119,11 +118,7 @@
 							{
 								readonly name: 'baz';
 								readonly cssVariable: '--font-baz';
-<<<<<<< HEAD
-								readonly provider: FontProvider;
-=======
 								readonly provider: AstroFontProvider;
->>>>>>> 0f1c109f
 							},
 						]
 					>
@@ -141,11 +136,7 @@
 						{
 							readonly name: 'baz';
 							readonly cssVariable: '--font-baz';
-<<<<<<< HEAD
-							readonly provider: FontProvider;
-=======
 							readonly provider: AstroFontProvider;
->>>>>>> 0f1c109f
 						},
 					]
 				>();
