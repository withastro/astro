import assert from 'node:assert/strict';
import { after, before, describe, it } from 'node:test';

import * as cheerio from 'cheerio';

import { encryptString } from '../dist/core/encryption.js';
import testAdapter from './test-adapter.js';
import { loadFixture } from './test-utils.js';

<<<<<<< HEAD
describe('SSR dev', () => {
	let devServer;
	/** @type {import('./test-utils').Fixture} */
	let fixture;

	before(async () => {
		process.env.ASTRO_KEY = 'eKBaVEuI7YjfanEXHuJe/pwZKKt3LkAHeMxvTU7aR0M=';
		fixture = await loadFixture({
			root: './fixtures/server-islands/ssr',
			adapter: testAdapter(),
			security: {
				checkOrigin: false,
			},
=======
// Helper to create encryption key from test key string
async function createKeyFromString(keyString) {
	const binaryString = atob(keyString);
	const bytes = new Uint8Array(binaryString.length);
	for (let i = 0; i < binaryString.length; i++) {
		bytes[i] = binaryString.charCodeAt(i);
	}
	return await crypto.subtle.importKey('raw', bytes, { name: 'AES-GCM' }, false, [
		'encrypt',
		'decrypt',
	]);
}

describe('Server islands', () => {
	describe('SSR', () => {
		/** @type {import('./test-utils').Fixture} */
		let fixture;
		before(async () => {
			fixture = await loadFixture({
				root: './fixtures/server-islands/ssr',
				adapter: testAdapter(),
			});
>>>>>>> 50c528d7
		});
		devServer = await fixture.startDevServer();
	});

	after(async () => {
		await devServer.stop();
		delete process.env.ASTRO_KEY;
	});

	it('omits the islands HTML', async () => {
		const res = await fixture.fetch('/');
		assert.equal(res.status, 200);
		const html = await res.text();
		const $ = cheerio.load(html);
		const serverIslandEl = $('h2#island');
		assert.equal(serverIslandEl.length, 0);
	});

	it('HTML escapes scripts', async () => {
		const res = await fixture.fetch('/');
		assert.equal(res.status, 200);
		const html = await res.text();
		assert.equal(html.includes("</script><script>alert('xss')</script><!--"), false);
	});

	it('island is not indexed', async () => {
		const res = await fixture.fetch('/_server-islands/Island', {
			method: 'POST',
			body: JSON.stringify({
				componentExport: 'default',
				encryptedProps: 'FC8337AF072BE5B1641501E1r8mLIhmIME1AV7UO9XmW9OLD',
				slots: {},
			}),
		});
		assert.equal(res.headers.get('x-robots-tag'), 'noindex');
	});

	it('island can set headers', async () => {
		const res = await fixture.fetch('/_server-islands/Island', {
			method: 'POST',
			body: JSON.stringify({
				componentExport: 'default',
				encryptedProps: 'FC8337AF072BE5B1641501E1r8mLIhmIME1AV7UO9XmW9OLD',
				slots: {},
			}),
		});
		const works = res.headers.get('X-Works');
		assert.equal(works, 'true', 'able to set header from server island');
	});
	it('omits empty props from the query string', async () => {
		const res = await fixture.fetch('/empty-props');
		assert.equal(res.status, 200);
		const html = await res.text();
		const fetchMatch = html.match(/fetch\('\/_server-islands\/Island\?[^']*p=([^&']*)/);
		assert.equal(fetchMatch.length, 2, 'should include props in the query	string');
		assert.equal(fetchMatch[1], '', 'should not include encrypted empty props');
	});
	it('re-encrypts props on each request', async () => {
		const res = await fixture.fetch('/includeComponentWithProps/');
		assert.equal(res.status, 200);
		const html = await res.text();
		const fetchMatch = html.match(/fetch\('\/_server-islands\/ComponentWithProps\?[^']*p=([^&']*)/);
		assert.equal(fetchMatch.length, 2, 'should include props in the query	string');
		const firstProps = fetchMatch[1];
		const secondRes = await fixture.fetch('/includeComponentWithProps/');
		assert.equal(secondRes.status, 200);
		const secondHtml = await secondRes.text();
		const secondFetchMatch = secondHtml.match(
			/fetch\('\/_server-islands\/ComponentWithProps\?[^']*p=([^&']*)/,
		);
		assert.equal(secondFetchMatch.length, 2, 'should include props in the query	string');
		assert.notEqual(
			secondFetchMatch[1],
			firstProps,
			'should re-encrypt props on each request with a different IV',
		);
	});
	it('supports mdx', async () => {
		const res = await fixture.fetch('/test');
		assert.equal(res.status, 200);
		const html = await res.text();
		const fetchMatch = html.match(/fetch\('\/_server-islands\/Island\?[^']*p=([^&']*)/);
		assert.equal(fetchMatch.length, 2, 'should include props in the query	string');
		assert.equal(fetchMatch[1], '', 'should not include encrypted empty props');
	});

<<<<<<< HEAD
	it('supports fragments', async () => {
		const res = await fixture.fetch('/fragment');
		assert.equal(res.status, 200);
		const html = await res.text();
		const fetchMatch = html.match(/fetch\('\/_server-islands\/Island\?[^']*p=([^&']*)/);
		assert.equal(fetchMatch.length, 2, 'should include props in the query	string');
		assert.equal(fetchMatch[1], '', 'should not include encrypted empty props');
	});

	it('supports fragments with named slots', async () => {
		const res = await fixture.fetch('/fragment');
		assert.equal(res.status, 200);
		const html = await res.text();
		const fetchMatch = html.match(/fetch\('\/_server-islands\/Island\?[^']*p=([^&']*)/);
		assert.equal(fetchMatch.length, 2, 'should include props in the query	string');
		assert.equal(fetchMatch[1], '', 'should not include encrypted empty props');
	});
});

describe('SSR prod', () => {
	/** @type {import('./test-utils').Fixture} */
	let fixture;

	before(async () => {
		process.env.ASTRO_KEY = 'eKBaVEuI7YjfanEXHuJe/pwZKKt3LkAHeMxvTU7aR0M=';
		fixture = await loadFixture({
			root: './fixtures/server-islands/ssr',
			adapter: testAdapter(),
=======
			it('island is not indexed', async () => {
				const res = await fixture.fetch('/_server-islands/Island', {
					method: 'POST',
					body: JSON.stringify({
						componentExport: 'default',
						encryptedProps: 'FC8337AF072BE5B1641501E1r8mLIhmIME1AV7UO9XmW9OLD',
						encryptedSlots: '',
					}),
				});
				assert.equal(res.headers.get('x-robots-tag'), 'noindex');
			});

			it('island can set headers', async () => {
				const res = await fixture.fetch('/_server-islands/Island', {
					method: 'POST',
					body: JSON.stringify({
						componentExport: 'default',
						encryptedProps: 'FC8337AF072BE5B1641501E1r8mLIhmIME1AV7UO9XmW9OLD',
						encryptedSlots: '',
					}),
				});
				const works = res.headers.get('X-Works');
				assert.equal(works, 'true', 'able to set header from server island');
			});
			it('omits empty props from the query string', async () => {
				const res = await fixture.fetch('/empty-props');
				assert.equal(res.status, 200);
				const html = await res.text();
				const fetchMatch = html.match(/fetch\('\/_server-islands\/Island\?[^']*p=([^&']*)/);
				assert.equal(fetchMatch.length, 2, 'should include props in the query string');
				assert.equal(fetchMatch[1], '', 'should not include encrypted empty props');
			});
			it('re-encrypts props on each request', async () => {
				const res = await fixture.fetch('/includeComponentWithProps/');
				assert.equal(res.status, 200);
				const html = await res.text();
				const fetchMatch = html.match(
					/fetch\('\/_server-islands\/ComponentWithProps\?[^']*p=([^&']*)/,
				);
				assert.equal(fetchMatch.length, 2, 'should include props in the query string');
				const firstProps = fetchMatch[1];
				const secondRes = await fixture.fetch('/includeComponentWithProps/');
				assert.equal(secondRes.status, 200);
				const secondHtml = await secondRes.text();
				const secondFetchMatch = secondHtml.match(
					/fetch\('\/_server-islands\/ComponentWithProps\?[^']*p=([^&']*)/,
				);
				assert.equal(secondFetchMatch.length, 2, 'should include props in the query string');
				assert.notEqual(
					secondFetchMatch[1],
					firstProps,
					'should re-encrypt props on each request with a different IV',
				);
			});

			it('rejects invalid props', async () => {
				const res = await fixture.fetch('/_server-islands/Island', {
					method: 'POST',
					body: JSON.stringify({
						componentExport: 'default',
						// not the expected value:
						encryptedProps: 'FC8337AF072BE5B1641501E1r8mLIhmIME1AV7UO9XmW9OLE',
						encryptedSlots: '',
					}),
				});
				assert.equal(res.status, 400);
			});

			it('rejects plaintext slots', async () => {
				const res = await fixture.fetch('/_server-islands/Island', {
					method: 'POST',
					body: JSON.stringify({
						componentExport: 'default',
						encryptedProps: 'FC8337AF072BE5B1641501E1r8mLIhmIME1AV7UO9XmW9OLD',
						slots: { xss: '<img src=x onerror=alert(0)>' },
					}),
				});
				assert.equal(res.status, 400, 'should reject unencrypted slots');
			});

			it('rejects plaintext slots with XSS payload via GET', async () => {
				const res = await fixture.fetch(
					'/_server-islands/Island?e=file&s=%7B%22xss%22%3A%22%3Cimg%20src%3Dx%20onerror%3Dalert(0)%3E%22%7D',
				);
				assert.equal(res.status, 400, 'should reject plaintext slots with XSS');
			});

			it('accepts encrypted slots via POST', async () => {
				const key = await createKeyFromString('eKBaVEuI7YjfanEXHuJe/pwZKKt3LkAHeMxvTU7aR0M=');
				const slotsToEncrypt = { content: '<p>Safe slot content</p>' };
				const encryptedSlots = await encryptString(key, JSON.stringify(slotsToEncrypt));

				const res = await fixture.fetch('/_server-islands/Island', {
					method: 'POST',
					body: JSON.stringify({
						componentExport: 'default',
						encryptedProps: 'FC8337AF072BE5B1641501E1r8mLIhmIME1AV7UO9XmW9OLD',
						encryptedSlots: encryptedSlots,
					}),
				});
				assert.equal(res.status, 200, 'should accept encrypted slots');
			});

			it('rejects invalid encrypted slots via POST', async () => {
				const res = await fixture.fetch('/_server-islands/Island', {
					method: 'POST',
					body: JSON.stringify({
						componentExport: 'default',
						encryptedProps: 'FC8337AF072BE5B1641501E1r8mLIhmIME1AV7UO9XmW9OLD',
						// hard-coded invalid encrypted slot value:
						encryptedSlots: 'FC8337AF072BE5B1641501E1r8mLIhmIME1AV7UO9XmW9OLE',
					}),
				});
				assert.equal(res.status, 400, 'should reject invalid encrypted slots');
			});

			it('accepts encrypted slots with XSS payload via POST', async () => {
				const key = await createKeyFromString('eKBaVEuI7YjfanEXHuJe/pwZKKt3LkAHeMxvTU7aR0M=');
				const slotsToEncrypt = { xss: '<img src=x onerror=alert(0)>' };
				const encryptedSlots = await encryptString(key, JSON.stringify(slotsToEncrypt));

				const res = await fixture.fetch('/_server-islands/Island', {
					method: 'POST',
					body: JSON.stringify({
						componentExport: 'default',
						encryptedProps: 'FC8337AF072BE5B1641501E1r8mLIhmIME1AV7UO9XmW9OLD',
						encryptedSlots: encryptedSlots,
					}),
				});
				assert.equal(
					res.status,
					200,
					'should accept even XSS in encrypted slots (safe when encrypted)',
				);
			});

			it('supports mdx', async () => {
				const res = await fixture.fetch('/test');
				assert.equal(res.status, 200);
				const html = await res.text();
				const fetchMatch = html.match(/fetch\('\/_server-islands\/Island\?[^']*p=([^&']*)/);
				assert.equal(fetchMatch.length, 2, 'should include props in the query string');
				assert.equal(fetchMatch[1], '', 'should not include encrypted empty props');
			});

			it('supports fragments', async () => {
				const res = await fixture.fetch('/fragment');
				assert.equal(res.status, 200);
				const html = await res.text();
				const fetchMatch = html.match(/fetch\('\/_server-islands\/Island\?[^']*p=([^&']*)/);
				assert.equal(fetchMatch.length, 2, 'should include props in the query string');
				assert.equal(fetchMatch[1], '', 'should not include encrypted empty props');
			});

			it('supports fragments with named slots', async () => {
				const res = await fixture.fetch('/fragment');
				assert.equal(res.status, 200);
				const html = await res.text();
				const fetchMatch = html.match(/fetch\('\/_server-islands\/Island\?[^']*p=([^&']*)/);
				assert.equal(fetchMatch.length, 2, 'should include props in the query string');
				assert.equal(fetchMatch[1], '', 'should not include encrypted empty props');
			});
>>>>>>> 50c528d7
		});
		await fixture.build();
	});

	after(async () => {
		delete process.env.ASTRO_KEY;
	});

	it('omits the islands HTML', async () => {
		const app = await fixture.loadTestAdapterApp();
		const request = new Request('http://example.com/');
		const response = await app.render(request);
		const html = await response.text();

		const $ = cheerio.load(html);
		const serverIslandEl = $('h2#island');
		assert.equal(serverIslandEl.length, 0);

		const serverIslandScript = $('script[data-island-id]');
		assert.equal(serverIslandScript.length, 1, 'has the island script');
	});

<<<<<<< HEAD
	it('island is not indexed', async () => {
		const app = await fixture.loadTestAdapterApp();
		const request = new Request('http://example.com/_server-islands/Island', {
			method: 'POST',
			body: JSON.stringify({
				componentExport: 'default',
				encryptedProps: 'FC8337AF072BE5B1641501E1r8mLIhmIME1AV7UO9XmW9OLD',
				slots: {},
			}),
			headers: {
				origin: 'http://example.com',
			},
=======
			it('island is not indexed', async () => {
				const app = await fixture.loadTestAdapterApp();
				const request = new Request('http://example.com/_server-islands/Island', {
					method: 'POST',
					body: JSON.stringify({
						componentExport: 'default',
						encryptedProps: 'FC8337AF072BE5B1641501E1r8mLIhmIME1AV7UO9XmW9OLD',
						encryptedSlots: '',
					}),
					headers: {
						origin: 'http://example.com',
					},
				});
				const response = await app.render(request);
				assert.equal(response.headers.get('x-robots-tag'), 'noindex');
			});
			it('omits empty props from the query string', async () => {
				const app = await fixture.loadTestAdapterApp();
				const request = new Request('http://example.com/empty-props');
				const response = await app.render(request);
				assert.equal(response.status, 200);
				const html = await response.text();
				const fetchMatch = html.match(/fetch\('\/_server-islands\/Island\?[^']*p=([^&']*)/);
				assert.equal(fetchMatch.length, 2, 'should include props in the query string');
				assert.equal(fetchMatch[1], '', 'should not include encrypted empty props');
			});
			it('re-encrypts props on each request', async () => {
				const app = await fixture.loadTestAdapterApp();
				const request = new Request('http://example.com/includeComponentWithProps/');
				const response = await app.render(request);
				assert.equal(response.status, 200);
				const html = await response.text();
				const fetchMatch = html.match(
					/fetch\('\/_server-islands\/ComponentWithProps\?[^']*p=([^&']*)/,
				);
				assert.equal(fetchMatch.length, 2, 'should include props in the query string');
				const firstProps = fetchMatch[1];
				const secondRequest = new Request('http://example.com/includeComponentWithProps/');
				const secondResponse = await app.render(secondRequest);
				assert.equal(secondResponse.status, 200);
				const secondHtml = await secondResponse.text();
				const secondFetchMatch = secondHtml.match(
					/fetch\('\/_server-islands\/ComponentWithProps\?[^']*p=([^&']*)/,
				);
				assert.equal(secondFetchMatch.length, 2, 'should include props in the query string');
				assert.notEqual(
					secondFetchMatch[1],
					firstProps,
					'should re-encrypt props on each request with a different IV',
				);
			});

			it('rejects invalid props', async () => {
				const app = await fixture.loadTestAdapterApp();
				const request = new Request('http://example.com/_server-islands/Island', {
					method: 'POST',
					body: JSON.stringify({
						componentExport: 'default',
						// not the expected value:
						encryptedProps: 'FC8337AF072BE5B1641501E1r8mLIhmIME1AV7UO9XmW9OLE',
						encryptedSlots: '',
					}),
					headers: {
						origin: 'http://example.com',
					},
				});
				const response = await app.render(request);
				assert.equal(response.status, 400);
			});

			it('rejects plaintext slots', async () => {
				const app = await fixture.loadTestAdapterApp();
				const request = new Request('http://example.com/_server-islands/Island', {
					method: 'POST',
					body: JSON.stringify({
						componentExport: 'default',
						encryptedProps: 'FC8337AF072BE5B1641501E1r8mLIhmIME1AV7UO9XmW9OLD',
						slots: { xss: '<img src=x onerror=alert(0)>' },
					}),
					headers: {
						origin: 'http://example.com',
					},
				});
				const response = await app.render(request);
				assert.equal(response.status, 400, 'should reject unencrypted slots');
			});

			it('rejects plaintext slots with XSS payload via GET', async () => {
				const app = await fixture.loadTestAdapterApp();
				const request = new Request(
					'http://example.com/_server-islands/Island?e=file&s=%7B%22xss%22%3A%22%3Cimg%20src%3Dx%20onerror%3Dalert(0)%3E%22%7D',
					{
						headers: {
							origin: 'http://example.com',
						},
					},
				);
				const response = await app.render(request);
				assert.equal(response.status, 400, 'should reject plaintext slots with XSS');
			});

			it('accepts encrypted slots via POST', async () => {
				const app = await fixture.loadTestAdapterApp();
				const key = await createKeyFromString('eKBaVEuI7YjfanEXHuJe/pwZKKt3LkAHeMxvTU7aR0M=');
				const slotsToEncrypt = { content: '<p>Safe slot content</p>' };
				const encryptedSlots = await encryptString(key, JSON.stringify(slotsToEncrypt));

				const request = new Request('http://example.com/_server-islands/Island', {
					method: 'POST',
					body: JSON.stringify({
						componentExport: 'default',
						encryptedProps: 'FC8337AF072BE5B1641501E1r8mLIhmIME1AV7UO9XmW9OLD',
						encryptedSlots: encryptedSlots,
					}),
					headers: {
						origin: 'http://example.com',
					},
				});
				const response = await app.render(request);
				assert.equal(response.status, 200, 'should accept encrypted slots');
			});

			it('rejects invalid encrypted slots via POST', async () => {
				const app = await fixture.loadTestAdapterApp();

				const request = new Request('http://example.com/_server-islands/Island', {
					method: 'POST',
					body: JSON.stringify({
						componentExport: 'default',
						encryptedProps: 'FC8337AF072BE5B1641501E1r8mLIhmIME1AV7UO9XmW9OLD',
						// hard-coded invalid encrypted slot value:
						encryptedSlots: 'FC8337AF072BE5B1641501E1r8mLIhmIME1AV7UO9XmW9OLE',
					}),
					headers: {
						origin: 'http://example.com',
					},
				});
				const response = await app.render(request);
				assert.equal(response.status, 400, 'should reject invalid encrypted slots');
			});

			it('accepts encrypted slots with XSS payload via POST', async () => {
				const app = await fixture.loadTestAdapterApp();
				const key = await createKeyFromString('eKBaVEuI7YjfanEXHuJe/pwZKKt3LkAHeMxvTU7aR0M=');
				const slotsToEncrypt = { xss: '<img src=x onerror=alert(0)>' };
				const encryptedSlots = await encryptString(key, JSON.stringify(slotsToEncrypt));

				const request = new Request('http://example.com/_server-islands/Island', {
					method: 'POST',
					body: JSON.stringify({
						componentExport: 'default',
						encryptedProps: 'FC8337AF072BE5B1641501E1r8mLIhmIME1AV7UO9XmW9OLD',
						encryptedSlots: encryptedSlots,
					}),
					headers: {
						origin: 'http://example.com',
					},
				});
				const response = await app.render(request);
				assert.equal(
					response.status,
					200,
					'should accept even XSS in encrypted slots (safe when encrypted)',
				);
			});

			it('supports mdx', async () => {
				const app = await fixture.loadTestAdapterApp();
				const request = new Request('http://example.com/test/');
				const res = await app.render(request);
				assert.equal(res.status, 200);
				const html = await res.text();
				const fetchMatch = html.match(/fetch\('\/_server-islands\/Island\?[^']*p=([^&']*)/);
				assert.equal(fetchMatch.length, 2, 'should include props in the query string');
				assert.equal(fetchMatch[1], '', 'should not include encrypted empty props');
			});
>>>>>>> 50c528d7
		});
		const response = await app.render(request);
		assert.equal(response.headers.get('x-robots-tag'), 'noindex');
	});
	it('omits empty props from the query string', async () => {
		const app = await fixture.loadTestAdapterApp();
		const request = new Request('http://example.com/empty-props');
		const response = await app.render(request);
		assert.equal(response.status, 200);
		const html = await response.text();
		const fetchMatch = html.match(/fetch\('\/_server-islands\/Island\?[^']*p=([^&']*)/);
		assert.equal(fetchMatch.length, 2, 'should include props in the query	string');
		assert.equal(fetchMatch[1], '', 'should not include encrypted empty props');
	});
	it('re-encrypts props on each request', async () => {
		const app = await fixture.loadTestAdapterApp();
		const request = new Request('http://example.com/includeComponentWithProps/');
		const response = await app.render(request);
		assert.equal(response.status, 200);
		const html = await response.text();
		const fetchMatch = html.match(/fetch\('\/_server-islands\/ComponentWithProps\?[^']*p=([^&']*)/);
		assert.equal(fetchMatch.length, 2, 'should include props in the query	string');
		const firstProps = fetchMatch[1];
		const secondRequest = new Request('http://example.com/includeComponentWithProps/');
		const secondResponse = await app.render(secondRequest);
		assert.equal(secondResponse.status, 200);
		const secondHtml = await secondResponse.text();
		const secondFetchMatch = secondHtml.match(
			/fetch\('\/_server-islands\/ComponentWithProps\?[^']*p=([^&']*)/,
		);
		assert.equal(secondFetchMatch.length, 2, 'should include props in the query	string');
		assert.notEqual(
			secondFetchMatch[1],
			firstProps,
			'should re-encrypt props on each request with a different IV',
		);
	});
	it('supports mdx', async () => {
		const app = await fixture.loadTestAdapterApp();
		const request = new Request('http://example.com/test/');
		const res = await app.render(request);
		assert.equal(res.status, 200);
		const html = await res.text();
		const fetchMatch = html.match(/fetch\('\/_server-islands\/Island\?[^']*p=([^&']*)/);
		assert.equal(fetchMatch.length, 2, 'should include props in the query	string');
		assert.equal(fetchMatch[1], '', 'should not include encrypted empty props');
	});
});

describe(
	'Hybrid mode build',
	{ todo: 'Fix the build so the test can find the correct pages to build', skip: true },
	() => {
		/** @type {import('./test-utils').Fixture} */
		let fixture;
		before(async () => {
			fixture = await loadFixture({
				root: './fixtures/server-islands/hybrid',
			});
			await fixture.build({
				adapter: testAdapter(),
			});
		});

		it('Omits the island HTML from the static HTML', async () => {
			let html = await fixture.readFile('/client/index.html');

			const $ = cheerio.load(html);
			const serverIslandEl = $('h2#island');
			assert.equal(serverIslandEl.length, 0);

			const serverIslandScript = $('script[data-island-id]');
			assert.equal(serverIslandScript.length, 2, 'has the island script');
		});

		it('includes the server island runtime script once', async () => {
			let html = await fixture.readFile('/client/index.html');

			const $ = cheerio.load(html);
			const serverIslandScript = $('script').filter((_, el) =>
				$(el).html().trim().startsWith('async function replaceServerIsland'),
			);
			assert.equal(
				serverIslandScript.length,
				1,
				'should include the server island runtime script once',
			);
		});
	},
);

describe('Astro should error with no adapters', () => {
	let devServer;
	/** @type {import('./test-utils').Fixture} */
	let fixture;
	before(async () => {
		fixture = await loadFixture({
			root: './fixtures/server-islands/hybrid',
			adapter: undefined,
		});
	});

	it('Errors during dev', async () => {
		devServer = await fixture.startDevServer();
		const res = await fixture.fetch('/');
		assert.equal(res.status, 500);
		const html = await res.text();
		const $ = cheerio.load(html);
		assert.equal($('title').text(), 'NoAdapterInstalledServerIslands');
	});

	it('Errors during the build', async () => {
		try {
			await fixture.build();
			assert.equal(true, false, 'should not have succeeded');
		} catch (err) {
			assert.equal(err.title, 'Cannot use Server Islands without an adapter.');
		}
	});

	after(() => {
		return devServer?.stop();
	});
});<|MERGE_RESOLUTION|>--- conflicted
+++ resolved
@@ -7,21 +7,6 @@
 import testAdapter from './test-adapter.js';
 import { loadFixture } from './test-utils.js';
 
-<<<<<<< HEAD
-describe('SSR dev', () => {
-	let devServer;
-	/** @type {import('./test-utils').Fixture} */
-	let fixture;
-
-	before(async () => {
-		process.env.ASTRO_KEY = 'eKBaVEuI7YjfanEXHuJe/pwZKKt3LkAHeMxvTU7aR0M=';
-		fixture = await loadFixture({
-			root: './fixtures/server-islands/ssr',
-			adapter: testAdapter(),
-			security: {
-				checkOrigin: false,
-			},
-=======
 // Helper to create encryption key from test key string
 async function createKeyFromString(keyString) {
 	const binaryString = atob(keyString);
@@ -35,16 +20,19 @@
 	]);
 }
 
-describe('Server islands', () => {
-	describe('SSR', () => {
-		/** @type {import('./test-utils').Fixture} */
-		let fixture;
-		before(async () => {
-			fixture = await loadFixture({
-				root: './fixtures/server-islands/ssr',
-				adapter: testAdapter(),
-			});
->>>>>>> 50c528d7
+describe('SSR dev', () => {
+	let devServer;
+	/** @type {import('./test-utils').Fixture} */
+	let fixture;
+
+	before(async () => {
+		process.env.ASTRO_KEY = 'eKBaVEuI7YjfanEXHuJe/pwZKKt3LkAHeMxvTU7aR0M=';
+		fixture = await loadFixture({
+			root: './fixtures/server-islands/ssr',
+			adapter: testAdapter(),
+			security: {
+				checkOrigin: false,
+			},
 		});
 		devServer = await fixture.startDevServer();
 	});
@@ -76,7 +64,7 @@
 			body: JSON.stringify({
 				componentExport: 'default',
 				encryptedProps: 'FC8337AF072BE5B1641501E1r8mLIhmIME1AV7UO9XmW9OLD',
-				slots: {},
+				encryptedSlots: '',
 			}),
 		});
 		assert.equal(res.headers.get('x-robots-tag'), 'noindex');
@@ -88,7 +76,7 @@
 			body: JSON.stringify({
 				componentExport: 'default',
 				encryptedProps: 'FC8337AF072BE5B1641501E1r8mLIhmIME1AV7UO9XmW9OLD',
-				slots: {},
+				encryptedSlots: '',
 			}),
 		});
 		const works = res.headers.get('X-Works');
@@ -119,9 +107,90 @@
 		assert.notEqual(
 			secondFetchMatch[1],
 			firstProps,
-			'should re-encrypt props on each request with a different IV',
-		);
-	});
+			'should re-encrypt props on each request with a different IV',);
+			});
+
+			it('rejects invalid props', async () => {
+				const res = await fixture.fetch('/_server-islands/Island', {
+					method: 'POST',
+					body: JSON.stringify({
+						componentExport: 'default',
+						// not the expected value:
+						encryptedProps: 'FC8337AF072BE5B1641501E1r8mLIhmIME1AV7UO9XmW9OLE',
+						encryptedSlots: '',
+					}),
+				});
+				assert.equal(res.status, 400);
+			});
+
+			it('rejects plaintext slots', async () => {
+				const res = await fixture.fetch('/_server-islands/Island', {
+					method: 'POST',
+					body: JSON.stringify({
+						componentExport: 'default',
+						encryptedProps: 'FC8337AF072BE5B1641501E1r8mLIhmIME1AV7UO9XmW9OLD',
+						slots: { xss: '<img src=x onerror=alert(0)>' },
+					}),
+				});
+				assert.equal(res.status, 400, 'should reject unencrypted slots');
+			});
+
+			it('rejects plaintext slots with XSS payload via GET', async () => {
+				const res = await fixture.fetch(
+					'/_server-islands/Island?e=file&s=%7B%22xss%22%3A%22%3Cimg%20src%3Dx%20onerror%3Dalert(0)%3E%22%7D',
+				);
+				assert.equal(res.status, 400, 'should reject plaintext slots with XSS');
+			});
+
+			it('accepts encrypted slots via POST', async () => {
+				const key = await createKeyFromString('eKBaVEuI7YjfanEXHuJe/pwZKKt3LkAHeMxvTU7aR0M=');
+				const slotsToEncrypt = { content: '<p>Safe slot content</p>' };
+				const encryptedSlots = await encryptString(key, JSON.stringify(slotsToEncrypt));
+
+				const res = await fixture.fetch('/_server-islands/Island', {
+					method: 'POST',
+					body: JSON.stringify({
+						componentExport: 'default',
+						encryptedProps: 'FC8337AF072BE5B1641501E1r8mLIhmIME1AV7UO9XmW9OLD',
+						encryptedSlots: encryptedSlots,
+					}),
+				});
+				assert.equal(res.status, 200, 'should accept encrypted slots');
+			});
+
+			it('rejects invalid encrypted slots via POST', async () => {
+				const res = await fixture.fetch('/_server-islands/Island', {
+					method: 'POST',
+					body: JSON.stringify({
+						componentExport: 'default',
+						encryptedProps: 'FC8337AF072BE5B1641501E1r8mLIhmIME1AV7UO9XmW9OLD',
+						// hard-coded invalid encrypted slot value:
+						encryptedSlots: 'FC8337AF072BE5B1641501E1r8mLIhmIME1AV7UO9XmW9OLE',
+					}),
+				});
+				assert.equal(res.status, 400, 'should reject invalid encrypted slots');
+			});
+
+			it('accepts encrypted slots with XSS payload via POST', async () => {
+				const key = await createKeyFromString('eKBaVEuI7YjfanEXHuJe/pwZKKt3LkAHeMxvTU7aR0M=');
+				const slotsToEncrypt = { xss: '<img src=x onerror=alert(0)>' };
+				const encryptedSlots = await encryptString(key, JSON.stringify(slotsToEncrypt));
+
+				const res = await fixture.fetch('/_server-islands/Island', {
+					method: 'POST',
+					body: JSON.stringify({
+						componentExport: 'default',
+						encryptedProps: 'FC8337AF072BE5B1641501E1r8mLIhmIME1AV7UO9XmW9OLD',
+						encryptedSlots: encryptedSlots,
+					}),
+				});
+				assert.equal(
+					res.status,
+					200,
+					'should accept even XSS in encrypted slots (safe when encrypted)',
+				);
+		});
+	
 	it('supports mdx', async () => {
 		const res = await fixture.fetch('/test');
 		assert.equal(res.status, 200);
@@ -131,13 +200,12 @@
 		assert.equal(fetchMatch[1], '', 'should not include encrypted empty props');
 	});
 
-<<<<<<< HEAD
 	it('supports fragments', async () => {
 		const res = await fixture.fetch('/fragment');
 		assert.equal(res.status, 200);
 		const html = await res.text();
 		const fetchMatch = html.match(/fetch\('\/_server-islands\/Island\?[^']*p=([^&']*)/);
-		assert.equal(fetchMatch.length, 2, 'should include props in the query	string');
+		assert.equal(fetchMatch.length, 2, 'should include props in the query string');
 		assert.equal(fetchMatch[1], '', 'should not include encrypted empty props');
 	});
 
@@ -146,7 +214,7 @@
 		assert.equal(res.status, 200);
 		const html = await res.text();
 		const fetchMatch = html.match(/fetch\('\/_server-islands\/Island\?[^']*p=([^&']*)/);
-		assert.equal(fetchMatch.length, 2, 'should include props in the query	string');
+		assert.equal(fetchMatch.length, 2, 'should include props in the query string');
 		assert.equal(fetchMatch[1], '', 'should not include encrypted empty props');
 	});
 });
@@ -160,170 +228,6 @@
 		fixture = await loadFixture({
 			root: './fixtures/server-islands/ssr',
 			adapter: testAdapter(),
-=======
-			it('island is not indexed', async () => {
-				const res = await fixture.fetch('/_server-islands/Island', {
-					method: 'POST',
-					body: JSON.stringify({
-						componentExport: 'default',
-						encryptedProps: 'FC8337AF072BE5B1641501E1r8mLIhmIME1AV7UO9XmW9OLD',
-						encryptedSlots: '',
-					}),
-				});
-				assert.equal(res.headers.get('x-robots-tag'), 'noindex');
-			});
-
-			it('island can set headers', async () => {
-				const res = await fixture.fetch('/_server-islands/Island', {
-					method: 'POST',
-					body: JSON.stringify({
-						componentExport: 'default',
-						encryptedProps: 'FC8337AF072BE5B1641501E1r8mLIhmIME1AV7UO9XmW9OLD',
-						encryptedSlots: '',
-					}),
-				});
-				const works = res.headers.get('X-Works');
-				assert.equal(works, 'true', 'able to set header from server island');
-			});
-			it('omits empty props from the query string', async () => {
-				const res = await fixture.fetch('/empty-props');
-				assert.equal(res.status, 200);
-				const html = await res.text();
-				const fetchMatch = html.match(/fetch\('\/_server-islands\/Island\?[^']*p=([^&']*)/);
-				assert.equal(fetchMatch.length, 2, 'should include props in the query string');
-				assert.equal(fetchMatch[1], '', 'should not include encrypted empty props');
-			});
-			it('re-encrypts props on each request', async () => {
-				const res = await fixture.fetch('/includeComponentWithProps/');
-				assert.equal(res.status, 200);
-				const html = await res.text();
-				const fetchMatch = html.match(
-					/fetch\('\/_server-islands\/ComponentWithProps\?[^']*p=([^&']*)/,
-				);
-				assert.equal(fetchMatch.length, 2, 'should include props in the query string');
-				const firstProps = fetchMatch[1];
-				const secondRes = await fixture.fetch('/includeComponentWithProps/');
-				assert.equal(secondRes.status, 200);
-				const secondHtml = await secondRes.text();
-				const secondFetchMatch = secondHtml.match(
-					/fetch\('\/_server-islands\/ComponentWithProps\?[^']*p=([^&']*)/,
-				);
-				assert.equal(secondFetchMatch.length, 2, 'should include props in the query string');
-				assert.notEqual(
-					secondFetchMatch[1],
-					firstProps,
-					'should re-encrypt props on each request with a different IV',
-				);
-			});
-
-			it('rejects invalid props', async () => {
-				const res = await fixture.fetch('/_server-islands/Island', {
-					method: 'POST',
-					body: JSON.stringify({
-						componentExport: 'default',
-						// not the expected value:
-						encryptedProps: 'FC8337AF072BE5B1641501E1r8mLIhmIME1AV7UO9XmW9OLE',
-						encryptedSlots: '',
-					}),
-				});
-				assert.equal(res.status, 400);
-			});
-
-			it('rejects plaintext slots', async () => {
-				const res = await fixture.fetch('/_server-islands/Island', {
-					method: 'POST',
-					body: JSON.stringify({
-						componentExport: 'default',
-						encryptedProps: 'FC8337AF072BE5B1641501E1r8mLIhmIME1AV7UO9XmW9OLD',
-						slots: { xss: '<img src=x onerror=alert(0)>' },
-					}),
-				});
-				assert.equal(res.status, 400, 'should reject unencrypted slots');
-			});
-
-			it('rejects plaintext slots with XSS payload via GET', async () => {
-				const res = await fixture.fetch(
-					'/_server-islands/Island?e=file&s=%7B%22xss%22%3A%22%3Cimg%20src%3Dx%20onerror%3Dalert(0)%3E%22%7D',
-				);
-				assert.equal(res.status, 400, 'should reject plaintext slots with XSS');
-			});
-
-			it('accepts encrypted slots via POST', async () => {
-				const key = await createKeyFromString('eKBaVEuI7YjfanEXHuJe/pwZKKt3LkAHeMxvTU7aR0M=');
-				const slotsToEncrypt = { content: '<p>Safe slot content</p>' };
-				const encryptedSlots = await encryptString(key, JSON.stringify(slotsToEncrypt));
-
-				const res = await fixture.fetch('/_server-islands/Island', {
-					method: 'POST',
-					body: JSON.stringify({
-						componentExport: 'default',
-						encryptedProps: 'FC8337AF072BE5B1641501E1r8mLIhmIME1AV7UO9XmW9OLD',
-						encryptedSlots: encryptedSlots,
-					}),
-				});
-				assert.equal(res.status, 200, 'should accept encrypted slots');
-			});
-
-			it('rejects invalid encrypted slots via POST', async () => {
-				const res = await fixture.fetch('/_server-islands/Island', {
-					method: 'POST',
-					body: JSON.stringify({
-						componentExport: 'default',
-						encryptedProps: 'FC8337AF072BE5B1641501E1r8mLIhmIME1AV7UO9XmW9OLD',
-						// hard-coded invalid encrypted slot value:
-						encryptedSlots: 'FC8337AF072BE5B1641501E1r8mLIhmIME1AV7UO9XmW9OLE',
-					}),
-				});
-				assert.equal(res.status, 400, 'should reject invalid encrypted slots');
-			});
-
-			it('accepts encrypted slots with XSS payload via POST', async () => {
-				const key = await createKeyFromString('eKBaVEuI7YjfanEXHuJe/pwZKKt3LkAHeMxvTU7aR0M=');
-				const slotsToEncrypt = { xss: '<img src=x onerror=alert(0)>' };
-				const encryptedSlots = await encryptString(key, JSON.stringify(slotsToEncrypt));
-
-				const res = await fixture.fetch('/_server-islands/Island', {
-					method: 'POST',
-					body: JSON.stringify({
-						componentExport: 'default',
-						encryptedProps: 'FC8337AF072BE5B1641501E1r8mLIhmIME1AV7UO9XmW9OLD',
-						encryptedSlots: encryptedSlots,
-					}),
-				});
-				assert.equal(
-					res.status,
-					200,
-					'should accept even XSS in encrypted slots (safe when encrypted)',
-				);
-			});
-
-			it('supports mdx', async () => {
-				const res = await fixture.fetch('/test');
-				assert.equal(res.status, 200);
-				const html = await res.text();
-				const fetchMatch = html.match(/fetch\('\/_server-islands\/Island\?[^']*p=([^&']*)/);
-				assert.equal(fetchMatch.length, 2, 'should include props in the query string');
-				assert.equal(fetchMatch[1], '', 'should not include encrypted empty props');
-			});
-
-			it('supports fragments', async () => {
-				const res = await fixture.fetch('/fragment');
-				assert.equal(res.status, 200);
-				const html = await res.text();
-				const fetchMatch = html.match(/fetch\('\/_server-islands\/Island\?[^']*p=([^&']*)/);
-				assert.equal(fetchMatch.length, 2, 'should include props in the query string');
-				assert.equal(fetchMatch[1], '', 'should not include encrypted empty props');
-			});
-
-			it('supports fragments with named slots', async () => {
-				const res = await fixture.fetch('/fragment');
-				assert.equal(res.status, 200);
-				const html = await res.text();
-				const fetchMatch = html.match(/fetch\('\/_server-islands\/Island\?[^']*p=([^&']*)/);
-				assert.equal(fetchMatch.length, 2, 'should include props in the query string');
-				assert.equal(fetchMatch[1], '', 'should not include encrypted empty props');
-			});
->>>>>>> 50c528d7
 		});
 		await fixture.build();
 	});
@@ -346,7 +250,6 @@
 		assert.equal(serverIslandScript.length, 1, 'has the island script');
 	});
 
-<<<<<<< HEAD
 	it('island is not indexed', async () => {
 		const app = await fixture.loadTestAdapterApp();
 		const request = new Request('http://example.com/_server-islands/Island', {
@@ -354,189 +257,11 @@
 			body: JSON.stringify({
 				componentExport: 'default',
 				encryptedProps: 'FC8337AF072BE5B1641501E1r8mLIhmIME1AV7UO9XmW9OLD',
-				slots: {},
+				encryptedSlots: '',
 			}),
 			headers: {
 				origin: 'http://example.com',
 			},
-=======
-			it('island is not indexed', async () => {
-				const app = await fixture.loadTestAdapterApp();
-				const request = new Request('http://example.com/_server-islands/Island', {
-					method: 'POST',
-					body: JSON.stringify({
-						componentExport: 'default',
-						encryptedProps: 'FC8337AF072BE5B1641501E1r8mLIhmIME1AV7UO9XmW9OLD',
-						encryptedSlots: '',
-					}),
-					headers: {
-						origin: 'http://example.com',
-					},
-				});
-				const response = await app.render(request);
-				assert.equal(response.headers.get('x-robots-tag'), 'noindex');
-			});
-			it('omits empty props from the query string', async () => {
-				const app = await fixture.loadTestAdapterApp();
-				const request = new Request('http://example.com/empty-props');
-				const response = await app.render(request);
-				assert.equal(response.status, 200);
-				const html = await response.text();
-				const fetchMatch = html.match(/fetch\('\/_server-islands\/Island\?[^']*p=([^&']*)/);
-				assert.equal(fetchMatch.length, 2, 'should include props in the query string');
-				assert.equal(fetchMatch[1], '', 'should not include encrypted empty props');
-			});
-			it('re-encrypts props on each request', async () => {
-				const app = await fixture.loadTestAdapterApp();
-				const request = new Request('http://example.com/includeComponentWithProps/');
-				const response = await app.render(request);
-				assert.equal(response.status, 200);
-				const html = await response.text();
-				const fetchMatch = html.match(
-					/fetch\('\/_server-islands\/ComponentWithProps\?[^']*p=([^&']*)/,
-				);
-				assert.equal(fetchMatch.length, 2, 'should include props in the query string');
-				const firstProps = fetchMatch[1];
-				const secondRequest = new Request('http://example.com/includeComponentWithProps/');
-				const secondResponse = await app.render(secondRequest);
-				assert.equal(secondResponse.status, 200);
-				const secondHtml = await secondResponse.text();
-				const secondFetchMatch = secondHtml.match(
-					/fetch\('\/_server-islands\/ComponentWithProps\?[^']*p=([^&']*)/,
-				);
-				assert.equal(secondFetchMatch.length, 2, 'should include props in the query string');
-				assert.notEqual(
-					secondFetchMatch[1],
-					firstProps,
-					'should re-encrypt props on each request with a different IV',
-				);
-			});
-
-			it('rejects invalid props', async () => {
-				const app = await fixture.loadTestAdapterApp();
-				const request = new Request('http://example.com/_server-islands/Island', {
-					method: 'POST',
-					body: JSON.stringify({
-						componentExport: 'default',
-						// not the expected value:
-						encryptedProps: 'FC8337AF072BE5B1641501E1r8mLIhmIME1AV7UO9XmW9OLE',
-						encryptedSlots: '',
-					}),
-					headers: {
-						origin: 'http://example.com',
-					},
-				});
-				const response = await app.render(request);
-				assert.equal(response.status, 400);
-			});
-
-			it('rejects plaintext slots', async () => {
-				const app = await fixture.loadTestAdapterApp();
-				const request = new Request('http://example.com/_server-islands/Island', {
-					method: 'POST',
-					body: JSON.stringify({
-						componentExport: 'default',
-						encryptedProps: 'FC8337AF072BE5B1641501E1r8mLIhmIME1AV7UO9XmW9OLD',
-						slots: { xss: '<img src=x onerror=alert(0)>' },
-					}),
-					headers: {
-						origin: 'http://example.com',
-					},
-				});
-				const response = await app.render(request);
-				assert.equal(response.status, 400, 'should reject unencrypted slots');
-			});
-
-			it('rejects plaintext slots with XSS payload via GET', async () => {
-				const app = await fixture.loadTestAdapterApp();
-				const request = new Request(
-					'http://example.com/_server-islands/Island?e=file&s=%7B%22xss%22%3A%22%3Cimg%20src%3Dx%20onerror%3Dalert(0)%3E%22%7D',
-					{
-						headers: {
-							origin: 'http://example.com',
-						},
-					},
-				);
-				const response = await app.render(request);
-				assert.equal(response.status, 400, 'should reject plaintext slots with XSS');
-			});
-
-			it('accepts encrypted slots via POST', async () => {
-				const app = await fixture.loadTestAdapterApp();
-				const key = await createKeyFromString('eKBaVEuI7YjfanEXHuJe/pwZKKt3LkAHeMxvTU7aR0M=');
-				const slotsToEncrypt = { content: '<p>Safe slot content</p>' };
-				const encryptedSlots = await encryptString(key, JSON.stringify(slotsToEncrypt));
-
-				const request = new Request('http://example.com/_server-islands/Island', {
-					method: 'POST',
-					body: JSON.stringify({
-						componentExport: 'default',
-						encryptedProps: 'FC8337AF072BE5B1641501E1r8mLIhmIME1AV7UO9XmW9OLD',
-						encryptedSlots: encryptedSlots,
-					}),
-					headers: {
-						origin: 'http://example.com',
-					},
-				});
-				const response = await app.render(request);
-				assert.equal(response.status, 200, 'should accept encrypted slots');
-			});
-
-			it('rejects invalid encrypted slots via POST', async () => {
-				const app = await fixture.loadTestAdapterApp();
-
-				const request = new Request('http://example.com/_server-islands/Island', {
-					method: 'POST',
-					body: JSON.stringify({
-						componentExport: 'default',
-						encryptedProps: 'FC8337AF072BE5B1641501E1r8mLIhmIME1AV7UO9XmW9OLD',
-						// hard-coded invalid encrypted slot value:
-						encryptedSlots: 'FC8337AF072BE5B1641501E1r8mLIhmIME1AV7UO9XmW9OLE',
-					}),
-					headers: {
-						origin: 'http://example.com',
-					},
-				});
-				const response = await app.render(request);
-				assert.equal(response.status, 400, 'should reject invalid encrypted slots');
-			});
-
-			it('accepts encrypted slots with XSS payload via POST', async () => {
-				const app = await fixture.loadTestAdapterApp();
-				const key = await createKeyFromString('eKBaVEuI7YjfanEXHuJe/pwZKKt3LkAHeMxvTU7aR0M=');
-				const slotsToEncrypt = { xss: '<img src=x onerror=alert(0)>' };
-				const encryptedSlots = await encryptString(key, JSON.stringify(slotsToEncrypt));
-
-				const request = new Request('http://example.com/_server-islands/Island', {
-					method: 'POST',
-					body: JSON.stringify({
-						componentExport: 'default',
-						encryptedProps: 'FC8337AF072BE5B1641501E1r8mLIhmIME1AV7UO9XmW9OLD',
-						encryptedSlots: encryptedSlots,
-					}),
-					headers: {
-						origin: 'http://example.com',
-					},
-				});
-				const response = await app.render(request);
-				assert.equal(
-					response.status,
-					200,
-					'should accept even XSS in encrypted slots (safe when encrypted)',
-				);
-			});
-
-			it('supports mdx', async () => {
-				const app = await fixture.loadTestAdapterApp();
-				const request = new Request('http://example.com/test/');
-				const res = await app.render(request);
-				assert.equal(res.status, 200);
-				const html = await res.text();
-				const fetchMatch = html.match(/fetch\('\/_server-islands\/Island\?[^']*p=([^&']*)/);
-				assert.equal(fetchMatch.length, 2, 'should include props in the query string');
-				assert.equal(fetchMatch[1], '', 'should not include encrypted empty props');
-			});
->>>>>>> 50c528d7
 		});
 		const response = await app.render(request);
 		assert.equal(response.headers.get('x-robots-tag'), 'noindex');
@@ -571,9 +296,123 @@
 		assert.notEqual(
 			secondFetchMatch[1],
 			firstProps,
-			'should re-encrypt props on each request with a different IV',
-		);
-	});
+			'should re-encrypt props on each request with a different IV',);
+			});
+
+			it('rejects invalid props', async () => {
+				const app = await fixture.loadTestAdapterApp();
+				const request = new Request('http://example.com/_server-islands/Island', {
+					method: 'POST',
+					body: JSON.stringify({
+						componentExport: 'default',
+						// not the expected value:
+						encryptedProps: 'FC8337AF072BE5B1641501E1r8mLIhmIME1AV7UO9XmW9OLE',
+						encryptedSlots: '',
+					}),
+					headers: {
+						origin: 'http://example.com',
+					},
+				});
+				const response = await app.render(request);
+				assert.equal(response.status, 400);
+			});
+
+			it('rejects plaintext slots', async () => {
+				const app = await fixture.loadTestAdapterApp();
+				const request = new Request('http://example.com/_server-islands/Island', {
+					method: 'POST',
+					body: JSON.stringify({
+						componentExport: 'default',
+						encryptedProps: 'FC8337AF072BE5B1641501E1r8mLIhmIME1AV7UO9XmW9OLD',
+						slots: { xss: '<img src=x onerror=alert(0)>' },
+					}),
+					headers: {
+						origin: 'http://example.com',
+					},
+				});
+				const response = await app.render(request);
+				assert.equal(response.status, 400, 'should reject unencrypted slots');
+			});
+
+			it('rejects plaintext slots with XSS payload via GET', async () => {
+				const app = await fixture.loadTestAdapterApp();
+				const request = new Request(
+					'http://example.com/_server-islands/Island?e=file&s=%7B%22xss%22%3A%22%3Cimg%20src%3Dx%20onerror%3Dalert(0)%3E%22%7D',
+					{
+						headers: {
+							origin: 'http://example.com',
+						},
+					},
+				);
+				const response = await app.render(request);
+				assert.equal(response.status, 400, 'should reject plaintext slots with XSS');
+			});
+
+			it('accepts encrypted slots via POST', async () => {
+				const app = await fixture.loadTestAdapterApp();
+				const key = await createKeyFromString('eKBaVEuI7YjfanEXHuJe/pwZKKt3LkAHeMxvTU7aR0M=');
+				const slotsToEncrypt = { content: '<p>Safe slot content</p>' };
+				const encryptedSlots = await encryptString(key, JSON.stringify(slotsToEncrypt));
+
+				const request = new Request('http://example.com/_server-islands/Island', {
+					method: 'POST',
+					body: JSON.stringify({
+						componentExport: 'default',
+						encryptedProps: 'FC8337AF072BE5B1641501E1r8mLIhmIME1AV7UO9XmW9OLD',
+						encryptedSlots: encryptedSlots,
+					}),
+					headers: {
+						origin: 'http://example.com',
+					},
+				});
+				const response = await app.render(request);
+				assert.equal(response.status, 200, 'should accept encrypted slots');
+			});
+
+			it('rejects invalid encrypted slots via POST', async () => {
+				const app = await fixture.loadTestAdapterApp();
+
+				const request = new Request('http://example.com/_server-islands/Island', {
+					method: 'POST',
+					body: JSON.stringify({
+						componentExport: 'default',
+						encryptedProps: 'FC8337AF072BE5B1641501E1r8mLIhmIME1AV7UO9XmW9OLD',
+						// hard-coded invalid encrypted slot value:
+						encryptedSlots: 'FC8337AF072BE5B1641501E1r8mLIhmIME1AV7UO9XmW9OLE',
+					}),
+					headers: {
+						origin: 'http://example.com',
+					},
+				});
+				const response = await app.render(request);
+				assert.equal(response.status, 400, 'should reject invalid encrypted slots');
+			});
+
+			it('accepts encrypted slots with XSS payload via POST', async () => {
+				const app = await fixture.loadTestAdapterApp();
+				const key = await createKeyFromString('eKBaVEuI7YjfanEXHuJe/pwZKKt3LkAHeMxvTU7aR0M=');
+				const slotsToEncrypt = { xss: '<img src=x onerror=alert(0)>' };
+				const encryptedSlots = await encryptString(key, JSON.stringify(slotsToEncrypt));
+
+				const request = new Request('http://example.com/_server-islands/Island', {
+					method: 'POST',
+					body: JSON.stringify({
+						componentExport: 'default',
+						encryptedProps: 'FC8337AF072BE5B1641501E1r8mLIhmIME1AV7UO9XmW9OLD',
+						encryptedSlots: encryptedSlots,
+					}),
+					headers: {
+						origin: 'http://example.com',
+					},
+				});
+				const response = await app.render(request);
+				assert.equal(
+					response.status,
+					200,
+					'should accept even XSS in encrypted slots (safe when encrypted)',
+				);
+		});
+	
 	it('supports mdx', async () => {
 		const app = await fixture.loadTestAdapterApp();
 		const request = new Request('http://example.com/test/');
