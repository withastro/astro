--- conflicted
+++ resolved
@@ -38,13 +38,7 @@
 			await fixture.build();
 		});
 
-<<<<<<< HEAD
 		it('Astro.request.url', async () => {
-=======
-		// BUG: Doesn't seem like `base` config is being respected in build,
-		// most values are incorrect actual, does not match expected.
-		it.skip('Astro.request.url', async () => {
->>>>>>> b835e285
 			const html = await fixture.readFile('/index.html');
 			const $ = cheerio.load(html);
 
