import assert from 'node:assert/strict';
import { after, before, describe, it } from 'node:test';
import * as cheerio from 'cheerio';
import testAdapter from './test-adapter.js';
import { loadFixture } from './test-utils.js';

describe('Astro Global', () => {
	let fixture;

	before(async () => {
		fixture = await loadFixture({
			root: './fixtures/astro-global/',
			site: 'https://mysite.dev/subsite/',
			base: '/blog',
		});
	});

	describe('dev', () => {
		let devServer;

		before(async () => {
			devServer = await fixture.startDevServer();
		});

		after(async () => {
			await devServer.stop();
		});

		it('Astro.request.url', async () => {
			const res = await await fixture.fetch('/blog/?foo=42');
			assert.equal(res.status, 200);

			const html = await res.text();
			const $ = cheerio.load(html);
			assert.equal($('#pathname').text(), '/blog/');
			assert.equal($('#searchparams').text(), '{}');
			assert.equal($('#child-pathname').text(), '/blog/');
			assert.equal($('#nested-child-pathname').text(), '/blog/');
		});

		it('Astro.glob() returned `url` metadata of each markdown file extensions DOES NOT include the extension', async () => {
			const html = await fixture.fetch('/blog/omit-markdown-extensions/').then((res) => res.text());
			const $ = cheerio.load(html);
			assert.equal(
				$('[data-any-url-contains-extension]').data('any-url-contains-extension'),
				false,
			);
		});
<<<<<<< HEAD
		
		it("Astro.routePattern has the right value in pages and components", async () => {
=======

		it('Astro.route.pattern has the right value in pages and components', async () => {
>>>>>>> 70865b3c
			let html = await fixture.fetch('/blog').then((res) => res.text());
			let $ = cheerio.load(html);
			assert.match($('#pattern').text(), /Astro route pattern: \//);
			assert.match($('#pattern-middleware').text(), /Astro route pattern middleware: \//);
			html = await fixture.fetch('/blog/omit-markdown-extensions/').then((res) => res.text());
			$ = cheerio.load(html);
			assert.match($('#pattern').text(), /Astro route pattern: \/omit-markdown-extensions/);
			assert.match(
				$('#pattern-middleware').text(),
				/Astro route pattern middleware: \/omit-markdown-extensions/,
			);
		});
	});

	describe('build', () => {
		before(async () => {
			await fixture.build();
		});

		it('Astro.request.url', async () => {
			const html = await fixture.readFile('/index.html');
			const $ = cheerio.load(html);

			assert.equal($('#pathname').text(), '/blog');
			assert.equal($('#searchparams').text(), '{}');
			assert.equal($('#child-pathname').text(), '/blog');
			assert.equal($('#nested-child-pathname').text(), '/blog');
		});

		it('Astro.site', async () => {
			const html = await fixture.readFile('/index.html');
			const $ = cheerio.load(html);
			assert.equal($('#site').attr('href'), 'https://mysite.dev/subsite/');
		});

		it('Astro.glob() correctly returns an array of all posts', async () => {
			const html = await fixture.readFile('/posts/1/index.html');
			const $ = cheerio.load(html);
			assert.equal($('.post-url').attr('href'), '/blog/post/post-2');
		});

		it('Astro.glob() correctly returns meta info for MD and Astro files', async () => {
			const html = await fixture.readFile('/glob/index.html');
			const $ = cheerio.load(html);
			assert.equal($('[data-file]').length, 8);
			assert.equal($('.post-url[href]').length, 8);
		});

<<<<<<< HEAD
		it("Astro.routePattern has the right value in pages and components", async () => {
=======
		it('Astro.route.pattern has the right value in pages and components', async () => {
>>>>>>> 70865b3c
			let html = await fixture.readFile('/index.html');
			let $ = cheerio.load(html);
			assert.match($('#pattern').text(), /Astro route pattern: \//);
			assert.match($('#pattern-middleware').text(), /Astro route pattern middleware: \//);

			html = await fixture.readFile('/omit-markdown-extensions/index.html');
			$ = cheerio.load(html);
			assert.match($('#pattern').text(), /Astro route pattern: \/omit-markdown-extensions/);
			assert.match(
				$('#pattern-middleware').text(),
				/Astro route pattern middleware: \/omit-markdown-extensions/,
			);

			html = await fixture.readFile('/posts/1/index.html');
			$ = cheerio.load(html);
			assert.equal($('#pattern').text(), 'Astro route pattern: /posts/[page]');
			assert.equal(
				$('#pattern-middleware').text(),
				'Astro route pattern middleware: /posts/[page]',
			);
		});
	});

	describe('app', () => {
		/** @type {import('../dist/core/app/index.js').App} */
		let app;

		before(async () => {
			fixture = await loadFixture({
				root: './fixtures/astro-global/',
				site: 'https://mysite.dev/subsite/',
				base: '/new',
				output: 'server',
				adapter: testAdapter(),
			});
			await fixture.build();
			app = await fixture.loadTestAdapterApp();
		});

		it('Astro.site', async () => {
			const response = await app.render(new Request('https://example.com/'));
			const html = await response.text();
			const $ = cheerio.load(html);
			assert.equal($('#site').attr('href'), 'https://mysite.dev/subsite/');
		});

<<<<<<< HEAD
		it("Astro.routePattern has the right value in pages and components", async () => {
=======
		it('Astro.route.pattern has the right value in pages and components', async () => {
>>>>>>> 70865b3c
			let response = await app.render(new Request('https://example.com/'));
			let html = await response.text();
			let $ = cheerio.load(html);
			assert.match($('#pattern').text(), /Astro route pattern: \//);
			assert.match($('#pattern-middleware').text(), /Astro route pattern middleware: \//);
			response = await app.render(new Request('https://example.com/omit-markdown-extensions'));
			html = await response.text();
			$ = cheerio.load(html);
			assert.match($('#pattern').text(), /Astro route pattern: \/omit-markdown-extensions/);
			assert.match(
				$('#pattern-middleware').text(),
				/Astro route pattern middleware: \/omit-markdown-extensions/,
			);
		});
	});
});

describe('Astro Global Defaults', () => {
	let fixture;

	before(async () => {
		fixture = await loadFixture({
			root: './fixtures/astro-global/',
		});
	});

	describe('dev', () => {
		let devServer;
		let $;

		before(async () => {
			devServer = await fixture.startDevServer();
			const html = await fixture.fetch('/blog/?foo=42').then((res) => res.text());
			$ = cheerio.load(html);
		});

		after(async () => {
			await devServer.stop();
		});

		it('Astro.request.url', async () => {
			assert.equal($('#pathname').text(), '');
			assert.equal($('#searchparams').text(), '');
			assert.equal($('#child-pathname').text(), '');
			assert.equal($('#nested-child-pathname').text(), '');
		});
	});

	describe('build', () => {
		before(async () => {
			await fixture.build();
		});

		it('Astro.request.url', async () => {
			const html = await fixture.readFile('/index.html');
			const $ = cheerio.load(html);

			assert.equal($('#pathname').text(), '/');
			assert.equal($('#searchparams').text(), '{}');
			assert.equal($('#child-pathname').text(), '/');
			assert.equal($('#nested-child-pathname').text(), '/');
		});

		it('Astro.site', async () => {
			const html = await fixture.readFile('/index.html');
			const $ = cheerio.load(html);
			assert.equal($('#site').attr('href'), undefined);
		});
	});
});<|MERGE_RESOLUTION|>--- conflicted
+++ resolved
@@ -46,13 +46,8 @@
 				false,
 			);
 		});
-<<<<<<< HEAD
 		
 		it("Astro.routePattern has the right value in pages and components", async () => {
-=======
-
-		it('Astro.route.pattern has the right value in pages and components', async () => {
->>>>>>> 70865b3c
 			let html = await fixture.fetch('/blog').then((res) => res.text());
 			let $ = cheerio.load(html);
 			assert.match($('#pattern').text(), /Astro route pattern: \//);
@@ -101,11 +96,7 @@
 			assert.equal($('.post-url[href]').length, 8);
 		});
 
-<<<<<<< HEAD
 		it("Astro.routePattern has the right value in pages and components", async () => {
-=======
-		it('Astro.route.pattern has the right value in pages and components', async () => {
->>>>>>> 70865b3c
 			let html = await fixture.readFile('/index.html');
 			let $ = cheerio.load(html);
 			assert.match($('#pattern').text(), /Astro route pattern: \//);
@@ -152,11 +143,7 @@
 			assert.equal($('#site').attr('href'), 'https://mysite.dev/subsite/');
 		});
 
-<<<<<<< HEAD
 		it("Astro.routePattern has the right value in pages and components", async () => {
-=======
-		it('Astro.route.pattern has the right value in pages and components', async () => {
->>>>>>> 70865b3c
 			let response = await app.render(new Request('https://example.com/'));
 			let html = await response.text();
 			let $ = cheerio.load(html);
