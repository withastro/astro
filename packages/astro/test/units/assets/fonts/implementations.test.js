// @ts-check
import assert from 'node:assert/strict';
import { describe, it } from 'node:test';
import {
	createMinifiableCssRenderer,
	handleValueWithSpaces,
	renderCssVariable,
	renderFontFace,
	withFamily,
} from '../../../../dist/assets/fonts/implementations/css-renderer.js';
import { createDataCollector } from '../../../../dist/assets/fonts/implementations/data-collector.js';
import { createAstroErrorHandler } from '../../../../dist/assets/fonts/implementations/error-handler.js';
import { createCachedFontFetcher } from '../../../../dist/assets/fonts/implementations/font-fetcher.js';
import { createCapsizeFontMetricsResolver } from '../../../../dist/assets/fonts/implementations/font-metrics-resolver.js';
import { createFontTypeExtractor } from '../../../../dist/assets/fonts/implementations/font-type-extractor.js';
import {
	createBuildUrlProxyHashResolver,
	createDevUrlProxyHashResolver,
} from '../../../../dist/assets/fonts/implementations/url-proxy-hash-resolver.js';
import {
	createBuildUrlResolver,
	createDevUrlResolver,
} from '../../../../dist/assets/fonts/implementations/url-resolver.js';
import { createSpyStorage, fakeHasher, simpleErrorHandler } from './utils.js';

describe('fonts implementations', () => {
	describe('createMinifiableCssRenderer()', () => {
		describe('renderFontFace()', () => {
			it('filters undefined properties properly', () => {
				assert.equal(renderFontFace({ foo: 'test' }, true).includes('foo:test'), true);
				assert.equal(renderFontFace({ foo: 'test', bar: undefined }, true).includes('bar'), false);
			});

			it('formats properly', () => {
				assert.equal(renderFontFace({ foo: 'test' }, false), '@font-face {\n  foo: test;\n}\n');
				assert.equal(renderFontFace({ foo: 'test' }, true), '@font-face{foo:test;}');
			});
		});

		it('renderCssVariable()', () => {
			assert.equal(
				renderCssVariable('foo', ['bar', 'x y'], false),
				':root {\n  foo: bar, "x y";\n}\n',
			);
			assert.equal(renderCssVariable('foo', ['bar', 'x y'], true), ':root{foo:bar,"x y";}');
		});

		it('withFamily()', () => {
			assert.deepStrictEqual(withFamily('foo', { bar: 'baz' }), {
				'font-family': 'foo',
				bar: 'baz',
			});
			assert.deepStrictEqual(withFamily('x y', { bar: 'baz' }), {
				'font-family': '"x y"',
				bar: 'baz',
			});
		});

		it('handleValueWithSpaces()', () => {
			assert.equal(handleValueWithSpaces('foo'), 'foo');
			assert.equal(handleValueWithSpaces('x y'), '"x y"');
		});
	});

	it('createDataCollector()', () => {
		/** @type {import('../../../../dist/assets/fonts/types.js').FontFileDataMap} */
		const map = new Map();
		/** @type {Array<import('../../../../dist/assets/fonts/types.js').PreloadData>} */
		const preloadData = [];
		/** @type {Array<import('../../../../dist/assets/fonts/logic/optimize-fallbacks.js').CollectedFontForMetrics>} */
		const collectedFonts = [];

		const dataCollector = createDataCollector({
			hasUrl: (hash) => map.has(hash),
			saveUrl: ({ hash, url, init }) => {
				map.set(hash, { url, init });
			},
			savePreload: (preload) => {
				preloadData.push(preload);
			},
			saveFontData: (collected) => {
				collectedFonts.push(collected);
			},
		});

		dataCollector.collect({
			hash: 'xxx',
			url: 'abc',
			preload: null,
			data: {
				weight: undefined,
				style: undefined,
				subset: undefined,
			},
			init: null,
		});
		dataCollector.collect({
			hash: 'yyy',
			url: 'def',
<<<<<<< HEAD
			preload: {
				type: 'woff2',
				url: 'def',
				weight: undefined,
				style: 'normal',
				subset: undefined,
			},
			data: {},
=======
			preload: { type: 'woff2', url: 'def' },
			data: {
				weight: undefined,
				style: undefined,
				subset: undefined,
			},
>>>>>>> 916f9c2e
			init: null,
		});
		dataCollector.collect({
			hash: 'xxx',
			url: 'abc',
			preload: null,
			data: {
				weight: undefined,
				style: undefined,
				subset: undefined,
			},
			init: null,
		});

		assert.deepStrictEqual(
			[...map.entries()],
			[
				['xxx', { url: 'abc', init: null }],
				['yyy', { url: 'def', init: null }],
			],
		);
		assert.deepStrictEqual(preloadData, [
			{
				type: 'woff2',
				url: 'def',
				weight: undefined,
				style: 'normal',
				subset: undefined,
			},
		]);
		assert.deepStrictEqual(collectedFonts, [
			{
				hash: 'xxx',
				url: 'abc',
				data: {
					weight: undefined,
					style: undefined,
					subset: undefined,
				},
				init: null,
			},
			{
				hash: 'yyy',
				url: 'def',
				data: {
					weight: undefined,
					style: undefined,
					subset: undefined,
				},
				init: null,
			},
			{
				hash: 'xxx',
				url: 'abc',
				data: {
					weight: undefined,
					style: undefined,
					subset: undefined,
				},
				init: null,
			},
		]);
	});

	it('createAstroErrorHandler()', () => {
		const errorHandler = createAstroErrorHandler();
		assert.equal(
			errorHandler.handle({ type: 'cannot-extract-font-type', data: { url: '' }, cause: null })
				.name,
			'CannotExtractFontType',
		);
		assert.equal(
			errorHandler.handle({ type: 'cannot-fetch-font-file', data: { url: '' }, cause: null }).name,
			'CannotFetchFontFile',
		);
		assert.equal(
			errorHandler.handle({
				type: 'cannot-load-font-provider',
				data: { entrypoint: '' },
				cause: null,
			}).name,
			'CannotLoadFontProvider',
		);
		assert.equal(
			errorHandler.handle({ type: 'unknown-fs-error', data: {}, cause: null }).name,
			'UnknownFilesystemError',
		);

		assert.equal(
			errorHandler.handle({
				type: 'cannot-extract-font-type',
				data: { url: '' },
				cause: 'whatever',
			}).cause,
			'whatever',
		);
	});

	describe('createCachedFontFetcher()', () => {
		/**
		 *
		 * @param {{ ok: boolean }} param0
		 */
		function createReadFileMock({ ok }) {
			/** @type {Array<string>} */
			const filesUrls = [];
			return {
				filesUrls,
				/** @type {(url: string) => Promise<Buffer>} */
				readFile: async (url) => {
					filesUrls.push(url);
					if (!ok) {
						throw 'fs error';
					}
					return Buffer.from('');
				},
			};
		}

		/**
		 *
		 * @param {{ ok: boolean }} param0
		 */
		function createFetchMock({ ok }) {
			/** @type {Array<string>} */
			const fetchUrls = [];
			return {
				fetchUrls,
				/** @type {(url: string) => Promise<Response>} */
				fetch: async (url) => {
					fetchUrls.push(url);
					// @ts-expect-error
					return {
						ok,
						status: ok ? 200 : 500,
						arrayBuffer: async () => new ArrayBuffer(),
					};
				},
			};
		}

		it('caches work', async () => {
			const { filesUrls, readFile } = createReadFileMock({ ok: true });
			const { fetchUrls, fetch } = createFetchMock({ ok: true });
			const { storage, store } = createSpyStorage();
			const fontFetcher = createCachedFontFetcher({
				storage,
				errorHandler: simpleErrorHandler,
				readFile,
				fetch,
			});

			await fontFetcher.fetch({ hash: 'abc', url: 'def', init: null });
			await fontFetcher.fetch({ hash: 'foo', url: 'bar', init: null });
			await fontFetcher.fetch({ hash: 'abc', url: 'def', init: null });

			assert.deepStrictEqual([...store.keys()], ['abc', 'foo']);
			assert.deepStrictEqual(filesUrls, []);
			assert.deepStrictEqual(fetchUrls, ['def', 'bar']);
		});

		it('reads files if path is absolute', async () => {
			const { filesUrls, readFile } = createReadFileMock({ ok: true });
			const { fetchUrls, fetch } = createFetchMock({ ok: true });
			const { storage } = createSpyStorage();
			const fontFetcher = createCachedFontFetcher({
				storage,
				errorHandler: simpleErrorHandler,
				readFile,
				fetch,
			});

			await fontFetcher.fetch({ hash: 'abc', url: '/foo/bar', init: null });

			assert.deepStrictEqual(filesUrls, ['/foo/bar']);
			assert.deepStrictEqual(fetchUrls, []);
		});

		it('fetches files if path is not absolute', async () => {
			const { filesUrls, readFile } = createReadFileMock({ ok: true });
			const { fetchUrls, fetch } = createFetchMock({ ok: true });
			const { storage } = createSpyStorage();
			const fontFetcher = createCachedFontFetcher({
				storage,
				errorHandler: simpleErrorHandler,
				readFile,
				fetch,
			});

			await fontFetcher.fetch({ hash: 'abc', url: 'https://example.com', init: null });

			assert.deepStrictEqual(filesUrls, []);
			assert.deepStrictEqual(fetchUrls, ['https://example.com']);
		});

		it('throws the right error kind', async () => {
			const { readFile } = createReadFileMock({ ok: false });
			const { fetch } = createFetchMock({ ok: false });
			const { storage } = createSpyStorage();
			const fontFetcher = createCachedFontFetcher({
				storage,
				errorHandler: simpleErrorHandler,
				readFile,
				fetch,
			});

			let error = await fontFetcher
				.fetch({ hash: 'abc', url: '/foo/bar', init: null })
				.catch((err) => err);
			assert.equal(error instanceof Error, true);
			assert.equal(error.message, 'cannot-fetch-font-file');
			assert.equal(error.cause, 'fs error');

			error = await fontFetcher
				.fetch({ hash: 'abc', url: 'https://example.com', init: null })
				.catch((err) => err);
			assert.equal(error instanceof Error, true);
			assert.equal(error.message, 'cannot-fetch-font-file');
			assert.equal(error.cause instanceof Error, true);
			assert.equal(error.cause.message.includes('Response was not successful'), true);
		});
	});

	describe('createCapsizeFontMetricsResolver()', () => {
		describe('generateFontFace()', () => {
			it('returns a src', () => {
				const fontMetricsResolver = createCapsizeFontMetricsResolver({
					cssRenderer: createMinifiableCssRenderer({ minify: true }),
					fontFetcher: {
						async fetch() {
							return Buffer.from('');
						},
					},
				});

				const css = fontMetricsResolver.generateFontFace({
					name: 'Roboto-xxx fallback: Arial',
					font: 'Arial',
					metrics: {
						ascent: 1,
						descent: 1,
						lineGap: 1,
						unitsPerEm: 1,
						xWidthAvg: 1,
					},
					fallbackMetrics: {
						ascent: 1,
						descent: 1,
						lineGap: 1,
						unitsPerEm: 1,
						xWidthAvg: 1,
					},
					properties: {
						src: undefined,
					},
				});

				assert.equal(css.includes('src:local("Arial")'), true);
			});
		});
	});

	it('createFontTypeExtractor()', () => {
		/** @type {Array<[string, false | string]>} */
		const data = [
			['', false],
			['.', false],
			['test.', false],
			['https://foo.bar/file', false],
			[
				'https://fonts.gstatic.com/s/roboto/v47/KFO5CnqEu92Fr1Mu53ZEC9_Vu3r1gIhOszmkC3kaSTbQWt4N.woff2',
				'woff2',
			],
			['/home/documents/project/font.ttf', 'ttf'],
		];

		const fontTypeExtractor = createFontTypeExtractor({ errorHandler: simpleErrorHandler });

		for (const [input, check] of data) {
			try {
				const res = fontTypeExtractor.extract(input);
				if (check) {
					assert.equal(res, check);
				} else {
					assert.fail(`String ${JSON.stringify(input)} should not be valid`);
				}
			} catch (e) {
				if (check) {
					assert.fail(`String ${JSON.stringify(input)} should be valid`);
				} else {
					assert.equal(e instanceof Error, true);
				}
			}
		}
	});

	it('createDevUrlResolver()', () => {
		const resolver = createDevUrlResolver({ base: 'base/_astro/fonts' });
		assert.deepStrictEqual(resolver.getCspResources(), []);
		assert.equal(resolver.resolve('xxx.woff2'), '/base/_astro/fonts/xxx.woff2');
		assert.deepStrictEqual(resolver.getCspResources(), ["'self'"]);
	});

	describe('createBuildUrlResolver()', () => {
		const base = 'foo/_custom/fonts';

		it('works with no assetsPrefix', () => {
			const resolver = createBuildUrlResolver({ base, assetsPrefix: undefined });
			assert.deepStrictEqual(resolver.getCspResources(), []);
			assert.equal(resolver.resolve('abc.ttf'), '/foo/_custom/fonts/abc.ttf');
			assert.deepStrictEqual(resolver.getCspResources(), ["'self'"]);
		});

		it('works with assetsPrefix as string', () => {
			const resolver = createBuildUrlResolver({ base, assetsPrefix: 'https://cdn.example.com' });
			assert.deepStrictEqual(resolver.getCspResources(), []);
			assert.equal(
				resolver.resolve('foo.woff'),
				'https://cdn.example.com/foo/_custom/fonts/foo.woff',
			);
			assert.deepStrictEqual(resolver.getCspResources(), ['https://cdn.example.com']);
		});

		it('works with assetsPrefix object', () => {
			const resolver = createBuildUrlResolver({
				base,
				assetsPrefix: {
					woff2: 'https://fonts.cdn.example.com',
					fallback: 'https://cdn.example.com',
				},
			});
			assert.deepStrictEqual(resolver.getCspResources(), []);
			assert.equal(
				resolver.resolve('bar.woff2'),
				'https://fonts.cdn.example.com/foo/_custom/fonts/bar.woff2',
			);
			assert.equal(
				resolver.resolve('xyz.ttf'),
				'https://cdn.example.com/foo/_custom/fonts/xyz.ttf',
			);
			assert.deepStrictEqual(resolver.getCspResources(), [
				'https://fonts.cdn.example.com',
				'https://cdn.example.com',
			]);
		});
	});

	it('createBuildUrlProxyHashResolver()', () => {
		const resolver = createBuildUrlProxyHashResolver({
			hasher: fakeHasher,
			contentResolver: {
				resolve: (url) => url,
			},
		});
		assert.equal(
			resolver.resolve({
				cssVariable: '--foo',
				data: {
					weight: undefined,
					style: undefined,
					subset: undefined,
				},
				originalUrl: 'whatever',
				type: 'woff2',
			}),
			'whatever.woff2',
		);
		assert.equal(
			resolver.resolve({
				cssVariable: '--foo',
				data: { weight: 400, style: 'italic', subset: 'latin' },
				originalUrl: 'whatever',
				type: 'woff2',
			}),
			'whatever.woff2',
		);
	});

	it('createDevUrlProxyHashResolver()', () => {
		const resolver = createDevUrlProxyHashResolver({
			baseHashResolver: createBuildUrlProxyHashResolver({
				hasher: fakeHasher,
				contentResolver: {
					resolve: (url) => url,
				},
			}),
		});
		assert.equal(
			resolver.resolve({
				cssVariable: '--foo',
				data: {
					weight: undefined,
					style: undefined,
					subset: undefined,
				},
				originalUrl: 'whatever',
				type: 'woff2',
			}),
			'foo-whatever.woff2',
		);
		assert.equal(
			resolver.resolve({
				cssVariable: '--foo',
				data: { weight: 400, style: 'italic', subset: 'latin' },
				originalUrl: 'whatever',
				type: 'woff2',
			}),
			'foo-400-italic-latin-whatever.woff2',
		);
		assert.equal(
			resolver.resolve({
				cssVariable: '--foo',
				data: { weight: '500', style: 'italic', subset: 'latin-ext' },
				originalUrl: 'whatever',
				type: 'woff2',
			}),
			'foo-500-italic-latin-ext-whatever.woff2',
		);
		assert.equal(
			resolver.resolve({
				cssVariable: '--foo',
				data: { weight: [100, 900], style: 'italic', subset: 'cyrillic' },
				originalUrl: 'whatever',
				type: 'woff2',
			}),
			'foo-100-900-italic-cyrillic-whatever.woff2',
		);
	});
});<|MERGE_RESOLUTION|>--- conflicted
+++ resolved
@@ -97,7 +97,6 @@
 		dataCollector.collect({
 			hash: 'yyy',
 			url: 'def',
-<<<<<<< HEAD
 			preload: {
 				type: 'woff2',
 				url: 'def',
@@ -105,15 +104,11 @@
 				style: 'normal',
 				subset: undefined,
 			},
-			data: {},
-=======
-			preload: { type: 'woff2', url: 'def' },
 			data: {
 				weight: undefined,
 				style: undefined,
 				subset: undefined,
 			},
->>>>>>> 916f9c2e
 			init: null,
 		});
 		dataCollector.collect({
