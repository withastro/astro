import assert from 'node:assert/strict';
// @ts-check
import { describe, it } from 'node:test';
import { fileURLToPath } from 'node:url';
import { fontProviders } from '../../../../dist/assets/fonts/providers/index.js';
import {
	extractFontType,
	familiesToUnifontProviders,
	generateFallbacksCSS,
	isFontType,
	isGenericFontFamily,
	proxyURL,
	renderFontSrc,
	resolveFontFamily,
	toCSS,
} from '../../../../dist/assets/fonts/utils.js';

/**
 *
 * @param {string} id
 * @param {string} value
 */
function proxyURLSpy(id, value) {
	/** @type {Parameters<import('../../../../dist/assets/fonts/utils.js').ProxyURLOptions['collect']>[0]} */
	let collected = /** @type {any} */ (undefined);
	const url = proxyURL({
		value,
		hashString: () => id,
		collect: (data) => {
			collected = data;
			return 'base/' + data.hash;
		},
	});

	return {
		url,
		collected,
	};
}

describe('fonts utils', () => {
	it('isFontType()', () => {
		assert.equal(isFontType('woff2'), true);
		assert.equal(isFontType('woff'), true);
		assert.equal(isFontType('otf'), true);
		assert.equal(isFontType('ttf'), true);
		assert.equal(isFontType('eot'), true);
		assert.equal(isFontType(''), false);
	});

	it('extractFontType', () => {
		/** @type {Array<[string, false | string]>} */
		const data = [
			['', false],
			['.', false],
			['test.', false],
			['https://foo.bar/file', false],
			[
				'https://fonts.gstatic.com/s/roboto/v47/KFO5CnqEu92Fr1Mu53ZEC9_Vu3r1gIhOszmkC3kaSTbQWt4N.woff2',
				'woff2',
			],
			['/home/documents/project/font.ttf', 'ttf'],
		];

		for (const [input, check] of data) {
			try {
				const res = extractFontType(input);
				if (check) {
					assert.equal(res, check);
				} else {
					assert.fail(`String ${JSON.stringify(input)} should not be valid`);
				}
			} catch (e) {
				if (check) {
					assert.fail(`String ${JSON.stringify(input)} should be valid`);
				} else {
					assert.equal(e instanceof Error, true);
					assert.equal(e.title, 'Cannot extract the font type from the given URL.');
				}
			}
		}
	});

	it('proxyURL()', () => {
		let { url, collected } = proxyURLSpy(
			'foo',
			'https://fonts.gstatic.com/s/roboto/v47/KFO5CnqEu92Fr1Mu53ZEC9_Vu3r1gIhOszmkC3kaSTbQWt4N.woff2',
		);
		assert.equal(url, 'base/foo.woff2');
		assert.deepStrictEqual(collected, {
			hash: 'foo.woff2',
			type: 'woff2',
			value:
				'https://fonts.gstatic.com/s/roboto/v47/KFO5CnqEu92Fr1Mu53ZEC9_Vu3r1gIhOszmkC3kaSTbQWt4N.woff2',
		});

		({ url, collected } = proxyURLSpy('bar', '/home/documents/project/font.ttf'));
		assert.equal(url, 'base/bar.ttf');
		assert.deepStrictEqual(collected, {
			hash: 'bar.ttf',
			type: 'ttf',
			value: '/home/documents/project/font.ttf',
		});
	});

	it('isGenericFontFamily()', () => {
		assert.equal(isGenericFontFamily('serif'), true);
		assert.equal(isGenericFontFamily('sans-serif'), true);
		assert.equal(isGenericFontFamily('monospace'), true);
		assert.equal(isGenericFontFamily('cursive'), true);
		assert.equal(isGenericFontFamily('fantasy'), true);
		assert.equal(isGenericFontFamily('system-ui'), true);
		assert.equal(isGenericFontFamily('ui-serif'), true);
		assert.equal(isGenericFontFamily('ui-sans-serif'), true);
		assert.equal(isGenericFontFamily('ui-monospace'), true);
		assert.equal(isGenericFontFamily('ui-rounded'), true);
		assert.equal(isGenericFontFamily('emoji'), true);
		assert.equal(isGenericFontFamily('math'), true);
		assert.equal(isGenericFontFamily('fangsong'), true);
		assert.equal(isGenericFontFamily(''), false);
	});

	describe('generateFallbacksCSS()', () => {
		it('should return null if there are no fallbacks', async () => {
			assert.equal(
				await generateFallbacksCSS({
					family: { name: 'Roboto', nameWithHash: 'Roboto-xxx' },
					fallbacks: [],
					font: null,
					metrics: {
						getMetricsForFamily: async () => null,
						generateFontFace: () => '',
					},
				}),
				null,
			);
		});

		it('should return fallbacks even without automatic fallbacks generation', async () => {
			assert.deepStrictEqual(
				await generateFallbacksCSS({
					family: { name: 'Roboto', nameWithHash: 'Roboto-xxx' },
					fallbacks: ['foo'],
					font: null,
					metrics: null,
				}),
				{
					css: '',
					fallbacks: ['foo'],
				},
			);
		});

		it('should return fallbacks if there are no metrics', async () => {
			assert.deepStrictEqual(
				await generateFallbacksCSS({
					family: { name: 'Roboto', nameWithHash: 'Roboto-xxx' },
					fallbacks: ['foo'],
					font: null,
					metrics: {
						getMetricsForFamily: async () => null,
						generateFontFace: () => '',
					},
				}),
				{
					css: '',
					fallbacks: ['foo'],
				},
			);
		});

		it('should return fallbacks if there are metrics but no generic font family', async () => {
			assert.deepStrictEqual(
				await generateFallbacksCSS({
					family: { name: 'Roboto', nameWithHash: 'Roboto-xxx' },
					fallbacks: ['foo'],
					font: null,
					metrics: {
						getMetricsForFamily: async () => ({
							ascent: 0,
							descent: 0,
							lineGap: 0,
							unitsPerEm: 0,
							xWidthAvg: 0,
						}),
						generateFontFace: () => '',
					},
				}),
				{
					css: '',
					fallbacks: ['foo'],
				},
			);
		});

		it('shold return fallbacks if the generic font family does not have fonts associated', async () => {
			assert.deepStrictEqual(
				await generateFallbacksCSS({
					family: { name: 'Roboto', nameWithHash: 'Roboto-xxx' },
					fallbacks: ['emoji'],
					font: null,
					metrics: {
						getMetricsForFamily: async () => ({
							ascent: 0,
							descent: 0,
							lineGap: 0,
							unitsPerEm: 0,
							xWidthAvg: 0,
						}),
						generateFontFace: () => '',
					},
				}),
				{
					css: '',
					fallbacks: ['emoji'],
				},
			);
		});

		it('resolves fallbacks correctly', async () => {
			assert.deepStrictEqual(
				await generateFallbacksCSS({
					family: { name: 'Roboto', nameWithHash: 'Roboto-xxx' },
					fallbacks: ['foo', 'bar'],
					font: null,
					metrics: {
						getMetricsForFamily: async () => ({
							ascent: 0,
							descent: 0,
							lineGap: 0,
							unitsPerEm: 0,
							xWidthAvg: 0,
						}),
						generateFontFace: (_metrics, fallback) => `[${fallback.font},${fallback.name}]`,
					},
				}),
				{
					css: '',
					fallbacks: ['foo', 'bar'],
				},
			);
			assert.deepStrictEqual(
				await generateFallbacksCSS({
					family: { name: 'Roboto', nameWithHash: 'Roboto-xxx' },
					fallbacks: ['sans-serif', 'foo'],
					font: null,
					metrics: {
						getMetricsForFamily: async () => ({
							ascent: 0,
							descent: 0,
							lineGap: 0,
							unitsPerEm: 0,
							xWidthAvg: 0,
						}),
						generateFontFace: (_metrics, fallback) => `[${fallback.font},${fallback.name}]`,
					},
				}),
				{
					css: '',
					fallbacks: ['sans-serif', 'foo'],
				},
			);
		});
	});

	describe('resolveFontFamily()', () => {
		const root = new URL(import.meta.url);

		it('handles the local provider correctly', async () => {
			assert.deepStrictEqual(
				await resolveFontFamily({
					family: {
						name: 'Custom',
						cssVariable: '--custom',
						provider: 'local',
						variants: [
							{
								src: ['a'],
								weight: 400,
								style: 'normal',
							},
						],
					},
					resolveMod: async () => ({ provider: () => {} }),
					generateNameWithHash: (family) => `${family.name}-x`,
					root,
				}),
				{
					name: 'Custom',
					nameWithHash: 'Custom-x',
					cssVariable: '--custom',
					provider: 'local',
					fallbacks: undefined,
					variants: [
						{
							src: [{ url: fileURLToPath(new URL('a', root)), tech: undefined }],
							weight: '400',
							style: 'normal',
						},
					],
				},
			);
			assert.deepStrictEqual(
				await resolveFontFamily({
					family: {
						name: 'Custom',
						cssVariable: '--custom',
						provider: 'local',
						variants: [
							{
								src: ['a'],
								weight: 400,
								style: 'normal',
							},
						],
					},
					resolveMod: async () => ({ provider: () => {} }),
					generateNameWithHash: (family) => `${family.name}-x`,
					root,
				}),
				{
					name: 'Custom',
					nameWithHash: 'Custom-x',
					cssVariable: '--custom',
					provider: 'local',
					fallbacks: undefined,
					variants: [
						{
							src: [{ url: fileURLToPath(new URL('a', root)), tech: undefined }],
							weight: '400',
							style: 'normal',
						},
					],
				},
			);
		});

		it('handles the google provider correctly', async () => {
			let res = await resolveFontFamily({
				family: {
					name: 'Custom',
					cssVariable: '--custom',
					provider: fontProviders.google(),
				},
				resolveMod: (id) => import(id),
				generateNameWithHash: (family) => `${family.name}-x`,
				root,
			});
			assert.equal(res.name, 'Custom');
			// Required to make TS happy
			if (res.provider !== 'local') {
				const provider = res.provider.provider(res.provider.config);
				assert.equal(provider._name, 'google');
			}

			res = await resolveFontFamily({
				family: {
					name: 'Custom',
					cssVariable: '--custom',
					provider: fontProviders.google(),
				},
				resolveMod: (id) => import(id),
				generateNameWithHash: (family) => `${family.name}-x`,
				root,
			});
			assert.equal(res.name, 'Custom');
			// Required to make TS happy
			if (res.provider !== 'local') {
				const provider = res.provider.provider(res.provider.config);
				assert.equal(provider._name, 'google');
			}
		});

		it('handles custom providers correctly', async () => {
			const res = await resolveFontFamily({
				family: {
					name: 'Custom',
					cssVariable: '--custom',
					provider: {
						entrypoint: '',
					},
				},
				resolveMod: async () => ({ provider: () => Object.assign(() => {}, { _name: 'test' }) }),
				generateNameWithHash: (family) => `${family.name}-x`,
				root,
			});
			assert.equal(res.name, 'Custom');
			if (res.provider !== 'local') {
				// Required to make TS happy
				const provider = res.provider.provider(res.provider.config);
				assert.equal(provider._name, 'test');
			}
		});
	});

	describe('familiesToUnifontProviders()', () => {
		const createProvider = (/** @type {string} */ name) => () =>
			Object.assign(() => undefined, { _name: name });

		/** @param {Array<import('../../../../dist/assets/fonts/types.js').ResolvedFontFamily>} families */
		function createFixture(families) {
			const result = familiesToUnifontProviders({
				hashString: (v) => v,
				families,
			});
			return {
				/**
				 * @param {number} length
				 */
				assertProvidersLength: (length) => {
					assert.equal(result.providers.length, length);
				},
				/**
				 * @param {Array<string | undefined>} names
				 */
				assertProvidersNames: (names) => {
					assert.deepStrictEqual(
						result.families.map((f) =>
							typeof f.provider === 'string' ? f.provider : f.provider.name,
						),
						names,
					);
				},
			};
		}

		it('skips local fonts', () => {
			const fixture = createFixture([
				{
					name: 'Custom',
					nameWithHash: 'Custom-xxx',
					cssVariable: '--custom',
					provider: 'local',
					variants: [
						{
							src: [{ url: 'a' }],
							weight: '400',
							style: 'normal',
						},
					],
				},
			]);
			fixture.assertProvidersLength(0);
			fixture.assertProvidersNames(['local']);
		});

		it('appends a hash to the provider name', () => {
			const fixture = createFixture([
				{
					name: 'Custom',
					nameWithHash: 'Custom-xxx',
					cssVariable: '--custom',
					provider: {
						provider: createProvider('test'),
					},
				},
			]);
			fixture.assertProvidersLength(1);
			fixture.assertProvidersNames(['test-{"name":"test"}']);
		});

		it('deduplicates providers with no config', () => {
			const fixture = createFixture([
				{
					name: 'Foo',
					nameWithHash: 'Foo-xxx',
					cssVariable: '--custom',
					provider: {
						provider: createProvider('test'),
					},
				},
				{
					name: 'Bar',
					nameWithHash: 'Bar-xxx',
					cssVariable: '--custom',
					provider: {
						provider: createProvider('test'),
					},
				},
			]);
			fixture.assertProvidersLength(1);
			fixture.assertProvidersNames(['test-{"name":"test"}', undefined]);
		});

		it('deduplicates providers with the same config', () => {
			const fixture = createFixture([
				{
					name: 'Foo',
					nameWithHash: 'Foo-xxx',
					cssVariable: '--custom',
					provider: {
						provider: createProvider('test'),
						config: { x: 'y' },
					},
				},
				{
					name: 'Bar',
					nameWithHash: 'Bar-xxx',
					cssVariable: '--custom',
					provider: {
						provider: createProvider('test'),
						config: { x: 'y' },
					},
				},
			]);
			fixture.assertProvidersLength(1);
			fixture.assertProvidersNames(['test-{"name":"test","x":"y"}', undefined]);
		});

		it('does not deduplicate providers with different configs', () => {
			const fixture = createFixture([
				{
					name: 'Foo',
					nameWithHash: 'Foo-xxx',
					cssVariable: '--custom',
					provider: {
						provider: createProvider('test'),
						config: {
							x: 'foo',
						},
					},
				},
				{
					name: 'Bar',
					nameWithHash: 'Bar-xxx',
					cssVariable: '--custom',
					provider: {
						provider: createProvider('test'),
						config: {
							x: 'bar',
						},
					},
				},
			]);
			fixture.assertProvidersLength(2);
			fixture.assertProvidersNames([
				'test-{"name":"test","x":"foo"}',
				'test-{"name":"test","x":"bar"}',
			]);
		});
	});

<<<<<<< HEAD
	it('toCSS', () => {
		assert.deepStrictEqual(toCSS({}, 0), '');
		assert.deepStrictEqual(toCSS({ foo: 'bar' }, 0), 'foo: bar;');
		assert.deepStrictEqual(toCSS({ foo: 'bar', bar: undefined }, 0), 'foo: bar;');
=======
	describe('renderFontSrc()', () => {
		it('does not output tech(undefined) if key is present without value', () => {
			assert.equal(
				renderFontSrc([{ url: 'test', tech: undefined }]).includes('tech(undefined)'),
				false,
			);
		});
>>>>>>> 99af0d13
	});
});<|MERGE_RESOLUTION|>--- conflicted
+++ resolved
@@ -540,12 +540,6 @@
 		});
 	});
 
-<<<<<<< HEAD
-	it('toCSS', () => {
-		assert.deepStrictEqual(toCSS({}, 0), '');
-		assert.deepStrictEqual(toCSS({ foo: 'bar' }, 0), 'foo: bar;');
-		assert.deepStrictEqual(toCSS({ foo: 'bar', bar: undefined }, 0), 'foo: bar;');
-=======
 	describe('renderFontSrc()', () => {
 		it('does not output tech(undefined) if key is present without value', () => {
 			assert.equal(
@@ -553,6 +547,11 @@
 				false,
 			);
 		});
->>>>>>> 99af0d13
+	});
+
+	it('toCSS', () => {
+		assert.deepStrictEqual(toCSS({}, 0), '');
+		assert.deepStrictEqual(toCSS({ foo: 'bar' }, 0), 'foo: bar;');
+		assert.deepStrictEqual(toCSS({ foo: 'bar', bar: undefined }, 0), 'foo: bar;');
 	});
 });