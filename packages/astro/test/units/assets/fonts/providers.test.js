// @ts-check
import assert from 'node:assert/strict';
import { describe, it } from 'node:test';
import { createFontaceFontFileReader } from '../../../../dist/assets/fonts/implementations/font-file-reader.js';
import { createFontTypeExtractor } from '../../../../dist/assets/fonts/implementations/font-type-extractor.js';
import * as adobeEntrypoint from '../../../../dist/assets/fonts/providers/entrypoints/adobe.js';
import * as bunnyEntrypoint from '../../../../dist/assets/fonts/providers/entrypoints/bunny.js';
import * as fontshareEntrypoint from '../../../../dist/assets/fonts/providers/entrypoints/fontshare.js';
import * as fontsourceEntrypoint from '../../../../dist/assets/fonts/providers/entrypoints/fontsource.js';
import * as googleEntrypoint from '../../../../dist/assets/fonts/providers/entrypoints/google.js';
import { resolveLocalFont } from '../../../../dist/assets/fonts/providers/local.js';
import { fontProviders } from '../../../../dist/config/entrypoint.js';
import { createSpyUrlProxy, simpleErrorHandler } from './utils.js';

describe('fonts providers', () => {
	describe('config objects', () => {
		it('references the right entrypoints', () => {
			assert.equal(
				fontProviders.adobe({ id: '' }).entrypoint,
				'astro/assets/fonts/providers/adobe',
			);
			assert.equal(fontProviders.bunny().entrypoint, 'astro/assets/fonts/providers/bunny');
			assert.equal(fontProviders.fontshare().entrypoint, 'astro/assets/fonts/providers/fontshare');
			assert.equal(
				fontProviders.fontsource().entrypoint,
				'astro/assets/fonts/providers/fontsource',
			);
			assert.equal(fontProviders.google().entrypoint, 'astro/assets/fonts/providers/google');
		});

		it('forwards the config', () => {
			assert.deepStrictEqual(fontProviders.adobe({ id: 'foo' }).config, {
				id: 'foo',
			});
		});
	});

	it('providers are correctly exported', () => {
		assert.equal(
			'provider' in adobeEntrypoint && typeof adobeEntrypoint.provider === 'function',
			true,
		);
		assert.equal(
			'provider' in bunnyEntrypoint && typeof bunnyEntrypoint.provider === 'function',
			true,
		);
		assert.equal(
			'provider' in fontshareEntrypoint && typeof fontshareEntrypoint.provider === 'function',
			true,
		);
		assert.equal(
			'provider' in fontsourceEntrypoint && typeof fontsourceEntrypoint.provider === 'function',
			true,
		);
		assert.equal(
			'provider' in googleEntrypoint && typeof googleEntrypoint.provider === 'function',
			true,
		);
	});

	describe('resolveLocalFont()', () => {
		const fontTypeExtractor = createFontTypeExtractor({ errorHandler: simpleErrorHandler });

		it('proxies URLs correctly', () => {
			const { collected, urlProxy } = createSpyUrlProxy();
			resolveLocalFont({
				urlProxy,
				fontTypeExtractor,
				family: {
					name: 'Test',
					nameWithHash: 'Test-xxx',
					cssVariable: '--test',
					provider: 'local',
					variants: [
						{
							weight: '400',
							style: 'normal',
							src: [{ url: '/test.woff2' }, { url: '/ignored.woff' }],
						},
						{
							weight: '500',
							style: 'normal',
							src: [{ url: '/2.woff2' }],
						},
					],
				},
				fontFileReader: createFontaceFontFileReader({ errorHandler: simpleErrorHandler }),
			});
			assert.deepStrictEqual(collected, [
				{
					url: '/test.woff2',
					type: 'woff2',
					collectPreload: true,
					data: { weight: '400', style: 'normal' },
					init: null,
				},
				{
					url: '/ignored.woff',
					type: 'woff',
					collectPreload: false,
					data: { weight: '400', style: 'normal' },
					init: null,
				},
				{
					url: '/2.woff2',
					type: 'woff2',
					collectPreload: true,
					data: { weight: '500', style: 'normal' },
					init: null,
				},
			]);
		});

		it('collect preloads correctly', () => {
			const { collected, urlProxy } = createSpyUrlProxy();
			resolveLocalFont({
				urlProxy,
				fontTypeExtractor,
				family: {
					name: 'Test',
					nameWithHash: 'Test-xxx',
					cssVariable: '--test',
					provider: 'local',
					variants: [
						{
							weight: '400',
							style: 'normal',
							src: [{ url: '/test.woff2' }, { url: '/ignored.woff' }],
						},
						{
							weight: '500',
							style: 'normal',
							src: [{ url: '/2.woff2' }, { url: '/also-ignored.woff' }],
						},
					],
				},
				fontFileReader: createFontaceFontFileReader({ errorHandler: simpleErrorHandler }),
			});
			assert.deepStrictEqual(collected, [
				{
					url: '/test.woff2',
					type: 'woff2',
					collectPreload: true,
					data: { weight: '400', style: 'normal' },
					init: null,
				},
				{
					url: '/ignored.woff',
					type: 'woff',
					collectPreload: false,
					data: { weight: '400', style: 'normal' },
					init: null,
				},
				{
					url: '/2.woff2',
					type: 'woff2',
					collectPreload: true,
					data: { weight: '500', style: 'normal' },
					init: null,
				},
				{
					url: '/also-ignored.woff',
					type: 'woff',
					collectPreload: false,
					data: { weight: '500', style: 'normal' },
					init: null,
				},
			]);
		});

<<<<<<< HEAD
		it('computes the format correctly', () => {
			const { urlProxy } = createSpyUrlProxy();
			const { fonts } = resolveLocalFont({
				urlProxy,
				fontTypeExtractor,
				family: {
					name: 'Test',
					nameWithHash: 'Test-xxx',
					cssVariable: '--test',
					provider: 'local',
					variants: [
						{
							weight: '400',
							style: 'normal',
							src: [{ url: '/test.woff2' }, { url: '/ignored.ttf' }],
						},
					],
				},
			});
			assert.deepStrictEqual(fonts, [
				{
					display: undefined,
					featureSettings: undefined,
					src: [
						{
							format: 'woff2',
							originalURL: '/test.woff2',
							tech: undefined,
							url: '/test.woff2',
						},
						{
							format: 'truetype',
							originalURL: '/ignored.ttf',
							tech: undefined,
							url: '/ignored.ttf',
						},
					],
					stretch: undefined,
					style: 'normal',
					unicodeRange: undefined,
					variationSettings: undefined,
					weight: '400',
				},
			]);
=======
		describe('properties inference', () => {
			it('infers properties correctly', async () => {
				const { collected, urlProxy } = createSpyUrlProxy();
				const { fonts } = resolveLocalFont({
					urlProxy,
					fontTypeExtractor,
					family: {
						name: 'Test',
						nameWithHash: 'Test-xxx',
						cssVariable: '--test',
						provider: 'local',
						variants: [
							{
								src: [{ url: '/test.woff2' }],
							},
						],
					},
					fontFileReader: {
						extract() {
							return {
								weight: '300',
								style: 'italic',
							};
						},
					},
				});

				assert.deepStrictEqual(fonts, [
					{
						display: undefined,
						featureSettings: undefined,
						src: [
							{
								format: 'woff2',
								originalURL: '/test.woff2',
								tech: undefined,
								url: '/test.woff2',
							},
						],
						stretch: undefined,
						style: 'italic',
						unicodeRange: undefined,
						variationSettings: undefined,
						weight: '300',
					},
				]);
				assert.deepStrictEqual(collected, [
					{
						url: '/test.woff2',
						collectPreload: true,
						data: { weight: '300', style: 'italic' },
						init: null,
					},
				]);
			});

			it('respects what property should be inferred', async () => {
				const { collected, urlProxy } = createSpyUrlProxy();
				const { fonts } = resolveLocalFont({
					urlProxy,
					fontTypeExtractor,
					family: {
						name: 'Test',
						nameWithHash: 'Test-xxx',
						cssVariable: '--test',
						provider: 'local',
						variants: [
							{
								style: 'normal',
								unicodeRange: ['bar'],
								src: [{ url: '/test.woff2' }],
							},
						],
					},
					fontFileReader: {
						extract() {
							return {
								weight: '300',
								style: 'italic',
								unicodeRange: ['foo'],
							};
						},
					},
				});

				assert.deepStrictEqual(fonts, [
					{
						display: undefined,
						featureSettings: undefined,
						src: [
							{
								format: 'woff2',
								originalURL: '/test.woff2',
								tech: undefined,
								url: '/test.woff2',
							},
						],
						stretch: undefined,
						style: 'normal',
						unicodeRange: ['bar'],
						variationSettings: undefined,
						weight: '300',
					},
				]);
				assert.deepStrictEqual(collected, [
					{
						url: '/test.woff2',
						collectPreload: true,
						data: { weight: '300', style: 'normal' },
						init: null,
					},
				]);
			});
>>>>>>> 7246cde8
		});
	});
});<|MERGE_RESOLUTION|>--- conflicted
+++ resolved
@@ -168,12 +168,12 @@
 			]);
 		});
 
-<<<<<<< HEAD
 		it('computes the format correctly', () => {
 			const { urlProxy } = createSpyUrlProxy();
 			const { fonts } = resolveLocalFont({
 				urlProxy,
 				fontTypeExtractor,
+				fontFileReader: createFontaceFontFileReader({ errorHandler: simpleErrorHandler }),
 				family: {
 					name: 'Test',
 					nameWithHash: 'Test-xxx',
@@ -213,7 +213,8 @@
 					weight: '400',
 				},
 			]);
-=======
+		});
+
 		describe('properties inference', () => {
 			it('infers properties correctly', async () => {
 				const { collected, urlProxy } = createSpyUrlProxy();
@@ -264,6 +265,7 @@
 					{
 						url: '/test.woff2',
 						collectPreload: true,
+						type: 'woff2',
 						data: { weight: '300', style: 'italic' },
 						init: null,
 					},
@@ -322,12 +324,12 @@
 					{
 						url: '/test.woff2',
 						collectPreload: true,
+						type: 'woff2',
 						data: { weight: '300', style: 'normal' },
 						init: null,
 					},
 				]);
 			});
->>>>>>> 7246cde8
 		});
 	});
 });