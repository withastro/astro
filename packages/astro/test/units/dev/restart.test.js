--- conflicted
+++ resolved
@@ -2,23 +2,13 @@
 import * as cheerio from 'cheerio';
 import { fileURLToPath } from 'node:url';
 
-import { createSettings, openConfig } from '../../../dist/core/config/index.js';
 import {
 	createContainerWithAutomaticRestart,
 	isStarted,
 	startContainer,
 } from '../../../dist/core/dev/index.js';
-<<<<<<< HEAD
+import { createSettings, resolveConfig } from '../../../dist/core/config/index.js';
 import { createFs, createRequestAndResponse, triggerFSEvent } from '../test-utils.js';
-import { createSettings, resolveConfig } from '../../../dist/core/config/index.js';
-=======
-import {
-	createFs,
-	createRequestAndResponse,
-	defaultLogging,
-	triggerFSEvent,
-} from '../test-utils.js';
->>>>>>> 0c1a26ad
 
 const root = new URL('../../fixtures/alias/', import.meta.url);
 
@@ -132,18 +122,8 @@
 			troot
 		);
 
-<<<<<<< HEAD
 		const { astroConfig } = await resolveConfig({ root: fileURLToPath(troot) }, 'dev');
-		const settings = createSettings(astroConfig);
-=======
-		const { astroConfig } = await openConfig({
-			cwd: troot,
-			flags: {},
-			cmd: 'dev',
-			logging: defaultLogging,
-		});
 		const settings = createSettings(astroConfig, 'dev');
->>>>>>> 0c1a26ad
 
 		let restart = await createContainerWithAutomaticRestart({
 			params: { fs, root, settings },
@@ -171,18 +151,8 @@
 			root
 		);
 
-<<<<<<< HEAD
 		const { astroConfig } = await resolveConfig({ root: fileURLToPath(root) }, 'dev');
-		const settings = createSettings(astroConfig, fileURLToPath(root));
-=======
-		const { astroConfig } = await openConfig({
-			cwd: root,
-			flags: {},
-			cmd: 'dev',
-			logging: defaultLogging,
-		});
 		const settings = createSettings(astroConfig, 'dev', fileURLToPath(root));
->>>>>>> 0c1a26ad
 
 		let restart = await createContainerWithAutomaticRestart({
 			params: { fs, root, settings },
@@ -208,18 +178,8 @@
 			root
 		);
 
-<<<<<<< HEAD
 		const { astroConfig } = await resolveConfig({ root: fileURLToPath(root) }, 'dev');
-		const settings = createSettings(astroConfig, fileURLToPath(root));
-=======
-		const { astroConfig } = await openConfig({
-			cwd: root,
-			flags: {},
-			cmd: 'dev',
-			logging: defaultLogging,
-		});
 		const settings = createSettings(astroConfig, 'dev', fileURLToPath(root));
->>>>>>> 0c1a26ad
 
 		let restart = await createContainerWithAutomaticRestart({
 			params: { fs, root, settings },
