import * as assert from 'node:assert/strict';
import { describe, it } from 'node:test';
<<<<<<< HEAD
import { z } from 'zod/v3';
import { formDataToObject } from '../../../dist/actions/runtime/virtual/server.js';
=======
import { z } from 'zod';
import { formDataToObject } from '../../../dist/actions/runtime/server.js';
>>>>>>> 23f28016

describe('formDataToObject', () => {
	it('should handle strings', () => {
		const formData = new FormData();
		formData.set('name', 'Ben');
		formData.set('email', 'test@test.test');

		const input = z.object({
			name: z.string(),
			email: z.string(),
		});

		const res = formDataToObject(formData, input);
		assert.equal(res.name, 'Ben');
		assert.equal(res.email, 'test@test.test');
	});

	it('should handle numbers', () => {
		const formData = new FormData();
		formData.set('age', '25');

		const input = z.object({
			age: z.number(),
		});

		const res = formDataToObject(formData, input);
		assert.equal(res.age, 25);
	});

	it('should pass NaN for invalid numbers', () => {
		const formData = new FormData();
		formData.set('age', 'twenty-five');

		const input = z.object({
			age: z.number(),
		});

		const res = formDataToObject(formData, input);
		assert.ok(isNaN(res.age));
	});

	it('should handle boolean checks', () => {
		const formData = new FormData();
		formData.set('isCool', 'yes');
		formData.set('isTrue', true);
		formData.set('isFalse', false);
		formData.set('falseString', 'false');

		const input = z.object({
			isCool: z.boolean(),
			isNotCool: z.boolean(),
			isTrue: z.boolean(),
			isFalse: z.boolean(),
			falseString: z.boolean(),
		});

		const res = formDataToObject(formData, input);
		assert.equal(res.isCool, true);
		assert.equal(res.isNotCool, false);
		assert.equal(res.isTrue, true);
		assert.equal(res.isFalse, false);
		assert.equal(res.falseString, false);
	});

	it('should handle optional values', () => {
		const formData = new FormData();
		formData.set('name', 'Ben');

		const input = z.object({
			name: z.string().optional(),
			email: z.string().optional(),
			age: z.number().optional(),
		});

		const res = formDataToObject(formData, input);

		assert.equal(res.name, 'Ben');
		assert.equal(res.email, undefined);
		assert.equal(res.age, undefined);
	});

	it('should handle null values', () => {
		const formData = new FormData();
		formData.set('name', 'Ben');

		const input = z.object({
			name: z.string().nullable(),
			email: z.string().nullable(),
			age: z.number().nullable(),
		});

		const res = formDataToObject(formData, input);

		assert.equal(res.name, 'Ben');
		assert.equal(res.email, null);
		assert.equal(res.age, null);
	});

	it('should handle zod default values', () => {
		const formData = new FormData();

		const input = z.object({
			name: z.string().default('test'),
			email: z.string().default('test@test.test'),
			favoriteNumbers: z.array(z.number()).default([1, 2]),
		});

		const res = formDataToObject(formData, input);
		assert.equal(res.name, 'test');
		assert.equal(res.email, 'test@test.test');
		assert.deepEqual(res.favoriteNumbers, [1, 2]);
	});

	it('should handle zod chaining of optional, default, and nullish values', () => {
		const formData = new FormData();
		formData.set('email', 'test@test.test');

		const input = z.object({
			name: z.string().default('test').optional(),
			email: z.string().optional().nullish(),
			favoriteNumbers: z.array(z.number()).default([1, 2]).nullish().optional(),
		});

		const res = formDataToObject(formData, input);
		assert.equal(res.name, 'test');
		assert.equal(res.email, 'test@test.test');
		assert.deepEqual(res.favoriteNumbers, [1, 2]);
	});

	it('should handle File objects', () => {
		const formData = new FormData();
		formData.set('file', new File([''], 'test.txt'));

		const input = z.object({
			file: z.instanceof(File),
		});

		const res = formDataToObject(formData, input);

		assert.equal(res.file instanceof File, true);
	});

	it('should handle string arrays', () => {
		const formData = new FormData();
		formData.append('contact', 'Ben');
		formData.append('contact', 'Jane');
		formData.append('contact', 'John');

		const input = z.object({
			contact: z.array(z.string()),
		});

		const res = formDataToObject(formData, input);

		assert.ok(Array.isArray(res.contact), 'contact is not an array');
		assert.deepEqual(res.contact.sort(), ['Ben', 'Jane', 'John']);
	});

	it('should handle number arrays', () => {
		const formData = new FormData();
		formData.append('age', '25');
		formData.append('age', '30');
		formData.append('age', '35');

		const input = z.object({
			age: z.array(z.number()),
		});

		const res = formDataToObject(formData, input);

		assert.ok(Array.isArray(res.age), 'age is not an array');
		assert.deepEqual(res.age.sort(), [25, 30, 35]);
	});

	it('should handle an array of File objects', () => {
		const formData = new FormData();
		const file1 = new File([''], 'test1.txt');
		const file2 = new File([''], 'test2.txt');
		formData.append('files', file1);
		formData.append('files', file2);

		const input = z.object({
			files: z.array(z.instanceof(File)),
		});

		const res = formDataToObject(formData, input);

		assert.equal(res.files instanceof Array, true);
		assert.deepEqual(res.files, [file1, file2]);
	});

	it('should allow object passthrough when chaining .passthrough() on root object', () => {
		const formData = new FormData();
		formData.set('expected', '42');
		formData.set('unexpected', '42');

		const input = z
			.object({
				expected: z.number(),
			})
			.passthrough();

		const res = formDataToObject(formData, input);
		assert.deepEqual(res, {
			expected: 42,
			unexpected: '42',
		});
	});
});<|MERGE_RESOLUTION|>--- conflicted
+++ resolved
@@ -1,12 +1,7 @@
 import * as assert from 'node:assert/strict';
 import { describe, it } from 'node:test';
-<<<<<<< HEAD
 import { z } from 'zod/v3';
-import { formDataToObject } from '../../../dist/actions/runtime/virtual/server.js';
-=======
-import { z } from 'zod';
 import { formDataToObject } from '../../../dist/actions/runtime/server.js';
->>>>>>> 23f28016
 
 describe('formDataToObject', () => {
 	it('should handle strings', () => {
