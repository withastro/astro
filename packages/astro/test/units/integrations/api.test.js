import { deepEqual } from 'node:assert';
import * as assert from 'node:assert/strict';
import { describe, it } from 'node:test';
import { validateSupportedFeatures } from '../../../dist/integrations/features-validation.js';
import {
	normalizeCodegenDir,
	normalizeInjectedTypeFilename,
	runHookBuildSetup,
	runHookConfigSetup,
} from '../../../dist/integrations/hooks.js';
import { createFixture, defaultLogger, runInContainer } from '../test-utils.js';

const defaultConfig = {
	root: new URL('./', import.meta.url),
	srcDir: new URL('src/', import.meta.url),
	build: {},
	image: {
		remotePatterns: [],
	},
	outDir: new URL('./dist/', import.meta.url),
	publicDir: new URL('./public/', import.meta.url),
	experimental: {},
};
const dotAstroDir = new URL('./.astro/', defaultConfig.root);

describe('Integration API', () => {
	it('runHookBuildSetup should work', async () => {
		const updatedViteConfig = await runHookBuildSetup({
			config: {
				...defaultConfig,
				integrations: [
					{
						name: 'test',
						hooks: {
							'astro:build:setup'({ updateConfig }) {
								updateConfig({
									define: {
										foo: 'bar',
									},
								});
							},
						},
					},
				],
			},
			vite: {},
			logger: defaultLogger,
			pages: new Map(),
			target: 'server',
		});
		assert.equal(updatedViteConfig.hasOwnProperty('define'), true);
	});

	it('runHookBuildSetup should return updated config', async () => {
		let updatedInternalConfig;
		const updatedViteConfig = await runHookBuildSetup({
			config: {
				...defaultConfig,
				integrations: [
					{
						name: 'test',
						hooks: {
							'astro:build:setup'({ updateConfig }) {
								updatedInternalConfig = updateConfig({
									define: {
										foo: 'bar',
									},
								});
							},
						},
					},
				],
			},
			vite: {},
			logger: defaultLogger,
			pages: new Map(),
			target: 'server',
		});
		deepEqual(updatedViteConfig, updatedInternalConfig);
	});

	it('runHookConfigSetup can update Astro config', async () => {
		const site = 'https://test.com/';
		const updatedSettings = await runHookConfigSetup({
			logger: defaultLogger,
			settings: {
				config: {
					...defaultConfig,
					integrations: [
						{
							name: 'test',
							hooks: {
								'astro:config:setup': ({ updateConfig }) => {
									updateConfig({ site });
								},
							},
						},
					],
				},
				dotAstroDir,
			},
		});
		assert.equal(updatedSettings.config.site, site);
	});

	it('runHookConfigSetup runs integrations added by another integration', async () => {
		const site = 'https://test.com/';
		const updatedSettings = await runHookConfigSetup({
			logger: defaultLogger,
			settings: {
				config: {
					...defaultConfig,
					integrations: [
						{
							name: 'test',
							hooks: {
								'astro:config:setup': ({ updateConfig }) => {
									updateConfig({
										integrations: [
											{
												name: 'dynamically-added',
												hooks: {
													// eslint-disable-next-line @typescript-eslint/no-shadow
													'astro:config:setup': ({ updateConfig }) => {
														updateConfig({ site });
													},
												},
											},
										],
									});
								},
							},
						},
					],
				},
				dotAstroDir,
			},
		});
		assert.equal(updatedSettings.config.site, site);
		assert.equal(updatedSettings.config.integrations.length, 2);
	});

	describe('Routes resolved hooks', () => {
		it.skip(
			'should work in dev',
			{ todo: "[p2] Understand why routes aren't deep equal anymore" },
			async () => {
				let routes = [];
				const fixture = await createFixture({
					'/src/pages/about.astro': '',
					'/src/actions.ts': 'export const server = {}',
					'/src/foo.astro': '',
				});

				await runInContainer(
					{
						inlineConfig: {
							root: fixture.path,
							integrations: [
								{
									name: 'test',
									hooks: {
										'astro:config:setup': (params) => {
											params.injectRoute({
												entrypoint: './src/foo.astro',
												pattern: '/foo',
											});
										},
										'astro:routes:resolved': (params) => {
											routes = params.routes.map((r) => ({
												isPrerendered: r.isPrerendered,
												entrypoint: r.entrypoint,
												pattern: r.pattern,
												params: r.params,
												origin: r.origin,
											}));
											routes.sort((a, b) => a.pattern.localeCompare(b.pattern));
										},
									},
								},
							],
						},
					},
<<<<<<< HEAD
					async (container) => {
						assert.equal(routes.length, 6);
						assert.deepEqual(
							routes,
							[
								{
									isPrerendered: false,
									entrypoint: '_server-islands.astro',
									pattern: '/_server-islands/[name]',
									params: ['name'],
									origin: 'internal',
								},
								{
									isPrerendered: false,
									entrypoint: '../../../../dist/actions/runtime/route.js',
									pattern: '/_actions/[...path]',
									params: ['...path'],
									origin: 'internal',
								},
								{
									isPrerendered: true,
									entrypoint: 'src/pages/about.astro',
									pattern: '/about',
									params: [],
									origin: 'project',
								},
								{
									isPrerendered: true,
									entrypoint: 'src/foo.astro',
									pattern: '/foo',
									params: [],
									origin: 'external',
								},
								{
									isPrerendered: false,
									entrypoint: '../../../../dist/assets/endpoint/node.js',
									pattern: '/_image',
									params: [],
									origin: 'internal',
								},
								{
									isPrerendered: false,
									entrypoint: 'astro-default-404.astro',
									pattern: '/404',
									params: [],
									origin: 'internal',
								},
							].sort((a, b) => a.pattern.localeCompare(b.pattern)),
						);
=======
				},
				async (container) => {
					assert.deepEqual(
						routes,
						[
							{
								isPrerendered: false,
								entrypoint: '_server-islands.astro',
								pattern: '/_server-islands/[name]',
								params: ['name'],
								origin: 'internal',
							},
							{
								isPrerendered: false,
								entrypoint: '../../../../dist/actions/runtime/route.js',
								pattern: '/_actions/[...path]',
								params: ['...path'],
								origin: 'internal',
							},
							{
								isPrerendered: true,
								entrypoint: 'src/pages/about.astro',
								pattern: '/about',
								params: [],
								origin: 'project',
							},
							{
								isPrerendered: true,
								entrypoint: 'src/foo.astro',
								pattern: '/foo',
								params: [],
								origin: 'external',
							},
							{
								isPrerendered: false,
								entrypoint: '../../../../dist/assets/endpoint/dev.js',
								pattern: '/_image',
								params: [],
								origin: 'internal',
							},
							{
								isPrerendered: false,
								entrypoint: 'astro-default-404.astro',
								pattern: '/404',
								params: [],
								origin: 'internal',
							},
						].sort((a, b) => a.pattern.localeCompare(b.pattern)),
					);
>>>>>>> 23f28016

						await fixture.writeFile('/src/pages/bar.astro', '');
						container.viteServer.watcher.emit(
							'add',
							fixture.getPath('/src/pages/bar.astro').replace(/\\/g, '/'),
						);
						await new Promise((r) => setTimeout(r, 100));

<<<<<<< HEAD
						deepEqual(
							routes,
							[
								{
									isPrerendered: false,
									entrypoint: '_server-islands.astro',
									pattern: '/_server-islands/[name]',
									params: ['name'],
									origin: 'internal',
								},
								{
									isPrerendered: false,
									entrypoint: '../../../../dist/actions/runtime/route.js',
									pattern: '/_actions/[...path]',
									params: ['...path'],
									origin: 'internal',
								},
								{
									isPrerendered: true,
									entrypoint: 'src/pages/about.astro',
									pattern: '/about',
									params: [],
									origin: 'project',
								},
								{
									isPrerendered: true,
									entrypoint: 'src/pages/bar.astro',
									pattern: '/bar',
									params: [],
									origin: 'project',
								},
								{
									isPrerendered: true,
									entrypoint: 'src/foo.astro',
									pattern: '/foo',
									params: [],
									origin: 'external',
								},
								{
									isPrerendered: false,
									entrypoint: '../../../../dist/assets/endpoint/node.js',
									pattern: '/_image',
									params: [],
									origin: 'internal',
								},
								{
									isPrerendered: false,
									entrypoint: 'astro-default-404.astro',
									pattern: '/404',
									params: [],
									origin: 'internal',
								},
							].sort((a, b) => a.pattern.localeCompare(b.pattern)),
						);
=======
					assert.deepEqual(
						routes,
						[
							{
								isPrerendered: false,
								entrypoint: '_server-islands.astro',
								pattern: '/_server-islands/[name]',
								params: ['name'],
								origin: 'internal',
							},
							{
								isPrerendered: false,
								entrypoint: '../../../../dist/actions/runtime/route.js',
								pattern: '/_actions/[...path]',
								params: ['...path'],
								origin: 'internal',
							},
							{
								isPrerendered: true,
								entrypoint: 'src/pages/about.astro',
								pattern: '/about',
								params: [],
								origin: 'project',
							},
							{
								isPrerendered: true,
								entrypoint: 'src/pages/bar.astro',
								pattern: '/bar',
								params: [],
								origin: 'project',
							},
							{
								isPrerendered: true,
								entrypoint: 'src/foo.astro',
								pattern: '/foo',
								params: [],
								origin: 'external',
							},
							{
								isPrerendered: false,
								entrypoint: '../../../../dist/assets/endpoint/dev.js',
								pattern: '/_image',
								params: [],
								origin: 'internal',
							},
							{
								isPrerendered: false,
								entrypoint: 'astro-default-404.astro',
								pattern: '/404',
								params: [],
								origin: 'internal',
							},
						].sort((a, b) => a.pattern.localeCompare(b.pattern)),
					);
>>>>>>> 23f28016

						await fixture.writeFile(
							'/src/pages/about.astro',
							'---\nexport const prerender=false\n',
						);
						container.viteServer.watcher.emit(
							'change',
							fixture.getPath('/src/pages/about.astro').replace(/\\/g, '/'),
						);
						await new Promise((r) => setTimeout(r, 100));

<<<<<<< HEAD
						deepEqual(
							routes,
							[
								{
									isPrerendered: false,
									entrypoint: '_server-islands.astro',
									pattern: '/_server-islands/[name]',
									params: ['name'],
									origin: 'internal',
								},
								{
									isPrerendered: false,
									entrypoint: '../../../../dist/actions/runtime/route.js',
									pattern: '/_actions/[...path]',
									params: ['...path'],
									origin: 'internal',
								},
								{
									isPrerendered: false,
									entrypoint: 'src/pages/about.astro',
									pattern: '/about',
									params: [],
									origin: 'project',
								},
								{
									isPrerendered: true,
									entrypoint: 'src/pages/bar.astro',
									pattern: '/bar',
									params: [],
									origin: 'project',
								},
								{
									isPrerendered: true,
									entrypoint: 'src/foo.astro',
									pattern: '/foo',
									params: [],
									origin: 'external',
								},
								{
									isPrerendered: false,
									entrypoint: '../../../../dist/assets/endpoint/node.js',
									pattern: '/_image',
									params: [],
									origin: 'internal',
								},
								{
									isPrerendered: false,
									entrypoint: 'astro-default-404.astro',
									pattern: '/404',
									params: [],
									origin: 'internal',
								},
							].sort((a, b) => a.pattern.localeCompare(b.pattern)),
						);
					},
				);
			},
		);
=======
					assert.deepEqual(
						routes,
						[
							{
								isPrerendered: false,
								entrypoint: '_server-islands.astro',
								pattern: '/_server-islands/[name]',
								params: ['name'],
								origin: 'internal',
							},
							{
								isPrerendered: false,
								entrypoint: '../../../../dist/actions/runtime/route.js',
								pattern: '/_actions/[...path]',
								params: ['...path'],
								origin: 'internal',
							},
							{
								isPrerendered: false,
								entrypoint: 'src/pages/about.astro',
								pattern: '/about',
								params: [],
								origin: 'project',
							},
							{
								isPrerendered: true,
								entrypoint: 'src/pages/bar.astro',
								pattern: '/bar',
								params: [],
								origin: 'project',
							},
							{
								isPrerendered: true,
								entrypoint: 'src/foo.astro',
								pattern: '/foo',
								params: [],
								origin: 'external',
							},
							{
								isPrerendered: false,
								entrypoint: '../../../../dist/assets/endpoint/dev.js',
								pattern: '/_image',
								params: [],
								origin: 'internal',
							},
							{
								isPrerendered: false,
								entrypoint: 'astro-default-404.astro',
								pattern: '/404',
								params: [],
								origin: 'internal',
							},
						].sort((a, b) => a.pattern.localeCompare(b.pattern)),
					);
				},
			);
		});
>>>>>>> 23f28016
	});

	describe('Routes setup hook', () => {
		it('should work in dev', async () => {
			let routes = [];
			const fixture = await createFixture({
				'/src/pages/no-prerender.astro': '---\nexport const prerender = false\n---',
				'/src/pages/prerender.astro': '---\nexport const prerender = true\n---',
				'/src/pages/unknown-prerender.astro': '',
			});

			await runInContainer(
				{
					inlineConfig: {
						root: fixture.path,
						integrations: [
							{
								name: 'test',
								hooks: {
									'astro:route:setup': (params) => {
										routes.push({
											component: params.route.component,
											prerender: params.route.prerender,
										});
									},
								},
							},
						],
					},
				},
				async () => {
					routes.sort((a, b) => a.component.localeCompare(b.component));
					deepEqual(routes, [
						{
							component: 'src/pages/no-prerender.astro',
							prerender: false,
						},
						{
							component: 'src/pages/prerender.astro',
							prerender: true,
						},
						{
							component: 'src/pages/unknown-prerender.astro',
							prerender: true,
						},
					]);
				},
			);
		});
	});
});

describe('Astro feature map', function () {
	it('should support the feature when stable', () => {
		let result = validateSupportedFeatures(
			'test',
			{
				hybridOutput: 'stable',
			},
			{
				config: { output: 'static' },
			},
			{},
			defaultLogger,
		);
		assert.equal(result['hybridOutput'], true);
	});

	it('should not support the feature when not provided', () => {
		let result = validateSupportedFeatures(
			'test',
			{},
			{
				buildOutput: 'server',
				config: { output: 'static' },
			},
			defaultLogger,
		);
		assert.equal(result['hybridOutput'], false);
	});

	it('should not support the feature when an empty object is provided', () => {
		let result = validateSupportedFeatures(
			'test',
			{},
			{
				buildOutput: 'server',
				config: { output: 'static' },
			},
			defaultLogger,
		);
		assert.equal(result['hybridOutput'], false);
	});

	describe('static output', function () {
		it('should be supported with the correct config', () => {
			let result = validateSupportedFeatures(
				'test',
				{ staticOutput: 'stable' },
				{
					config: { output: 'static' },
				},
				defaultLogger,
			);
			assert.equal(result['staticOutput'], true);
		});

		it("should not be valid if the config is correct, but the it's unsupported", () => {
			let result = validateSupportedFeatures(
				'test',
				{ staticOutput: 'unsupported' },
				{
					buildOutput: 'static',
					config: { output: 'static' },
				},
				defaultLogger,
			);
			assert.equal(result['staticOutput'], false);
		});
	});
	describe('hybrid output', function () {
		it('should be supported with the correct config', () => {
			let result = validateSupportedFeatures(
				'test',
				{ hybridOutput: 'stable' },
				{
					config: { output: 'static' },
				},
				defaultLogger,
			);
			assert.equal(result['hybridOutput'], true);
		});

		it("should not be valid if the config is correct, but the it's unsupported", () => {
			let result = validateSupportedFeatures(
				'test',
				{
					hybridOutput: 'unsupported',
				},
				{
					buildOutput: 'server',
					config: { output: 'static' },
				},
				defaultLogger,
			);
			assert.equal(result['hybridOutput'], false);
		});
	});
	describe('server output', function () {
		it('should be supported with the correct config', () => {
			let result = validateSupportedFeatures(
				'test',
				{ serverOutput: 'stable' },
				{
					config: { output: 'server' },
				},
				defaultLogger,
			);
			assert.equal(result['serverOutput'], true);
		});

		it("should not be valid if the config is correct, but the it's unsupported", () => {
			let result = validateSupportedFeatures(
				'test',
				{
					serverOutput: 'unsupported',
				},
				{
					config: { output: 'server' },
				},
				defaultLogger,
			);
			assert.equal(result['serverOutput'], false);
		});
	});
});

describe('normalizeInjectedTypeFilename', () => {
	// invalid filename
	assert.throws(() => normalizeInjectedTypeFilename('types', 'integration'));
	// valid filename
	assert.doesNotThrow(() => normalizeInjectedTypeFilename('types.d.ts', 'integration'));
	// filename normalization
	assert.equal(
		normalizeInjectedTypeFilename('aA1-*/_"~.d.ts', 'integration'),
		'./integrations/integration/aA1-_____.d.ts',
	);
	// integration name normalization
	assert.equal(
		normalizeInjectedTypeFilename('types.d.ts', 'aA1-*/_"~.'),
		'./integrations/aA1-_____./types.d.ts',
	);
});

describe('normalizeCodegenDir', () => {
	assert.equal(normalizeCodegenDir('aA1-*/_"~.'), './integrations/aA1-_____./');
});<|MERGE_RESOLUTION|>--- conflicted
+++ resolved
@@ -181,7 +181,6 @@
 							],
 						},
 					},
-<<<<<<< HEAD
 					async (container) => {
 						assert.equal(routes.length, 6);
 						assert.deepEqual(
@@ -217,7 +216,7 @@
 								},
 								{
 									isPrerendered: false,
-									entrypoint: '../../../../dist/assets/endpoint/node.js',
+									entrypoint: '../../../../dist/assets/endpoint/dev.js',
 									pattern: '/_image',
 									params: [],
 									origin: 'internal',
@@ -231,57 +230,6 @@
 								},
 							].sort((a, b) => a.pattern.localeCompare(b.pattern)),
 						);
-=======
-				},
-				async (container) => {
-					assert.deepEqual(
-						routes,
-						[
-							{
-								isPrerendered: false,
-								entrypoint: '_server-islands.astro',
-								pattern: '/_server-islands/[name]',
-								params: ['name'],
-								origin: 'internal',
-							},
-							{
-								isPrerendered: false,
-								entrypoint: '../../../../dist/actions/runtime/route.js',
-								pattern: '/_actions/[...path]',
-								params: ['...path'],
-								origin: 'internal',
-							},
-							{
-								isPrerendered: true,
-								entrypoint: 'src/pages/about.astro',
-								pattern: '/about',
-								params: [],
-								origin: 'project',
-							},
-							{
-								isPrerendered: true,
-								entrypoint: 'src/foo.astro',
-								pattern: '/foo',
-								params: [],
-								origin: 'external',
-							},
-							{
-								isPrerendered: false,
-								entrypoint: '../../../../dist/assets/endpoint/dev.js',
-								pattern: '/_image',
-								params: [],
-								origin: 'internal',
-							},
-							{
-								isPrerendered: false,
-								entrypoint: 'astro-default-404.astro',
-								pattern: '/404',
-								params: [],
-								origin: 'internal',
-							},
-						].sort((a, b) => a.pattern.localeCompare(b.pattern)),
-					);
->>>>>>> 23f28016
 
 						await fixture.writeFile('/src/pages/bar.astro', '');
 						container.viteServer.watcher.emit(
@@ -290,7 +238,6 @@
 						);
 						await new Promise((r) => setTimeout(r, 100));
 
-<<<<<<< HEAD
 						deepEqual(
 							routes,
 							[
@@ -331,7 +278,7 @@
 								},
 								{
 									isPrerendered: false,
-									entrypoint: '../../../../dist/assets/endpoint/node.js',
+									entrypoint: '../../../../dist/assets/endpoint/dev.js',
 									pattern: '/_image',
 									params: [],
 									origin: 'internal',
@@ -345,62 +292,6 @@
 								},
 							].sort((a, b) => a.pattern.localeCompare(b.pattern)),
 						);
-=======
-					assert.deepEqual(
-						routes,
-						[
-							{
-								isPrerendered: false,
-								entrypoint: '_server-islands.astro',
-								pattern: '/_server-islands/[name]',
-								params: ['name'],
-								origin: 'internal',
-							},
-							{
-								isPrerendered: false,
-								entrypoint: '../../../../dist/actions/runtime/route.js',
-								pattern: '/_actions/[...path]',
-								params: ['...path'],
-								origin: 'internal',
-							},
-							{
-								isPrerendered: true,
-								entrypoint: 'src/pages/about.astro',
-								pattern: '/about',
-								params: [],
-								origin: 'project',
-							},
-							{
-								isPrerendered: true,
-								entrypoint: 'src/pages/bar.astro',
-								pattern: '/bar',
-								params: [],
-								origin: 'project',
-							},
-							{
-								isPrerendered: true,
-								entrypoint: 'src/foo.astro',
-								pattern: '/foo',
-								params: [],
-								origin: 'external',
-							},
-							{
-								isPrerendered: false,
-								entrypoint: '../../../../dist/assets/endpoint/dev.js',
-								pattern: '/_image',
-								params: [],
-								origin: 'internal',
-							},
-							{
-								isPrerendered: false,
-								entrypoint: 'astro-default-404.astro',
-								pattern: '/404',
-								params: [],
-								origin: 'internal',
-							},
-						].sort((a, b) => a.pattern.localeCompare(b.pattern)),
-					);
->>>>>>> 23f28016
 
 						await fixture.writeFile(
 							'/src/pages/about.astro',
@@ -412,7 +303,6 @@
 						);
 						await new Promise((r) => setTimeout(r, 100));
 
-<<<<<<< HEAD
 						deepEqual(
 							routes,
 							[
@@ -453,7 +343,7 @@
 								},
 								{
 									isPrerendered: false,
-									entrypoint: '../../../../dist/assets/endpoint/node.js',
+									entrypoint: '../../../../dist/assets/endpoint/dev.js',
 									pattern: '/_image',
 									params: [],
 									origin: 'internal',
@@ -471,65 +361,6 @@
 				);
 			},
 		);
-=======
-					assert.deepEqual(
-						routes,
-						[
-							{
-								isPrerendered: false,
-								entrypoint: '_server-islands.astro',
-								pattern: '/_server-islands/[name]',
-								params: ['name'],
-								origin: 'internal',
-							},
-							{
-								isPrerendered: false,
-								entrypoint: '../../../../dist/actions/runtime/route.js',
-								pattern: '/_actions/[...path]',
-								params: ['...path'],
-								origin: 'internal',
-							},
-							{
-								isPrerendered: false,
-								entrypoint: 'src/pages/about.astro',
-								pattern: '/about',
-								params: [],
-								origin: 'project',
-							},
-							{
-								isPrerendered: true,
-								entrypoint: 'src/pages/bar.astro',
-								pattern: '/bar',
-								params: [],
-								origin: 'project',
-							},
-							{
-								isPrerendered: true,
-								entrypoint: 'src/foo.astro',
-								pattern: '/foo',
-								params: [],
-								origin: 'external',
-							},
-							{
-								isPrerendered: false,
-								entrypoint: '../../../../dist/assets/endpoint/dev.js',
-								pattern: '/_image',
-								params: [],
-								origin: 'internal',
-							},
-							{
-								isPrerendered: false,
-								entrypoint: 'astro-default-404.astro',
-								pattern: '/404',
-								params: [],
-								origin: 'internal',
-							},
-						].sort((a, b) => a.pattern.localeCompare(b.pattern)),
-					);
-				},
-			);
-		});
->>>>>>> 23f28016
 	});
 
 	describe('Routes setup hook', () => {
