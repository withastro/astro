--- conflicted
+++ resolved
@@ -260,59 +260,6 @@
 			assert.equal(result['serverOutput'], false);
 		});
 	});
-<<<<<<< HEAD
-=======
-
-	describe('assets', function () {
-		it('should be supported when it is sharp compatible', () => {
-			let result = validateSupportedFeatures(
-				'test',
-				{
-					assets: {
-						supportKind: 'stable',
-						isSharpCompatible: true,
-					},
-				},
-				{
-					config: {
-						image: {
-							service: {
-								entrypoint: 'astro/assets/services/sharp',
-							},
-						},
-					},
-				},
-				{},
-				defaultLogger,
-			);
-			assert.equal(result['assets'], true);
-		});
-
-		it("should not be valid if the config is correct, but the it's unsupported", () => {
-			let result = validateSupportedFeatures(
-				'test',
-				{
-					assets: {
-						supportKind: 'unsupported',
-						isNodeCompatible: false,
-					},
-				},
-				{
-					config: {
-						image: {
-							service: {
-								entrypoint: 'astro/assets/services/sharp',
-							},
-						},
-					},
-				},
-				{},
-				defaultLogger,
-			);
-			assert.equal(result['assets'], false);
-		});
-	});
->>>>>>> 74722cb8
 });
 
 describe('normalizeInjectedTypeFilename', () => {
