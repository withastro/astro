--- conflicted
+++ resolved
@@ -194,102 +194,108 @@
 			);
 		});
 
-<<<<<<< HEAD
-		it('errors if a domains key does not exist', async () => {
-=======
 		it('errors if `i18n.prefixDefaultLocale` is `false` and `i18n.redirectToDefaultLocale` is `true`', async () => {
->>>>>>> 17f27e7c
-			const configError = await validateConfig(
-				{
-					i18n: {
-						defaultLocale: 'en',
-						locales: ['es', 'en'],
-<<<<<<< HEAD
-						domains: {
-							lorem: 'https://example.com',
-						},
-						routing: {
-							strategy: 'domains',
-						},
-					},
-				},
-				process.cwd()
-			).catch((err) => err);
-			expect(configError instanceof z.ZodError).to.equal(true);
-			expect(configError.errors[0].message).to.equal(
-				"The locale `lorem` key in the `i18n.domains` record doesn't exist in the `i18n.locales` array."
-			);
-		});
-
-		it('errors if a domains value is not an URL', async () => {
-			const configError = await validateConfig(
-				{
-					i18n: {
-						defaultLocale: 'en',
-						locales: ['es', 'en'],
-						domains: {
-							en: 'www.example.com',
-						},
-						routing: {
-							strategy: 'domains',
-						},
-					},
-				},
-				process.cwd()
-			).catch((err) => err);
-			expect(configError instanceof z.ZodError).to.equal(true);
-			expect(configError.errors[0].message).to.equal(
-				"The domain value must be a valid URL, and it has to start with 'https' or 'http'."
-			);
-		});
-
-		it('errors if a domain is a URL with a pathname that is not the home', async () => {
-			const configError = await validateConfig(
-				{
-					i18n: {
-						defaultLocale: 'en',
-						locales: ['es', 'en'],
-						domains: {
-							en: 'https://www.example.com/blog/page/',
-						},
-						routing: {
-							strategy: 'domains',
-						},
-					},
-				},
-				process.cwd()
-			).catch((err) => err);
-			expect(configError instanceof z.ZodError).to.equal(true);
-			expect(configError.errors[0].message).to.equal(
-				"The URL `https://www.example.com/blog/page/` must contain only the origin. A subsequent pathname isn't allowed here. Remove `/blog/page/`."
-			);
-		});
-
-		it('errors if there are domains, and the routing strategy is not correct', async () => {
-			const configError = await validateConfig(
-				{
-					i18n: {
-						defaultLocale: 'en',
-						locales: ['es', 'en'],
-						domains: {
-							en: 'https://www.example.com/',
-=======
+			const configError = await validateConfig(
+				{
+					i18n: {
+						defaultLocale: 'en',
+						locales: ['es', 'en'],
 						routing: {
 							prefixDefaultLocale: false,
 							redirectToDefaultLocale: false,
->>>>>>> 17f27e7c
-						},
-					},
-				},
-				process.cwd()
-			).catch((err) => err);
-			expect(configError instanceof z.ZodError).to.equal(true);
-			expect(configError.errors[0].message).to.equal(
-<<<<<<< HEAD
+						},
+					},
+				},
+				process.cwd()
+			).catch((err) => err);
+			expect(configError instanceof z.ZodError).to.equal(true);
+			expect(configError.errors[0].message).to.equal(
+				'The option `i18n.redirectToDefaultLocale` is only useful when the `i18n.prefixDefaultLocale` is set to `true`. Remove the option `i18n.redirectToDefaultLocale`, or change its value to `true`.'
+			);
+		});
+
+		it('errors if a domains key does not exist', async () => {
+			const configError = await validateConfig(
+				{
+					i18n: {
+						defaultLocale: 'en',
+						locales: ['es', 'en'],
+						domains: {
+							lorem: 'https://example.com',
+						},
+						routing: {
+							strategy: 'domains',
+						},
+					},
+				},
+				process.cwd()
+			).catch((err) => err);
+			expect(configError instanceof z.ZodError).to.equal(true);
+			expect(configError.errors[0].message).to.equal(
+				"The locale `lorem` key in the `i18n.domains` record doesn't exist in the `i18n.locales` array."
+			);
+		});
+
+		it('errors if a domains value is not an URL', async () => {
+			const configError = await validateConfig(
+				{
+					i18n: {
+						defaultLocale: 'en',
+						locales: ['es', 'en'],
+						domains: {
+							en: 'www.example.com',
+						},
+						routing: {
+							strategy: 'domains',
+						},
+					},
+				},
+				process.cwd()
+			).catch((err) => err);
+			expect(configError instanceof z.ZodError).to.equal(true);
+			expect(configError.errors[0].message).to.equal(
+				"The domain value must be a valid URL, and it has to start with 'https' or 'http'."
+			);
+		});
+
+		it('errors if a domain is a URL with a pathname that is not the home', async () => {
+			const configError = await validateConfig(
+				{
+					i18n: {
+						defaultLocale: 'en',
+						locales: ['es', 'en'],
+						domains: {
+							en: 'https://www.example.com/blog/page/',
+						},
+						routing: {
+							strategy: 'domains',
+						},
+					},
+				},
+				process.cwd()
+			).catch((err) => err);
+			expect(configError instanceof z.ZodError).to.equal(true);
+			expect(configError.errors[0].message).to.equal(
+				"The URL `https://www.example.com/blog/page/` must contain only the origin. A subsequent pathname isn't allowed here. Remove `/blog/page/`."
+			);
+		});
+
+		it('errors if there are domains, and the routing strategy is not correct', async () => {
+			const configError = await validateConfig(
+				{
+					i18n: {
+						defaultLocale: 'en',
+						locales: ['es', 'en'],
+						domains: {
+							en: 'https://www.example.com/',
+						},
+					},
+				},
+				process.cwd()
+			).catch((err) => err);
+			expect(configError instanceof z.ZodError).to.equal(true);
+			expect(configError.errors[0].message).to.equal(
 				'When specifying some domains, the property `i18n.routingStrategy` must be set to `"domain"`.'
-=======
-				'The option `i18n.redirectToDefaultLocale` is only useful when the `i18n.prefixDefaultLocale` is set to `true`. Remove the option `i18n.redirectToDefaultLocale`, or change its value to `true`.'
->>>>>>> 17f27e7c
 			);
 		});
 	});
