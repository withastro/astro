--- conflicted
+++ resolved
@@ -11,11 +11,7 @@
  *
  * @param {any} userConfig
  */
-<<<<<<< HEAD
-function validateConfig(userConfig) {
-=======
 async function validateConfig(userConfig) {
->>>>>>> 6254d354
 	return _validateConfig(userConfig, process.cwd(), '');
 }
 
@@ -220,10 +216,7 @@
 		it('errors if a domains key does not exist', async () => {
 			const configError = await validateConfig({
 				output: 'server',
-<<<<<<< HEAD
-=======
 				site: 'https://www.example.com',
->>>>>>> 6254d354
 				i18n: {
 					defaultLocale: 'en',
 					locales: ['es', 'en'],
@@ -242,10 +235,7 @@
 		it('errors if a domains value is not an URL', async () => {
 			const configError = await validateConfig({
 				output: 'server',
-<<<<<<< HEAD
-=======
 				site: 'https://www.example.com',
->>>>>>> 6254d354
 				i18n: {
 					defaultLocale: 'en',
 					locales: ['es', 'en'],
@@ -264,10 +254,7 @@
 		it('errors if a domains value is not an URL with incorrect protocol', async () => {
 			const configError = await validateConfig({
 				output: 'server',
-<<<<<<< HEAD
-=======
 				site: 'https://www.example.com',
->>>>>>> 6254d354
 				i18n: {
 					defaultLocale: 'en',
 					locales: ['es', 'en'],
@@ -286,10 +273,7 @@
 		it('errors if a domain is a URL with a pathname that is not the home', async () => {
 			const configError = await validateConfig({
 				output: 'server',
-<<<<<<< HEAD
-=======
 				site: 'https://www.example.com',
->>>>>>> 6254d354
 				i18n: {
 					defaultLocale: 'en',
 					locales: ['es', 'en'],
