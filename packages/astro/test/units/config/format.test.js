--- conflicted
+++ resolved
@@ -1,14 +1,9 @@
 import { fileURLToPath } from 'url';
 import { expect } from 'chai';
 
-import { createSettings, openConfig } from '../../../dist/core/config/index.js';
 import { runInContainer } from '../../../dist/core/dev/index.js';
-<<<<<<< HEAD
 import { resolveConfig, createSettings } from '../../../dist/core/config/index.js';
 import { createFs } from '../test-utils.js';
-=======
-import { createFs, defaultLogging } from '../test-utils.js';
->>>>>>> 0c1a26ad
 
 const root = new URL('../../fixtures/tailwindcss-ts/', import.meta.url);
 
@@ -26,19 +21,8 @@
 			root
 		);
 
-<<<<<<< HEAD
 		const { astroConfig } = await resolveConfig({ root: fileURLToPath(root) }, 'dev', fs);
-		const settings = createSettings(astroConfig);
-=======
-		const { astroConfig } = await openConfig({
-			cwd: root,
-			flags: {},
-			cmd: 'dev',
-			logging: defaultLogging,
-			fsMod: fs,
-		});
 		const settings = createSettings(astroConfig, 'dev');
->>>>>>> 0c1a26ad
 
 		await runInContainer({ fs, root, settings }, () => {
 			expect(true).to.equal(
