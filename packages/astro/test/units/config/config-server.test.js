import { expect } from 'chai';
<<<<<<< HEAD
import { fileURLToPath } from 'url';
import { flagsToAstroInlineConfig } from '../../../dist/cli/load-settings.js';
import { resolveConfig } from '../../../dist/core/config/index.js';
=======
import { fileURLToPath } from 'node:url';
import { defaultLogging } from '../test-utils.js';
import { openConfig } from '../../../dist/core/config/index.js';
>>>>>>> b4f7dd41

const cwd = fileURLToPath(new URL('../../fixtures/config-host/', import.meta.url));

describe('config.server', () => {
	function resolveConfigWithFlags(flags) {
		return resolveConfig(
			flagsToAstroInlineConfig({
				root: cwd,
				...flags,
			}),
			'dev'
		);
	}

	describe('host', () => {
		it('can be specified via --host flag', async () => {
			const projectRootURL = new URL('../../fixtures/astro-basic/', import.meta.url);
			const { astroConfig } = await resolveConfigWithFlags({
				root: fileURLToPath(projectRootURL),
				host: true,
			});

			expect(astroConfig.server.host).to.equal(true);
		});
	});

	describe('config', () => {
		describe('relative path', () => {
			it('can be passed via relative --config', async () => {
				const projectRootURL = new URL('../../fixtures/astro-basic/', import.meta.url);
				const configFileURL = 'my-config.mjs';
				const { astroConfig } = await resolveConfigWithFlags({
					root: fileURLToPath(projectRootURL),
					config: configFileURL,
				});
				expect(astroConfig.server.port).to.equal(8080);
			});
		});

		describe('relative path with leading ./', () => {
			it('can be passed via relative --config', async () => {
				const projectRootURL = new URL('../../fixtures/astro-basic/', import.meta.url);
				const configFileURL = './my-config.mjs';
				const { astroConfig } = await resolveConfigWithFlags({
					root: fileURLToPath(projectRootURL),
					config: configFileURL,
				});
				expect(astroConfig.server.port).to.equal(8080);
			});
		});

		describe('incorrect path', () => {
			it('fails and exits when config does not exist', async () => {
				const projectRootURL = new URL('../../fixtures/astro-basic/', import.meta.url);
				const configFileURL = './does-not-exist.mjs';
				try {
					await resolveConfigWithFlags({
						root: fileURLToPath(projectRootURL),
						config: configFileURL,
					});
					expect(false).to.equal(true, 'this should not have resolved');
				} catch (err) {
					expect(err.message).to.match(/Unable to resolve/);
				}
			});
		});
	});
});<|MERGE_RESOLUTION|>--- conflicted
+++ resolved
@@ -1,13 +1,7 @@
 import { expect } from 'chai';
-<<<<<<< HEAD
-import { fileURLToPath } from 'url';
+import { fileURLToPath } from 'node:url';
 import { flagsToAstroInlineConfig } from '../../../dist/cli/load-settings.js';
 import { resolveConfig } from '../../../dist/core/config/index.js';
-=======
-import { fileURLToPath } from 'node:url';
-import { defaultLogging } from '../test-utils.js';
-import { openConfig } from '../../../dist/core/config/index.js';
->>>>>>> b4f7dd41
 
 const cwd = fileURLToPath(new URL('../../fixtures/config-host/', import.meta.url));
 
