// IMPORTANT: do not publish this file!
// It provides typings for internal virtual modules.
// The naming convention is: virtual:astro:<feature>/<...custom>

declare module 'virtual:astro:env/internal' {
	export const schema: import('./src/env/schema.js').EnvSchema;
}

declare module 'virtual:astro:assets/fonts/internal' {
	export const internalConsumableMap: import('./src/assets/fonts/types.js').InternalConsumableMap;
	export const consumableMap: import('./src/assets/fonts/types.js').ConsumableMap;
}

declare module 'virtual:astro:actions/options' {
	export const shouldAppendTrailingSlash: boolean;
<<<<<<< HEAD
	export const experimentalZod4: boolean;
=======
}

declare module 'virtual:astro:actions/runtime' {
	export * from './src/actions/runtime/client.js';
>>>>>>> 23f28016
}<|MERGE_RESOLUTION|>--- conflicted
+++ resolved
@@ -13,12 +13,8 @@
 
 declare module 'virtual:astro:actions/options' {
 	export const shouldAppendTrailingSlash: boolean;
-<<<<<<< HEAD
-	export const experimentalZod4: boolean;
-=======
 }
 
 declare module 'virtual:astro:actions/runtime' {
 	export * from './src/actions/runtime/client.js';
->>>>>>> 23f28016
 }