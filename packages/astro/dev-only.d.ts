// IMPORTANT: do not publish this file!
// It provides typings for internal virtual modules.
// The naming convention is: virtual:astro:<feature>/<...custom>

declare module 'virtual:astro:env/internal' {
	export const schema: import('./src/env/schema.js').EnvSchema;
}

declare module 'virtual:astro:assets/fonts/internal' {
	export const internalConsumableMap: import('./src/assets/fonts/types.js').InternalConsumableMap;
	export const consumableMap: import('./src/assets/fonts/types.js').ConsumableMap;
}

declare module 'virtual:astro:adapter-config/client' {
	export const internalFetchHeaders: Record<string, string>;
}

declare module 'virtual:astro:actions/options' {
	export const shouldAppendTrailingSlash: boolean;
}

declare module 'virtual:astro:actions/runtime' {
	export * from './src/actions/runtime/client.js';
}

<<<<<<< HEAD
declare module 'virtual:astro:config/experimentalZod4' {
	export const experimentalZod4: boolean;
=======
declare module 'virtual:astro:actions/entrypoint' {
	import type { SSRActions } from './src/index.js';
	export const server: SSRActions;
}

declare module 'virtual:astro:manifest' {
	import type { SSRManifest } from './src/index.js';
	export const manifest: SSRManifest;
}

declare module 'virtual:astro:routes' {
	import type { RoutesList } from './src/types/astro.js';
	export const routes: RoutesList[];
}

declare module 'virtual:astro:renderers' {
	import type { AstroRenderer } from './src/index.js';
	export const renderers: AstroRenderer[];
}

declare module 'virtual:astro:middleware' {
	import type { AstroMiddlewareInstance } from './src/index.js';
	const middleware: AstroMiddlewareInstance;
	export default middleware;
}

declare module 'virtual:astro:session-driver' {
	import type { Driver } from 'unstorage';
	export const driver: Driver;
}

declare module 'virtual:astro:pages' {
	export const pageMap: Map<string, () => Promise<any>>;
}

declare module 'virtual:astro:server-islands' {
	export const serverIslandMap: Map<string, () => Promise<any>>;
}

declare module 'virtual:astro:adapter-entrypoint' {
	export const createExports: ((manifest: any, args: any) => any) | undefined;
	export const start: ((manifest: any, args: any) => void) | undefined;
	export default any;
}

declare module 'virtual:astro:adapter-config' {
	export const args: any;
	export const exports: string[] | undefined;
	export const adapterFeatures: any;
	export const serverEntrypoint: string;
}

declare module 'virtual:astro:dev-css' {
	import type { ImportedDevStyles } from './src/types/astro.js';
	export const css: Set<ImportedDevStyles>;
}

declare module 'virtual:astro:dev-css-all' {
	import type { ImportedDevStyles } from './src/types/astro.js';
	export const devCSSMap: Map<string, () => Promise<{ css: Set<ImportedDevStyles> }>>;
>>>>>>> d7889f76
}<|MERGE_RESOLUTION|>--- conflicted
+++ resolved
@@ -23,10 +23,10 @@
 	export * from './src/actions/runtime/client.js';
 }
 
-<<<<<<< HEAD
 declare module 'virtual:astro:config/experimentalZod4' {
 	export const experimentalZod4: boolean;
-=======
+}
+
 declare module 'virtual:astro:actions/entrypoint' {
 	import type { SSRActions } from './src/index.js';
 	export const server: SSRActions;
@@ -87,5 +87,4 @@
 declare module 'virtual:astro:dev-css-all' {
 	import type { ImportedDevStyles } from './src/types/astro.js';
 	export const devCSSMap: Map<string, () => Promise<{ css: Set<ImportedDevStyles> }>>;
->>>>>>> d7889f76
 }