declare module 'astro:content' {
	interface Render {
		'.md': Promise<{
			Content: import('astro').MarkdownInstance<{}>['Content'];
			headings: import('astro').MarkdownHeading[];
			remarkPluginFrontmatter: Record<string, any>;
		}>;
	}
}

declare module 'astro:content' {
	export { z } from 'astro/zod';
<<<<<<< HEAD
	export type CollectionKey = keyof AnyEntryMap;
	export type CollectionEntry<C extends CollectionKey> = AnyEntryMap[C][keyof AnyEntryMap[C]];

	export type ContentCollectionKey = keyof ContentEntryMap;
	export type DataCollectionKey = keyof DataEntryMap;
=======

	type Flatten<T> = T extends { [K: string]: infer U } ? U : never;
	export type CollectionEntry<C extends keyof AnyEntryMap> = Flatten<AnyEntryMap[C]>;
>>>>>>> 821918bc

	// TODO: Remove this when having this fallback is no longer relevant. 2.3? 3.0? - erika, 2023-04-04
	/**
	 * @deprecated
	 * `astro:content` no longer provide `image()`.
	 *
	 * Please use it through `schema`, like such:
	 * ```ts
	 * import { defineCollection, z } from "astro:content";
	 *
	 * defineCollection({
	 *   schema: ({ image }) =>
	 *     z.object({
	 *       image: image(),
	 *     }),
	 * });
	 * ```
	 */
	export const image: never;

	// This needs to be in sync with ImageMetadata
	export type ImageFunction = () => import('astro/zod').ZodObject<{
		src: import('astro/zod').ZodString;
		width: import('astro/zod').ZodNumber;
		height: import('astro/zod').ZodNumber;
		format: import('astro/zod').ZodUnion<
			[
				import('astro/zod').ZodLiteral<'png'>,
				import('astro/zod').ZodLiteral<'jpg'>,
				import('astro/zod').ZodLiteral<'jpeg'>,
				import('astro/zod').ZodLiteral<'tiff'>,
				import('astro/zod').ZodLiteral<'webp'>,
				import('astro/zod').ZodLiteral<'gif'>,
				import('astro/zod').ZodLiteral<'svg'>
			]
		>;
	}>;

	type BaseSchemaWithoutEffects =
		| import('astro/zod').AnyZodObject
		| import('astro/zod').ZodUnion<import('astro/zod').AnyZodObject[]>
		| import('astro/zod').ZodDiscriminatedUnion<string, import('astro/zod').AnyZodObject[]>
		| import('astro/zod').ZodIntersection<
				import('astro/zod').AnyZodObject,
				import('astro/zod').AnyZodObject
		  >;

	type BaseSchema =
		| BaseSchemaWithoutEffects
		| import('astro/zod').ZodEffects<BaseSchemaWithoutEffects>;

	export type SchemaContext = { image: ImageFunction };

	type DataCollectionConfig<S extends BaseSchema> = {
		type: 'data';
		schema?: S | ((context: SchemaContext) => S);
	};

	type ContentCollectionConfig<S extends BaseSchema> = {
		type?: 'content';
		schema?: S | ((context: SchemaContext) => S);
	};

	type CollectionConfig<S> = ContentCollectionConfig<S> | DataCollectionConfig<S>;

	export function defineCollection<S extends BaseSchema>(
		input: CollectionConfig<S>
	): CollectionConfig<S>;

	type AllValuesOf<T> = T extends any ? T[keyof T] : never;
	type ValidContentEntrySlug<C extends keyof ContentEntryMap> = AllValuesOf<
		ContentEntryMap[C]
	>['slug'];

	export function getEntryBySlug<
		C extends keyof ContentEntryMap,
		E extends ValidContentEntrySlug<C> | (string & {})
	>(
		collection: C,
		// Note that this has to accept a regular string too, for SSR
		entrySlug: E
	): E extends ValidContentEntrySlug<C>
		? Promise<CollectionEntry<C>>
		: Promise<CollectionEntry<C> | undefined>;

	export function getDataEntryById<C extends keyof DataEntryMap, E extends keyof DataEntryMap[C]>(
		collection: C,
		entryId: E
	): Promise<CollectionEntry<C>>;

	export function getCollection<C extends keyof AnyEntryMap, E extends CollectionEntry<C>>(
		collection: C,
		filter?: (entry: CollectionEntry<C>) => entry is E
	): Promise<E[]>;
	export function getCollection<C extends keyof AnyEntryMap>(
		collection: C,
		filter?: (entry: CollectionEntry<C>) => unknown
	): Promise<CollectionEntry<C>[]>;

	export function getEntry<
		C extends keyof ContentEntryMap,
		E extends ValidContentEntrySlug<C> | (string & {})
	>(entry: {
		collection: C;
		slug: E;
	}): E extends ValidContentEntrySlug<C>
		? Promise<CollectionEntry<C>>
		: Promise<CollectionEntry<C> | undefined>;
	export function getEntry<
		C extends keyof DataEntryMap,
		E extends keyof DataEntryMap[C] | (string & {})
	>(entry: {
		collection: C;
		id: E;
	}): E extends keyof DataEntryMap[C]
		? Promise<DataEntryMap[C][E]>
		: Promise<CollectionEntry<C> | undefined>;
	export function getEntry<
		C extends keyof ContentEntryMap,
		E extends ValidContentEntrySlug<C> | (string & {})
	>(
		collection: C,
		slug: E
	): E extends ValidContentEntrySlug<C>
		? Promise<CollectionEntry<C>>
		: Promise<CollectionEntry<C> | undefined>;
	export function getEntry<
		C extends keyof DataEntryMap,
		E extends keyof DataEntryMap[C] | (string & {})
	>(
		collection: C,
		id: E
	): E extends keyof DataEntryMap[C]
		? Promise<DataEntryMap[C][E]>
		: Promise<CollectionEntry<C> | undefined>;

	/** Resolve an array of entry references from the same collection */
	export function getEntries<C extends keyof ContentEntryMap>(
		entries: {
			collection: C;
			slug: ValidContentEntrySlug<C>;
		}[]
	): Promise<CollectionEntry<C>[]>;
	export function getEntries<C extends keyof DataEntryMap>(
		entries: {
			collection: C;
			id: keyof DataEntryMap[C];
		}[]
	): Promise<CollectionEntry<C>[]>;

	export function reference<C extends keyof AnyEntryMap>(
		collection: C
	): import('astro/zod').ZodEffects<
		import('astro/zod').ZodString,
		C extends keyof ContentEntryMap
			? {
					collection: C;
					slug: ValidContentEntrySlug<C>;
			  }
			: {
					collection: C;
					id: keyof DataEntryMap[C];
			  }
	>;
	// Allow generic `string` to avoid excessive type errors in the config
	// if `dev` is not running to update as you edit.
	// Invalid collection names will be caught at build time.
	export function reference<C extends string>(
		collection: C
	): import('astro/zod').ZodEffects<import('astro/zod').ZodString, never>;

	type ReturnTypeOrOriginal<T> = T extends (...args: any[]) => infer R ? R : T;
	type InferEntrySchema<C extends keyof AnyEntryMap> = import('astro/zod').infer<
		ReturnTypeOrOriginal<Required<ContentConfig['collections'][C]>['schema']>
	>;

	type ContentEntryMap = {
		// @@CONTENT_ENTRY_MAP@@
	};

	type DataEntryMap = {
		// @@DATA_ENTRY_MAP@@
	};

	type AnyEntryMap = ContentEntryMap & DataEntryMap;

	type ContentConfig = '@@CONTENT_CONFIG_TYPE@@';
}<|MERGE_RESOLUTION|>--- conflicted
+++ resolved
@@ -10,17 +10,14 @@
 
 declare module 'astro:content' {
 	export { z } from 'astro/zod';
-<<<<<<< HEAD
+  
+  type Flatten<T> = T extends { [K: string]: infer U } ? U : never;
+  
 	export type CollectionKey = keyof AnyEntryMap;
-	export type CollectionEntry<C extends CollectionKey> = AnyEntryMap[C][keyof AnyEntryMap[C]];
+	export type CollectionEntry<C extends CollectionKey> = Flatten<AnyEntryMap[C]>;
 
 	export type ContentCollectionKey = keyof ContentEntryMap;
 	export type DataCollectionKey = keyof DataEntryMap;
-=======
-
-	type Flatten<T> = T extends { [K: string]: infer U } ? U : never;
-	export type CollectionEntry<C extends keyof AnyEntryMap> = Flatten<AnyEntryMap[C]>;
->>>>>>> 821918bc
 
 	// TODO: Remove this when having this fallback is no longer relevant. 2.3? 3.0? - erika, 2023-04-04
 	/**
