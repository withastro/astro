--- conflicted
+++ resolved
@@ -39,18 +39,11 @@
   "dependencies": {
     "@astrojs/internal-helpers": "workspace:*",
     "@astrojs/underscore-redirects": "workspace:*",
-<<<<<<< HEAD
     "@cloudflare/vite-plugin": "^1.13.1",
-    "@cloudflare/workers-types": "^4.20250913.0",
-    "tinyglobby": "^0.2.15",
-    "vite": "^7.1.7",
-    "wrangler": "4.37.0"
-=======
     "@cloudflare/workers-types": "^4.20251003.0",
     "tinyglobby": "^0.2.15",
     "vite": "^7.1.7",
     "wrangler": "4.41.0"
->>>>>>> 23f28016
   },
   "peerDependencies": {
     "astro": "^5.7.0"
