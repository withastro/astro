--- conflicted
+++ resolved
@@ -9,11 +9,7 @@
   "repository": {
     "type": "git",
     "url": "https://github.com/withastro/astro.git",
-<<<<<<< HEAD
-    "directory": "packages/cloudflare"
-=======
     "directory": "packages/integrations/cloudflare"
->>>>>>> 7bc82564
   },
   "keywords": [
     "withastro",
