--- conflicted
+++ resolved
@@ -40,18 +40,11 @@
   "dependencies": {
     "@astrojs/internal-helpers": "workspace:*",
     "@astrojs/underscore-redirects": "workspace:*",
-<<<<<<< HEAD
     "@cloudflare/vite-plugin": "^1.13.14",
     "@cloudflare/workers-types": "^4.20251014.0",
     "tinyglobby": "^0.2.15",
     "vite": "^7.1.12",
     "wrangler": "4.44.0"
-=======
-    "@cloudflare/workers-types": "^4.20251106.1",
-    "tinyglobby": "^0.2.15",
-    "vite": "^7.1.7",
-    "wrangler": "4.46.0"
->>>>>>> fefbc533
   },
   "peerDependencies": {
     "astro": "^6.0.0-alpha.0"
