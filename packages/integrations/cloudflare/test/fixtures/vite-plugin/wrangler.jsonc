{
	"compatibility_date": "2025-10-30",
  "compatibility_flags": [
    "global_fetch_strictly_public"
  ],
	"name": "astro-cloudflare-custom-entryfile",
	"main": "@astrojs/cloudflare/entrypoints/server",
	"assets": {
		"directory": "./dist",
		"binding": "ASSETS"
	},
	"images": {
		"binding": "IMAGES"
<<<<<<< HEAD
	},
	"kv_namespaces": [
    {
      "binding": "SESSION",
      "id": "SESSION"
    }
  ],
	"observability": {
    "logs": {
      "enabled": true,
      "head_sampling_rate": 1,
      "invocation_logs": true,
      "persist": true
    }
  }
=======
	}
>>>>>>> 1f1e6692
}<|MERGE_RESOLUTION|>--- conflicted
+++ resolved
@@ -11,23 +11,11 @@
 	},
 	"images": {
 		"binding": "IMAGES"
-<<<<<<< HEAD
 	},
 	"kv_namespaces": [
     {
       "binding": "SESSION",
       "id": "SESSION"
     }
-  ],
-	"observability": {
-    "logs": {
-      "enabled": true,
-      "head_sampling_rate": 1,
-      "invocation_logs": true,
-      "persist": true
-    }
-  }
-=======
-	}
->>>>>>> 1f1e6692
+  ]
 }