import type { IncomingRequestCfProperties } from '@cloudflare/workers-types/experimental';
import type { AstroAdapter, AstroConfig, AstroIntegration, RouteData } from 'astro';

import { createRedirectsFromAstroRoutes } from '@astrojs/underscore-redirects';
import { CacheStorage } from '@miniflare/cache';
import { NoOpLog } from '@miniflare/shared';
import { MemoryStorage } from '@miniflare/storage-memory';
import { AstroError } from 'astro/errors';
import esbuild from 'esbuild';
import * as fs from 'node:fs';
import * as os from 'node:os';
import { basename, dirname, relative, sep } from 'node:path';
import { fileURLToPath, pathToFileURL } from 'node:url';
import glob from 'tiny-glob';
import { getEnvVars } from './parser.js';
import { wasmModuleLoader } from './wasm-module-loader.js';

export type { AdvancedRuntime } from './server.advanced.js';
export type { DirectoryRuntime } from './server.directory.js';

type Options = {
	mode?: 'directory' | 'advanced';
	functionPerRoute?: boolean;
	/**
	 * 'off': current behaviour (wrangler is needed)
	 * 'local': use a static req.cf object, and env vars defined in wrangler.toml & .dev.vars (astro dev is enough)
	 * 'remote': use a dynamic real-live req.cf object, and env vars defined in wrangler.toml & .dev.vars (astro dev is enough)
	 */
	runtime?: 'off' | 'local' | 'remote';
<<<<<<< HEAD
	/** Configure automatic `routes.json` generation */
	routes?: {
		/** Strategy for generating `include` and `exclude` patterns
		 * - `auto`: Will use the strategy that generates the least amount of entries.
		 * - `include`: For each page or endpoint in your application that is not prerendered, an entry in the `include` array will be generated. For each page that is prerendered and whoose path is matched by an `include` entry, an entry in the `exclude` array will be generated.
		 * - `exclude`: One `"/*"` entry in the `include` array will be generated. For each page that is prerendered, an entry in the `exclude` array will be generated.
		 * */
		strategy?: 'auto' | 'include' | 'exclude';
		/** Additional `include` patterns */
		include?: string[];
		/** Additional `exclude` patterns */
		exclude?: string[];
	};
=======
	wasmModuleImports?: boolean;
>>>>>>> 1d4f91b0
};

interface BuildConfig {
	server: URL;
	client: URL;
	assets: string;
	serverEntry: string;
	split?: boolean;
}

class StorageFactory {
	storages = new Map();

	storage(namespace: string) {
		let storage = this.storages.get(namespace);
		if (storage) return storage;
		this.storages.set(namespace, (storage = new MemoryStorage()));
		return storage;
	}
}

export function getAdapter({
	isModeDirectory,
	functionPerRoute,
}: {
	isModeDirectory: boolean;
	functionPerRoute: boolean;
}): AstroAdapter {
	return isModeDirectory
		? {
				name: '@astrojs/cloudflare',
				serverEntrypoint: '@astrojs/cloudflare/server.directory.js',
				exports: ['onRequest', 'manifest'],
				adapterFeatures: {
					functionPerRoute,
					edgeMiddleware: false,
				},
				supportedAstroFeatures: {
					hybridOutput: 'stable',
					staticOutput: 'unsupported',
					serverOutput: 'stable',
					assets: {
						supportKind: 'stable',
						isSharpCompatible: false,
						isSquooshCompatible: false,
					},
				},
		  }
		: {
				name: '@astrojs/cloudflare',
				serverEntrypoint: '@astrojs/cloudflare/server.advanced.js',
				exports: ['default'],
				supportedAstroFeatures: {
					hybridOutput: 'stable',
					staticOutput: 'unsupported',
					serverOutput: 'stable',
					assets: {
						supportKind: 'stable',
						isSharpCompatible: false,
						isSquooshCompatible: false,
					},
				},
		  };
}

async function getCFObject(runtimeMode: string): Promise<IncomingRequestCfProperties | void> {
	const CF_ENDPOINT = 'https://workers.cloudflare.com/cf.json';
	const CF_FALLBACK: IncomingRequestCfProperties = {
		asOrganization: '',
		asn: 395747,
		colo: 'DFW',
		city: 'Austin',
		region: 'Texas',
		regionCode: 'TX',
		metroCode: '635',
		postalCode: '78701',
		country: 'US',
		continent: 'NA',
		timezone: 'America/Chicago',
		latitude: '30.27130',
		longitude: '-97.74260',
		clientTcpRtt: 0,
		httpProtocol: 'HTTP/1.1',
		requestPriority: 'weight=192;exclusive=0',
		tlsCipher: 'AEAD-AES128-GCM-SHA256',
		tlsVersion: 'TLSv1.3',
		tlsClientAuth: {
			certPresented: '0',
			certVerified: 'NONE',
			certRevoked: '0',
			certIssuerDN: '',
			certSubjectDN: '',
			certIssuerDNRFC2253: '',
			certSubjectDNRFC2253: '',
			certIssuerDNLegacy: '',
			certSubjectDNLegacy: '',
			certSerial: '',
			certIssuerSerial: '',
			certSKI: '',
			certIssuerSKI: '',
			certFingerprintSHA1: '',
			certFingerprintSHA256: '',
			certNotBefore: '',
			certNotAfter: '',
		},
		edgeRequestKeepAliveStatus: 0,
		hostMetadata: undefined,
		clientTrustScore: 99,
		botManagement: {
			corporateProxy: false,
			verifiedBot: false,
			ja3Hash: '25b4882c2bcb50cd6b469ff28c596742',
			staticResource: false,
			detectionIds: [],
			score: 99,
		},
	};

	if (runtimeMode === 'local') {
		return CF_FALLBACK;
	} else if (runtimeMode === 'remote') {
		try {
			const res = await fetch(CF_ENDPOINT);
			const cfText = await res.text();
			const storedCf = JSON.parse(cfText);
			return storedCf;
		} catch (e: any) {
			return CF_FALLBACK;
		}
	}
}

const SHIM = `globalThis.process = {
	argv: [],
	env: {},
};`;

const SERVER_BUILD_FOLDER = '/$server_build/';

/**
 * These route types are candiates for being part of the `_routes.json` `include` array.
 */
const potentialFunctionRouteTypes = ['endpoint', 'page'];

export default function createIntegration(args?: Options): AstroIntegration {
	let _config: AstroConfig;
	let _buildConfig: BuildConfig;
	let _entryPoints = new Map<RouteData, URL>();

	const isModeDirectory = args?.mode === 'directory';
	const functionPerRoute = args?.functionPerRoute ?? false;
	const runtimeMode = args?.runtime ?? 'off';

	return {
		name: '@astrojs/cloudflare',
		hooks: {
			'astro:config:setup': ({ config, updateConfig }) => {
				updateConfig({
					build: {
						client: new URL(`.${config.base}`, config.outDir),
						server: new URL(`.${SERVER_BUILD_FOLDER}`, config.outDir),
						serverEntry: '_worker.mjs',
						redirects: false,
					},
					vite: {
						// load .wasm files as WebAssembly modules
						plugins: [
							wasmModuleLoader({
								disabled: !args?.wasmModuleImports,
								assetsDirectory: config.build.assets,
							}),
						],
					},
				});
			},
			'astro:config:done': ({ setAdapter, config }) => {
				setAdapter(getAdapter({ isModeDirectory, functionPerRoute }));
				_config = config;
				_buildConfig = config.build;

				if (config.output === 'static') {
					throw new AstroError(
						'[@astrojs/cloudflare] `output: "server"` or `output: "hybrid"` is required to use this adapter. Otherwise, this adapter is not necessary to deploy a static site to Cloudflare.'
					);
				}

				if (config.base === SERVER_BUILD_FOLDER) {
					throw new AstroError(
						'[@astrojs/cloudflare] `base: "${SERVER_BUILD_FOLDER}"` is not allowed. Please change your `base` config to something else.'
					);
				}
			},
			'astro:server:setup': ({ server }) => {
				if (runtimeMode !== 'off') {
					server.middlewares.use(async function middleware(req, res, next) {
						try {
							const cf = await getCFObject(runtimeMode);
							const vars = await getEnvVars();

							const clientLocalsSymbol = Symbol.for('astro.locals');
							Reflect.set(req, clientLocalsSymbol, {
								runtime: {
									env: {
										// default binding for static assets will be dynamic once we support mocking of bindings
										ASSETS: {},
										// this is just a VAR for CF to change build behavior, on dev it should be 0
										CF_PAGES: '0',
										// will be fetched from git dynamically once we support mocking of bindings
										CF_PAGES_BRANCH: 'TBA',
										// will be fetched from git dynamically once we support mocking of bindings
										CF_PAGES_COMMIT_SHA: 'TBA',
										CF_PAGES_URL: `http://${req.headers.host}`,
										...vars,
									},
									cf: cf,
									waitUntil: (_promise: Promise<any>) => {
										return;
									},
									caches: new CacheStorage(
										{ cache: true, cachePersist: false },
										new NoOpLog(),
										new StorageFactory(),
										{}
									),
								},
							});
							next();
						} catch {
							next();
						}
					});
				}
			},
			'astro:build:setup': ({ vite, target }) => {
				if (target === 'server') {
					vite.resolve ||= {};
					vite.resolve.alias ||= {};

					const aliases = [{ find: 'react-dom/server', replacement: 'react-dom/server.browser' }];

					if (Array.isArray(vite.resolve.alias)) {
						vite.resolve.alias = [...vite.resolve.alias, ...aliases];
					} else {
						for (const alias of aliases) {
							(vite.resolve.alias as Record<string, string>)[alias.find] = alias.replacement;
						}
					}
					vite.ssr ||= {};
					vite.ssr.target = 'webworker';

					// Cloudflare env is only available per request. This isn't feasible for code that access env vars
					// in a global way, so we shim their access as `process.env.*`. We will populate `process.env` later
					// in its fetch handler.
					vite.define = {
						'process.env': 'process.env',
						...vite.define,
					};
				}
			},
			'astro:build:ssr': ({ entryPoints }) => {
				_entryPoints = entryPoints;
			},
			'astro:build:done': async ({ pages, routes, dir }) => {
				const functionsUrl = new URL('functions/', _config.root);
				const assetsUrl = new URL(_buildConfig.assets, _buildConfig.client);

				if (isModeDirectory) {
					await fs.promises.mkdir(functionsUrl, { recursive: true });
				}

				// TODO: remove _buildConfig.split in Astro 4.0
				if (isModeDirectory && (_buildConfig.split || functionPerRoute)) {
					const entryPointsURL = [..._entryPoints.values()];
					const entryPaths = entryPointsURL.map((entry) => fileURLToPath(entry));
					const outputUrl = new URL('$astro', _buildConfig.server);
					const outputDir = fileURLToPath(outputUrl);
					//
					// Sadly, when wasmModuleImports is enabled, this needs to build esbuild for each depth of routes/entrypoints
					// independently so that relative import paths to the assets are the correct depth of '../' traversals
					// This is inefficient, so wasmModuleImports is opt-in. This could potentially be improved in the future by
					// taking advantage of the esbuild "onEnd" hook to rewrite import code per entry point relative to where the final
					// destination of the entrypoint is
					const entryPathsGroupedByDepth = !args.wasmModuleImports
						? [entryPaths]
						: entryPaths
								.reduce((sum, thisPath) => {
									const depthFromRoot = thisPath.split(sep).length;
									sum.set(depthFromRoot, (sum.get(depthFromRoot) || []).concat(thisPath));
									return sum;
								}, new Map<number, string[]>())
								.values();

					for (const pathsGroup of entryPathsGroupedByDepth) {
						// for some reason this exports to "entry.pages" on windows instead of "pages" on unix environments.
						// This deduces the name of the "pages" build directory
						const pagesDirname = relative(fileURLToPath(_buildConfig.server), pathsGroup[0]).split(
							sep
						)[0];
						const absolutePagesDirname = fileURLToPath(new URL(pagesDirname, _buildConfig.server));
						const urlWithinFunctions = new URL(
							relative(absolutePagesDirname, pathsGroup[0]),
							functionsUrl
						);
						const relativePathToAssets = relative(
							dirname(fileURLToPath(urlWithinFunctions)),
							fileURLToPath(assetsUrl)
						);
						await esbuild.build({
							target: 'es2020',
							platform: 'browser',
							conditions: ['workerd', 'worker', 'browser'],
							external: [
								'node:assert',
								'node:async_hooks',
								'node:buffer',
								'node:diagnostics_channel',
								'node:events',
								'node:path',
								'node:process',
								'node:stream',
								'node:string_decoder',
								'node:util',
							],
							entryPoints: pathsGroup,
							outbase: absolutePagesDirname,
							outdir: outputDir,
							allowOverwrite: true,
							format: 'esm',
							bundle: true,
							minify: _config.vite?.build?.minify !== false,
							banner: {
								js: SHIM,
							},
							logOverride: {
								'ignored-bare-import': 'silent',
							},
							plugins: !args?.wasmModuleImports
								? []
								: [rewriteWasmImportPath({ relativePathToAssets })],
						});
					}

					const outputFiles: Array<string> = await glob(`**/*`, {
						cwd: outputDir,
						filesOnly: true,
					});

					// move the files into the functions folder
					// & make sure the file names match Cloudflare syntax for routing
					for (const outputFile of outputFiles) {
						const path = outputFile.split(sep);

						const finalSegments = path.map((segment) =>
							segment
								.replace(/(\_)(\w+)(\_)/g, (_, __, prop) => {
									return `[${prop}]`;
								})
								.replace(/(\_\-\-\-)(\w+)(\_)/g, (_, __, prop) => {
									return `[[${prop}]]`;
								})
						);

						finalSegments[finalSegments.length - 1] = finalSegments[finalSegments.length - 1]
							.replace('entry.', '')
							.replace(/(.*)\.(\w+)\.(\w+)$/g, (_, fileName, __, newExt) => {
								return `${fileName}.${newExt}`;
							});

						const finalDirPath = finalSegments.slice(0, -1).join(sep);
						const finalPath = finalSegments.join(sep);

						const newDirUrl = new URL(finalDirPath, functionsUrl);
						await fs.promises.mkdir(newDirUrl, { recursive: true });

						const oldFileUrl = new URL(`$astro/${outputFile}`, outputUrl);
						const newFileUrl = new URL(finalPath, functionsUrl);
						await fs.promises.rename(oldFileUrl, newFileUrl);
					}
				} else {
					const entryPath = fileURLToPath(new URL(_buildConfig.serverEntry, _buildConfig.server));
					const entryUrl = new URL(_buildConfig.serverEntry, _config.outDir);
					const buildPath = fileURLToPath(entryUrl);
					// A URL for the final build path after renaming
					const finalBuildUrl = pathToFileURL(buildPath.replace(/\.mjs$/, '.js'));

					await esbuild.build({
						target: 'es2020',
						platform: 'browser',
						conditions: ['workerd', 'worker', 'browser'],
						external: [
							'node:assert',
							'node:async_hooks',
							'node:buffer',
							'node:diagnostics_channel',
							'node:events',
							'node:path',
							'node:process',
							'node:stream',
							'node:string_decoder',
							'node:util',
						],
						entryPoints: [entryPath],
						outfile: buildPath,
						allowOverwrite: true,
						format: 'esm',
						bundle: true,
						minify: _config.vite?.build?.minify !== false,
						banner: {
							js: SHIM,
						},
						logOverride: {
							'ignored-bare-import': 'silent',
						},
						plugins: !args?.wasmModuleImports
							? []
							: [
									rewriteWasmImportPath({
										relativePathToAssets: isModeDirectory
											? relative(fileURLToPath(functionsUrl), fileURLToPath(assetsUrl))
											: relative(fileURLToPath(_buildConfig.client), fileURLToPath(assetsUrl)),
									}),
							  ],
					});

					// Rename to worker.js
					await fs.promises.rename(buildPath, finalBuildUrl);

					if (isModeDirectory) {
						const directoryUrl = new URL('[[path]].js', functionsUrl);
						await fs.promises.rename(finalBuildUrl, directoryUrl);
					}
				}

				// throw the server folder in the bin
				const serverUrl = new URL(_buildConfig.server);
				await fs.promises.rm(serverUrl, { recursive: true, force: true });

				// move cloudflare specific files to the root
				const cloudflareSpecialFiles = ['_headers', '_redirects', '_routes.json'];
				if (!isModeDirectory) {
					cloudflareSpecialFiles.push('_worker.js');
				}

				if (_config.base !== '/') {
					for (const file of cloudflareSpecialFiles) {
						try {
							await fs.promises.rename(
								new URL(file, _buildConfig.client),
								new URL(file, _config.outDir)
							);
						} catch (e) {
							// ignore
						}
					}
				}

				const routesExists = await fs.promises
					.stat(new URL('./_routes.json', _config.outDir))
					.then((stat) => stat.isFile())
					.catch(() => false);

				// this creates a _routes.json, in case there is none present to enable
				// cloudflare to handle static files and support _redirects configuration
				// (without calling the function)
				if (!routesExists) {
					const functionEndpoints = routes
						// Certain route types, when their prerender option is set to false, a run on the server as function invocations
						.filter((route) => potentialFunctionRouteTypes.includes(route.type) && !route.prerender)
						.map((route) => {
							const includePattern =
								'/' +
								route.segments
									.flat()
									.map((segment) => (segment.dynamic ? '*' : segment.content))
									.join('/');

							const regexp = new RegExp(
								'^\\/' +
									route.segments
										.flat()
										.map((segment) => (segment.dynamic ? '(.*)' : segment.content))
										.join('\\/') +
									'$'
							);

							return {
								includePattern,
								regexp,
							};
						});

					const staticPathList: Array<string> = (
						await glob(`${fileURLToPath(_buildConfig.client)}/**/*`, {
							cwd: fileURLToPath(_config.outDir),
							filesOnly: true,
						})
					)
						.filter((file: string) => cloudflareSpecialFiles.indexOf(file) < 0)
						.map((file: string) => `/${file.replace(/\\/g, '/')}`);

					for (let page of pages) {
						let pagePath = prependForwardSlash(page.pathname);
						if (_config.base !== '/') {
							const base = _config.base.endsWith('/') ? _config.base.slice(0, -1) : _config.base;
							pagePath = `${base}${pagePath}`;
						}
						staticPathList.push(pagePath);
					}

					const redirectsExists = await fs.promises
						.stat(new URL('./_redirects', _config.outDir))
						.then((stat) => stat.isFile())
						.catch(() => false);

					// convert all redirect source paths into a list of routes
					// and add them to the static path
					if (redirectsExists) {
						const redirects = (
							await fs.promises.readFile(new URL('./_redirects', _config.outDir), 'utf-8')
						)
							.split(os.EOL)
							.map((line) => {
								const parts = line.split(' ');
								if (parts.length < 2) {
									return null;
								} else {
									// convert /products/:id to /products/*
									return (
										parts[0]
											.replace(/\/:.*?(?=\/|$)/g, '/*')
											// remove query params as they are not supported by cloudflare
											.replace(/\?.*$/, '')
									);
								}
							})
							.filter(
								(line, index, arr) => line !== null && arr.indexOf(line) === index
							) as string[];

						if (redirects.length > 0) {
							staticPathList.push(...redirects);
						}
					}

					const redirectRoutes: [RouteData, string][] = routes
						.filter((r) => r.type === 'redirect')
						.map((r) => {
							return [r, ''];
						});
					const trueRedirects = createRedirectsFromAstroRoutes({
						config: _config,
						routeToDynamicTargetMap: new Map(Array.from(redirectRoutes)),
						dir,
					});
					if (!trueRedirects.empty()) {
						await fs.promises.appendFile(
							new URL('./_redirects', _config.outDir),
							trueRedirects.print()
						);
					}

					staticPathList.push(...routes.filter((r) => r.type === 'redirect').map((r) => r.route));

					const strategy = args?.routes?.strategy ?? 'auto';

					// Strategy `include`: include all function endpoints, and then exclude static paths that would be matched by an include pattern
					const includeStrategy =
						strategy === 'exclude'
							? undefined
							: {
									include: deduplicatePatterns(
										functionEndpoints
											.map((endpoint) => endpoint.includePattern)
											.concat(args?.routes?.include ?? [])
									),
									exclude: deduplicatePatterns(
										staticPathList
											.filter((file: string) =>
												functionEndpoints.some((endpoint) => endpoint.regexp.test(file))
											)
											.concat(args?.routes?.exclude ?? [])
									),
							  };

					// Cloudflare requires at least one include pattern:
					// https://developers.cloudflare.com/pages/platform/functions/routing/#limits
					// So we add a pattern that we immediately exclude again
					if (includeStrategy?.include.length === 0) {
						includeStrategy.include = ['/'];
						includeStrategy.exclude = ['/'];
					}

					// Strategy `exclude`: include everything, and then exclude all static paths
					const excludeStrategy =
						strategy === 'include'
							? undefined
							: {
									include: ['/*'],
									exclude: deduplicatePatterns(staticPathList.concat(args?.routes?.exclude ?? [])),
							  };

					const includeStrategyLength = includeStrategy
						? includeStrategy.include.length + includeStrategy.exclude.length
						: Infinity;

					const excludeStrategyLength = excludeStrategy
						? excludeStrategy.include.length + excludeStrategy.exclude.length
						: Infinity;

					const winningStrategy =
						includeStrategyLength <= excludeStrategyLength ? includeStrategy : excludeStrategy;

					await fs.promises.writeFile(
						new URL('./_routes.json', _config.outDir),
						JSON.stringify(
							{
								version: 1,
								...winningStrategy,
							},
							null,
							2
						)
					);
				}
			},
		},
	};
}

function prependForwardSlash(path: string) {
	return path[0] === '/' ? path : '/' + path;
}

/**
 * Remove duplicates and redundant patterns from an `include` or `exclude` list.
 * Otherwise Cloudflare will throw an error on deployment. Plus, it saves more entries.
 * E.g. `['/foo/*', '/foo/*', '/foo/bar'] => ['/foo/*']`
 * @param patterns a list of `include` or `exclude` patterns
 * @returns a deduplicated list of patterns
 */
function deduplicatePatterns(patterns: string[]) {
	const openPatterns: RegExp[] = [];

	return [...new Set(patterns)]
		.sort((a, b) => a.length - b.length)
		.filter((pattern) => {
			if (openPatterns.some((p) => p.test(pattern))) {
				return false;
			}

			if (pattern.endsWith('*')) {
				openPatterns.push(new RegExp(`^${pattern.replace(/(\*\/)*\*$/g, '.*')}`));
			}

			return true;
		});
}

/**
 *
 * @param relativePathToAssets - relative path from the final location for the current esbuild output bundle, to the assets directory.
 */
function rewriteWasmImportPath({
	relativePathToAssets,
}: {
	relativePathToAssets: string;
}): esbuild.Plugin {
	return {
		name: 'wasm-loader',
		setup(build) {
			build.onResolve({ filter: /.*\.wasm.mjs$/ }, (args) => {
				const updatedPath = [
					relativePathToAssets.replaceAll('\\', '/'),
					basename(args.path).replace(/\.mjs$/, ''),
				].join('/');

				return {
					path: updatedPath, // change the reference to the changed module
					external: true, // mark it as external in the bundle
				};
			});
		},
	};
}<|MERGE_RESOLUTION|>--- conflicted
+++ resolved
@@ -21,13 +21,6 @@
 type Options = {
 	mode?: 'directory' | 'advanced';
 	functionPerRoute?: boolean;
-	/**
-	 * 'off': current behaviour (wrangler is needed)
-	 * 'local': use a static req.cf object, and env vars defined in wrangler.toml & .dev.vars (astro dev is enough)
-	 * 'remote': use a dynamic real-live req.cf object, and env vars defined in wrangler.toml & .dev.vars (astro dev is enough)
-	 */
-	runtime?: 'off' | 'local' | 'remote';
-<<<<<<< HEAD
 	/** Configure automatic `routes.json` generation */
 	routes?: {
 		/** Strategy for generating `include` and `exclude` patterns
@@ -41,9 +34,13 @@
 		/** Additional `exclude` patterns */
 		exclude?: string[];
 	};
-=======
+	/**
+	 * 'off': current behaviour (wrangler is needed)
+	 * 'local': use a static req.cf object, and env vars defined in wrangler.toml & .dev.vars (astro dev is enough)
+	 * 'remote': use a dynamic real-live req.cf object, and env vars defined in wrangler.toml & .dev.vars (astro dev is enough)
+	 */
+	runtime?: 'off' | 'local' | 'remote';
 	wasmModuleImports?: boolean;
->>>>>>> 1d4f91b0
 };
 
 interface BuildConfig {
