import { createReadStream } from 'node:fs';
import { appendFile, stat } from 'node:fs/promises';
import { createRequire } from 'node:module';
import { createInterface } from 'node:readline/promises';
import { pathToFileURL } from 'node:url';
import {
	appendForwardSlash,
	prependForwardSlash,
	removeLeadingForwardSlash,
} from '@astrojs/internal-helpers/path';
import { createRedirectsFromAstroRoutes, printAsRedirects } from '@astrojs/underscore-redirects';
import { cloudflare as cfVitePlugin } from '@cloudflare/vite-plugin';
import type {
	AstroConfig,
	AstroIntegration,
	HookParameters,
	IntegrationResolvedRoute,
} from 'astro';
import { AstroError } from 'astro/errors';
import type { PluginOption } from 'vite';
import { defaultClientConditions } from 'vite';
import { type GetPlatformProxyOptions, getPlatformProxy } from 'wrangler';
import {
	type CloudflareModulePluginExtra,
	cloudflareModuleLoader,
} from './utils/cloudflare-module-loader.js';
import { createGetEnv } from './utils/env.js';
import { createRoutesFile, getParts } from './utils/generate-routes-json.js';
import { type ImageService, setImageConfig } from './utils/image-config.js';

export type { Runtime } from './utils/handler.js';

export type Options = {
	/** Options for handling images. */
	imageService?: ImageService;
	/** Configuration for `_routes.json` generation. A _routes.json file controls when your Function is invoked. This file will include three different properties:
	 *
	 * - version: Defines the version of the schema. Currently there is only one version of the schema (version 1), however, we may add more in the future and aim to be backwards compatible.
	 * - include: Defines routes that will be invoked by Functions. Accepts wildcard behavior.
	 * - exclude: Defines routes that will not be invoked by Functions. Accepts wildcard behavior. `exclude` always take priority over `include`.
	 *
	 * Wildcards match any number of path segments (slashes). For example, `/users/*` will match everything after the `/users/` path.
	 *
	 */
	routes?: {
		/** Extend `_routes.json` */
		extend: {
			/** Paths which should be routed to the SSR function */
			include?: {
				/** Generally this is in pathname format, but does support wildcards, e.g. `/users`, `/products/*` */
				pattern: string;
			}[];
			/** Paths which should be routed as static assets */
			exclude?: {
				/** Generally this is in pathname format, but does support wildcards, e.g. `/static`, `/assets/*`, `/images/avatar.jpg` */
				pattern: string;
			}[];
		};
	};
	/**
	 * Proxy configuration for the platform.
	 */
	platformProxy?: GetPlatformProxyOptions & {
		/** Toggle the proxy. Default `undefined`, which equals to `true`. */
		enabled?: boolean;
	};

	/**
	 * Allow bundling cloudflare worker specific file types as importable modules. Defaults to true.
	 * When enabled, allows imports of '.wasm', '.bin', and '.txt' file types
	 *
	 * See https://developers.cloudflare.com/pages/functions/module-support/
	 * for reference on how these file types are exported
	 */
	cloudflareModules?: boolean;

	/**
	 * By default, Astro will be configured to use Cloudflare KV to store session data. If you want to use sessions,
	 * you must create a KV namespace and declare it in your wrangler config file. You can do this with the wrangler command:
	 *
	 * ```sh
	 * npx wrangler kv namespace create SESSION
	 * ```
	 *
	 * This will log the id of the created namespace. You can then add it to your `wrangler.json` file like this:
	 *
	 * ```json
	 * {
	 *   "kv_namespaces": [
	 *     {
	 *       "binding": "SESSION",
	 *       "id": "<your kv namespace id here>"
	 *     }
	 *   ]
	 * }
	 * ```
	 * By default, the driver looks for the binding named `SESSION`, but you can override this by providing a different name here.
	 *
	 * See https://developers.cloudflare.com/kv/concepts/kv-namespaces/ for more details on using KV namespaces.
	 *
	 */
	sessionKVBindingName?: string;

	/**
	 * When configured as `cloudflare-binding`, the Cloudflare Images binding will be used to transform images:
	 * - https://developers.cloudflare.com/images/transform-images/bindings/
	 *
	 * By default, this will use the "IMAGES" binding name, but this can be customised in your `wrangler.json`:
	 *
	 * ```json
	 * {
	 *   "images": {
	 *     "binding": "IMAGES" // <-- this should match `imagesBindingName`
	 *   }
	 * }
	 * ```
	 *
	 */
	imagesBindingName?: string;

	/**
	 * This configuration option allows you to specify a custom entryPoint for your Cloudflare Worker.
	 * The entry point is the file that will be executed when your Worker is invoked.
	 * By default, this is set to `@astrojs/cloudflare/entrypoints/server.js` and `['default']`.
	 * @docs https://docs.astro.build/en/guides/integrations-guide/cloudflare/#workerEntryPoint
	 */
	workerEntryPoint?: {
		/**
		 * The path to the entry file. This should be a relative path from the root of your Astro project.
		 * @example`'src/worker.ts'`
		 * @docs https://docs.astro.build/en/guides/integrations-guide/cloudflare/#workerentrypointpath
		 */
		path: string | URL;
		/**
		 * Additional named exports to use for the entry file. Astro always includes the default export (`['default']`). If you need to have other top level named exports use this option.
		 * @example ['MyDurableObject', 'namedExport']
		 * @docs https://docs.astro.build/en/guides/integrations-guide/cloudflare/#workerentrypointnamedexports
		 */
		namedExports?: string[];
	};
};

function wrapWithSlashes(path: string): string {
	return prependForwardSlash(appendForwardSlash(path));
}

function setProcessEnv(config: AstroConfig, env: Record<string, unknown>) {
	const getEnv = createGetEnv(env);

	if (config.env?.schema) {
		for (const key of Object.keys(config.env.schema)) {
			const value = getEnv(key);
			if (value !== undefined) {
				process.env[key] = value;
			}
		}
	}
}

export default function createIntegration(args?: Options): AstroIntegration {
	let _config: AstroConfig;
	let finalBuildOutput: HookParameters<'astro:config:done'>['buildOutput'];

	const cloudflareModulePlugin: PluginOption & CloudflareModulePluginExtra = cloudflareModuleLoader(
		args?.cloudflareModules ?? true,
	);

	let _routes: IntegrationResolvedRoute[];

	const SESSION_KV_BINDING_NAME = args?.sessionKVBindingName ?? 'SESSION';

	return {
		name: '@astrojs/cloudflare',
		hooks: {
			'astro:config:setup': ({
				command,
				config,
				updateConfig,
				logger,
				addWatchFile,
				addMiddleware,
			}) => {
				let session = config.session;

<<<<<<< HEAD
=======
				const isBuild = command === 'build';

				if (isBuild && args?.imageService === 'cloudflare-binding') {
					const bindingName = args?.imagesBindingName ?? 'IMAGES';

					logger.info(
						`Enabling image processing with Cloudflare Images for production with the "${bindingName}" Images binding.`,
					);
					logger.info(
						`If you see the error "Invalid binding \`${bindingName}\`" in your build output, you need to add the binding to your wrangler config file.`,
					);
				}

>>>>>>> 01bee65a
				if (!session?.driver) {
					logger.info(
						`Enabling sessions with Cloudflare KV with the "${SESSION_KV_BINDING_NAME}" KV binding.`,
					);
					logger.info(
						`If you see the error "Invalid binding \`${SESSION_KV_BINDING_NAME}\`" in your build output, you need to add the binding to your wrangler config file.`,
					);

					session = {
						...session,
						driver: 'cloudflare-kv-binding',
						options: {
							binding: SESSION_KV_BINDING_NAME,
							...session?.options,
						},
					};
				}

				updateConfig({
					build: {
						client: new URL(`.${wrapWithSlashes(config.base)}`, config.outDir),
						server: new URL('./_worker.js/', config.outDir),
						serverEntry: 'index.js',
						redirects: false,
					},
					session,
					vite: {
						plugins: [
							command === 'build' ? undefined : cfVitePlugin({ viteEnvironment: { name: 'ssr' } }),
							// https://developers.cloudflare.com/pages/functions/module-support/
							// Allows imports of '.wasm', '.bin', and '.txt' file types
							cloudflareModulePlugin,
							{
								name: 'vite:cf-imports',
								enforce: 'pre',
								resolveId(source) {
									if (source.startsWith('cloudflare:')) {
										return { id: source, external: true };
									}
									return null;
								},
							},
							{
								enforce: 'post',
								name: 'vite:cf-externals',
								applyToEnvironment: (environment) => environment.name === 'ssr',
								config(conf) {
									if (conf.ssr) {
										// Cloudflare does not support externalizing modules in the ssr environment
										conf.ssr.external = undefined;
										conf.ssr.noExternal = true;
									}
								},
							},
						],
					},
					image: setImageConfig(args?.imageService ?? 'compile', config.image, command, logger),
				});
				if (args?.platformProxy?.configPath) {
					addWatchFile(new URL(args.platformProxy.configPath, config.root));
				} else {
					addWatchFile(new URL('./wrangler.toml', config.root));
					addWatchFile(new URL('./wrangler.json', config.root));
					addWatchFile(new URL('./wrangler.jsonc', config.root));
				}
				addMiddleware({
					entrypoint: '@astrojs/cloudflare/entrypoints/middleware.js',
					order: 'pre',
				});
			},
			'astro:routes:resolved': ({ routes }) => {
				_routes = routes;
			},
			'astro:config:done': ({ setAdapter, config, buildOutput }) => {
				_config = config;
				finalBuildOutput = buildOutput;

				let customWorkerEntryPoint: URL | undefined;
				if (args?.workerEntryPoint && typeof args.workerEntryPoint.path === 'string') {
					const require = createRequire(config.root);
					try {
						customWorkerEntryPoint = pathToFileURL(require.resolve(args.workerEntryPoint.path));
					} catch {
						customWorkerEntryPoint = new URL(args.workerEntryPoint.path, config.root);
					}
				}

				setAdapter({
					name: '@astrojs/cloudflare',
					serverEntrypoint: customWorkerEntryPoint ?? '@astrojs/cloudflare/entrypoints/server.js',
					exports: [...new Set(['default', ...(args?.workerEntryPoint?.namedExports ?? [])])],
					adapterFeatures: {
						edgeMiddleware: false,
						buildOutput: 'server',
					},
					supportedAstroFeatures: {
						serverOutput: 'stable',
						hybridOutput: 'stable',
						staticOutput: 'unsupported',
						i18nDomains: 'experimental',
						sharpImageService: {
							support: 'limited',
							message:
								'Cloudflare does not support sharp at runtime. However, you can configure `imageService: "compile"` to optimize images with sharp on prerendered pages during build time.',
							// For explicitly set image services, we suppress the warning about sharp not being supported at runtime,
							// inferring the user is aware of the limitations.
							suppress: args?.imageService ? 'all' : 'default',
						},
						envGetSecret: 'stable',
					},
				});
			},
			'astro:server:setup': async ({ server }) => {
				if ((args?.platformProxy?.enabled ?? true) === true) {
					const platformProxy = await getPlatformProxy(args?.platformProxy);

					// Ensures the dev server doesn't hang
					server.httpServer?.on('close', async () => {
						await platformProxy.dispose();
					});

					setProcessEnv(_config, platformProxy.env);

					globalThis.__env__ ??= {};
					globalThis.__env__[SESSION_KV_BINDING_NAME] = platformProxy.env[SESSION_KV_BINDING_NAME];

					const clientLocalsSymbol = Symbol.for('astro.locals');

					server.middlewares.use(async function middleware(req, _res, next) {
						Reflect.set(req, clientLocalsSymbol, {
							runtime: {
								env: platformProxy.env,
								cf: platformProxy.cf,
								caches: platformProxy.caches,
								ctx: {
									waitUntil: (promise: Promise<any>) => platformProxy.ctx.waitUntil(promise),
									// Currently not available: https://developers.cloudflare.com/pages/platform/known-issues/#pages-functions
									passThroughOnException: () => {
										throw new AstroError(
											'`passThroughOnException` is currently not available in Cloudflare Pages. See https://developers.cloudflare.com/pages/platform/known-issues/#pages-functions.',
										);
									},
								},
							},
						});
						next();
					});
				}
			},
			'astro:build:setup': ({ vite, target }) => {
				if (target === 'server') {
					vite.resolve ||= {};
					vite.resolve.alias ||= {};

					const aliases = [
						{
							find: 'react-dom/server',
							replacement: 'react-dom/server.browser',
						},
					];

					if (Array.isArray(vite.resolve.alias)) {
						vite.resolve.alias = [...vite.resolve.alias, ...aliases];
					} else {
						for (const alias of aliases) {
							(vite.resolve.alias as Record<string, string>)[alias.find] = alias.replacement;
						}
					}

					// Support `workerd` and `worker` conditions for the ssr environment
					// (previously supported in esbuild instead: https://github.com/withastro/astro/pull/7092)
					vite.ssr ||= {};
					vite.ssr.resolve ||= {};
					vite.ssr.resolve.conditions ||= [...defaultClientConditions];
					vite.ssr.resolve.conditions.push('workerd', 'worker');

					vite.ssr.target = 'webworker';
					vite.ssr.noExternal = true;

					vite.build ||= {};
					vite.build.rollupOptions ||= {};
					vite.build.rollupOptions.output ||= {};
					// @ts-expect-error
					vite.build.rollupOptions.output.banner ||=
						'globalThis.process ??= {}; globalThis.process.env ??= {};';

					// Cloudflare env is only available per request. This isn't feasible for code that access env vars
					// in a global way, so we shim their access as `process.env.*`. This is not the recommended way for users to access environment variables. But we'll add this for compatibility for chosen variables. Mainly to support `@astrojs/db`
					vite.define = {
						'process.env': 'process.env',
						// Allows the request handler to know what the binding name is
<<<<<<< HEAD
						'globalThis.__ASTRO_SESSION_BINDING_NAME': JSON.stringify(SESSION_KV_BINDING_NAME),
=======
						'globalThis.__ASTRO_SESSION_BINDING_NAME': JSON.stringify(
							args?.sessionKVBindingName ?? 'SESSION',
						),
						'globalThis.__ASTRO_IMAGES_BINDING_NAME': JSON.stringify(
							args?.imagesBindingName ?? 'IMAGES',
						),
>>>>>>> 01bee65a
						...vite.define,
					};
				}
			},
			'astro:build:done': async ({ pages, dir, logger, assets }) => {
				await cloudflareModulePlugin.afterBuildCompleted(_config);

				let redirectsExists = false;
				try {
					const redirectsStat = await stat(new URL('./_redirects', _config.outDir));
					if (redirectsStat.isFile()) {
						redirectsExists = true;
					}
				} catch (_error) {
					redirectsExists = false;
				}

				const redirects: IntegrationResolvedRoute['segments'][] = [];
				if (redirectsExists) {
					const rl = createInterface({
						input: createReadStream(new URL('./_redirects', _config.outDir)),
						crlfDelay: Number.POSITIVE_INFINITY,
					});

					for await (const line of rl) {
						const parts = line.split(' ');
						if (parts.length >= 2) {
							const p = removeLeadingForwardSlash(parts[0])
								.split('/')
								.filter(Boolean)
								.map((s: string) => {
									const syntax = s
										.replace(/\/:.*?(?=\/|$)/g, '/*')
										// remove query params as they are not supported by cloudflare
										.replace(/\?.*$/, '');
									return getParts(syntax);
								});
							redirects.push(p);
						}
					}
				}

				let routesExists = false;
				try {
					const routesStat = await stat(new URL('./_routes.json', _config.outDir));
					if (routesStat.isFile()) {
						routesExists = true;
					}
				} catch (_error) {
					routesExists = false;
				}

				if (!routesExists) {
					await createRoutesFile(
						_config,
						logger,
						_routes,
						pages,
						redirects,
						args?.routes?.extend?.include,
						args?.routes?.extend?.exclude,
					);
				}

				const trueRedirects = createRedirectsFromAstroRoutes({
					config: _config,
					routeToDynamicTargetMap: new Map(
						Array.from(
							_routes
								.filter((route) => route.type === 'redirect')
								.map((route) => [route, ''] as const),
						),
					),
					dir,
					buildOutput: finalBuildOutput,
					assets,
				});

				if (!trueRedirects.empty()) {
					try {
						await appendFile(
							new URL('./_redirects', _config.outDir),
							printAsRedirects(trueRedirects),
						);
					} catch (_error) {
						logger.error('Failed to write _redirects file');
					}
				}
			},
		},
	};
}<|MERGE_RESOLUTION|>--- conflicted
+++ resolved
@@ -182,11 +182,7 @@
 			}) => {
 				let session = config.session;
 
-<<<<<<< HEAD
-=======
-				const isBuild = command === 'build';
-
-				if (isBuild && args?.imageService === 'cloudflare-binding') {
+				if (args?.imageService === 'cloudflare-binding') {
 					const bindingName = args?.imagesBindingName ?? 'IMAGES';
 
 					logger.info(
@@ -197,7 +193,6 @@
 					);
 				}
 
->>>>>>> 01bee65a
 				if (!session?.driver) {
 					logger.info(
 						`Enabling sessions with Cloudflare KV with the "${SESSION_KV_BINDING_NAME}" KV binding.`,
@@ -389,16 +384,12 @@
 					vite.define = {
 						'process.env': 'process.env',
 						// Allows the request handler to know what the binding name is
-<<<<<<< HEAD
-						'globalThis.__ASTRO_SESSION_BINDING_NAME': JSON.stringify(SESSION_KV_BINDING_NAME),
-=======
 						'globalThis.__ASTRO_SESSION_BINDING_NAME': JSON.stringify(
 							args?.sessionKVBindingName ?? 'SESSION',
 						),
 						'globalThis.__ASTRO_IMAGES_BINDING_NAME': JSON.stringify(
 							args?.imagesBindingName ?? 'IMAGES',
 						),
->>>>>>> 01bee65a
 						...vite.define,
 					};
 				}
