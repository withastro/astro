{
  "name": "@astrojs/svelte",
  "version": "8.0.0-alpha.0",
  "description": "Use Svelte components within Astro",
  "type": "module",
  "types": "./dist/index.d.ts",
  "author": "withastro",
  "license": "MIT",
  "repository": {
    "type": "git",
    "url": "git+https://github.com/withastro/astro.git",
    "directory": "packages/integrations/svelte"
  },
  "keywords": [
    "astro-integration",
    "astro-component",
    "renderer",
    "svelte"
  ],
  "bugs": "https://github.com/withastro/astro/issues",
  "homepage": "https://docs.astro.build/en/guides/integrations-guide/svelte/",
  "exports": {
    ".": "./dist/index.js",
    "./editor": "./dist/editor.cjs",
    "./client.js": "./dist/client.svelte.js",
    "./server.js": "./dist/server.js",
    "./package.json": "./package.json"
  },
  "files": [
    "dist"
  ],
  "scripts": {
    "build": "astro-scripts build \"src/**/*.ts\" && astro-scripts build \"src/editor.cts\" --force-cjs --no-clean-dist && tsc",
    "build:ci": "astro-scripts build \"src/**/*.ts\" && astro-scripts build \"src/editor.cts\" --force-cjs --no-clean-dist",
    "dev": "astro-scripts dev \"src/**/*.ts\"",
    "test": "astro-scripts test \"test/**/*.test.js\""
  },
  "dependencies": {
    "@sveltejs/vite-plugin-svelte": "^5.1.1",
<<<<<<< HEAD
    "svelte2tsx": "^0.7.42",
    "vite": "^7.1.7"
=======
    "svelte2tsx": "^0.7.45",
    "vite": "^6.4.1"
>>>>>>> 70eb542f
  },
  "devDependencies": {
    "astro": "workspace:*",
    "astro-scripts": "workspace:*",
    "cheerio": "1.1.2",
<<<<<<< HEAD
    "svelte": "^5.43.6"
=======
    "svelte": "^5.43.14"
>>>>>>> 70eb542f
  },
  "peerDependencies": {
    "astro": "^6.0.0-alpha.0",
    "svelte": "^5.43.6",
    "typescript": "^5.3.3"
  },
  "engines": {
    "node": "^20.19.5 || >=22.12.0"
  },
  "publishConfig": {
    "provenance": true
  }
}<|MERGE_RESOLUTION|>--- conflicted
+++ resolved
@@ -37,23 +37,14 @@
   },
   "dependencies": {
     "@sveltejs/vite-plugin-svelte": "^5.1.1",
-<<<<<<< HEAD
-    "svelte2tsx": "^0.7.42",
+    "svelte2tsx": "^0.7.45",
     "vite": "^7.1.7"
-=======
-    "svelte2tsx": "^0.7.45",
-    "vite": "^6.4.1"
->>>>>>> 70eb542f
   },
   "devDependencies": {
     "astro": "workspace:*",
     "astro-scripts": "workspace:*",
     "cheerio": "1.1.2",
-<<<<<<< HEAD
-    "svelte": "^5.43.6"
-=======
     "svelte": "^5.43.14"
->>>>>>> 70eb542f
   },
   "peerDependencies": {
     "astro": "^6.0.0-alpha.0",
