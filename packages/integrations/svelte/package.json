{
  "name": "@astrojs/svelte",
  "version": "6.0.0-beta.0",
  "description": "Use Svelte components within Astro",
  "type": "module",
  "types": "./dist/index.d.ts",
  "author": "withastro",
  "license": "MIT",
  "repository": {
    "type": "git",
    "url": "https://github.com/withastro/astro.git",
    "directory": "packages/integrations/svelte"
  },
  "keywords": [
    "astro-integration",
    "astro-component",
    "renderer",
    "svelte"
  ],
  "bugs": "https://github.com/withastro/astro/issues",
  "homepage": "https://docs.astro.build/en/guides/integrations-guide/svelte/",
  "exports": {
    ".": "./dist/index.js",
    "./editor": "./dist/editor.cjs",
    "./*": "./*",
    "./client.js": "./client.js",
    "./client-v5.js": "./client-v5.js",
    "./server.js": {
      "default": "./server.js",
      "types": "./server.d.ts"
    },
    "./server-v5.js": {
      "default": "./server-v5.js",
      "types": "./server-v5.d.ts"
    },
    "./package.json": "./package.json"
  },
  "files": [
    "dist",
    "client.js",
    "client-v5.js",
    "server.js",
    "server.d.ts",
    "server-v5.js",
    "server-v5.d.ts"
  ],
  "scripts": {
    "build": "astro-scripts build \"src/index.ts\" && astro-scripts build \"src/editor.cts\" --force-cjs --no-clean-dist && tsc",
    "build:ci": "astro-scripts build \"src/**/*.ts\" && astro-scripts build \"src/editor.cts\" --force-cjs --no-clean-dist",
    "dev": "astro-scripts dev \"src/**/*.ts\""
  },
  "dependencies": {
    "@sveltejs/vite-plugin-svelte": "^3.1.2",
    "svelte2tsx": "^0.7.21"
  },
  "devDependencies": {
    "astro": "workspace:*",
    "astro-scripts": "workspace:*",
    "svelte": "^4.2.19",
<<<<<<< HEAD
    "vite": "^6.0.0-beta.0"
=======
    "vite": "^5.4.8"
>>>>>>> e748c480
  },
  "peerDependencies": {
    "astro": "^5.0.0-alpha.0",
    "svelte": "^4.0.0 || ^5.0.0-next.190",
    "typescript": "^5.3.3"
  },
  "engines": {
    "node": "^18.17.1 || ^20.3.0 || >=21.0.0"
  },
  "publishConfig": {
    "provenance": true
  }
}<|MERGE_RESOLUTION|>--- conflicted
+++ resolved
@@ -57,11 +57,7 @@
     "astro": "workspace:*",
     "astro-scripts": "workspace:*",
     "svelte": "^4.2.19",
-<<<<<<< HEAD
     "vite": "^6.0.0-beta.0"
-=======
-    "vite": "^5.4.8"
->>>>>>> e748c480
   },
   "peerDependencies": {
     "astro": "^5.0.0-alpha.0",
