{
  "name": "@astrojs/svelte",
<<<<<<< HEAD
  "version": "8.0.0-alpha.0",
=======
  "version": "7.2.3",
>>>>>>> 7d721b25
  "description": "Use Svelte components within Astro",
  "type": "module",
  "types": "./dist/index.d.ts",
  "author": "withastro",
  "license": "MIT",
  "repository": {
    "type": "git",
    "url": "git+https://github.com/withastro/astro.git",
    "directory": "packages/integrations/svelte"
  },
  "keywords": [
    "astro-integration",
    "astro-component",
    "renderer",
    "svelte"
  ],
  "bugs": "https://github.com/withastro/astro/issues",
  "homepage": "https://docs.astro.build/en/guides/integrations-guide/svelte/",
  "exports": {
    ".": "./dist/index.js",
    "./editor": "./dist/editor.cjs",
    "./client.js": "./dist/client.svelte.js",
    "./server.js": "./dist/server.js",
    "./svelte-shims.d.ts": "./svelte-shims.d.ts",
    "./package.json": "./package.json"
  },
  "files": [
    "dist",
    "svelte-shims.d.ts"
  ],
  "scripts": {
    "build": "astro-scripts build \"src/**/*.ts\" && astro-scripts build \"src/editor.cts\" --force-cjs --no-clean-dist && tsc",
    "build:ci": "astro-scripts build \"src/**/*.ts\" && astro-scripts build \"src/editor.cts\" --force-cjs --no-clean-dist",
    "dev": "astro-scripts dev \"src/**/*.ts\"",
    "test": "astro-scripts test \"test/**/*.test.js\""
  },
  "dependencies": {
    "@sveltejs/vite-plugin-svelte": "^5.1.1",
<<<<<<< HEAD
    "svelte2tsx": "^0.7.42",
    "vite": "^7.1.7"
=======
    "svelte2tsx": "^0.7.45",
    "vite": "^6.4.1"
>>>>>>> 7d721b25
  },
  "devDependencies": {
    "astro": "workspace:*",
    "astro-scripts": "workspace:*",
    "cheerio": "1.1.2",
<<<<<<< HEAD
    "svelte": "^5.43.6"
=======
    "svelte": "^5.45.5"
>>>>>>> 7d721b25
  },
  "peerDependencies": {
    "astro": "^6.0.0-alpha.0",
    "svelte": "^5.43.6",
    "typescript": "^5.3.3"
  },
  "engines": {
    "node": "^20.19.5 || >=22.12.0"
  },
  "publishConfig": {
    "provenance": true
  }
}<|MERGE_RESOLUTION|>--- conflicted
+++ resolved
@@ -1,10 +1,6 @@
 {
   "name": "@astrojs/svelte",
-<<<<<<< HEAD
   "version": "8.0.0-alpha.0",
-=======
-  "version": "7.2.3",
->>>>>>> 7d721b25
   "description": "Use Svelte components within Astro",
   "type": "module",
   "types": "./dist/index.d.ts",
@@ -43,23 +39,14 @@
   },
   "dependencies": {
     "@sveltejs/vite-plugin-svelte": "^5.1.1",
-<<<<<<< HEAD
-    "svelte2tsx": "^0.7.42",
+    "svelte2tsx": "^0.7.45",
     "vite": "^7.1.7"
-=======
-    "svelte2tsx": "^0.7.45",
-    "vite": "^6.4.1"
->>>>>>> 7d721b25
   },
   "devDependencies": {
     "astro": "workspace:*",
     "astro-scripts": "workspace:*",
     "cheerio": "1.1.2",
-<<<<<<< HEAD
-    "svelte": "^5.43.6"
-=======
     "svelte": "^5.45.5"
->>>>>>> 7d721b25
   },
   "peerDependencies": {
     "astro": "^6.0.0-alpha.0",
