import type { Options } from '@sveltejs/vite-plugin-svelte';
<<<<<<< HEAD
import { svelte } from '@sveltejs/vite-plugin-svelte';
import type { AstroIntegration, AstroRenderer } from 'astro';
import preprocess from 'svelte-preprocess';
=======
import { svelte, vitePreprocess } from '@sveltejs/vite-plugin-svelte';
import type { AstroIntegration, AstroRenderer } from 'astro';
>>>>>>> 2ba3bd9c
import type { UserConfig } from 'vite';

function getRenderer(): AstroRenderer {
	return {
		name: '@astrojs/svelte',
		clientEntrypoint: '@astrojs/svelte/client.js',
		serverEntrypoint: '@astrojs/svelte/server.js',
	};
}

type ViteConfigurationArgs = {
	isDev: boolean;
	options?: Options | OptionsCallback;
};

function getViteConfiguration({ options, isDev }: ViteConfigurationArgs): UserConfig {
	const defaultOptions: Partial<Options> = {
		emitCss: true,
		compilerOptions: { dev: isDev, hydratable: true },
<<<<<<< HEAD
		preprocess: [
			preprocess({
				less: true,
				postcss: true,
				sass: { renderSync: true },
				scss: { renderSync: true },
				stylus: true,
				typescript: true,
			}),
		],
=======
		preprocess: [vitePreprocess()],
>>>>>>> 2ba3bd9c
	};

	// Disable hot mode during the build
	if (!isDev) {
		defaultOptions.hot = false;
	}

	let resolvedOptions: Partial<Options>;

	if (!options) {
		resolvedOptions = defaultOptions;
	} else if (typeof options === 'function') {
		resolvedOptions = options(defaultOptions);
	} else {
		resolvedOptions = {
			...options,
			...defaultOptions,
			compilerOptions: {
				...options.compilerOptions,
				// Always use dev and hydratable from defaults
				...defaultOptions.compilerOptions,
			},
			// Ignore default preprocessor if the user provided their own
			preprocess: options.preprocess ?? defaultOptions.preprocess,
		};
	}

	return {
		optimizeDeps: {
			include: ['@astrojs/svelte/client.js'],
			exclude: ['@astrojs/svelte/server.js'],
		},
		plugins: [svelte(resolvedOptions)],
	};
}

type OptionsCallback = (defaultOptions: Options) => Options;
export default function (options?: Options | OptionsCallback): AstroIntegration {
	return {
		name: '@astrojs/svelte',
		hooks: {
			// Anything that gets returned here is merged into Astro Config
			'astro:config:setup': ({ command, updateConfig, addRenderer }) => {
				addRenderer(getRenderer());
				updateConfig({
					vite: getViteConfiguration({
						options,
						isDev: command === 'dev',
					}),
				});
			},
		},
	};
}<|MERGE_RESOLUTION|>--- conflicted
+++ resolved
@@ -1,12 +1,6 @@
 import type { Options } from '@sveltejs/vite-plugin-svelte';
-<<<<<<< HEAD
-import { svelte } from '@sveltejs/vite-plugin-svelte';
-import type { AstroIntegration, AstroRenderer } from 'astro';
-import preprocess from 'svelte-preprocess';
-=======
 import { svelte, vitePreprocess } from '@sveltejs/vite-plugin-svelte';
 import type { AstroIntegration, AstroRenderer } from 'astro';
->>>>>>> 2ba3bd9c
 import type { UserConfig } from 'vite';
 
 function getRenderer(): AstroRenderer {
@@ -26,20 +20,7 @@
 	const defaultOptions: Partial<Options> = {
 		emitCss: true,
 		compilerOptions: { dev: isDev, hydratable: true },
-<<<<<<< HEAD
-		preprocess: [
-			preprocess({
-				less: true,
-				postcss: true,
-				sass: { renderSync: true },
-				scss: { renderSync: true },
-				stylus: true,
-				typescript: true,
-			}),
-		],
-=======
 		preprocess: [vitePreprocess()],
->>>>>>> 2ba3bd9c
 	};
 
 	// Disable hot mode during the build
