--- conflicted
+++ resolved
@@ -59,12 +59,8 @@
     "mocha": "^9.2.2",
     "rollup-plugin-copy": "^3.4.0",
     "sharp": "^0.32.1",
-<<<<<<< HEAD
     "srcset-parse": "^1.1.0",
-    "vite": "^4.3.1"
-=======
     "vite": "^4.3.9"
->>>>>>> 33cdc862
   },
   "peerDependencies": {
     "astro": "workspace:^2.6.6",
