--- conflicted
+++ resolved
@@ -8,13 +8,9 @@
     <!-- Head Stuff -->
   </head>
   <body>
-<<<<<<< HEAD
+		<Image id="hero" src="/hero.jpg" width={768} height={414} format="webp" alt="hero" />
+		<br />
 		<Image id="social-jpg" src={socialJpg} width={506} height={253} alt="social-jpg" />
-=======
-		<Image id="hero" src="/hero.jpg" width={768} height={414} format="webp" />
-		<br />
-		<Image id="social-jpg" src={socialJpg} width={506} height={253} />
->>>>>>> 6f1fbd8b
 		<br />
 		<Image id="google" src="https://www.google.com/images/branding/googlelogo/2x/googlelogo_color_272x92dp.png" width={544} height={184} format="webp" alt="Google" />
 		<br />
