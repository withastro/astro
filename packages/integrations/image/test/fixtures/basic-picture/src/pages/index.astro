---
import socialJpg from '../assets/social.jpg';
import { Picture } from '@astrojs/image/components';
---

<html>
  <head>
    <!-- Head Stuff -->
  </head>
  <body>
		<Picture id="hero" src="/hero.jpg" sizes="100vw" widths={[384, 768]} aspectRatio={768/414} alt="Hero image" />
		<br />
		<Picture id="social-jpg" src={socialJpg} sizes="(min-width: 640px) 50vw, 100vw" widths={[253, 506]} alt="Social image" />
		<br />
		<Picture id="google" src="https://www.google.com/images/branding/googlelogo/2x/googlelogo_color_272x92dp.png" sizes="(min-width: 640px) 50vw, 100vw" widths={[272, 544]} aspectRatio={544/184} alt="Google logo" formats={["avif", "webp", "png"]} />
		<br />
		<Picture id='inline' src={import('../assets/social.jpg')} sizes="(min-width: 640px) 50vw, 100vw" widths={[253, 506]} alt="Inline social image" />
		<br />
<<<<<<< HEAD
		<Picture id="bg-color" src="https://www.google.com/images/branding/googlelogo/2x/googlelogo_color_272x92dp.png" sizes="(min-width: 640px) 50vw, 100vw" widths={[272, 544]} aspectRatio={544/184} alt="Google logo" background="rgb(51, 51, 51)" formats={['avif', 'jpeg']} />
=======
		<Picture id="ipsum" src="https://picsum.photos/200/300" sizes="100vw" widths={[100, 200]} aspectRatio={2/3} formats={["avif", "webp", "jpg"]} alt="ipsum" />
>>>>>>> c080438b
  </body>
</html><|MERGE_RESOLUTION|>--- conflicted
+++ resolved
@@ -16,10 +16,8 @@
 		<br />
 		<Picture id='inline' src={import('../assets/social.jpg')} sizes="(min-width: 640px) 50vw, 100vw" widths={[253, 506]} alt="Inline social image" />
 		<br />
-<<<<<<< HEAD
 		<Picture id="bg-color" src="https://www.google.com/images/branding/googlelogo/2x/googlelogo_color_272x92dp.png" sizes="(min-width: 640px) 50vw, 100vw" widths={[272, 544]} aspectRatio={544/184} alt="Google logo" background="rgb(51, 51, 51)" formats={['avif', 'jpeg']} />
-=======
+    <br />
 		<Picture id="ipsum" src="https://picsum.photos/200/300" sizes="100vw" widths={[100, 200]} aspectRatio={2/3} formats={["avif", "webp", "jpg"]} alt="ipsum" />
->>>>>>> c080438b
   </body>
 </html>