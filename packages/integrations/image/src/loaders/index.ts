--- conflicted
+++ resolved
@@ -12,18 +12,14 @@
 	| 'webp'
 	| 'gif';
 
-<<<<<<< HEAD
-export type OutputFormat = 'avif' | 'jpeg' | 'jpg' | 'png' | 'webp';
-=======
 export type OutputFormatSupportsAlpha = 'avif' | 'png' | 'webp';
-export type OutputFormat = OutputFormatSupportsAlpha | 'jpeg';
+export type OutputFormat = OutputFormatSupportsAlpha | 'jpeg' | 'jpg';
 
 export type ColorDefinition =
 	| NamedColor
 	| `#${string}`
 	| `rgb(${number}, ${number}, ${number})`
 	| `rgb(${number},${number},${number})`;
->>>>>>> 9290b241
 
 export function isOutputFormat(value: string): value is OutputFormat {
 	return ['avif', 'jpeg', 'jpg', 'png', 'webp'].includes(value);
@@ -195,6 +191,10 @@
 			searchParams.append('ar', transform.aspectRatio.toString());
 		}
 
+		if (transform.background) {
+			searchParams.append('bg', transform.background);
+		}
+
 		searchParams.append('href', transform.src);
 
 		return { searchParams };
@@ -236,6 +236,10 @@
 			}
 		}
 
+		if (searchParams.has('bg')) {
+			transform.background = searchParams.get('bg') as ColorDefinition;
+		}
+
 		return transform;
 	}
 
