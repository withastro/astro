--- conflicted
+++ resolved
@@ -12,7 +12,28 @@
 
 export type OutputFormat = 'avif' | 'jpeg' | 'png' | 'webp';
 
-<<<<<<< HEAD
+export function isOutputFormat(value: string): value is OutputFormat {
+	return ['avif', 'jpeg', 'png', 'webp'].includes(value);
+}
+
+export function isAspectRatioString(value: string): value is `${number}:${number}` {
+	return /^\d*:\d*$/.test(value);
+}
+
+export function parseAspectRatio(aspectRatio: TransformOptions['aspectRatio']) {
+	if (!aspectRatio) {
+		return undefined;
+	}
+
+	// parse aspect ratio strings, if required (ex: "16:9")
+	if (typeof aspectRatio === 'number') {
+		return aspectRatio;
+	} else {
+		const [width, height] = aspectRatio.split(':');
+		return parseInt(width) / parseInt(height);
+	}
+}
+
 export type CropFit = 'cover' | 'contain' | 'fill' | 'inside' | 'outside';
 
 export type CropPosition =
@@ -39,29 +60,6 @@
 	| 'attention';
 
 export type CropKernel = 'nearest' | 'cubic' | 'mitchell' | 'lanczos2' | 'lanczos3';
-=======
-export function isOutputFormat(value: string): value is OutputFormat {
-	return ['avif', 'jpeg', 'png', 'webp'].includes(value);
-}
-
-export function isAspectRatioString(value: string): value is `${number}:${number}` {
-	return /^\d*:\d*$/.test(value);
-}
-
-export function parseAspectRatio(aspectRatio: TransformOptions['aspectRatio']) {
-	if (!aspectRatio) {
-		return undefined;
-	}
-
-	// parse aspect ratio strings, if required (ex: "16:9")
-	if (typeof aspectRatio === 'number') {
-		return aspectRatio;
-	} else {
-		const [width, height] = aspectRatio.split(':');
-		return parseInt(width) / parseInt(height);
-	}
-}
->>>>>>> d1d1e0ec
 
 /**
  * Defines the original image and transforms that need to be applied to it.
