import sharp from 'sharp';
import { isAspectRatioString, isColor, isOutputFormat } from '../loaders/index.js';
import type { OutputFormat, SSRImageService, TransformOptions } from './index.js';

class SharpService implements SSRImageService {
	async getImageAttributes(transform: TransformOptions) {
		// strip off the known attributes
<<<<<<< HEAD
		const {
			width,
			height,
			src,
			format,
			quality,
			aspectRatio,
			fit,
			position,
			background,
			kernel,
			...rest
		} = transform;
=======
		const { width, height, src, format, quality, aspectRatio, background, ...rest } = transform;
>>>>>>> d31e72c3

		return {
			...rest,
			width: width,
			height: height,
		};
	}

	serializeTransform(transform: TransformOptions) {
		const searchParams = new URLSearchParams();

		if (transform.quality) {
			searchParams.append('q', transform.quality.toString());
		}

		if (transform.format) {
			searchParams.append('f', transform.format);
		}

		if (transform.width) {
			searchParams.append('w', transform.width.toString());
		}

		if (transform.height) {
			searchParams.append('h', transform.height.toString());
		}

		if (transform.aspectRatio) {
			searchParams.append('ar', transform.aspectRatio.toString());
		}

<<<<<<< HEAD
		if (transform.fit) {
			searchParams.append('fit', transform.fit);
		}

=======
>>>>>>> d31e72c3
		if (transform.background) {
			searchParams.append('bg', transform.background);
		}

<<<<<<< HEAD
		if (transform.position) {
			searchParams.append('p', encodeURI(transform.position));
		}

		if (transform.kernel) {
			searchParams.append('k', transform.kernel);
		}

=======
>>>>>>> d31e72c3
		return { searchParams };
	}

	parseTransform(searchParams: URLSearchParams) {
		let transform: TransformOptions = { src: searchParams.get('href')! };

		if (searchParams.has('q')) {
			transform.quality = parseInt(searchParams.get('q')!);
		}

		if (searchParams.has('f')) {
			const format = searchParams.get('f')!;
			if (isOutputFormat(format)) {
				transform.format = format;
			}
		}

		if (searchParams.has('w')) {
			transform.width = parseInt(searchParams.get('w')!);
		}

		if (searchParams.has('h')) {
			transform.height = parseInt(searchParams.get('h')!);
		}

		if (searchParams.has('ar')) {
			const ratio = searchParams.get('ar')!;

			if (isAspectRatioString(ratio)) {
				transform.aspectRatio = ratio;
			} else {
				transform.aspectRatio = parseFloat(ratio);
			}
		}

<<<<<<< HEAD
		if (searchParams.has('fit')) {
			transform.fit = searchParams.get('fit') as typeof transform.fit;
		}

		if (searchParams.has('p')) {
			transform.position = decodeURI(searchParams.get('p')!) as typeof transform.position;
		}

		if (searchParams.has('bg')) {
			transform.background = searchParams.get('bg')!;
		}

		if (searchParams.has('k')) {
			transform.kernel = searchParams.get('k')! as typeof transform.kernel;
=======
		if (searchParams.has('bg')) {
			const background = searchParams.get('bg')!;
			if (isColor(background)) {
				transform.background = background;
			}
>>>>>>> d31e72c3
		}

		return transform;
	}

	async transform(inputBuffer: Buffer, transform: TransformOptions) {
		const sharpImage = sharp(inputBuffer, { failOnError: false, pages: -1 });

		// always call rotate to adjust for EXIF data orientation
		sharpImage.rotate();

		if (transform.width || transform.height) {
			const width = transform.width && Math.round(transform.width);
			const height = transform.height && Math.round(transform.height);

			sharpImage.resize({
				width,
				height,
				fit: transform.fit,
				position: transform.position,
				background: transform.background,
				kernel: transform.kernel,
			});
		}

		// remove alpha channel and replace with background color if requested
		if (transform.background) {
			sharpImage.flatten({ background: transform.background });
		}

		if (transform.format) {
			sharpImage.toFormat(transform.format, { quality: transform.quality });
		}

		const { data, info } = await sharpImage.toBuffer({ resolveWithObject: true });

		return {
			data,
			format: info.format as OutputFormat,
		};
	}
}

const service = new SharpService();

export default service;<|MERGE_RESOLUTION|>--- conflicted
+++ resolved
@@ -1,11 +1,10 @@
 import sharp from 'sharp';
-import { isAspectRatioString, isColor, isOutputFormat } from '../loaders/index.js';
+import { ColorDefinition, isAspectRatioString, isColor, isOutputFormat } from '../loaders/index.js';
 import type { OutputFormat, SSRImageService, TransformOptions } from './index.js';
 
 class SharpService implements SSRImageService {
 	async getImageAttributes(transform: TransformOptions) {
 		// strip off the known attributes
-<<<<<<< HEAD
 		const {
 			width,
 			height,
@@ -19,9 +18,6 @@
 			kernel,
 			...rest
 		} = transform;
-=======
-		const { width, height, src, format, quality, aspectRatio, background, ...rest } = transform;
->>>>>>> d31e72c3
 
 		return {
 			...rest,
@@ -53,18 +49,14 @@
 			searchParams.append('ar', transform.aspectRatio.toString());
 		}
 
-<<<<<<< HEAD
 		if (transform.fit) {
 			searchParams.append('fit', transform.fit);
 		}
 
-=======
->>>>>>> d31e72c3
 		if (transform.background) {
 			searchParams.append('bg', transform.background);
 		}
 
-<<<<<<< HEAD
 		if (transform.position) {
 			searchParams.append('p', encodeURI(transform.position));
 		}
@@ -73,8 +65,6 @@
 			searchParams.append('k', transform.kernel);
 		}
 
-=======
->>>>>>> d31e72c3
 		return { searchParams };
 	}
 
@@ -110,7 +100,6 @@
 			}
 		}
 
-<<<<<<< HEAD
 		if (searchParams.has('fit')) {
 			transform.fit = searchParams.get('fit') as typeof transform.fit;
 		}
@@ -120,18 +109,11 @@
 		}
 
 		if (searchParams.has('bg')) {
-			transform.background = searchParams.get('bg')!;
+			transform.background = searchParams.get('bg') as ColorDefinition | undefined;
 		}
 
 		if (searchParams.has('k')) {
 			transform.kernel = searchParams.get('k')! as typeof transform.kernel;
-=======
-		if (searchParams.has('bg')) {
-			const background = searchParams.get('bg')!;
-			if (isColor(background)) {
-				transform.background = background;
-			}
->>>>>>> d31e72c3
 		}
 
 		return transform;
