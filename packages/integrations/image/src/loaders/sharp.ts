import sharp from 'sharp';
import { isAspectRatioString, isOutputFormat } from '../loaders/index.js';
import type { OutputFormat, SSRImageService, TransformOptions } from './index.js';

class SharpService implements SSRImageService {
	async getImageAttributes(transform: TransformOptions) {
		// strip off the known attributes
		const {
			width,
			height,
			src,
			format,
			quality,
			aspectRatio,
			fit,
			position,
			background,
			kernel,
			withoutEnlargement,
			withoutReduction,
			...rest
		} = transform;

		return {
			...rest,
			width: width,
			height: height,
		};
	}

	serializeTransform(transform: TransformOptions) {
		const searchParams = new URLSearchParams();

		if (transform.quality) {
			searchParams.append('q', transform.quality.toString());
		}

		if (transform.format) {
			searchParams.append('f', transform.format);
		}

		if (transform.width) {
			searchParams.append('w', transform.width.toString());
		}

		if (transform.height) {
			searchParams.append('h', transform.height.toString());
		}

		if (transform.aspectRatio) {
			searchParams.append('ar', transform.aspectRatio.toString());
		}

<<<<<<< HEAD
		if (transform.fit) {
			searchParams.append('fit', transform.fit);
		}

		if (transform.background) {
			searchParams.append('bg', transform.background);
		}

		if (transform.position) {
			searchParams.append('p', encodeURI(transform.position));
		}

		if (transform.kernel) {
			searchParams.append('k', encodeURI(transform.kernel));
		}

		if (transform.withoutEnlargement) {
			searchParams.append('we', '1');
		}

		if (transform.withoutReduction) {
			searchParams.set('wr', '1');
		}

		searchParams.append('href', transform.src);

=======
>>>>>>> d1d1e0ec
		return { searchParams };
	}

	parseTransform(searchParams: URLSearchParams) {
		let transform: TransformOptions = { src: searchParams.get('href')! };

		if (searchParams.has('q')) {
			transform.quality = parseInt(searchParams.get('q')!);
		}

		if (searchParams.has('f')) {
			const format = searchParams.get('f')!;
			if (isOutputFormat(format)) {
				transform.format = format;
			}
		}

		if (searchParams.has('w')) {
			transform.width = parseInt(searchParams.get('w')!);
		}

		if (searchParams.has('h')) {
			transform.height = parseInt(searchParams.get('h')!);
		}

		if (searchParams.has('ar')) {
			const ratio = searchParams.get('ar')!;

			if (isAspectRatioString(ratio)) {
				transform.aspectRatio = ratio;
			} else {
				transform.aspectRatio = parseFloat(ratio);
			}
		}

		if (searchParams.has('fit')) {
			transform.fit = searchParams.get('fit') as typeof transform.fit;
		}

		if (searchParams.has('p')) {
			transform.position = decodeURI(searchParams.get('p')!) as typeof transform.position;
		}

		if (searchParams.has('bg')) {
			transform.background = searchParams.get('bg')!;
		}

		if (searchParams.has('k')) {
			transform.kernel = searchParams.get('k')! as typeof transform.kernel;
		}

		if (searchParams.has('we')) {
			transform.withoutEnlargement = searchParams.get('we') === '1';
		}

		if (searchParams.has('wr')) {
			transform.withoutReduction = searchParams.get('wr') === '1';
		}

		return transform;
	}

	async transform(inputBuffer: Buffer, transform: TransformOptions) {
		const sharpImage = sharp(inputBuffer, { failOnError: false, pages: -1 });

		// always call rotate to adjust for EXIF data orientation
		sharpImage.rotate();

		if (transform.width || transform.height) {
			const width = transform.width && Math.round(transform.width);
			const height = transform.height && Math.round(transform.height);

			sharpImage.resize({
				width,
				height,
				fit: transform.fit,
				position: transform.position,
				background: transform.background,
				kernel: transform.kernel,
				withoutEnlargement: transform.withoutEnlargement,
				withoutReduction: transform.withoutReduction,
			});
		}

		if (transform.format) {
			sharpImage.toFormat(transform.format, { quality: transform.quality });
		}

		const { data, info } = await sharpImage.toBuffer({ resolveWithObject: true });

		return {
			data,
			format: info.format as OutputFormat,
		};
	}
}

const service = new SharpService();

export default service;<|MERGE_RESOLUTION|>--- conflicted
+++ resolved
@@ -51,7 +51,6 @@
 			searchParams.append('ar', transform.aspectRatio.toString());
 		}
 
-<<<<<<< HEAD
 		if (transform.fit) {
 			searchParams.append('fit', transform.fit);
 		}
@@ -76,10 +75,6 @@
 			searchParams.set('wr', '1');
 		}
 
-		searchParams.append('href', transform.src);
-
-=======
->>>>>>> d1d1e0ec
 		return { searchParams };
 	}
 
