--- conflicted
+++ resolved
@@ -10,14 +10,10 @@
 	widths: number[];
 	formats: OutputFormat[];
 	aspectRatio?: TransformOptions['aspectRatio'];
-<<<<<<< HEAD
 	fit?: TransformOptions['fit'];
 	background?: TransformOptions['background'];
 	position?: TransformOptions['position'];
 	kernel?: TransformOptions['kernel'];
-=======
-	background?: TransformOptions['background'];
->>>>>>> d31e72c3
 }
 
 export interface GetPictureResult {
@@ -76,7 +72,6 @@
 					background,
 					kernel,
 					height: Math.round(width / aspectRatio!),
-					background: params.background,
 				});
 				return `${img.src} ${width}w`;
 			})
@@ -100,7 +95,6 @@
 		background,
 		kernel,
 		format: allFormats[allFormats.length - 1],
-		background: params.background,
 	});
 
 	const sources = await Promise.all(allFormats.map((format) => getSource(format)));
