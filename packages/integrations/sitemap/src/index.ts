import type { AstroConfig, AstroIntegration } from 'astro';
import {
	EnumChangefreq,
	LinkItem as LinkItemBase,
	simpleSitemapAndIndex,
	SitemapItemLoose,
} from 'sitemap';
import { fileURLToPath } from 'url';
import { ZodError } from 'zod';

import { generateSitemap } from './generate-sitemap.js';
import { Logger } from './utils/logger.js';
import { validateOptions } from './validate-options.js';

export type ChangeFreq = EnumChangefreq;
export type SitemapItem = Pick<
	SitemapItemLoose,
	'url' | 'lastmod' | 'changefreq' | 'priority' | 'links'
>;
export type LinkItem = LinkItemBase;

export type SitemapOptions =
	| {
			filter?(page: string): boolean;
<<<<<<< HEAD

			/**
			 * If you have any URL, not rendered by Astro, that you want to include in your sitemap,
			 * this config option will help you to include your array of custom pages in your sitemap.
			 *
			 * ```js
			 * customPages: ['http://example.com/custom-page', 'http://example.com/custom-page2']
			 * ```
			 */
			customPages?: Array<string>;
=======
			customPages?: string[];
			canonicalURL?: string;

			i18n?: {
				defaultLocale: string;
				locales: Record<string, string>;
			};
			// number of entries per sitemap file
			entryLimit?: number;

			// sitemap specific
			changefreq?: ChangeFreq;
			lastmod?: Date;
			priority?: number;

			// called for each sitemap item just before to save them on disk, sync or async
			serialize?(item: SitemapItem): SitemapItem | Promise<SitemapItem>;
>>>>>>> 7f5770be
	  }
	| undefined;

function formatConfigErrorMessage(err: ZodError) {
	const errorList = err.issues.map((issue) => ` ${issue.path.join('.')}  ${issue.message + '.'}`);
	return errorList.join('\n');
}

<<<<<<< HEAD
export default function createPlugin({
	filter,
	customPages,
}: SitemapOptions = {}): AstroIntegration {
=======
const PKG_NAME = '@astrojs/sitemap';
const OUTFILE = 'sitemap-index.xml';

const createPlugin = (options?: SitemapOptions): AstroIntegration => {
>>>>>>> 7f5770be
	let config: AstroConfig;
	return {
		name: PKG_NAME,

		hooks: {
			'astro:config:done': async ({ config: cfg }) => {
				config = cfg;
			},
<<<<<<< HEAD
			'astro:build:done': async ({ pages, dir }) => {
				let finalSiteUrl: URL;
				if (config.site) {
					finalSiteUrl = new URL(config.base, config.site);
				} else {
					console.warn(
						'The Sitemap integration requires either the `site` astro.config option. Skipping.'
					);
					return;
				}
				let pageUrls = pages.map((p) => {
					const path = finalSiteUrl.pathname + p.pathname;
					return new URL(path, finalSiteUrl).href;
				});
				if (filter) {
					pageUrls = pageUrls.filter((page: string) => filter(page));
				}
				if (customPages) {
					pageUrls = [...pageUrls, ...customPages];
=======

			'astro:build:done': async ({ dir, pages }) => {
				const logger = new Logger(PKG_NAME);

				try {
					const opts = validateOptions(config.site, options);

					const { filter, customPages, canonicalURL, serialize, entryLimit } = opts;

					let finalSiteUrl: URL;
					if (canonicalURL) {
						finalSiteUrl = new URL(canonicalURL);
						if (!finalSiteUrl.pathname.endsWith('/')) {
							finalSiteUrl.pathname += '/'; // normalizes the final url since it's provided by user
						}
					} else {
						// `validateOptions` forces to provide `canonicalURL` or `config.site` at least.
						// So step to check on empty values of `canonicalURL` and `config.site` is dropped.
						finalSiteUrl = new URL(config.base, config.site);
					}

					let pageUrls = pages.map((p) => {
						const path = finalSiteUrl.pathname + p.pathname;
						return new URL(path, finalSiteUrl).href;
					});

					try {
						if (filter) {
							pageUrls = pageUrls.filter(filter);
						}
					} catch (err) {
						logger.error(`Error filtering pages\n${(err as any).toString()}`);
						return;
					}

					if (customPages) {
						pageUrls = [...pageUrls, ...customPages];
					}

					if (pageUrls.length === 0) {
						logger.warn(`No data for sitemap.\n\`${OUTFILE}\` is not created.`);
						return;
					}

					let urlData = generateSitemap(pageUrls, finalSiteUrl.href, opts);

					if (serialize) {
						try {
							const serializedUrls: SitemapItem[] = [];
							for (const item of urlData) {
								const serialized = await Promise.resolve(serialize(item));
								serializedUrls.push(serialized);
							}
							urlData = serializedUrls;
						} catch (err) {
							logger.error(`Error serializing pages\n${(err as any).toString()}`);
							return;
						}
					}

					await simpleSitemapAndIndex({
						hostname: finalSiteUrl.href,
						destinationDir: fileURLToPath(dir),
						sourceData: urlData,
						limit: entryLimit,
						gzip: false,
					});
					logger.success(`\`${OUTFILE}\` is created.`);
				} catch (err) {
					if (err instanceof ZodError) {
						logger.warn(formatConfigErrorMessage(err));
					} else {
						throw err;
					}
>>>>>>> 7f5770be
				}
			},
		},
	};
};

export default createPlugin;<|MERGE_RESOLUTION|>--- conflicted
+++ resolved
@@ -22,20 +22,7 @@
 export type SitemapOptions =
 	| {
 			filter?(page: string): boolean;
-<<<<<<< HEAD
-
-			/**
-			 * If you have any URL, not rendered by Astro, that you want to include in your sitemap,
-			 * this config option will help you to include your array of custom pages in your sitemap.
-			 *
-			 * ```js
-			 * customPages: ['http://example.com/custom-page', 'http://example.com/custom-page2']
-			 * ```
-			 */
-			customPages?: Array<string>;
-=======
 			customPages?: string[];
-			canonicalURL?: string;
 
 			i18n?: {
 				defaultLocale: string;
@@ -51,7 +38,6 @@
 
 			// called for each sitemap item just before to save them on disk, sync or async
 			serialize?(item: SitemapItem): SitemapItem | Promise<SitemapItem>;
->>>>>>> 7f5770be
 	  }
 	| undefined;
 
@@ -60,17 +46,10 @@
 	return errorList.join('\n');
 }
 
-<<<<<<< HEAD
-export default function createPlugin({
-	filter,
-	customPages,
-}: SitemapOptions = {}): AstroIntegration {
-=======
 const PKG_NAME = '@astrojs/sitemap';
 const OUTFILE = 'sitemap-index.xml';
 
 const createPlugin = (options?: SitemapOptions): AstroIntegration => {
->>>>>>> 7f5770be
 	let config: AstroConfig;
 	return {
 		name: PKG_NAME,
@@ -79,27 +58,6 @@
 			'astro:config:done': async ({ config: cfg }) => {
 				config = cfg;
 			},
-<<<<<<< HEAD
-			'astro:build:done': async ({ pages, dir }) => {
-				let finalSiteUrl: URL;
-				if (config.site) {
-					finalSiteUrl = new URL(config.base, config.site);
-				} else {
-					console.warn(
-						'The Sitemap integration requires either the `site` astro.config option. Skipping.'
-					);
-					return;
-				}
-				let pageUrls = pages.map((p) => {
-					const path = finalSiteUrl.pathname + p.pathname;
-					return new URL(path, finalSiteUrl).href;
-				});
-				if (filter) {
-					pageUrls = pageUrls.filter((page: string) => filter(page));
-				}
-				if (customPages) {
-					pageUrls = [...pageUrls, ...customPages];
-=======
 
 			'astro:build:done': async ({ dir, pages }) => {
 				const logger = new Logger(PKG_NAME);
@@ -107,18 +65,16 @@
 				try {
 					const opts = validateOptions(config.site, options);
 
-					const { filter, customPages, canonicalURL, serialize, entryLimit } = opts;
+					const { filter, customPages, serialize, entryLimit } = opts;
 
 					let finalSiteUrl: URL;
-					if (canonicalURL) {
-						finalSiteUrl = new URL(canonicalURL);
-						if (!finalSiteUrl.pathname.endsWith('/')) {
-							finalSiteUrl.pathname += '/'; // normalizes the final url since it's provided by user
-						}
+					if (config.site) {
+						finalSiteUrl = new URL(config.base, config.site);
 					} else {
-						// `validateOptions` forces to provide `canonicalURL` or `config.site` at least.
-						// So step to check on empty values of `canonicalURL` and `config.site` is dropped.
-						finalSiteUrl = new URL(config.base, config.site);
+						console.warn(
+							'The Sitemap integration requires the `site` astro.config option. Skipping.'
+						);
+						return;
 					}
 
 					let pageUrls = pages.map((p) => {
@@ -174,7 +130,6 @@
 					} else {
 						throw err;
 					}
->>>>>>> 7f5770be
 				}
 			},
 		},
