--- conflicted
+++ resolved
@@ -4,15 +4,8 @@
 import { pipeline, Readable } from 'node:stream';
 import { promisify } from 'node:util';
 import type { AstroConfig } from 'astro';
-
-<<<<<<< HEAD
-import { SitemapAndIndexStream, SitemapIndexStream, SitemapStream } from 'sitemap';
-
-import type { AstroConfig } from 'astro';
-=======
 import { SitemapAndIndexStream, SitemapStream } from 'sitemap';
 import replace from 'stream-replace-string';
->>>>>>> 8491aa56
 import type { SitemapItem } from './index.js';
 
 type WriteSitemapConfig = {
