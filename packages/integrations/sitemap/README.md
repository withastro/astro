# @astrojs/sitemap 🗺

This **[Astro integration][astro-integration]** generates a sitemap based on your routes when you build your Astro project.


- <strong>[Why Astro Sitemap](#why-astro-sitemap)</strong>
- <strong>[Installation](#installation)</strong>
- <strong>[Usage](#usage)</strong>
- <strong>[Configuration](#configuration)</strong>
- <strong>[Examples](#examples)</strong>
- <strong>[Troubleshooting](#troubleshooting)</strong>
- <strong>[Contributing](#contributing)</strong>
- <strong>[Changelog](#changelog)</strong>

## Why Astro Sitemap

A Sitemap is an XML file that outlines all of the pages, videos, and files on your site. Search engines like Google read this file to crawl your site more efficiently. [See Google's own advice on sitemaps](https://developers.google.com/search/docs/advanced/sitemaps/overview) to learn more.

A sitemap file is recommended for large multi-page sites. If you don't use a sitemap, most search engines will still be able to list your site's pages, but a sitemap is a great way to ensure that your site is as search engine friendly as possible.

With Astro Sitemap, you don't have to worry about creating this file: build your Astro site how you normally would, and the Astro Sitemap integration will crawl your routes and create the sitemap file.

## Installation

<details>
  <summary>Quick Install</summary>
  <br/>
  
The experimental `astro add` command-line tool automates the installation for you. Run one of the following commands in a new terminal window. (If you aren't sure which package manager you're using, run the first command.) Then, follow the prompts, and type "y" in the terminal (meaning "yes") for each one.
  
  ```sh
  # Using NPM
  npx astro add sitemap
  # Using Yarn
  yarn astro add sitemap
  # Using PNPM
  pnpx astro add sitemap
  ```
  
Then, restart the dev server by typing `CTRL-C` and then `npm run astro dev` in the terminal window that was running Astro.
  
Because this command is new, it might not properly set things up. If that happens, [feel free to log an issue on our GitHub](https://github.com/withastro/astro/issues) and try the manual installation steps below.
</details>

<details>
  <summary>Manual Install</summary>

<br/>
  
First, install the `@astrojs/sitemap` package using your package manager. If you're using npm or aren't sure, run this in the terminal:
```sh
npm install @astrojs/sitemap
```
Then, apply this integration to your `astro.config.*` file using the `integrations` property:

__astro.config.mjs__

```js
import { defineConfig } from 'astro/config';
import sitemap from '@astrojs/sitemap';

export default defineConfig({
  // ...
  integrations: [sitemap()],
})
```
  
Then, restart the dev server.
</details>

## Usage

`@astrojs/sitemap` requires a deployment / site URL for generation. Add your site's URL under your `astro.config.*` using the `site` property. This must begin with `http:` or `https:`.

__astro.config.mjs__

```js
import { defineConfig } from 'astro/config';
import sitemap from '@astrojs/sitemap';

export default defineConfig({
  // ...
  site: 'https://stargazers.club',
  integrations: [sitemap()],
})
```

<<<<<<< HEAD
Note that unlike other configuration options, `site` is set in the root `defineConfig` object, rather than inside the `sitemap()` call.

Now, [build your site for production](https://docs.astro.build/en/reference/cli-reference/#astro-build) via the `astro build` command. You should find your sitemap under `dist/sitemap.xml`!
=======
Now, [build your site for production](https://docs.astro.build/en/reference/cli-reference/#astro-build) via the `astro build` command. You should find your _sitemap_ under `dist/sitemap-index.xml` and `dist/sitemap-0.xml`!

Generated sitemap content for two pages website:

**sitemap-index.xml**

```xml
<?xml version="1.0" encoding="UTF-8"?>
  <sitemapindex xmlns="http://www.sitemaps.org/schemas/sitemap/0.9">
  <sitemap>
    <loc>https://stargazers.club/sitemap-0.xml</loc>
  </sitemap>
</sitemapindex>
```

**sitemap-0.xml**
<?xml version="1.0" encoding="UTF-8"?>

```xml
<?xml version="1.0" encoding="UTF-8"?>
<urlset xmlns="http://www.sitemaps.org/schemas/sitemap/0.9" xmlns:news="http://www.google.com/schemas/sitemap-news/0.9" xmlns:xhtml="http://www.w3.org/1999/xhtml" xmlns:image="http://www.google.com/schemas/sitemap-image/1.1" xmlns:video="http://www.google.com/schemas/sitemap-video/1.1">
  <url>
    <loc>https://stargazers.club/</loc>
  </url>
  <url>
    <loc>https://stargazers.club/second-page/</loc>
  </url>
</urlset>
```
>>>>>>> 7f5770be

> **Warning**
> If you forget to add a `site`, you'll get a friendly warning when you build, and the `sitemap.xml` file won't be generated.

## Configuration

To configure this integration, pass an object to the `sitemap()` function call in `astro.config.mjs`.

__astro.config.mjs__
```js
...
export default defineConfig({
  integrations: [sitemap({
    filter: ...
  })]
});
```

<details>
  <summary><strong>filter</strong></summary>
  
  <br/>
  
  All pages are included in your sitemap by default. By adding a custom `filter` function, you can filter  included pages by URL.

__astro.config.mjs__

```js
...
    sitemap({
      filter: (page) => page !== 'https://stargazers.club/secret-vip-lounge'
    }),
```

The function will be called for every page on your site. The `page` function parameter is the full URL of the page currently under considering, including your `site` domain. Return `true` to include the page in your sitemap, and `false` to leave it out.
  
</details>

<details>
  <summary><strong>customPages</strong></summary>
  
  <br/>
  
  In some cases, a page might be part of your deployed site but not part of your Astro project.
  If you'd like to include a page in your sitemap that _isn't_ created by Astro, you can use this option.

__astro.config.mjs__

```js
...
    sitemap({
      customPages: ['https://stargazers.club/external-page', 'https://stargazers.club/external-page2']
    }),
```
</details>

## Examples
- The official Astro website uses Astro Sitemap to generate [its sitemap](https://astro.build/sitemap.xml).
- The [https://github.com/withastro/astro/tree/latest/examples/integrations-playground?on=github](integrations playground template) comes with Astro Sitemap installed. Try adding a route and building the project!
- [Browse projects with Astro Sitemap on GitHub](https://github.com/search?q=%22@astrojs/sitemap%22+filename:package.json&type=Code) for more examples! 

## Troubleshooting

## Contributing

This package is maintained by Astro's Core team. You're welcome to submit an issue or PR!

## Changelog

<<<<<<< HEAD
[astro-integration]: https://docs.astro.build/en/guides/integrations-guide/
=======
### entryLimit

Non-negative `Number` of entries per sitemap file. Default value is 45000. A sitemap index and multiple sitemaps are created if you have more entries. See explanation about large sitemaps on [Google](https://developers.google.com/search/docs/advanced/sitemaps/large-sitemaps).

__astro.config.mjs__

```js
import sitemap from '@astrojs/sitemap';

export default {
  site: 'https://stargazers.club',
  integrations: [
    sitemap({
      entryLimit: 10000,
    }),
  ],
}
```

### changefreq, lastmod, priority

`changefreq` - How frequently the page is likely to change. Available values: `always` \| `hourly` \| `daily` \| `weekly` \| `monthly` \| `yearly` \| `never`.    

`priority` - The priority of this URL relative to other URLs on your site. Valid values range from 0.0 to 1.0.  

`lastmod` - The date of page last modification.  

The `changefreq` and `priority` are ignored by Google.  

See detailed explanation of sitemap specific options on [sitemap.org](https://www.sitemaps.org/protocol.html).  


:exclamation: This integration uses 'astro:build:done' hook. The hook exposes generated page paths only. So with present version of Astro the integration has no abilities to analyze a page source, frontmatter etc. The integration can add `changefreq`, `lastmod` and `priority` attributes only in a batch or nothing.

__astro.config.mjs__

```js
import sitemap from '@astrojs/sitemap';

export default {
  site: 'https://stargazers.club',
  integrations: [
    sitemap({
      changefreq: 'weekly',
      priority: 0.7,
      lastmod: new Date('2022-02-24'),
    }),
  ],
}
```

### serialize

Async or sync function called for each sitemap entry just before writing to a disk.  

It receives as parameter a `SitemapItem` object which consists of `url` (required, absolute page URL) and optional `changefreq`, `lastmod` (ISO formatted date, `String` type), `priority` and `links` properties.  

Optional `links` property contains the `LinkItem` list of alternate pages including a parent page.  
The `LinkItem` type has two required fields: `url` (the fully-qualified URL for the version of this page for the specified language) and `lang` (a supported language code targeted by this version of the page).

The `serialize` function should return `SitemapItem`, touched or not.  

The example below shows the ability to add the sitemap specific properties individually.

__astro.config.mjs__

```js
import sitemap from '@astrojs/sitemap';

export default {
  site: 'https://stargazers.club',
  integrations: [
    sitemap({
      serialize(item) {
        if (/your-special-page/.test(item.url)) {
          item.changefreq = 'daily';
          item.lastmod = new Date();
          item.priority = 0.9;
        }
        return item;
      },
    }),
  ],
}
```

### i18n

To localize a sitemap you should supply the integration config with the `i18n` option. The integration will check generated page paths on presence of locale keys in paths.

`i18n` object has two required properties:

- `defaultLocale`: `String`. Its value must exist as one of `locales` keys.
- `locales`:  `Record<String, String>`, key/value - pairs. The key is used to look for a locale part in a page path. The value is a language attribute, only English alphabet and hyphen allowed. See more about language attribute on [MDN](https://developer.mozilla.org/en-US/docs/Web/HTML/Global_attributes/lang).


Read more about localization on Google in [Advanced SEO](https://developers.google.com/search/docs/advanced/crawling/localized-versions#all-method-guidelines).

__astro.config.mjs__

```js
import sitemap from '@astrojs/sitemap';

export default {
  site: 'https://stargazers.club',
  integrations: [
    sitemap({  
      i18n: {
        defaultLocale: 'en',   // All urls that don't contain `es` or `fr` after `https://stargazers.club/` will be treated as default locale, i.e. `en`
        locales: {
          en: 'en-US',         // The `defaultLocale` value must present in `locales` keys
          es: 'es-ES',
          fr: 'fr-CA',
        },
      },
    }),
  ],
};
...

```

The sitemap content will be:

```xml
...
  <url>
    <loc>https://stargazers.club/</loc>
    <xhtml:link rel="alternate" hreflang="en-US" href="https://stargazers.club/"/>
    <xhtml:link rel="alternate" hreflang="es-ES" href="https://stargazers.club/es/"/>
    <xhtml:link rel="alternate" hreflang="fr-CA" href="https://stargazers.club/fr/"/>
  </url>
  <url>
    <loc>https://stargazers.club/es/</loc>
    <xhtml:link rel="alternate" hreflang="en-US" href="https://stargazers.club/"/>
    <xhtml:link rel="alternate" hreflang="es-ES" href="https://stargazers.club/es/"/>
    <xhtml:link rel="alternate" hreflang="fr-CA" href="https://stargazers.club/fr/"/>
  </url>
  <url>
    <loc>https://stargazers.club/fr/</loc>
    <xhtml:link rel="alternate" hreflang="en-US" href="https://stargazers.club/"/>
    <xhtml:link rel="alternate" hreflang="es-ES" href="https://stargazers.club/es/"/>
    <xhtml:link rel="alternate" hreflang="fr-CA" href="https://stargazers.club/fr/"/>
  </url>
  <url>
    <loc>https://stargazers.club/es/second-page/</loc>
    <xhtml:link rel="alternate" hreflang="es-ES" href="https://stargazers.club/es/second-page/"/>
    <xhtml:link rel="alternate" hreflang="fr-CA" href="https://stargazers.club/fr/second-page/"/>
    <xhtml:link rel="alternate" hreflang="en-US" href="https://stargazers.club/second-page/"/>
  </url>
...
```

[astro-integration]: https://docs.astro.build/en/guides/integrations-guide/
[astro-ui-frameworks]: https://docs.astro.build/en/core-concepts/framework-components/#using-framework-components
>>>>>>> 7f5770be
<|MERGE_RESOLUTION|>--- conflicted
+++ resolved
@@ -85,14 +85,17 @@
 })
 ```
 
-<<<<<<< HEAD
 Note that unlike other configuration options, `site` is set in the root `defineConfig` object, rather than inside the `sitemap()` call.
 
 Now, [build your site for production](https://docs.astro.build/en/reference/cli-reference/#astro-build) via the `astro build` command. You should find your sitemap under `dist/sitemap.xml`!
-=======
-Now, [build your site for production](https://docs.astro.build/en/reference/cli-reference/#astro-build) via the `astro build` command. You should find your _sitemap_ under `dist/sitemap-index.xml` and `dist/sitemap-0.xml`!
-
-Generated sitemap content for two pages website:
+
+> **Warning**
+> If you forget to add a `site`, you'll get a friendly warning when you build, and the `sitemap.xml` file won't be generated.
+
+<details>
+<summary>
+Example of generated sitemap content for a two-page website:
+</summary>
 
 **sitemap-index.xml**
 
@@ -119,10 +122,10 @@
   </url>
 </urlset>
 ```
->>>>>>> 7f5770be
-
-> **Warning**
-> If you forget to add a `site`, you'll get a friendly warning when you build, and the `sitemap.xml` file won't be generated.
+</details>
+
+
+
 
 ## Configuration
 
@@ -176,25 +179,12 @@
 ```
 </details>
 
-## Examples
-- The official Astro website uses Astro Sitemap to generate [its sitemap](https://astro.build/sitemap.xml).
-- The [https://github.com/withastro/astro/tree/latest/examples/integrations-playground?on=github](integrations playground template) comes with Astro Sitemap installed. Try adding a route and building the project!
-- [Browse projects with Astro Sitemap on GitHub](https://github.com/search?q=%22@astrojs/sitemap%22+filename:package.json&type=Code) for more examples! 
-
-## Troubleshooting
-
-## Contributing
-
-This package is maintained by Astro's Core team. You're welcome to submit an issue or PR!
-
-## Changelog
-
-<<<<<<< HEAD
-[astro-integration]: https://docs.astro.build/en/guides/integrations-guide/
-=======
-### entryLimit
-
-Non-negative `Number` of entries per sitemap file. Default value is 45000. A sitemap index and multiple sitemaps are created if you have more entries. See explanation about large sitemaps on [Google](https://developers.google.com/search/docs/advanced/sitemaps/large-sitemaps).
+<details>
+  <summary>
+    entryLimit
+  </summary>
+
+The maximum number entries per sitemap file. The default value is 45000. A sitemap index and multiple sitemaps are created if you have more entries. See this [explanation of splitting up a large sitemap](https://developers.google.com/search/docs/advanced/sitemaps/large-sitemaps).
 
 __astro.config.mjs__
 
@@ -210,21 +200,20 @@
   ],
 }
 ```
-
-### changefreq, lastmod, priority
-
-`changefreq` - How frequently the page is likely to change. Available values: `always` \| `hourly` \| `daily` \| `weekly` \| `monthly` \| `yearly` \| `never`.    
-
-`priority` - The priority of this URL relative to other URLs on your site. Valid values range from 0.0 to 1.0.  
-
-`lastmod` - The date of page last modification.  
-
-The `changefreq` and `priority` are ignored by Google.  
-
-See detailed explanation of sitemap specific options on [sitemap.org](https://www.sitemaps.org/protocol.html).  
-
-
-:exclamation: This integration uses 'astro:build:done' hook. The hook exposes generated page paths only. So with present version of Astro the integration has no abilities to analyze a page source, frontmatter etc. The integration can add `changefreq`, `lastmod` and `priority` attributes only in a batch or nothing.
+</details>
+
+
+<details>
+  <summary>
+    <strong>changefreq</strong>, <strong>lastmod</strong>, and <strong>priority</strong>
+  </summary>
+
+These options correspond to the `<changefreq>`, `<lastmod>`, and `<priortity>` tags in the [Sitemap XML specification.](https://www.sitemaps.org/protocol.html)
+
+Note that `changefreq` and `priority` are ignored by Google.  
+
+> **Note**
+> Due to limitations of Astro's [Integration API](https://docs.astro.build/en/reference/integrations-reference/), this integration can't analyze a given page's source code. This configuration option can set `changefreq`, `lastmod` and `priority` on a _site-wide_ basis; see the next option **serialize** for how you can set these values on a per-page basis.
 
 __astro.config.mjs__
 
@@ -243,18 +232,29 @@
 }
 ```
 
-### serialize
-
-Async or sync function called for each sitemap entry just before writing to a disk.  
-
-It receives as parameter a `SitemapItem` object which consists of `url` (required, absolute page URL) and optional `changefreq`, `lastmod` (ISO formatted date, `String` type), `priority` and `links` properties.  
-
-Optional `links` property contains the `LinkItem` list of alternate pages including a parent page.  
-The `LinkItem` type has two required fields: `url` (the fully-qualified URL for the version of this page for the specified language) and `lang` (a supported language code targeted by this version of the page).
+</details>
+
+<details>
+  <summary>
+    <strong>serialize</strong>
+  </summary>
+
+A function called for each sitemap entry just before writing to a disk. This function can be asynchronous.
+
+It receives as its parameter a `SitemapItem` object that can have these properties:
+  - `url` (absolute page URL). This is the only property that is guaranteed to be on `SitemapItem`.
+  -  `changefreq` 
+  - `lastmod` (ISO formatted date, `String` type) 
+  - `priority` 
+  - `links`. 
+
+This `links` property contains a `LinkItem` list of alternate pages including a parent page.  
+
+The `LinkItem` type has two fields: `url` (the fully-qualified URL for the version of this page for the specified language) and `lang` (a supported language code targeted by this version of the page).
 
 The `serialize` function should return `SitemapItem`, touched or not.  
 
-The example below shows the ability to add the sitemap specific properties individually.
+The example below shows the ability to add sitemap specific properties individually.
 
 __astro.config.mjs__
 
@@ -278,17 +278,24 @@
 }
 ```
 
-### i18n
-
-To localize a sitemap you should supply the integration config with the `i18n` option. The integration will check generated page paths on presence of locale keys in paths.
-
-`i18n` object has two required properties:
+
+</details>
+
+<details>
+  <summary>
+    <strong>i18n</strong>
+  </summary>
+
+To localize a sitemap, pass an object to this `i18n` option.
+
+This object has two required properties:
 
 - `defaultLocale`: `String`. Its value must exist as one of `locales` keys.
-- `locales`:  `Record<String, String>`, key/value - pairs. The key is used to look for a locale part in a page path. The value is a language attribute, only English alphabet and hyphen allowed. See more about language attribute on [MDN](https://developer.mozilla.org/en-US/docs/Web/HTML/Global_attributes/lang).
-
-
-Read more about localization on Google in [Advanced SEO](https://developers.google.com/search/docs/advanced/crawling/localized-versions#all-method-guidelines).
+- `locales`:  `Record<String, String>`, key/value - pairs. The key is used to look for a locale part in a page path. The value is a language attribute, only English alphabet and hyphen allowed. 
+
+[Read more about language attributes](https://developer.mozilla.org/en-US/docs/Web/HTML/Global_attributes/lang).
+
+[Read more about localization](https://developers.google.com/search/docs/advanced/crawling/localized-versions#all-method-guidelines).
 
 __astro.config.mjs__
 
@@ -310,11 +317,10 @@
     }),
   ],
 };
-...
-
-```
-
-The sitemap content will be:
+```
+
+<details>
+  <summary>The resulting sitemap looks like this</summary>
 
 ```xml
 ...
@@ -345,6 +351,21 @@
 ...
 ```
 
-[astro-integration]: https://docs.astro.build/en/guides/integrations-guide/
-[astro-ui-frameworks]: https://docs.astro.build/en/core-concepts/framework-components/#using-framework-components
->>>>>>> 7f5770be
+</details>
+</details>
+
+## Examples
+- The official Astro website uses Astro Sitemap to generate [its sitemap](https://astro.build/sitemap.xml).
+- The [https://github.com/withastro/astro/tree/latest/examples/integrations-playground?on=github](integrations playground template) comes with Astro Sitemap installed. Try adding a route and building the project!
+- [Browse projects with Astro Sitemap on GitHub](https://github.com/search?q=%22@astrojs/sitemap%22+filename:package.json&type=Code) for more examples! 
+
+## Troubleshooting
+
+## Contributing
+
+This package is maintained by Astro's Core team. You're welcome to submit an issue or PR!
+
+## Changelog
+
+
+[astro-integration]: https://docs.astro.build/en/guides/integrations-guide/