--- conflicted
+++ resolved
@@ -1,10 +1,6 @@
 # @astrojs/preact
 
-<<<<<<< HEAD
-## 3.5.4-beta.0
-=======
 ## 3.5.4
->>>>>>> 3bed8050
 
 ### Patch Changes
 
