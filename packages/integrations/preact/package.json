{
  "name": "@astrojs/preact",
  "description": "Use Preact components within Astro",
  "version": "4.0.3",
  "type": "module",
  "types": "./dist/index.d.ts",
  "author": "withastro",
  "license": "MIT",
  "repository": {
    "type": "git",
    "url": "git+https://github.com/withastro/astro.git",
    "directory": "packages/integrations/preact"
  },
  "keywords": [
    "astro-integration",
    "astro-component",
    "renderer",
    "preact"
  ],
  "bugs": "https://github.com/withastro/astro/issues",
  "homepage": "https://docs.astro.build/en/guides/integrations-guide/preact/",
  "exports": {
    ".": "./dist/index.js",
    "./client.js": "./dist/client.js",
    "./client-dev.js": "./dist/client-dev.js",
    "./server.js": "./dist/server.js",
    "./package.json": "./package.json"
  },
  "files": [
    "dist"
  ],
  "scripts": {
    "build": "astro-scripts build \"src/**/*.ts\" && tsc",
    "build:ci": "astro-scripts build \"src/**/*.ts\"",
    "dev": "astro-scripts dev \"src/**/*.ts\""
  },
  "dependencies": {
    "@babel/plugin-transform-react-jsx": "^7.25.9",
    "@babel/plugin-transform-react-jsx-development": "^7.25.9",
<<<<<<< HEAD
    "@preact/preset-vite": "^2.10.0",
    "@preact/signals": "^2.0.0",
=======
    "@preact/preset-vite": "2.8.2",
    "@preact/signals": "^2.0.1",
>>>>>>> 6430aee5
    "babel-plugin-transform-hook-names": "^1.0.2",
    "preact-render-to-string": "^6.5.13",
    "vite": "^6.0.11"
  },
  "devDependencies": {
    "astro": "workspace:*",
    "astro-scripts": "workspace:*",
    "preact": "^10.25.4"
  },
  "peerDependencies": {
    "preact": "^10.6.5"
  },
  "engines": {
    "node": "^18.17.1 || ^20.3.0 || >=22.0.0"
  },
  "publishConfig": {
    "provenance": true
  }
}<|MERGE_RESOLUTION|>--- conflicted
+++ resolved
@@ -37,13 +37,8 @@
   "dependencies": {
     "@babel/plugin-transform-react-jsx": "^7.25.9",
     "@babel/plugin-transform-react-jsx-development": "^7.25.9",
-<<<<<<< HEAD
     "@preact/preset-vite": "^2.10.0",
-    "@preact/signals": "^2.0.0",
-=======
-    "@preact/preset-vite": "2.8.2",
     "@preact/signals": "^2.0.1",
->>>>>>> 6430aee5
     "babel-plugin-transform-hook-names": "^1.0.2",
     "preact-render-to-string": "^6.5.13",
     "vite": "^6.0.11"
