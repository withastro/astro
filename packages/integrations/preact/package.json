--- conflicted
+++ resolved
@@ -38,11 +38,7 @@
     "@preact/preset-vite": "^2.10.1",
     "@preact/signals": "^2.0.4",
     "preact-render-to-string": "^6.5.13",
-<<<<<<< HEAD
-    "vite": "^6.3.2"
-=======
     "vite": "^6.3.5"
->>>>>>> 29f30247
   },
   "devDependencies": {
     "astro": "workspace:*",
