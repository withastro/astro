--- conflicted
+++ resolved
@@ -43,13 +43,8 @@
     "@netlify/functions": "^3.1.5",
     "@vercel/nft": "^0.29.2",
     "esbuild": "^0.25.0",
-<<<<<<< HEAD
-    "tinyglobby": "^0.2.12",
-    "vite": "^6.3.2"
-=======
     "tinyglobby": "^0.2.13",
     "vite": "^6.3.5"
->>>>>>> 29f30247
   },
   "peerDependencies": {
     "astro": "^5.3.0"
