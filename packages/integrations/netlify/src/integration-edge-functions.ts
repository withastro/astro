--- conflicted
+++ resolved
@@ -163,11 +163,7 @@
 			'astro:build:done': async ({ routes, dir }) => {
 				await bundleServerEntry(_buildConfig, _vite);
 				await createEdgeManifest(routes, entryFile, _config.root);
-<<<<<<< HEAD
-				await createRedirects(routes, dir, entryFile, 'edge-functions');
-=======
-				await createRedirects(_config, routes, dir, entryFile, true);
->>>>>>> 12c68343
+				await createRedirects(_config, routes, dir, entryFile, 'edge-functions');
 			},
 		},
 	};
