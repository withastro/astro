--- conflicted
+++ resolved
@@ -540,19 +540,9 @@
 				throw new Error('Please use Astro.cookies instead.');
 			},
 			flags: {
-<<<<<<< HEAD
-				get(_key: string): unknown {
-					return undefined;
-				},
-				get evaluations(): Set<string> {
-					return new Set<string>();
-				},
-			} as any,
-=======
 				get: () => undefined,
 				evaluations: new Set<string>(),
 			} as unknown as Context['flags'],
->>>>>>> 976879a4
 			json: (input) => Response.json(input),
 			log: console.info,
 			next: () => {
