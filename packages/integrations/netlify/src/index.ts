--- conflicted
+++ resolved
@@ -507,14 +507,8 @@
 			get url(): never {
 				throw new Error('Please use Astro.url instead.');
 			},
-<<<<<<< HEAD
-			waitUntil: (promise) => {
-				promises.push(promise);
-			},
-=======
 			// The dev server is a long running process, so promises will run even with a noop
 			waitUntil: () => {},
->>>>>>> 4823c426
 			account: parseBase64JSON('x-nf-account-info') ?? {
 				id: 'mock-netlify-account-id',
 			},
