--- conflicted
+++ resolved
@@ -94,27 +94,15 @@
 
 #### Pass edge context to your site
 
-<<<<<<< HEAD
-For static sites you usually don't need an adapter. However, if you use `redirects` configuration in your Astro config, the Netlify adapter can be used to translate this to the proper `_redirects` format.
-=======
 Netlify Edge Functions provide a [context object](https://docs.netlify.com/edge-functions/api/#netlify-specific-context-object) including metadata about the request, such as a user’s IP, geolocation data, and cookies.
->>>>>>> d401866f
 
 To expose values from this context to your site, create a `netlify-edge-middleware.ts` (or `.js`) file in your project’s [source directory](https://docs.astro.build/en/reference/configuration-reference/#srcdir). This file must export a function that returns the data to add to [Astro’s `locals` object](https://docs.astro.build/en/guides/middleware/#locals), which is available in middleware and Astro routes.
 
 In this example, `visitorCountry` and `hasEdgeMiddleware` would both be added to Astro’s `locals` object:
 
-<<<<<<< HEAD
-  redirects: {
-    '/blog/old-post': '/blog/new-post',
-  },
-});
-```
-=======
 ```ts
 // src/netlify-edge-middleware.ts
 import type { Context } from 'https://edge.netlify.com';
->>>>>>> d401866f
 
 export default function ({ request, context }: { request: Request; context: Context }) {
   // Return serializable data to add to Astro.locals
@@ -154,7 +142,7 @@
 
 ### Static sites
 
-For static sites you usually don't need an adapter. However, if you use `redirects` configuration (experimental) in your Astro config, the Netlify adapter can be used to translate this to the proper `_redirects` format.
+For static sites you usually don't need an adapter. However, if you use `redirects` configuration in your Astro config, the Netlify adapter can be used to translate this to the proper `_redirects` format.
 
 ```js
 import { defineConfig } from 'astro/config';
@@ -165,9 +153,6 @@
 
   redirects: {
     '/blog/old-post': '/blog/new-post',
-  },
-  experimental: {
-    redirects: true,
   },
 });
 ```
