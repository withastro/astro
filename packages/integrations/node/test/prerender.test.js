--- conflicted
+++ resolved
@@ -65,7 +65,14 @@
 		expect(res.status).to.equal(200);
 		expect($('h1').text()).to.equal('Two');
 	});
-<<<<<<< HEAD
+
+	it('Omitting the trailing slash results in a redirect that includes the base', async () => {
+		const res = await fetch(`http://${server.host}:${server.port}/some-base/two`, {
+			redirect: 'manual',
+		});
+		expect(res.status).to.equal(301);
+		expect(res.headers.get('location')).to.equal('/some-base/two/');
+	});
 });
 
 describe('Hybrid rendering', () => {
@@ -126,14 +133,5 @@
 
 		expect(res.status).to.equal(200);
 		expect($('h1').text()).to.equal('One');
-=======
-
-	it('Omitting the trailing slash results in a redirect that includes the base', async () => {
-		const res = await fetch(`http://${server.host}:${server.port}/some-base/two`, {
-			redirect: 'manual',
-		});
-		expect(res.status).to.equal(301);
-		expect(res.headers.get('location')).to.equal('/some-base/two/');
->>>>>>> 8d09a14a
 	});
 });