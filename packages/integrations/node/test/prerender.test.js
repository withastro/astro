--- conflicted
+++ resolved
@@ -26,12 +26,7 @@
 			});
 			await fixture.build();
 			const { startServer } = await fixture.loadAdapterEntryModule();
-<<<<<<< HEAD
-			// biome-ignore lint/style/useConst: <explanation>
-			let res = startServer();
-=======
-			const res = startServer();
->>>>>>> 31c7767e
+			const res = startServer();
 			server = res.server;
 			await waitServerListen(server.server);
 		});
@@ -103,12 +98,7 @@
 			});
 			await fixture.build();
 			const { startServer } = await fixture.loadAdapterEntryModule();
-<<<<<<< HEAD
-			// biome-ignore lint/style/useConst: <explanation>
-			let res = startServer();
-=======
-			const res = startServer();
->>>>>>> 31c7767e
+			const res = startServer();
 			server = res.server;
 			await waitServerListen(server.server);
 		});
@@ -181,12 +171,7 @@
 			});
 			await fixture.build();
 			const { startServer } = await fixture.loadAdapterEntryModule();
-<<<<<<< HEAD
-			// biome-ignore lint/style/useConst: <explanation>
-			let res = startServer();
-=======
-			const res = startServer();
->>>>>>> 31c7767e
+			const res = startServer();
 			server = res.server;
 			await waitServerListen(server.server);
 		});
@@ -278,12 +263,7 @@
 			});
 			await fixture.build();
 			const { startServer } = await fixture.loadAdapterEntryModule();
-<<<<<<< HEAD
-			// biome-ignore lint/style/useConst: <explanation>
-			let res = startServer();
-=======
-			const res = startServer();
->>>>>>> 31c7767e
+			const res = startServer();
 			server = res.server;
 			await waitServerListen(server.server);
 		});
@@ -353,12 +333,7 @@
 			});
 			await fixture.build();
 			const { startServer } = await fixture.loadAdapterEntryModule();
-<<<<<<< HEAD
-			// biome-ignore lint/style/useConst: <explanation>
-			let res = startServer();
-=======
-			const res = startServer();
->>>>>>> 31c7767e
+			const res = startServer();
 			server = res.server;
 			await waitServerListen(server.server);
 		});
@@ -420,12 +395,7 @@
 			});
 			await fixture.build();
 			const { startServer } = await fixture.loadAdapterEntryModule();
-<<<<<<< HEAD
-			// biome-ignore lint/style/useConst: <explanation>
-			let res = startServer();
-=======
-			const res = startServer();
->>>>>>> 31c7767e
+			const res = startServer();
 			server = res.server;
 			await waitServerListen(server.server);
 		});
