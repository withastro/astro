import * as assert from 'node:assert/strict';
import { before, describe, it } from 'node:test';
import nodejs from '../dist/index.js';
import { createRequestAndResponse, loadFixture } from './test-utils.js';

describe('Node Adapter Headers', () => {
	/** @type {import('./test-utils').Fixture} */
	let fixture;

	before(async () => {
		fixture = await loadFixture({
			root: './fixtures/headers/',
			output: 'server',
			adapter: nodejs({ mode: 'middleware' }),
		});
		await fixture.build();
	});

	it('Endpoint Simple Headers', async () => {
		await runTest('/endpoints/simple', {
			'content-type': 'text/plain;charset=utf-8',
			'x-hello': 'world',
		});
	});

	it('Endpoint Astro Single Cookie Header', async () => {
		await runTest('/endpoints/astro-cookies-single', {
			'content-type': 'text/plain;charset=utf-8',
			'set-cookie': 'from1=astro1',
		});
	});

	it('Endpoint Astro Multi Cookie Header', async () => {
		await runTest('/endpoints/astro-cookies-multi', {
			'content-type': 'text/plain;charset=utf-8',
			'set-cookie': ['from1=astro1', 'from2=astro2'],
		});
	});

	it('Endpoint Response Single Cookie Header', async () => {
		await runTest('/endpoints/response-cookies-single', {
			'content-type': 'text/plain;charset=utf-8',
			'set-cookie': 'hello1=world1',
		});
	});

	it('Endpoint Response Multi Cookie Header', async () => {
		await runTest('/endpoints/response-cookies-multi', {
			'content-type': 'text/plain;charset=utf-8',
			'set-cookie': ['hello1=world1', 'hello2=world2'],
		});
	});

	it('Endpoint Complex Headers Kitchen Sink', async () => {
		await runTest('/endpoints/kitchen-sink', {
			'content-type': 'text/plain;charset=utf-8',
			'x-single': 'single',
			'x-triple': 'one, two, three',
			'set-cookie': ['hello1=world1', 'hello2=world2'],
		});
	});

	it('Endpoint Astro and Response Single Cookie Header', async () => {
		await runTest('/endpoints/astro-response-cookie-single', {
			'content-type': 'text/plain;charset=utf-8',
			'set-cookie': ['from1=response1', 'from1=astro1'],
		});
	});

	it('Endpoint Astro and Response Multi Cookie Header', async () => {
		await runTest('/endpoints/astro-response-cookie-multi', {
			'content-type': 'text/plain;charset=utf-8',
			'set-cookie': ['from1=response1', 'from2=response2', 'from3=astro1', 'from4=astro2'],
		});
	});

	it('Endpoint Response Empty Headers Object', async () => {
		await runTest('/endpoints/response-empty-headers-object', {
			'content-type': 'text/plain;charset=UTF-8',
		});
	});

	it('Endpoint Response undefined Headers Object', async () => {
		await runTest('/endpoints/response-undefined-headers-object', {
			'content-type': 'text/plain;charset=UTF-8',
		});
	});

	it('Component Astro Single Cookie Header', async () => {
		await runTest('/astro/component-astro-cookies-single', {
			'content-type': 'text/html',
			'set-cookie': 'from1=astro1',
		});
	});

	it('Component Astro Multi Cookie Header', async () => {
		await runTest('/astro/component-astro-cookies-multi', {
			'content-type': 'text/html',
			'set-cookie': ['from1=astro1', 'from2=astro2'],
		});
	});

	it('Component Response Single Cookie Header', async () => {
		await runTest('/astro/component-response-cookies-single', {
			'content-type': 'text/html',
			'set-cookie': 'from1=value1',
		});
	});

	it('Component Response Multi Cookie Header', async () => {
		await runTest('/astro/component-response-cookies-multi', {
			'content-type': 'text/html',
			'set-cookie': ['from1=value1', 'from2=value2'],
		});
	});

	it('Component Astro and Response Single Cookie Header', async () => {
		await runTest('/astro/component-astro-response-cookie-single', {
			'content-type': 'text/html',
			'set-cookie': ['from1=response1', 'from1=astro1'],
		});
	});

	it('Component Astro and Response Multi Cookie Header', async () => {
		await runTest('/astro/component-astro-response-cookie-multi', {
			'content-type': 'text/html',
			'set-cookie': ['from1=response1', 'from2=response2', 'from3=astro1', 'from4=astro2'],
		});
	});
});

async function runTest(url, expectedHeaders) {
	const { handler } = await import('./fixtures/headers/dist/server/entry.mjs');

<<<<<<< HEAD
	// biome-ignore lint/style/useConst: <explanation>
	let { req, res, done } = createRequestAndResponse({
=======
	const { req, res, done } = createRequestAndResponse({
>>>>>>> 31c7767e
		method: 'GET',
		url,
	});

	handler(req, res);

	req.send();

	await done;
	const headers = res.getHeaders();

	assert.deepEqual(headers, expectedHeaders);
}<|MERGE_RESOLUTION|>--- conflicted
+++ resolved
@@ -132,12 +132,7 @@
 async function runTest(url, expectedHeaders) {
 	const { handler } = await import('./fixtures/headers/dist/server/entry.mjs');
 
-<<<<<<< HEAD
-	// biome-ignore lint/style/useConst: <explanation>
-	let { req, res, done } = createRequestAndResponse({
-=======
 	const { req, res, done } = createRequestAndResponse({
->>>>>>> 31c7767e
 		method: 'GET',
 		url,
 	});
