--- conflicted
+++ resolved
@@ -43,10 +43,6 @@
     "chai": "^4.3.6",
     "mocha": "^9.2.2",
     "node-mocks-http": "^1.11.0",
-<<<<<<< HEAD
     "undici": "^5.14.0"
-=======
-    "cheerio": "^1.0.0-rc.11"
->>>>>>> 64b47aa6
   }
 }