{
  "name": "@astrojs/node",
  "description": "Deploy your site to a Node.js server",
  "version": "9.0.0-beta.3",
  "type": "module",
  "types": "./dist/index.d.ts",
  "author": "withastro",
  "license": "MIT",
  "repository": {
    "type": "git",
    "url": "https://github.com/withastro/adapters.git",
    "directory": "packages/node"
  },
  "keywords": ["withastro", "astro-adapter"],
  "bugs": "https://github.com/withastro/adapters/issues",
  "homepage": "https://docs.astro.build/en/guides/integrations-guide/node/",
  "exports": {
    ".": "./dist/index.js",
    "./server.js": "./dist/server.js",
    "./preview.js": "./dist/preview.js",
    "./package.json": "./package.json"
  },
  "files": ["dist"],
  "scripts": {
    "build": "tsc",
    "test": "astro-scripts test \"test/**/*.test.js\""
  },
  "dependencies": {
    "send": "^1.1.0",
    "server-destroy": "^1.0.1"
  },
  "peerDependencies": {
    "astro": "^5.0.0"
  },
  "devDependencies": {
    "@astrojs/test-utils": "workspace:*",
    "@types/node": "^22.10.0",
    "@types/send": "^0.17.4",
    "@types/server-destroy": "^1.0.4",
<<<<<<< HEAD
    "astro": "^5.0.0-alpha.8",
=======
    "astro": "^4.16.15",
>>>>>>> 70812eef
    "astro-scripts": "workspace:*",
    "cheerio": "1.0.0",
    "express": "^4.21.1",
    "node-mocks-http": "^1.16.1"
  },
  "publishConfig": {
    "provenance": true
  }
}<|MERGE_RESOLUTION|>--- conflicted
+++ resolved
@@ -37,11 +37,7 @@
     "@types/node": "^22.10.0",
     "@types/send": "^0.17.4",
     "@types/server-destroy": "^1.0.4",
-<<<<<<< HEAD
-    "astro": "^5.0.0-alpha.8",
-=======
-    "astro": "^4.16.15",
->>>>>>> 70812eef
+    "astro": "^5.0.0-alpha.15",
     "astro-scripts": "workspace:*",
     "cheerio": "1.0.0",
     "express": "^4.21.1",
