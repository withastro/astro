{
  "name": "@astrojs/node",
  "description": "Deploy your site to a Node.js server",
<<<<<<< HEAD
  "version": "10.0.0-alpha.0",
=======
  "version": "9.5.1",
>>>>>>> e8786795
  "type": "module",
  "types": "./dist/index.d.ts",
  "author": "withastro",
  "license": "MIT",
  "repository": {
    "type": "git",
    "url": "https://github.com/withastro/astro.git",
    "directory": "packages/integrations/node"
  },
  "keywords": [
    "withastro",
    "astro-adapter"
  ],
  "bugs": "https://github.com/withastro/astro/issues",
  "homepage": "https://docs.astro.build/en/guides/integrations-guide/node/",
  "exports": {
    ".": "./dist/index.js",
    "./server.js": "./dist/server.js",
    "./preview.js": "./dist/preview.js",
    "./package.json": "./package.json"
  },
  "files": [
    "dist"
  ],
  "scripts": {
    "dev": "astro-scripts dev \"src/**/*.ts\"",
    "build": "astro-scripts build \"src/**/*.ts\" && tsc",
    "build:ci": "astro-scripts build \"src/**/*.ts\"",
    "test": "astro-scripts test \"test/**/*.test.js\""
  },
  "dependencies": {
    "@astrojs/internal-helpers": "workspace:*",
    "send": "^1.2.0",
    "server-destroy": "^1.0.1"
  },
  "peerDependencies": {
    "astro": "^6.0.0-alpha.0"
  },
  "devDependencies": {
    "@types/node": "^22.10.6",
    "@types/send": "^0.17.6",
    "@types/server-destroy": "^1.0.4",
    "astro": "workspace:*",
    "astro-scripts": "workspace:*",
    "cheerio": "1.1.2",
    "devalue": "^5.4.2",
    "express": "^4.21.2",
    "node-mocks-http": "^1.17.2"
  },
  "publishConfig": {
    "provenance": true
  }
}<|MERGE_RESOLUTION|>--- conflicted
+++ resolved
@@ -1,11 +1,7 @@
 {
   "name": "@astrojs/node",
   "description": "Deploy your site to a Node.js server",
-<<<<<<< HEAD
-  "version": "10.0.0-alpha.0",
-=======
-  "version": "9.5.1",
->>>>>>> e8786795
+  "version": "10.0.0-alpha.1",
   "type": "module",
   "types": "./dist/index.d.ts",
   "author": "withastro",
