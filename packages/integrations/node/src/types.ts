--- conflicted
+++ resolved
@@ -9,12 +9,10 @@
 	 * - 'standalone' - Build to a standalone server. The server starts up just by running the built script.
 	 */
 	mode: 'middleware' | 'standalone';
-<<<<<<< HEAD
 	/**
 	 * Disables HTML streaming. This is useful for example if there are constraints from your host.
 	 */
 	experimentalDisableStreaming?: boolean;
-=======
 
 	/**
 	 * If enabled, the adapter will save [static headers in the framework API file](https://docs.netlify.com/frameworks-api/#headers).
@@ -23,7 +21,6 @@
 	 * - The CSP header of the static pages is added when CSP support is enabled.
 	 */
 	experimentalStaticHeaders?: boolean;
->>>>>>> db8f8bec
 }
 
 export interface Options extends UserOptions {
