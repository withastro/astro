--- conflicted
+++ resolved
@@ -69,12 +69,7 @@
 
 				const tailwindConfig: TailwindConfig =
 					(userConfig?.value as TailwindConfig) ?? getDefaultTailwindConfig(config.srcDir);
-<<<<<<< HEAD
-
-				config.style.postcss.plugins.push(tailwindPlugin(tailwindConfig as any));
-=======
 				config.style.postcss.plugins.push(tailwindPlugin(tailwindConfig));
->>>>>>> 8cbe92b7
 				config.style.postcss.plugins.push(autoprefixerPlugin);
 
 				if (applyBaseStyles) {
