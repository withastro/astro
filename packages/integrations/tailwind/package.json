--- conflicted
+++ resolved
@@ -1,12 +1,7 @@
 {
   "name": "@astrojs/tailwind",
-<<<<<<< HEAD
   "description": "Use Tailwind CSS to style your Astro site",
-  "version": "3.0.1",
-=======
-  "description": "Tailwind + Astro Integrations",
   "version": "3.1.0",
->>>>>>> 3f6a0888
   "type": "module",
   "types": "./dist/index.d.ts",
   "author": "withastro",
