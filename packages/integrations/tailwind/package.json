{
  "name": "@astrojs/tailwind",
  "description": "Use Tailwind CSS to style your Astro site",
  "version": "3.1.3",
  "type": "module",
  "types": "./dist/index.d.ts",
  "author": "withastro",
  "license": "MIT",
  "repository": {
    "type": "git",
    "url": "https://github.com/withastro/astro.git",
    "directory": "packages/integrations/tailwind"
  },
  "keywords": [
    "astro-integration",
    "astro-component"
  ],
  "bugs": "https://github.com/withastro/astro/issues",
  "homepage": "https://docs.astro.build/en/guides/integrations-guide/tailwind/",
  "exports": {
    ".": "./dist/index.js",
    "./base.css": "./base.css",
    "./package.json": "./package.json"
  },
  "files": [
    "dist",
    "base.css"
  ],
  "scripts": {
    "build": "astro-scripts build \"src/**/*.ts\" && tsc",
    "build:ci": "astro-scripts build \"src/**/*.ts\"",
    "dev": "astro-scripts dev \"src/**/*.ts\""
  },
  "dependencies": {
    "autoprefixer": "^10.4.14",
    "postcss": "^8.4.24",
    "postcss-load-config": "^4.0.1"
  },
  "devDependencies": {
    "astro": "workspace:*",
    "astro-scripts": "workspace:*",
    "tailwindcss": "^3.3.2",
    "vite": "^4.3.1"
  },
  "peerDependencies": {
<<<<<<< HEAD
    "astro": "workspace:^2.6.3",
    "tailwindcss": "^3.3.2"
=======
    "astro": "workspace:^2.6.4",
    "tailwindcss": "^3.0.24"
>>>>>>> 06315a1f
  },
  "pnpm": {
    "peerDependencyRules": {
      "ignoreMissing": [
        "postcss"
      ]
    }
  }
}<|MERGE_RESOLUTION|>--- conflicted
+++ resolved
@@ -43,13 +43,8 @@
     "vite": "^4.3.1"
   },
   "peerDependencies": {
-<<<<<<< HEAD
-    "astro": "workspace:^2.6.3",
-    "tailwindcss": "^3.3.2"
-=======
     "astro": "workspace:^2.6.4",
     "tailwindcss": "^3.0.24"
->>>>>>> 06315a1f
   },
   "pnpm": {
     "peerDependencyRules": {
