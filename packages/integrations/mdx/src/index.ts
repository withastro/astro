--- conflicted
+++ resolved
@@ -1,12 +1,12 @@
+import type { RemarkMdxFrontmatterOptions } from 'remark-mdx-frontmatter';
+import type { AstroIntegration } from 'astro';
 import remarkShikiTwoslash from 'remark-shiki-twoslash';
 import { nodeTypes } from '@mdx-js/mdx';
 import rehypeRaw from 'rehype-raw';
 import mdxPlugin, { Options as MdxRollupPluginOptions } from '@mdx-js/rollup';
-import type { AstroIntegration } from 'astro';
 import { parse as parseESM } from 'es-module-lexer';
 import remarkFrontmatter from 'remark-frontmatter';
 import remarkGfm from 'remark-gfm';
-import type { RemarkMdxFrontmatterOptions } from 'remark-mdx-frontmatter';
 import remarkMdxFrontmatter from 'remark-mdx-frontmatter';
 import remarkSmartypants from 'remark-smartypants';
 import remarkPrism from './remark-prism.js';
@@ -27,14 +27,10 @@
 
 const DEFAULT_REMARK_PLUGINS = [remarkGfm, remarkSmartypants];
 
-<<<<<<< HEAD
 function handleExtends<T>(
 	config: WithExtends<T[] | undefined>,
 	defaults: T[] = [],
 ): T[] {
-=======
-function handleExtends<T>(config: WithExtends<T[] | undefined>, defaults: T[] = []): T[] {
->>>>>>> 29eef85c
 	if (Array.isArray(config)) return config;
 
 	return [...defaults, ...(config?.extends ?? [])];
@@ -66,33 +62,23 @@
 					rehypePlugins.push([rehypeRaw, { passThrough: nodeTypes }]);
 				}
 
+				remarkPlugins.push(remarkFrontmatter);
+				remarkPlugins.push([
+					remarkMdxFrontmatter,
+					{
+						name: 'frontmatter',
+						...mdxOptions.frontmatterOptions,
+					},
+				]);
+
 				updateConfig({
 					vite: {
 						plugins: [
 							{
 								enforce: 'pre',
 								...mdxPlugin({
-<<<<<<< HEAD
 									remarkPlugins,
 									rehypePlugins,
-									// place these after so the user can't override
-=======
-									remarkPlugins: [
-										...handleExtends(mdxOptions.remarkPlugins, DEFAULT_REMARK_PLUGINS),
-										// Frontmatter plugins should always be applied!
-										// We can revisit this if a strong use case to *remove*
-										// YAML frontmatter via config is reported.
-										remarkFrontmatter,
-										[
-											remarkMdxFrontmatter,
-											{
-												name: 'frontmatter',
-												...mdxOptions.frontmatterOptions,
-											},
-										],
-									],
-									rehypePlugins: handleExtends(mdxOptions.rehypePlugins),
->>>>>>> 29eef85c
 									jsx: true,
 									jsxImportSource: 'astro',
 									// Note: disable `.md` support
