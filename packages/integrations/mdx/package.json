--- conflicted
+++ resolved
@@ -37,11 +37,6 @@
     "es-module-lexer": "^0.10.5",
     "github-slugger": "^1.4.0",
     "gray-matter": "^4.0.3",
-<<<<<<< HEAD
-=======
-    "mdast-util-mdx": "^2.0.0",
-    "prismjs": "^1.28.0",
->>>>>>> 59aa8d42
     "rehype-raw": "^6.1.1",
     "remark-frontmatter": "^4.0.1",
     "remark-gfm": "^3.0.1",
