--- conflicted
+++ resolved
@@ -1,11 +1,7 @@
 {
   "name": "@astrojs/mdx",
   "description": "Add support for MDX pages in your Astro site",
-<<<<<<< HEAD
   "version": "5.0.0-alpha.0",
-=======
-  "version": "4.3.12",
->>>>>>> e8786795
   "type": "module",
   "types": "./dist/index.d.ts",
   "author": "withastro",
