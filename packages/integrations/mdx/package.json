{
  "name": "@astrojs/mdx",
  "description": "Add support for MDX pages in your Astro site",
  "version": "1.1.3",
  "type": "module",
  "types": "./dist/index.d.ts",
  "author": "withastro",
  "license": "MIT",
  "repository": {
    "type": "git",
    "url": "https://github.com/withastro/astro.git",
    "directory": "packages/integrations/mdx"
  },
  "keywords": [
    "astro-integration",
    "astro-component",
    "mdx"
  ],
  "bugs": "https://github.com/withastro/astro/issues",
  "homepage": "https://docs.astro.build/en/guides/integrations-guide/mdx/",
  "exports": {
    ".": "./dist/index.js",
    "./package.json": "./package.json"
  },
  "files": [
    "dist",
    "template"
  ],
  "scripts": {
    "build": "astro-scripts build \"src/**/*.ts\" && tsc",
    "build:ci": "astro-scripts build \"src/**/*.ts\"",
    "dev": "astro-scripts dev \"src/**/*.ts\"",
    "test": "mocha --exit --timeout 20000",
    "test:match": "mocha --timeout 20000 -g"
  },
  "dependencies": {
    "@astrojs/markdown-remark": "workspace:*",
    "@mdx-js/mdx": "^2.3.0",
    "acorn": "^8.10.0",
    "es-module-lexer": "^1.3.0",
    "estree-util-visit": "^1.2.1",
    "github-slugger": "^2.0.0",
    "gray-matter": "^4.0.3",
    "hast-util-to-html": "^8.0.4",
    "kleur": "^4.1.4",
    "rehype-raw": "^6.1.1",
    "remark-gfm": "^3.0.1",
    "remark-smartypants": "^2.0.0",
    "source-map": "^0.7.4",
    "unist-util-visit": "^4.1.2",
    "vfile": "^5.3.7"
  },
  "peerDependencies": {
<<<<<<< HEAD
    "astro": "^3.0.0"
=======
    "astro": "workspace:^3.3.4"
>>>>>>> 28e56309
  },
  "devDependencies": {
    "@types/chai": "^4.3.5",
    "@types/estree": "^1.0.1",
    "@types/mdast": "^3.0.12",
    "@types/mocha": "^10.0.1",
    "@types/yargs-parser": "^21.0.0",
    "astro": "workspace:*",
    "astro-scripts": "workspace:*",
    "chai": "^4.3.7",
    "cheerio": "1.0.0-rc.12",
    "linkedom": "^0.15.1",
    "mdast-util-mdx": "^2.0.1",
    "mdast-util-to-string": "^3.2.0",
    "mocha": "^10.2.0",
    "reading-time": "^1.5.0",
    "rehype-mathjax": "^4.0.3",
    "rehype-pretty-code": "^0.10.0",
    "remark-math": "^5.1.1",
    "remark-rehype": "^10.1.0",
    "remark-shiki-twoslash": "^3.1.3",
    "remark-toc": "^8.0.1",
    "unified": "^10.1.2",
    "vite": "^4.4.9"
  },
  "engines": {
    "node": ">=18.14.1"
  },
  "publishConfig": {
    "provenance": true
  }
}<|MERGE_RESOLUTION|>--- conflicted
+++ resolved
@@ -51,11 +51,7 @@
     "vfile": "^5.3.7"
   },
   "peerDependencies": {
-<<<<<<< HEAD
     "astro": "^3.0.0"
-=======
-    "astro": "workspace:^3.3.4"
->>>>>>> 28e56309
   },
   "devDependencies": {
     "@types/chai": "^4.3.5",
