{
  "name": "@astrojs/vue",
  "version": "1.0.2",
  "description": "Use Vue components within Astro",
  "type": "module",
  "types": "./dist/index.d.ts",
  "author": "withastro",
  "license": "MIT",
  "repository": {
    "type": "git",
    "url": "https://github.com/withastro/astro.git",
    "directory": "packages/integrations/vue"
  },
  "keywords": [
    "astro-integration",
    "astro-component",
    "renderer",
    "vue"
  ],
  "bugs": "https://github.com/withastro/astro/issues",
  "homepage": "https://docs.astro.build/en/guides/integrations-guide/vue/",
  "exports": {
    ".": "./dist/index.js",
    "./editor": "./dist/editor.cjs",
    "./*": "./*",
    "./client.js": "./client.js",
    "./server.js": "./server.js",
    "./package.json": "./package.json"
  },
  "scripts": {
    "build": "astro-scripts build \"src/index.ts\" && astro-scripts build \"src/editor.cts\" --force-cjs --no-clean-dist && tsc",
    "build:ci": "astro-scripts build \"src/**/*.ts\" && astro-scripts build \"src/editor.cts\" --force-cjs --no-clean-dist",
    "dev": "astro-scripts dev \"src/**/*.ts\""
  },
  "dependencies": {
    "@vitejs/plugin-vue": "^3.0.0",
<<<<<<< HEAD
    "@vitejs/plugin-vue-jsx": "^2.0.1",
    "@vue/babel-plugin-jsx": "^1.1.1",
    "vite": "^3.0.0"
=======
    "@vue/compiler-sfc": "^3.2.39"
>>>>>>> 0722ae02
  },
  "devDependencies": {
    "astro": "workspace:*",
    "astro-scripts": "workspace:*",
    "vite": "^3.0.0",
    "vue": "^3.2.37"
  },
  "peerDependencies": {
    "vue": "^3.2.30"
  },
  "engines": {
    "node": "^14.18.0 || >=16.12.0"
  }
}<|MERGE_RESOLUTION|>--- conflicted
+++ resolved
@@ -34,13 +34,9 @@
   },
   "dependencies": {
     "@vitejs/plugin-vue": "^3.0.0",
-<<<<<<< HEAD
     "@vitejs/plugin-vue-jsx": "^2.0.1",
     "@vue/babel-plugin-jsx": "^1.1.1",
-    "vite": "^3.0.0"
-=======
     "@vue/compiler-sfc": "^3.2.39"
->>>>>>> 0722ae02
   },
   "devDependencies": {
     "astro": "workspace:*",
