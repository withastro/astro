{
  "name": "@astrojs/vue",
  "version": "5.0.0-beta.0",
  "description": "Use Vue components within Astro",
  "type": "module",
  "types": "./dist/index.d.ts",
  "author": "withastro",
  "license": "MIT",
  "repository": {
    "type": "git",
    "url": "https://github.com/withastro/astro.git",
    "directory": "packages/integrations/vue"
  },
  "keywords": [
    "astro-integration",
    "astro-component",
    "renderer",
    "vue"
  ],
  "bugs": "https://github.com/withastro/astro/issues",
  "homepage": "https://docs.astro.build/en/guides/integrations-guide/vue/",
  "exports": {
    ".": "./dist/index.js",
    "./editor": "./dist/editor.cjs",
    "./*": "./*",
    "./client.js": "./client.js",
    "./server.js": {
      "default": "./server.js",
      "types": "./server.d.ts"
    },
    "./package.json": "./package.json"
  },
  "files": [
    "dist",
    "client.js",
    "server.js",
    "server.d.ts",
    "static-html.js"
  ],
  "scripts": {
    "build": "astro-scripts build \"src/index.ts\" && astro-scripts build \"src/editor.cts\" --force-cjs --no-clean-dist && tsc",
    "build:ci": "astro-scripts build \"src/**/*.ts\" && astro-scripts build \"src/editor.cts\" --force-cjs --no-clean-dist",
    "dev": "astro-scripts dev \"src/**/*.ts\"",
    "test": "astro-scripts test \"test/**/*.test.js\""
  },
  "dependencies": {
    "@vitejs/plugin-vue": "^5.1.4",
    "@vitejs/plugin-vue-jsx": "^4.0.1",
    "@vue/compiler-sfc": "^3.5.10",
    "vite-plugin-vue-devtools": "^7.4.6"
  },
  "devDependencies": {
    "astro": "workspace:*",
    "astro-scripts": "workspace:*",
    "cheerio": "1.0.0",
<<<<<<< HEAD
    "linkedom": "^0.18.4",
    "vite": "^6.0.0-beta.0",
    "vue": "^3.5.3"
=======
    "linkedom": "^0.18.5",
    "vite": "^5.4.8",
    "vue": "^3.5.10"
>>>>>>> e748c480
  },
  "peerDependencies": {
    "astro": "^5.0.0-alpha.0",
    "vue": "^3.2.30"
  },
  "engines": {
    "node": "^18.17.1 || ^20.3.0 || >=21.0.0"
  },
  "publishConfig": {
    "provenance": true
  }
}<|MERGE_RESOLUTION|>--- conflicted
+++ resolved
@@ -53,15 +53,9 @@
     "astro": "workspace:*",
     "astro-scripts": "workspace:*",
     "cheerio": "1.0.0",
-<<<<<<< HEAD
-    "linkedom": "^0.18.4",
+    "linkedom": "^0.18.5",
     "vite": "^6.0.0-beta.0",
-    "vue": "^3.5.3"
-=======
-    "linkedom": "^0.18.5",
-    "vite": "^5.4.8",
     "vue": "^3.5.10"
->>>>>>> e748c480
   },
   "peerDependencies": {
     "astro": "^5.0.0-alpha.0",
