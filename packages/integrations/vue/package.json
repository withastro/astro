{
  "name": "@astrojs/vue",
  "version": "5.0.13",
  "description": "Use Vue components within Astro",
  "type": "module",
  "types": "./dist/index.d.ts",
  "author": "withastro",
  "license": "MIT",
  "repository": {
    "type": "git",
    "url": "git+https://github.com/withastro/astro.git",
    "directory": "packages/integrations/vue"
  },
  "keywords": [
    "astro-integration",
    "astro-component",
    "renderer",
    "vue"
  ],
  "bugs": "https://github.com/withastro/astro/issues",
  "homepage": "https://docs.astro.build/en/guides/integrations-guide/vue/",
  "exports": {
    ".": "./dist/index.js",
    "./editor": "./dist/editor.cjs",
    "./client.js": "./dist/client.js",
    "./server.js": "./dist/server.js",
    "./package.json": "./package.json"
  },
  "files": [
    "dist"
  ],
  "scripts": {
    "build": "astro-scripts build \"src/**/*.ts\" && astro-scripts build \"src/editor.cts\" --force-cjs --no-clean-dist && tsc",
    "build:ci": "astro-scripts build \"src/**/*.ts\" && astro-scripts build \"src/editor.cts\" --force-cjs --no-clean-dist",
    "dev": "astro-scripts dev \"src/**/*.ts\"",
    "test": "astro-scripts test \"test/**/*.test.js\""
  },
  "dependencies": {
    "@vitejs/plugin-vue": "5.2.1",
    "@vitejs/plugin-vue-jsx": "^4.1.2",
    "@vue/compiler-sfc": "^3.5.13",
<<<<<<< HEAD
    "vite": "^6.3.2",
    "vite-plugin-vue-devtools": "^7.7.2"
=======
    "vite": "^6.3.5",
    "vite-plugin-vue-devtools": "^7.7.6"
>>>>>>> 29f30247
  },
  "devDependencies": {
    "astro": "workspace:*",
    "astro-scripts": "workspace:*",
    "cheerio": "1.0.0",
    "linkedom": "^0.18.10",
    "vue": "^3.5.13"
  },
  "peerDependencies": {
    "astro": "^5.0.0",
    "vue": "^3.2.30"
  },
  "engines": {
    "node": "^18.17.1 || ^20.3.0 || >=22.0.0"
  },
  "publishConfig": {
    "provenance": true
  }
}<|MERGE_RESOLUTION|>--- conflicted
+++ resolved
@@ -39,13 +39,8 @@
     "@vitejs/plugin-vue": "5.2.1",
     "@vitejs/plugin-vue-jsx": "^4.1.2",
     "@vue/compiler-sfc": "^3.5.13",
-<<<<<<< HEAD
-    "vite": "^6.3.2",
-    "vite-plugin-vue-devtools": "^7.7.2"
-=======
     "vite": "^6.3.5",
     "vite-plugin-vue-devtools": "^7.7.6"
->>>>>>> 29f30247
   },
   "devDependencies": {
     "astro": "workspace:*",
