--- conflicted
+++ resolved
@@ -38,15 +38,9 @@
   "dependencies": {
     "@vitejs/plugin-vue": "5.2.4",
     "@vitejs/plugin-vue-jsx": "^4.2.0",
-<<<<<<< HEAD
-    "@vue/compiler-sfc": "^3.5.21",
+    "@vue/compiler-sfc": "^3.5.24",
     "vite": "^7.1.7",
-    "vite-plugin-vue-devtools": "^7.7.7"
-=======
-    "@vue/compiler-sfc": "^3.5.24",
-    "vite": "^6.4.1",
     "vite-plugin-vue-devtools": "^7.7.9"
->>>>>>> 70eb542f
   },
   "devDependencies": {
     "astro": "workspace:*",
