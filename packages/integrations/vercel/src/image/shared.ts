--- conflicted
+++ resolved
@@ -64,11 +64,8 @@
 	images: boolean | undefined,
 	imagesConfig: VercelImageConfig | undefined,
 	command: string,
-<<<<<<< HEAD
 	useSquoosh: boolean | undefined
-=======
 	astroImageConfig: AstroConfig['image']
->>>>>>> 7ea32c7f
 ) {
 	if (images) {
 		return {
