import type {
	AstroAdapter,
	AstroConfig,
	AstroIntegration,
	AstroIntegrationLogger,
	RouteData,
} from 'astro';
import { AstroError } from 'astro/errors';
import glob from 'fast-glob';
import { basename } from 'node:path';
import { fileURLToPath, pathToFileURL } from 'node:url';
import {
	getAstroImageConfig,
	getDefaultImageConfig,
	type VercelImageConfig,
} from '../image/shared.js';
import { exposeEnv } from '../lib/env.js';
import { getVercelOutput, removeDir, writeJson } from '../lib/fs.js';
import { copyDependenciesToFunction } from '../lib/nft.js';
import { getRedirects } from '../lib/redirects.js';
import { generateEdgeMiddleware } from './middleware.js';

const PACKAGE_NAME = '@astrojs/vercel/serverless';
export const ASTRO_LOCALS_HEADER = 'x-astro-locals';
export const VERCEL_EDGE_MIDDLEWARE_FILE = 'vercel-edge-middleware';

// https://vercel.com/docs/concepts/functions/serverless-functions/runtimes/node-js#node.js-version
const SUPPORTED_NODE_VERSIONS: Record<
	string,
	{ status: 'current' } | { status: 'deprecated'; removal: Date }
> = {
	14: { status: 'deprecated', removal: new Date('August 15 2023') },
	16: { status: 'deprecated', removal: new Date('February 6 2024') },
	18: { status: 'current' },
};

function getAdapter({
	edgeMiddleware,
	functionPerRoute,
}: {
	edgeMiddleware: boolean;
	functionPerRoute: boolean;
}): AstroAdapter {
	return {
		name: PACKAGE_NAME,
		serverEntrypoint: `${PACKAGE_NAME}/entrypoint`,
		exports: ['default'],
		adapterFeatures: {
			edgeMiddleware,
			functionPerRoute,
		},
		supportedAstroFeatures: {
			hybridOutput: 'stable',
			staticOutput: 'stable',
			serverOutput: 'stable',
			assets: {
				supportKind: 'stable',
				isSharpCompatible: true,
				isSquooshCompatible: true,
			},
		},
	};
}

export interface VercelServerlessConfig {
	includeFiles?: string[];
	excludeFiles?: string[];
	analytics?: boolean;
	imageService?: boolean;
	imagesConfig?: VercelImageConfig;
	useSquooshDev?: boolean;
	edgeMiddleware?: boolean;
	functionPerRoute?: boolean;
}

export default function vercelServerless({
	includeFiles,
	excludeFiles,
	analytics,
	imageService,
	imagesConfig,
	useSquooshDev,
	functionPerRoute = true,
	edgeMiddleware = false,
}: VercelServerlessConfig = {}): AstroIntegration {
	let _config: AstroConfig;
	let buildTempFolder: URL;
	let serverEntry: string;
	let _entryPoints: Map<RouteData, URL>;
	// Extra files to be merged with `includeFiles` during build
	const extraFilesToInclude: URL[] = [];

	const NTF_CACHE = Object.create(null);

	async function createFunctionFolder(
		funcName: string,
		entry: URL,
		inc: URL[],
		logger: AstroIntegrationLogger
	) {
		const functionFolder = new URL(`./functions/${funcName}.func/`, _config.outDir);

		// Copy necessary files (e.g. node_modules/)
		const { handler } = await copyDependenciesToFunction(
			{
				entry,
				outDir: functionFolder,
				includeFiles: inc,
				excludeFiles: excludeFiles?.map((file) => new URL(file, _config.root)) || [],
				logger,
			},
			NTF_CACHE
		);

		// Enable ESM
		// https://aws.amazon.com/blogs/compute/using-node-js-es-modules-and-top-level-await-in-aws-lambda/
		await writeJson(new URL(`./package.json`, functionFolder), {
			type: 'module',
		});

		// Serverless function config
		// https://vercel.com/docs/build-output-api/v3#vercel-primitives/serverless-functions/configuration
		await writeJson(new URL(`./.vc-config.json`, functionFolder), {
			runtime: getRuntime(),
			handler,
			launcherType: 'Nodejs',
		});
	}

	return {
		name: PACKAGE_NAME,
		hooks: {
			'astro:config:setup': ({ command, config, updateConfig, injectScript }) => {
				if (command === 'build' && analytics) {
					injectScript('page', 'import "@astrojs/vercel/analytics"');
				}
				const outDir = getVercelOutput(config.root);
				const viteDefine = exposeEnv(['VERCEL_ANALYTICS_ID']);
				updateConfig({
					outDir,
					build: {
						serverEntry: 'entry.mjs',
						client: new URL('./static/', outDir),
						server: new URL('./dist/', config.root),
					},
					vite: {
						define: viteDefine,
						ssr: {
							external: ['@vercel/nft'],
						},
					},
<<<<<<< HEAD
					...getImageConfig(imageService, imagesConfig, command, useSquooshDev),
=======
					...getAstroImageConfig(imageService, imagesConfig, command, config.image),
>>>>>>> 7ea32c7f
				});
			},
			'astro:config:done': ({ setAdapter, config, logger }) => {
				if (functionPerRoute === true) {
					logger.warn(
						`Vercel's hosting plans might have limits to the number of functions you can create.
Make sure to check your plan carefully to avoid incurring additional costs.
You can set functionPerRoute: false to prevent surpassing the limit.`
					);
				}
				setAdapter(getAdapter({ functionPerRoute, edgeMiddleware }));
				_config = config;
				buildTempFolder = config.build.server;
				serverEntry = config.build.serverEntry;

				if (config.output === 'static') {
					throw new AstroError(
						'`output: "server"` or `output: "hybrid"` is required to use the serverless adapter.'
					);
				}
			},

			'astro:build:ssr': async ({ entryPoints, middlewareEntryPoint }) => {
				_entryPoints = entryPoints;
				if (middlewareEntryPoint) {
					const outPath = fileURLToPath(buildTempFolder);
					const vercelEdgeMiddlewareHandlerPath = new URL(
						VERCEL_EDGE_MIDDLEWARE_FILE,
						_config.srcDir
					);
					const bundledMiddlewarePath = await generateEdgeMiddleware(
						middlewareEntryPoint,
						outPath,
						vercelEdgeMiddlewareHandlerPath
					);
					// let's tell the adapter that we need to save this file
					extraFilesToInclude.push(bundledMiddlewarePath);
				}
			},

			'astro:build:done': async ({ routes, logger }) => {
				// Merge any includes from `vite.assetsInclude
				if (_config.vite.assetsInclude) {
					const mergeGlobbedIncludes = (globPattern: unknown) => {
						if (typeof globPattern === 'string') {
							const entries = glob.sync(globPattern).map((p) => pathToFileURL(p));
							extraFilesToInclude.push(...entries);
						} else if (Array.isArray(globPattern)) {
							for (const pattern of globPattern) {
								mergeGlobbedIncludes(pattern);
							}
						}
					};

					mergeGlobbedIncludes(_config.vite.assetsInclude);
				}

				const routeDefinitions: { src: string; dest: string }[] = [];
				const filesToInclude = includeFiles?.map((file) => new URL(file, _config.root)) || [];
				filesToInclude.push(...extraFilesToInclude);

				// Multiple entrypoint support
				if (_entryPoints.size) {
					const getRouteFuncName = (route: RouteData) => route.component.replace('src/pages/', '');

					const getFallbackFuncName = (entryFile: URL) =>
						basename(entryFile.toString())
							.replace('entry.', '')
							.replace(/\.mjs$/, '');

					for (const [route, entryFile] of _entryPoints) {
						const func = route.component.startsWith('src/pages/')
							? getRouteFuncName(route)
							: getFallbackFuncName(entryFile);

						await createFunctionFolder(func, entryFile, filesToInclude, logger);
						routeDefinitions.push({
							src: route.pattern.source,
							dest: func,
						});
					}
				} else {
					await createFunctionFolder(
						'render',
						new URL(serverEntry, buildTempFolder),
						filesToInclude,
						logger
					);
					routeDefinitions.push({ src: '/.*', dest: 'render' });
				}

				// Output configuration
				// https://vercel.com/docs/build-output-api/v3#build-output-configuration
				await writeJson(new URL(`./config.json`, _config.outDir), {
					version: 3,
					routes: [
						...getRedirects(routes, _config),
						{
							src: `^/${_config.build.assets}/(.*)$`,
							headers: { 'cache-control': 'public, max-age=31536000, immutable' },
							continue: true,
						},
						{ handle: 'filesystem' },
						...routeDefinitions,
					],
					...(imageService || imagesConfig
						? {
								images: imagesConfig
									? {
											...imagesConfig,
											domains: [...imagesConfig.domains, ..._config.image.domains],
											remotePatterns: [
												...(imagesConfig.remotePatterns ?? []),
												..._config.image.remotePatterns,
											],
									  }
									: getDefaultImageConfig(_config.image),
						  }
						: {}),
				});

				// Remove temporary folder
				await removeDir(buildTempFolder);
			},
		},
	};
}

function getRuntime() {
	const version = process.version.slice(1); // 'v16.5.0' --> '16.5.0'
	const major = version.split('.')[0]; // '16.5.0' --> '16'
	const support = SUPPORTED_NODE_VERSIONS[major];
	if (support === undefined) {
		console.warn(
			`[${PACKAGE_NAME}] The local Node.js version (${major}) is not supported by Vercel Serverless Functions.`
		);
		console.warn(`[${PACKAGE_NAME}] Your project will use Node.js 18 as the runtime instead.`);
		console.warn(`[${PACKAGE_NAME}] Consider switching your local version to 18.`);
		return 'nodejs18.x';
	}
	if (support.status === 'deprecated') {
		console.warn(
			`[${PACKAGE_NAME}] Your project is being built for Node.js ${major} as the runtime.`
		);
		console.warn(
			`[${PACKAGE_NAME}] This version is deprecated by Vercel Serverless Functions, and scheduled to be disabled on ${new Intl.DateTimeFormat(
				undefined,
				{ dateStyle: 'long' }
			).format(support.removal)}.`
		);
		console.warn(`[${PACKAGE_NAME}] Consider upgrading your local version to 18.`);
	}
	return `nodejs${major}.x`;
}<|MERGE_RESOLUTION|>--- conflicted
+++ resolved
@@ -149,11 +149,8 @@
 							external: ['@vercel/nft'],
 						},
 					},
-<<<<<<< HEAD
 					...getImageConfig(imageService, imagesConfig, command, useSquooshDev),
-=======
-					...getAstroImageConfig(imageService, imagesConfig, command, config.image),
->>>>>>> 7ea32c7f
+					...getAstroImageConfig(imageService, imagesConfig, command, useSquooshDev, config.image),
 				});
 			},
 			'astro:config:done': ({ setAdapter, config, logger }) => {
