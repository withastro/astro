import type { AstroAdapter, AstroConfig, AstroIntegration } from 'astro';

import {
	getAstroImageConfig,
	getDefaultImageConfig,
	type VercelImageConfig,
} from '../image/shared.js';
import { exposeEnv } from '../lib/env.js';
import { emptyDir, getVercelOutput, writeJson } from '../lib/fs.js';
import { isServerLikeOutput } from '../lib/prerender.js';
import { getRedirects } from '../lib/redirects.js';

const PACKAGE_NAME = '@astrojs/vercel/static';

function getAdapter(): AstroAdapter {
	return {
		name: PACKAGE_NAME,
		supportedAstroFeatures: {
			assets: {
				supportKind: 'stable',
				isSquooshCompatible: true,
				isSharpCompatible: true,
			},
			staticOutput: 'stable',
			serverOutput: 'unsupported',
			hybridOutput: 'unsupported',
		},
		adapterFeatures: {
			edgeMiddleware: false,
			functionPerRoute: false,
		},
	};
}

export interface VercelStaticConfig {
	analytics?: boolean;
	imageService?: boolean;
	imagesConfig?: VercelImageConfig;
	useSquooshDev?: boolean;
}

export default function vercelStatic({
	analytics,
	imageService,
	imagesConfig,
	useSquooshDev,
}: VercelStaticConfig = {}): AstroIntegration {
	let _config: AstroConfig;

	return {
		name: '@astrojs/vercel',
		hooks: {
			'astro:config:setup': ({ command, config, injectScript, updateConfig }) => {
				if (command === 'build' && analytics) {
					injectScript('page', 'import "@astrojs/vercel/analytics"');
				}
				const outDir = new URL('./static/', getVercelOutput(config.root));
				const viteDefine = exposeEnv(['VERCEL_ANALYTICS_ID']);
				updateConfig({
					outDir,
					build: {
						format: 'directory',
						redirects: false,
					},
					vite: {
						define: viteDefine,
					},
<<<<<<< HEAD
					...getImageConfig(imageService, imagesConfig, command, useSquooshDev),
=======
					...getAstroImageConfig(imageService, imagesConfig, command, config.image),
>>>>>>> 7ea32c7f
				});
			},
			'astro:config:done': ({ setAdapter, config }) => {
				setAdapter(getAdapter());
				_config = config;

				if (isServerLikeOutput(config)) {
					throw new Error(`${PACKAGE_NAME} should be used with output: 'static'`);
				}
			},
			'astro:build:start': async () => {
				// Ensure to have `.vercel/output` empty.
				// This is because, when building to static, outDir = .vercel/output/static/,
				// so .vercel/output itself won't get cleaned.
				await emptyDir(getVercelOutput(_config.root));
			},
			'astro:build:done': async ({ routes }) => {
				// Output configuration
				// https://vercel.com/docs/build-output-api/v3#build-output-configuration
				await writeJson(new URL(`./config.json`, getVercelOutput(_config.root)), {
					version: 3,
					routes: [
						...getRedirects(routes, _config),
						{
							src: `^/${_config.build.assets}/(.*)$`,
							headers: { 'cache-control': 'public, max-age=31536000, immutable' },
							continue: true,
						},
						{ handle: 'filesystem' },
					],
					...(imageService || imagesConfig
						? {
								images: imagesConfig
									? {
											...imagesConfig,
											domains: [...imagesConfig.domains, ..._config.image.domains],
											remotePatterns: [
												...(imagesConfig.remotePatterns ?? []),
												..._config.image.remotePatterns,
											],
									  }
									: getDefaultImageConfig(_config.image),
						  }
						: {}),
				});
			},
		},
	};
}<|MERGE_RESOLUTION|>--- conflicted
+++ resolved
@@ -65,11 +65,7 @@
 					vite: {
 						define: viteDefine,
 					},
-<<<<<<< HEAD
-					...getImageConfig(imageService, imagesConfig, command, useSquooshDev),
-=======
-					...getAstroImageConfig(imageService, imagesConfig, command, config.image),
->>>>>>> 7ea32c7f
+					...getAstroImageConfig(imageService, imagesConfig, command, useSquooshDev, config.image),
 				});
 			},
 			'astro:config:done': ({ setAdapter, config }) => {
