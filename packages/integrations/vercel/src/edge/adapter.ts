--- conflicted
+++ resolved
@@ -47,8 +47,6 @@
 				buildTempFolder = config.build.server;
 				functionFolder = new URL('./functions/render.func/', config.outDir);
 				serverEntry = config.build.serverEntry;
-<<<<<<< HEAD
-=======
 				functionFolder = config.build.server;
 
 				if (config.output === 'static') {
@@ -57,7 +55,6 @@
 	
 	`);
 				}
->>>>>>> f8198d25
 			},
 			'astro:build:start': ({ buildConfig }) => {
 				if (needsBuildConfig) {
