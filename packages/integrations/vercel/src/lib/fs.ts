--- conflicted
+++ resolved
@@ -4,11 +4,7 @@
 import { fileURLToPath } from 'node:url';
 
 export async function writeJson<T>(path: PathLike, data: T) {
-<<<<<<< HEAD
-	await fs.writeFile(path, JSON.stringify(data, null, 2), { encoding: 'utf-8' });
-=======
 	await fs.writeFile(path, JSON.stringify(data, null, '\t'), { encoding: 'utf-8' });
->>>>>>> fcba0f01
 }
 
 export async function removeDir(dir: PathLike) {
