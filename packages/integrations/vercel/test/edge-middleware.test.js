import assert from 'node:assert/strict';
import { before, describe, it } from 'node:test';
import { loadFixture } from './test-utils.js';

describe('Vercel edge middleware', () => {
	/** @type {import('../../../astro/test/test-utils.js').Fixture} */
	let build;
	before(async () => {
		build = await loadFixture({
			root: './fixtures/middleware-with-edge-file/',
		});
		await build.build();
	});

	it('an edge function is created', async () => {
		const contents = await build.readFile(
			'../.vercel/output/functions/_middleware.func/.vc-config.json'
		);
		const contentsJSON = JSON.parse(contents);
		assert.equal(contentsJSON.runtime, 'edge');
		assert.equal(contentsJSON.entrypoint, 'middleware.mjs');
	});

	it('deployment config points to the middleware edge function', async () => {
		const contents = await build.readFile('../.vercel/output/config.json');
		const { routes } = JSON.parse(contents);
		assert.equal(
			routes.some((route) => route.dest === '_middleware'),
			true
		);
	});

	it('edge sets Set-Cookie headers', async () => {
<<<<<<< HEAD
		// biome-ignore lint/style/useConst: <explanation>
		let entry = new URL(
=======
		const entry = new URL(
>>>>>>> 0afc80bb
			'../.vercel/output/functions/_middleware.func/middleware.mjs',
			build.config.outDir
		);
		const module = await import(entry);
		const request = new Request('http://example.com/foo');
		const response = await module.default(request, {});
		assert.equal(response.headers.get('set-cookie'), 'foo=bar');
		assert.ok((await response.text()).length, 'Body is included');
	});

	// TODO: The path here seems to be inconsistent?
	it.skip('with edge handle file, should successfully build the middleware', async () => {
		const fixture = await loadFixture({
			root: './fixtures/middleware-with-edge-file/',
		});
		await fixture.build();
		const contents = await fixture.readFile(
			// this is abysmal...
			'../.vercel/output/functions/render.func/www/withastro/astro/packages/vercel/test/fixtures/middleware-with-edge-file/dist/middleware.mjs'
		);
		console.log(contents);
		// assert.equal(contents.includes('title:')).to.be.true;
		// chaiJestSnapshot.setTestName('Middleware with handler file');
		// assert.equal(contents).to.matchSnapshot(true);
	});

	// TODO: The path here seems to be inconsistent?
	it.skip('without edge handle file, should successfully build the middleware', async () => {
		const fixture = await loadFixture({
			root: './fixtures/middleware-without-edge-file/',
		});
		await fixture.build();
		const contents = await fixture.readFile(
			// this is abysmal...
			'../.vercel/output/functions/render.func/www/withastro/astro/packages/vercel/test/fixtures/middleware-without-edge-file/dist/middleware.mjs'
		);
		console.log(contents);
		// assert.equal(contents.includes('title:')).to.be.false;
		// chaiJestSnapshot.setTestName('Middleware without handler file');
		// assert.equal(contents).to.matchSnapshot(true);
	});
});<|MERGE_RESOLUTION|>--- conflicted
+++ resolved
@@ -31,12 +31,7 @@
 	});
 
 	it('edge sets Set-Cookie headers', async () => {
-<<<<<<< HEAD
-		// biome-ignore lint/style/useConst: <explanation>
-		let entry = new URL(
-=======
 		const entry = new URL(
->>>>>>> 0afc80bb
 			'../.vercel/output/functions/_middleware.func/middleware.mjs',
 			build.config.outDir
 		);
