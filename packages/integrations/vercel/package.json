{
  "name": "@astrojs/vercel",
  "description": "Deploy your site to Vercel",
  "version": "8.0.6",
  "type": "module",
  "author": "withastro",
  "license": "MIT",
  "repository": {
    "type": "git",
    "url": "https://github.com/withastro/astro.git",
<<<<<<< HEAD
    "directory": "packages/vercel"
=======
    "directory": "packages/integrations/vercel"
>>>>>>> 7bc82564
  },
  "keywords": [
    "withastro",
    "astro-adapter"
  ],
  "bugs": "https://github.com/withastro/astro/issues",
  "homepage": "https://docs.astro.build/en/guides/integrations-guide/vercel/",
  "exports": {
    ".": "./dist/index.js",
    "./entrypoint": "./dist/serverless/entrypoint.js",
    "./serverless": "./dist/serverless/adapter.js",
    "./serverless/entrypoint": "./dist/serverless/entrypoint.js",
    "./static": "./dist/static/adapter.js",
    "./build-image-service": "./dist/image/build-service.js",
    "./dev-image-service": "./dist/image/dev-service.js",
    "./package.json": "./package.json"
  },
  "typesVersions": {
    "*": {
      "serverless": [
        "dist/serverless/adapter.d.ts"
      ],
      "static": [
        "dist/static/adapter.d.ts"
      ]
    }
  },
  "files": [
    "dist",
    "types.d.ts"
  ],
  "scripts": {
    "build": "astro-scripts build \"src/**/*.ts\" && tsc",
    "test": "astro-scripts test --timeout 50000 \"test/**/!(hosted).test.js\"",
    "test:hosted": "astro-scripts test --timeout 30000 \"test/hosted/*.test.js\""
  },
  "dependencies": {
    "@astrojs/internal-helpers": "^0.5.1",
    "@vercel/analytics": "^1.4.1",
    "@vercel/edge": "^1.2.1",
    "@vercel/nft": "^0.29.0",
    "@vercel/routing-utils": "5.0.2",
    "esbuild": "^0.24.0",
    "fast-glob": "^3.3.3"
  },
  "peerDependencies": {
    "astro": "^5.0.0"
  },
  "devDependencies": {
    "astro": "workspace:*",
    "astro-scripts": "workspace:*",
    "cheerio": "1.0.0"
  },
  "publishConfig": {
    "provenance": true
  }
}<|MERGE_RESOLUTION|>--- conflicted
+++ resolved
@@ -8,11 +8,7 @@
   "repository": {
     "type": "git",
     "url": "https://github.com/withastro/astro.git",
-<<<<<<< HEAD
-    "directory": "packages/vercel"
-=======
     "directory": "packages/integrations/vercel"
->>>>>>> 7bc82564
   },
   "keywords": [
     "withastro",
