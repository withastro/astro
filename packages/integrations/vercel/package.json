--- conflicted
+++ resolved
@@ -51,13 +51,8 @@
     "@astrojs/internal-helpers": "workspace:*",
     "@vercel/analytics": "^1.5.0",
     "@vercel/functions": "^2.2.13",
-<<<<<<< HEAD
     "@vercel/nft": "^0.30.3",
-    "@vercel/routing-utils": "^5.1.1",
-=======
-    "@vercel/nft": "0.30.1",
     "@vercel/routing-utils": "^5.2.0",
->>>>>>> eaf47d5d
     "esbuild": "^0.25.0",
     "tinyglobby": "^0.2.15"
   },
