{
  "name": "@astrojs/vercel",
  "description": "Deploy your site to Vercel",
<<<<<<< HEAD
  "version": "8.0.0-beta.2",
=======
  "version": "7.8.2",
>>>>>>> 7059c11c
  "type": "module",
  "author": "withastro",
  "license": "MIT",
  "repository": {
    "type": "git",
    "url": "https://github.com/withastro/adapters.git",
    "directory": "packages/vercel"
  },
  "keywords": ["withastro", "astro-adapter"],
  "bugs": "https://github.com/withastro/adapters/issues",
  "homepage": "https://docs.astro.build/en/guides/integrations-guide/vercel/",
  "exports": {
    ".": "./dist/index.js",
    "./entrypoint": "./dist/serverless/entrypoint.js",
    "./serverless": "./dist/serverless/adapter.js",
    "./serverless/entrypoint": "./dist/serverless/entrypoint.js",
    "./static": "./dist/static/adapter.js",
    "./build-image-service": "./dist/image/build-service.js",
    "./dev-image-service": "./dist/image/dev-service.js",
    "./package.json": "./package.json"
  },
  "typesVersions": {
    "*": {
      "serverless": ["dist/serverless/adapter.d.ts"],
      "static": ["dist/static/adapter.d.ts"]
    }
  },
  "files": ["dist", "types.d.ts"],
  "scripts": {
    "build": "tsc",
    "test": "astro-scripts test --timeout 50000 \"test/**/!(hosted).test.js\"",
    "test:hosted": "astro-scripts test --timeout 30000 \"test/hosted/*.test.js\""
  },
  "dependencies": {
    "@astrojs/internal-helpers": "^0.4.1",
    "@vercel/analytics": "^1.3.2",
    "@vercel/edge": "^1.1.2",
    "@vercel/nft": "^0.27.5",
    "esbuild": "^0.21.5",
    "fast-glob": "^3.3.2"
  },
  "peerDependencies": {
    "astro": "^5.0.0-alpha.8"
  },
  "devDependencies": {
    "@astrojs/test-utils": "workspace:*",
<<<<<<< HEAD
    "astro": "^5.0.0-alpha.8",
=======
    "astro": "^4.16.8",
>>>>>>> 7059c11c
    "astro-scripts": "workspace:*",
    "cheerio": "1.0.0"
  },
  "publishConfig": {
    "provenance": true
  }
}<|MERGE_RESOLUTION|>--- conflicted
+++ resolved
@@ -1,11 +1,7 @@
 {
   "name": "@astrojs/vercel",
   "description": "Deploy your site to Vercel",
-<<<<<<< HEAD
   "version": "8.0.0-beta.2",
-=======
-  "version": "7.8.2",
->>>>>>> 7059c11c
   "type": "module",
   "author": "withastro",
   "license": "MIT",
@@ -52,11 +48,7 @@
   },
   "devDependencies": {
     "@astrojs/test-utils": "workspace:*",
-<<<<<<< HEAD
     "astro": "^5.0.0-alpha.8",
-=======
-    "astro": "^4.16.8",
->>>>>>> 7059c11c
     "astro-scripts": "workspace:*",
     "cheerio": "1.0.0"
   },
