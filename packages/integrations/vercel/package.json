{
  "name": "@astrojs/vercel",
  "description": "Deploy your site to Vercel",
<<<<<<< HEAD
  "version": "10.0.0-alpha.0",
=======
  "version": "9.0.2",
>>>>>>> 70eb542f
  "type": "module",
  "author": "withastro",
  "license": "MIT",
  "repository": {
    "type": "git",
    "url": "https://github.com/withastro/astro.git",
    "directory": "packages/integrations/vercel"
  },
  "keywords": [
    "withastro",
    "astro-adapter"
  ],
  "bugs": "https://github.com/withastro/astro/issues",
  "homepage": "https://docs.astro.build/en/guides/integrations-guide/vercel/",
  "exports": {
    ".": "./dist/index.js",
    "./entrypoint": "./dist/serverless/entrypoint.js",
    "./serverless": "./dist/serverless/adapter.js",
    "./serverless/entrypoint": "./dist/serverless/entrypoint.js",
    "./static": "./dist/static/adapter.js",
    "./build-image-service": "./dist/image/build-service.js",
    "./dev-image-service": "./dist/image/dev-service.js",
    "./package.json": "./package.json"
  },
  "typesVersions": {
    "*": {
      "serverless": [
        "dist/serverless/adapter.d.ts"
      ],
      "static": [
        "dist/static/adapter.d.ts"
      ]
    }
  },
  "files": [
    "dist",
    "types.d.ts"
  ],
  "scripts": {
    "dev": "astro-scripts dev \"src/**/*.ts\"",
    "build": "astro-scripts build \"src/**/*.ts\" && tsc",
    "build:ci": "astro-scripts build \"src/**/*.ts\"",
    "test": "astro-scripts test --timeout 50000 \"test/**/!(hosted).test.js\"",
    "test:hosted": "astro-scripts test --timeout 30000 \"test/hosted/*.test.js\""
  },
  "dependencies": {
    "@astrojs/internal-helpers": "workspace:*",
    "@vercel/analytics": "^1.5.0",
    "@vercel/functions": "^2.2.13",
    "@vercel/nft": "0.30.4",
    "@vercel/routing-utils": "^5.3.0",
    "esbuild": "^0.25.0",
    "tinyglobby": "^0.2.15"
  },
  "peerDependencies": {
    "astro": "^6.0.0-alpha.0"
  },
  "devDependencies": {
    "astro": "workspace:*",
    "astro-scripts": "workspace:*",
    "cheerio": "1.1.2"
  },
  "publishConfig": {
    "provenance": true
  }
}<|MERGE_RESOLUTION|>--- conflicted
+++ resolved
@@ -1,11 +1,7 @@
 {
   "name": "@astrojs/vercel",
   "description": "Deploy your site to Vercel",
-<<<<<<< HEAD
   "version": "10.0.0-alpha.0",
-=======
-  "version": "9.0.2",
->>>>>>> 70eb542f
   "type": "module",
   "author": "withastro",
   "license": "MIT",
