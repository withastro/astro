{
  "name": "@astrojs/alpinejs",
  "description": "Use Alpine within Astro",
  "version": "0.4.8",
  "type": "module",
  "types": "./dist/index.d.ts",
  "author": "withastro",
  "license": "MIT",
  "repository": {
    "type": "git",
    "url": "git+https://github.com/withastro/astro.git",
    "directory": "packages/integrations/alpinejs"
  },
  "keywords": [
    "astro-integration",
    "astro-component",
    "renderer",
    "alpinejs",
    "performance"
  ],
  "bugs": "https://github.com/withastro/astro/issues",
  "homepage": "https://docs.astro.build/en/guides/integrations-guide/alpinejs",
  "exports": {
    ".": "./dist/index.js",
    "./package.json": "./package.json"
  },
  "files": [
    "dist"
  ],
  "scripts": {
    "build": "astro-scripts build \"src/**/*.ts\" && tsc",
    "build:ci": "astro-scripts build \"src/**/*.ts\"",
    "dev": "astro-scripts dev \"src/**/*.ts\"",
    "test:e2e": "playwright test"
  },
  "peerDependencies": {
    "@types/alpinejs": "^3.0.0",
    "alpinejs": "^3.0.0"
  },
  "devDependencies": {
    "@playwright/test": "1.51.1",
    "astro": "workspace:*",
    "astro-scripts": "workspace:*",
<<<<<<< HEAD
    "vite": "^6.3.2"
=======
    "vite": "^6.3.4"
>>>>>>> 29f30247
  },
  "publishConfig": {
    "provenance": true
  }
}<|MERGE_RESOLUTION|>--- conflicted
+++ resolved
@@ -41,11 +41,7 @@
     "@playwright/test": "1.51.1",
     "astro": "workspace:*",
     "astro-scripts": "workspace:*",
-<<<<<<< HEAD
-    "vite": "^6.3.2"
-=======
     "vite": "^6.3.4"
->>>>>>> 29f30247
   },
   "publishConfig": {
     "provenance": true
