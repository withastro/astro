{
  "name": "@astrojs/alpinejs",
  "description": "Use Alpine within Astro",
  "version": "0.4.0",
  "type": "module",
  "types": "./dist/index.d.ts",
  "author": "withastro",
  "license": "MIT",
  "repository": {
    "type": "git",
    "url": "https://github.com/withastro/astro.git",
    "directory": "packages/integrations/alpinejs"
  },
  "keywords": [
    "astro-integration",
    "astro-component",
    "renderer",
    "alpinejs",
    "performance"
  ],
  "bugs": "https://github.com/withastro/astro/issues",
  "homepage": "https://docs.astro.build/en/guides/integrations-guide/alpinejs",
  "exports": {
    ".": "./dist/index.js",
    "./package.json": "./package.json"
  },
  "files": [
    "dist"
  ],
  "scripts": {
    "build": "astro-scripts build \"src/**/*.ts\" && tsc",
    "build:ci": "astro-scripts build \"src/**/*.ts\"",
    "dev": "astro-scripts dev \"src/**/*.ts\"",
    "test:e2e": "playwright test"
  },
  "peerDependencies": {
    "@types/alpinejs": "^3.0.0",
    "alpinejs": "^3.0.0"
  },
  "devDependencies": {
    "@playwright/test": "1.48.0",
    "astro": "workspace:*",
    "astro-scripts": "workspace:*",
<<<<<<< HEAD
    "vite": "6.0.0-beta.2"
=======
    "vite": "^5.4.9"
>>>>>>> 6df5bba8
  },
  "publishConfig": {
    "provenance": true
  }
}<|MERGE_RESOLUTION|>--- conflicted
+++ resolved
@@ -41,11 +41,7 @@
     "@playwright/test": "1.48.0",
     "astro": "workspace:*",
     "astro-scripts": "workspace:*",
-<<<<<<< HEAD
     "vite": "6.0.0-beta.2"
-=======
-    "vite": "^5.4.9"
->>>>>>> 6df5bba8
   },
   "publishConfig": {
     "provenance": true
