--- conflicted
+++ resolved
@@ -41,11 +41,7 @@
     "@playwright/test": "1.57.0",
     "astro": "workspace:*",
     "astro-scripts": "workspace:*",
-<<<<<<< HEAD
     "vite": "^7.1.7"
-=======
-    "vite": "^6.4.1"
->>>>>>> 7d721b25
   },
   "publishConfig": {
     "provenance": true
