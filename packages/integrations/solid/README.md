# @astrojs/solid-js 💙

This **[Astro integration][astro-integration]** enables server-side rendering and client-side hydration for your [SolidJS](https://www.solidjs.com/) components.

## Documentation

Read the [`@astrojs/solid-js` docs][docs]

## Support

- Get help in the [Astro Discord][discord]. Post questions in our `#support` forum, or visit our dedicated `#dev` channel to discuss current development and more!

- Check our [Astro Integration Documentation][astro-integration] for more on integrations.

- Submit bug reports and feature requests as [GitHub issues][issues].

## Contributing

<<<<<<< HEAD
## Async rendering strategy

Hydrating SolidJS components are automatically wrapped in Suspense boundaries and rendered on the server using the [`renderToStringAsync`](https://www.solidjs.com/docs/latest/api#rendertostringasync) function.

This means that resources will be resolved on the server. For example, if a component fetches remote data using `createResource`, the remote data will be included in the initial server-rendered HTML:

```tsx
// CharacterName.tsx
function CharacterName() {
  const [name] = createResource(() =>
    fetch('https://swapi.dev/api/people/1')
      .then((result) => result.json())
      .then((data) => data.name)
  );

  return (
    <>
      <h2>Name:</h2>
      {/* Luke Skywalker */}
      <div>{name()}</div>
    </>
  );
}
```

Similarly, Solid's [lazy components](https://www.solidjs.com/tutorial/async_lazy) will also be resolved and included in the initial server-rendered HTML.

### Wrapping in Suspense

Server-only or hydrating components are automatically wrapped in top-level Suspense boundaries, so it is not necessary to add a top-level Suspense boundary around async components.

Non-hydrating [`client:only` components](https://docs.astro.build/en/reference/directives-reference/#clientonly) are not automatically wrapped in Suspense boundaries.

Feel free to add additional Suspense boundaries according to your preference.

## Troubleshooting
=======
This package is maintained by Astro's Core team. You're welcome to submit an issue or PR! These links will help you get started:
>>>>>>> e496b2e3

- [Contributor Manual][contributing]
- [Code of Conduct][coc]
- [Community Guide][community]

## License

MIT

Copyright (c) 2023–present [Astro][astro]

[astro]: https://astro.build/
[docs]: https://docs.astro.build/en/guides/integrations-guide/solid-js/
[contributing]: https://github.com/withastro/astro/blob/main/CONTRIBUTING.md
[coc]: https://github.com/withastro/.github/blob/main/CODE_OF_CONDUCT.md
[community]: https://github.com/withastro/.github/blob/main/COMMUNITY_GUIDE.md
[discord]: https://astro.build/chat/
[issues]: https://github.com/withastro/astro/issues
[astro-integration]: https://docs.astro.build/en/guides/integrations-guide/<|MERGE_RESOLUTION|>--- conflicted
+++ resolved
@@ -16,46 +16,7 @@
 
 ## Contributing
 
-<<<<<<< HEAD
-## Async rendering strategy
-
-Hydrating SolidJS components are automatically wrapped in Suspense boundaries and rendered on the server using the [`renderToStringAsync`](https://www.solidjs.com/docs/latest/api#rendertostringasync) function.
-
-This means that resources will be resolved on the server. For example, if a component fetches remote data using `createResource`, the remote data will be included in the initial server-rendered HTML:
-
-```tsx
-// CharacterName.tsx
-function CharacterName() {
-  const [name] = createResource(() =>
-    fetch('https://swapi.dev/api/people/1')
-      .then((result) => result.json())
-      .then((data) => data.name)
-  );
-
-  return (
-    <>
-      <h2>Name:</h2>
-      {/* Luke Skywalker */}
-      <div>{name()}</div>
-    </>
-  );
-}
-```
-
-Similarly, Solid's [lazy components](https://www.solidjs.com/tutorial/async_lazy) will also be resolved and included in the initial server-rendered HTML.
-
-### Wrapping in Suspense
-
-Server-only or hydrating components are automatically wrapped in top-level Suspense boundaries, so it is not necessary to add a top-level Suspense boundary around async components.
-
-Non-hydrating [`client:only` components](https://docs.astro.build/en/reference/directives-reference/#clientonly) are not automatically wrapped in Suspense boundaries.
-
-Feel free to add additional Suspense boundaries according to your preference.
-
-## Troubleshooting
-=======
 This package is maintained by Astro's Core team. You're welcome to submit an issue or PR! These links will help you get started:
->>>>>>> e496b2e3
 
 - [Contributor Manual][contributing]
 - [Code of Conduct][coc]
