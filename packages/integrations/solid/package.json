--- conflicted
+++ resolved
@@ -34,13 +34,8 @@
     "dev": "astro-scripts dev \"src/**/*.ts\""
   },
   "dependencies": {
-<<<<<<< HEAD
     "vite": "^7.1.7",
-    "vite-plugin-solid": "^2.11.8"
-=======
-    "vite": "^6.4.1",
     "vite-plugin-solid": "^2.11.10"
->>>>>>> 7d721b25
   },
   "devDependencies": {
     "astro": "workspace:*",
