--- conflicted
+++ resolved
@@ -39,15 +39,9 @@
     "test": "astro-scripts test \"test/**/*.test.js\""
   },
   "dependencies": {
-<<<<<<< HEAD
-    "@vitejs/plugin-react": "^4.3.4",
-    "ultrahtml": "^1.5.3",
-    "vite": "^6.3.2"
-=======
     "@vitejs/plugin-react": "^4.4.1",
     "ultrahtml": "^1.6.0",
     "vite": "^6.3.5"
->>>>>>> 29f30247
   },
   "devDependencies": {
     "@types/react": "^18.3.21",
