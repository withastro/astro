{
  "name": "@astrojs/react",
  "description": "Use React components within Astro",
  "version": "4.1.0",
  "type": "module",
  "types": "./dist/index.d.ts",
  "author": "withastro",
  "license": "MIT",
  "repository": {
    "type": "git",
    "url": "git+https://github.com/withastro/astro.git",
    "directory": "packages/integrations/react"
  },
  "keywords": [
    "astro-integration",
    "astro-component",
    "renderer",
    "react"
  ],
  "bugs": "https://github.com/withastro/astro/issues",
  "homepage": "https://docs.astro.build/en/guides/integrations-guide/react/",
  "exports": {
    ".": "./dist/index.js",
    "./actions": "./dist/actions.js",
    "./client.js": "./client.js",
    "./client-v17.js": "./client-v17.js",
    "./server.js": "./server.js",
    "./server-v17.js": "./server-v17.js",
    "./package.json": "./package.json",
    "./jsx-runtime": "./jsx-runtime.js"
  },
  "files": [
    "dist",
    "client.js",
    "client-v17.js",
    "context.js",
    "jsx-runtime.js",
    "server.js",
    "server.d.ts",
    "server-v17.js",
    "server-v17.d.ts",
    "static-html.js",
    "vnode-children.js"
  ],
  "scripts": {
    "build": "astro-scripts build \"src/**/*.ts\" && tsc",
    "build:ci": "astro-scripts build \"src/**/*.ts\"",
    "dev": "astro-scripts dev \"src/**/*.ts\"",
    "test": "astro-scripts test \"test/**/*.test.js\""
  },
  "dependencies": {
    "@vitejs/plugin-react": "^4.3.4",
    "ultrahtml": "^1.5.3",
    "vite": "^6.0.1"
  },
  "devDependencies": {
    "@types/react": "^19.0.0",
    "@types/react-dom": "^19.0.0",
    "astro": "workspace:*",
    "astro-scripts": "workspace:*",
    "cheerio": "1.0.0",
    "react": "^19.0.0",
    "react-dom": "^19.0.0"
  },
  "peerDependencies": {
<<<<<<< HEAD
    "@types/react": "^17.0.50 || ^18.0.21",
    "@types/react-dom": "^17.0.17 || ^18.0.6",
=======
    "@types/react": "^17.0.50 || ^18.0.21 || ^19.0.0",
    "@types/react-dom": "^17.0.17 || ^18.0.6 || ^19.0.0",
>>>>>>> b4c9185f
    "react": "^17.0.2 || ^18.0.0 || ^19.0.0",
    "react-dom": "^17.0.2 || ^18.0.0 || ^19.0.0"
  },
  "engines": {
    "node": "^18.17.1 || ^20.3.0 || >=22.0.0"
  },
  "publishConfig": {
    "provenance": true
  }
}<|MERGE_RESOLUTION|>--- conflicted
+++ resolved
@@ -54,22 +54,17 @@
     "vite": "^6.0.1"
   },
   "devDependencies": {
-    "@types/react": "^19.0.0",
-    "@types/react-dom": "^19.0.0",
+    "@types/react": "^18.3.12",
+    "@types/react-dom": "^18.3.1",
     "astro": "workspace:*",
     "astro-scripts": "workspace:*",
     "cheerio": "1.0.0",
-    "react": "^19.0.0",
-    "react-dom": "^19.0.0"
+    "react": "^18.3.1",
+    "react-dom": "^18.3.1"
   },
   "peerDependencies": {
-<<<<<<< HEAD
-    "@types/react": "^17.0.50 || ^18.0.21",
-    "@types/react-dom": "^17.0.17 || ^18.0.6",
-=======
     "@types/react": "^17.0.50 || ^18.0.21 || ^19.0.0",
     "@types/react-dom": "^17.0.17 || ^18.0.6 || ^19.0.0",
->>>>>>> b4c9185f
     "react": "^17.0.2 || ^18.0.0 || ^19.0.0",
     "react-dom": "^17.0.2 || ^18.0.0 || ^19.0.0"
   },
