import react, { type Options as ViteReactPluginOptions } from '@vitejs/plugin-react';
import type { AstroIntegration, ContainerRenderer } from 'astro';
import type * as vite from 'vite';
import {
	type ReactVersionConfig,
	type SupportedReactVersion,
	getReactMajorVersion,
	isUnsupportedVersion,
	versionsConfig,
} from './version.js';

export type ReactIntegrationOptions = Pick<
	ViteReactPluginOptions,
	'include' | 'exclude' | 'babel'
> & {
	experimentalReactChildren?: boolean;
	/**
	 * Disable streaming support for React components in order to support libraries that are not compatible with streaming like Stitches.js
	 */
	experimentalDisableStreaming?: boolean;
};

const FAST_REFRESH_PREAMBLE = react.preambleCode;

function getRenderer(reactConfig: ReactVersionConfig) {
	return {
		name: '@astrojs/react',
		clientEntrypoint: reactConfig.client,
		serverEntrypoint: reactConfig.server,
	};
}

function optionsPlugin(
	experimentalReactChildren: boolean,
	experimentalDisableStreaming: boolean
): vite.Plugin {
	const virtualModule = 'astro:react:opts';
	const virtualModuleId = '\0' + virtualModule;
	return {
		name: '@astrojs/react:opts',
		resolveId(id) {
			if (id === virtualModule) {
				return virtualModuleId;
			}
		},
		load(id) {
			if (id === virtualModuleId) {
				return {
					code: `export default {
						experimentalReactChildren: ${JSON.stringify(experimentalReactChildren)},
						experimentalDisableStreaming: ${JSON.stringify(experimentalDisableStreaming)}
					}`,
				};
			}
		},
	};
}

function getViteConfiguration(
	{ include, exclude, babel, experimentalReactChildren, experimentalDisableStreaming }: ReactIntegrationOptions = {},
	reactConfig: ReactVersionConfig,
) {
	return {
		optimizeDeps: {
			include: [reactConfig.client],
			exclude: [reactConfig.server],
		},
<<<<<<< HEAD
		plugins: [
			react({ include, exclude, babel }),
			optionsPlugin(!!experimentalReactChildren, !!experimentalDisableStreaming),
		],
		resolve: {
			dedupe: ['react', 'react-dom', 'react-dom/server'],
		},
=======
		plugins: [react({ include, exclude, babel }), optionsPlugin(!!experimentalReactChildren)],
>>>>>>> 8fb3bea8
		ssr: {
			noExternal: [
				// These are all needed to get mui to work.
				'@mui/material',
				'@mui/base',
				'@babel/runtime',
				'use-immer',
				'@material-tailwind/react',
			],
		},
	};
}

export default function ({
	include,
	exclude,
	babel,
	experimentalReactChildren,
	experimentalDisableStreaming,
}: ReactIntegrationOptions = {}): AstroIntegration {
	const majorVersion = getReactMajorVersion();
	if (isUnsupportedVersion(majorVersion)) {
		throw new Error(`Unsupported React version: ${majorVersion}.`);
	}
	const versionConfig = versionsConfig[majorVersion as SupportedReactVersion];

	return {
		name: '@astrojs/react',
		hooks: {
			'astro:config:setup': ({ command, addRenderer, updateConfig, injectScript }) => {
				addRenderer(getRenderer(versionConfig));
				updateConfig({
					vite: getViteConfiguration(
						{ include, exclude, babel, experimentalReactChildren, experimentalDisableStreaming },
						versionConfig,
					),
				});
				if (command === 'dev') {
					const preamble = FAST_REFRESH_PREAMBLE.replace(`__BASE__`, '/');
					injectScript('before-hydration', preamble);
				}
			},
			'astro:config:done': ({ logger, config }) => {
				const knownJsxRenderers = ['@astrojs/react', '@astrojs/preact', '@astrojs/solid-js'];
				const enabledKnownJsxRenderers = config.integrations.filter((renderer) =>
					knownJsxRenderers.includes(renderer.name),
				);

				if (enabledKnownJsxRenderers.length > 1 && !include && !exclude) {
					logger.warn(
						'More than one JSX renderer is enabled. This will lead to unexpected behavior unless you set the `include` or `exclude` option. See https://docs.astro.build/en/guides/integrations-guide/react/#combining-multiple-jsx-frameworks for more information.',
					);
				}
			},
		},
	};
}

export function getContainerRenderer(): ContainerRenderer {
	const majorVersion = getReactMajorVersion();
	if (isUnsupportedVersion(majorVersion)) {
		throw new Error(`Unsupported React version: ${majorVersion}.`);
	}
	const versionConfig = versionsConfig[majorVersion as SupportedReactVersion];

	return {
		name: '@astrojs/react',
		serverEntrypoint: versionConfig.server,
	};
}<|MERGE_RESOLUTION|>--- conflicted
+++ resolved
@@ -65,7 +65,6 @@
 			include: [reactConfig.client],
 			exclude: [reactConfig.server],
 		},
-<<<<<<< HEAD
 		plugins: [
 			react({ include, exclude, babel }),
 			optionsPlugin(!!experimentalReactChildren, !!experimentalDisableStreaming),
@@ -73,9 +72,6 @@
 		resolve: {
 			dedupe: ['react', 'react-dom', 'react-dom/server'],
 		},
-=======
-		plugins: [react({ include, exclude, babel }), optionsPlugin(!!experimentalReactChildren)],
->>>>>>> 8fb3bea8
 		ssr: {
 			noExternal: [
 				// These are all needed to get mui to work.
