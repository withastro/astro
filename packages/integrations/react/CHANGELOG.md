--- conflicted
+++ resolved
@@ -1,10 +1,6 @@
 # @astrojs/react
 
-<<<<<<< HEAD
-## 3.6.3-beta.0
-=======
 ## 3.6.3
->>>>>>> 3bed8050
 
 ### Patch Changes
 
