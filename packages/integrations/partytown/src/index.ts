--- conflicted
+++ resolved
@@ -48,12 +48,7 @@
 				);
 			},
 			'astro:build:done': async ({ dir }) => {
-<<<<<<< HEAD
-				let libValue = options?.config?.lib?.replace(/^\/?/, '');
-				await copyLibFiles(fileURLToPath(new URL(libValue || '~partytown', dir)), {
-=======
 				await copyLibFiles(fileURLToPath(new URL(options?.config?.lib?.replace(/^\/?/, '') ?? '~partytown', dir)), {
->>>>>>> 562d8952
 					debugDir: options?.config?.debug ?? false,
 				});
 			},
