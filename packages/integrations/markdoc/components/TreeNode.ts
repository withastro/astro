<<<<<<< HEAD
import type { AstroInstance } from 'astro';
import type { Config, RenderableTreeNode } from '@markdoc/markdoc';
=======
import type { RenderableTreeNode } from '@markdoc/markdoc';
>>>>>>> c01580a2
import Markdoc from '@markdoc/markdoc';
import type { AstroInstance } from 'astro';
import type { HTMLString } from 'astro/runtime/server/index.js';
import {
	createComponent,
	createHeadAndContent,
	isHTMLString,
	render,
	renderComponent,
	renderScriptElement,
	renderTemplate,
	renderUniqueStylesheet,
	unescapeHTML,
} from 'astro/runtime/server/index.js';

export type TreeNode =
	| {
		type: 'text';
		content: string | HTMLString;
	}
	| {
		type: 'component';
		component: AstroInstance['default'];
		collectedLinks?: string[];
		collectedStyles?: string[];
		collectedScripts?: string[];
		props: Record<string, any>;
		children: TreeNode[];
	}
	| {
		type: 'element';
		tag: string;
		attributes: Record<string, any>;
		children: TreeNode[];
	};

export const ComponentNode = createComponent({
	factory(result: any, { treeNode, config }: { treeNode: TreeNode, config: Config }) {
		if (treeNode.type === 'text') return render`${treeNode.content}`;

		const slots = {
			default: () =>
				render`${treeNode.children.map((child) =>
					renderComponent(result, 'ComponentNode', ComponentNode, { treeNode: child, config: config })
				)}`,
		};
		if (treeNode.type === 'component') {
			let styles = '',
				links = '',
				scripts = '';
			if (Array.isArray(treeNode.collectedStyles)) {
				styles = treeNode.collectedStyles
					.map((style: any) =>
						renderUniqueStylesheet(result, {
							type: 'inline',
							content: style,
						})
					)
					.join('');
			}
			if (Array.isArray(treeNode.collectedLinks)) {
				links = treeNode.collectedLinks
					.map((link: any) => {
						return renderUniqueStylesheet(result, {
							type: 'external',
							src: link[0] === '/' ? link : '/' + link,
						});
					})
					.join('');
			}
			if (Array.isArray(treeNode.collectedScripts)) {
				scripts = treeNode.collectedScripts
					.map((script: any) => renderScriptElement(script))
					.join('');
			}

			const head = unescapeHTML(styles + links + scripts);

			let headAndContent = createHeadAndContent(
				head,
				renderTemplate`${renderComponent(
					result,
					treeNode.component.name,
					treeNode.component,
					{
						config,
						...treeNode.props,
					},
					slots
				)}`
			);

			// Let the runtime know that this component is being used.
			result._metadata.propagators.add({
				init() {
					return headAndContent;
				},
			});

			return headAndContent;
		}
		return renderComponent(result, treeNode.tag, treeNode.tag, treeNode.attributes, slots);
	},
	propagation: 'self',
});

export async function createTreeNode(node: RenderableTreeNode): Promise<TreeNode> {
	if (isHTMLString(node)) {
		return { type: 'text', content: node as HTMLString };
	} else if (typeof node === 'string' || typeof node === 'number') {
		return { type: 'text', content: String(node) };
	} else if (node === null || typeof node !== 'object' || !Markdoc.Tag.isTag(node)) {
		return { type: 'text', content: '' };
	}

	const children = await Promise.all(node.children.map((child) => createTreeNode(child)));

	if (typeof node.name === 'function') {
		const component = node.name;
		const props = node.attributes;

		return {
			type: 'component',
			component,
			props,
			children,
		};
	} else if (isPropagatedAssetsModule(node.name)) {
		const { collectedStyles, collectedLinks, collectedScripts } = node.name;
		const component = (await node.name.getMod()).default;
		const props = node.attributes;

		return {
			type: 'component',
			component,
			collectedStyles,
			collectedLinks,
			collectedScripts,
			props,
			children,
		};
	} else {
		return {
			type: 'element',
			tag: node.name,
			attributes: node.attributes,
			children,
		};
	}
}

type PropagatedAssetsModule = {
	__astroPropagation: true;
	getMod: () => Promise<AstroInstance>;
	collectedStyles: string[];
	collectedLinks: string[];
	collectedScripts: string[];
};

function isPropagatedAssetsModule(module: any): module is PropagatedAssetsModule {
	return typeof module === 'object' && module != null && '__astroPropagation' in module;
}<|MERGE_RESOLUTION|>--- conflicted
+++ resolved
@@ -1,9 +1,4 @@
-<<<<<<< HEAD
-import type { AstroInstance } from 'astro';
 import type { Config, RenderableTreeNode } from '@markdoc/markdoc';
-=======
-import type { RenderableTreeNode } from '@markdoc/markdoc';
->>>>>>> c01580a2
 import Markdoc from '@markdoc/markdoc';
 import type { AstroInstance } from 'astro';
 import type { HTMLString } from 'astro/runtime/server/index.js';
