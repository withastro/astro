import assert from 'node:assert/strict';
import { after, before, describe, it } from 'node:test';
import { parse as parseDevalue } from 'devalue';
import { fixLineEndings, loadFixture } from '../../../astro/test/test-utils.js';
import markdoc from '../dist/index.js';

function formatPost(post) {
	return {
		...post,
		body: fixLineEndings(post.body),
	};
}

const root = new URL('./fixtures/content-collections/', import.meta.url);

const sortById = (a, b) => a.id.localeCompare(b.id);

describe('Markdoc - Content Collections', () => {
	let baseFixture;

	before(async () => {
		baseFixture = await loadFixture({
			root,
			integrations: [markdoc()],
		});
	});

	describe('dev', () => {
		let devServer;

		before(async () => {
			devServer = await baseFixture.startDevServer();
		});

		after(async () => {
			await devServer.stop();
		});

		it('loads entry', async () => {
			const res = await baseFixture.fetch('/entry.json');
			const post = parseDevalue(await res.text());
			assert.deepEqual(formatPost(post), post1Entry);
		});

		it('loads collection', async () => {
			const res = await baseFixture.fetch('/collection.json');
			const posts = parseDevalue(await res.text());
			assert.notEqual(posts, null);

			assert.deepEqual(
				posts.sort(sortById).map((post) => formatPost(post)),
				[post1Entry, post2Entry, post3Entry],
			);
		});
	});

	describe('build', () => {
		before(async () => {
			await baseFixture.build();
		});

		it('loads entry', async () => {
			const res = await baseFixture.readFile('/entry.json');
			const post = parseDevalue(res);
			assert.deepEqual(formatPost(post), post1Entry);
		});

		it('loads collection', async () => {
			const res = await baseFixture.readFile('/collection.json');
			const posts = parseDevalue(res);
			assert.notEqual(posts, null);
			assert.deepEqual(
				posts.sort().map((post) => formatPost(post)),
				[post1Entry, post2Entry, post3Entry],
			);
		});
	});
});

const post1Entry = {
	id: 'post-1.mdoc',
	slug: 'post-1',
	collection: 'blog',
	data: {
		schemaWorks: true,
		title: 'Post 1',
	},
<<<<<<< HEAD
	body: '\n## Post 1\n\nThis is the contents of post 1.\n',
	deferredRender: true,
	filePath: 'src/content/blog/post-1.mdoc',
	digest: '5d5bd98d949e2b9a',
=======
	body: '## Post 1\n\nThis is the contents of post 1.',
>>>>>>> e748c480
};

const post2Entry = {
	id: 'post-2.mdoc',
	slug: 'post-2',
	collection: 'blog',
	data: {
		schemaWorks: true,
		title: 'Post 2',
	},
<<<<<<< HEAD
	body: '\n## Post 2\n\nThis is the contents of post 2.\n',
	deferredRender: true,
	filePath: 'src/content/blog/post-2.mdoc',
	digest: '595af4b93a4af072',
=======
	body: '## Post 2\n\nThis is the contents of post 2.',
>>>>>>> e748c480
};

const post3Entry = {
	id: 'post-3.mdoc',
	slug: 'post-3',
	collection: 'blog',
	data: {
		schemaWorks: true,
		title: 'Post 3',
	},
<<<<<<< HEAD
	body: '\n## Post 3\n\nThis is the contents of post 3.\n',
	deferredRender: true,
	filePath: 'src/content/blog/post-3.mdoc',
	digest: 'ef589606e542247e',
=======
	body: '## Post 3\n\nThis is the contents of post 3.',
>>>>>>> e748c480
};<|MERGE_RESOLUTION|>--- conflicted
+++ resolved
@@ -85,14 +85,10 @@
 		schemaWorks: true,
 		title: 'Post 1',
 	},
-<<<<<<< HEAD
-	body: '\n## Post 1\n\nThis is the contents of post 1.\n',
+	body: '## Post 1\n\nThis is the contents of post 1.',
 	deferredRender: true,
 	filePath: 'src/content/blog/post-1.mdoc',
 	digest: '5d5bd98d949e2b9a',
-=======
-	body: '## Post 1\n\nThis is the contents of post 1.',
->>>>>>> e748c480
 };
 
 const post2Entry = {
@@ -103,14 +99,10 @@
 		schemaWorks: true,
 		title: 'Post 2',
 	},
-<<<<<<< HEAD
-	body: '\n## Post 2\n\nThis is the contents of post 2.\n',
+	body: '## Post 2\n\nThis is the contents of post 2.',
 	deferredRender: true,
 	filePath: 'src/content/blog/post-2.mdoc',
 	digest: '595af4b93a4af072',
-=======
-	body: '## Post 2\n\nThis is the contents of post 2.',
->>>>>>> e748c480
 };
 
 const post3Entry = {
@@ -121,12 +113,8 @@
 		schemaWorks: true,
 		title: 'Post 3',
 	},
-<<<<<<< HEAD
-	body: '\n## Post 3\n\nThis is the contents of post 3.\n',
+	body: '## Post 3\n\nThis is the contents of post 3.',
 	deferredRender: true,
 	filePath: 'src/content/blog/post-3.mdoc',
 	digest: 'ef589606e542247e',
-=======
-	body: '## Post 3\n\nThis is the contents of post 3.',
->>>>>>> e748c480
 };