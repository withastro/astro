/* eslint-disable no-console */
import type { Node } from '@markdoc/markdoc';
import Markdoc from '@markdoc/markdoc';
import type { AstroConfig, AstroIntegration, ContentEntryType, HookParameters } from 'astro';
import fs from 'node:fs';
import { fileURLToPath, pathToFileURL } from 'node:url';
import { isValidUrl, MarkdocError, parseFrontmatter, prependForwardSlash } from './utils.js';
// @ts-expect-error Cannot find module 'astro/assets' or its corresponding type declarations.
import { emitESMImage } from 'astro/assets';
import { bold, red, yellow } from 'kleur/colors';
import type * as rollup from 'rollup';
import { loadMarkdocConfig, type MarkdocConfigResult } from './load-config.js';
import { setupConfig } from './runtime.js';

type SetupHookParams = HookParameters<'astro:config:setup'> & {
	// `contentEntryType` is not a public API
	// Add type defs here
	addContentEntryType: (contentEntryType: ContentEntryType) => void;
};

export default function markdocIntegration(legacyConfig?: any): AstroIntegration {
	if (legacyConfig) {
		console.log(
			`${red(
				bold('[Markdoc]')
			)} Passing Markdoc config from your \`astro.config\` is no longer supported. Configuration should be exported from a \`markdoc.config.mjs\` file. See the configuration docs for more: https://docs.astro.build/en/guides/integrations-guide/markdoc/#configuration`
		);
		process.exit(0);
	}
	let markdocConfigResult: MarkdocConfigResult | undefined;
	return {
		name: '@astrojs/markdoc',
		hooks: {
			'astro:config:setup': async (params) => {
				const {
					config: astroConfig,
					updateConfig,
					addContentEntryType,
				} = params as SetupHookParams;

				markdocConfigResult = await loadMarkdocConfig(astroConfig);
				const userMarkdocConfig = markdocConfigResult?.config ?? {};

				function getEntryInfo({ fileUrl, contents }: { fileUrl: URL; contents: string }) {
					const parsed = parseFrontmatter(contents, fileURLToPath(fileUrl));
					return {
						data: parsed.data,
						body: parsed.content,
						slug: parsed.data.slug,
						rawData: parsed.matter,
					};
				}
				addContentEntryType({
					extensions: ['.mdoc'],
					getEntryInfo,
					// Markdoc handles script / style propagation
					// for Astro components internally
					handlePropagation: false,
					async getRenderModule({ entry, viteId }) {
						const ast = Markdoc.parse(entry.body);
						const pluginContext = this;
						const markdocConfig = setupConfig(userMarkdocConfig, entry);

						const validationErrors = Markdoc.validate(ast, markdocConfig).filter((e) => {
							return (
								// Ignore `variable-undefined` errors.
								// Variables can be configured at runtime,
								// so we cannot validate them at build time.
								e.error.id !== 'variable-undefined' &&
								(e.error.level === 'error' || e.error.level === 'critical')
							);
						});
						if (validationErrors.length) {
							// Heuristic: take number of newlines for `rawData` and add 2 for the `---` fences
							const frontmatterBlockOffset = entry._internal.rawData.split('\n').length + 2;
							throw new MarkdocError({
								message: [
									`**${String(entry.collection)} → ${String(entry.id)}** contains invalid content:`,
									...validationErrors.map((e) => `- ${e.error.message}`),
								].join('\n'),
								location: {
									// Error overlay does not support multi-line or ranges.
									// Just point to the first line.
									line: frontmatterBlockOffset + validationErrors[0].lines[0],
									file: viteId,
								},
							});
						}

						if (astroConfig.experimental.assets) {
							await emitOptimizedImages(ast.children, {
								astroConfig,
								pluginContext,
								filePath: entry._internal.filePath,
							});
						}

						const res = `import {
							createComponent,
							renderComponent,
						} from 'astro/runtime/server/index.js';
						import { Renderer } from '@astrojs/markdoc/components';
						import { collectHeadings, setupConfig, Markdoc } from '@astrojs/markdoc/runtime';
import * as entry from ${JSON.stringify(viteId + '?astroContentCollectionEntry')};
${
	markdocConfigResult
		? `import _userConfig from ${JSON.stringify(
				markdocConfigResult.fileUrl.pathname
		  )};\nconst userConfig = _userConfig ?? {};`
		: 'const userConfig = {};'
}${
							astroConfig.experimental.assets
								? `\nimport { experimentalAssetsConfig } from '@astrojs/markdoc/experimental-assets-config';\nuserConfig.nodes = { ...experimentalAssetsConfig.nodes, ...userConfig.nodes };`
								: ''
						}
const stringifiedAst = ${JSON.stringify(
							/* Double stringify to encode *as* stringified JSON */ JSON.stringify(ast)
						)};
export function getHeadings() {
	${
		/* Yes, we are transforming twice (once from `getHeadings()` and again from <Content /> in case of variables).
		TODO: propose new `render()` API to allow Markdoc variable passing to `render()` itself,
		instead of the Content component. Would remove double-transform and unlock variable resolution in heading slugs. */
		''
	}
	const headingConfig = userConfig.nodes?.heading;
	const config = setupConfig(headingConfig ? { nodes: { heading: headingConfig } } : {}, entry);
	const ast = Markdoc.Ast.fromJSON(stringifiedAst);
	const content = Markdoc.transform(ast, config);
	return collectHeadings(Array.isArray(content) ? content : content.children);
}
<<<<<<< HEAD
=======
export async function Content (props) {
	const config = setupConfig({
		...userConfig,
		variables: { ...userConfig.variables, ...props },
	}, entry);
>>>>>>> 358d1dc9

export const Content = createComponent({
	factory(result, props) {
		headingSlugger.reset();
		const config = applyDefaultConfig({
			...userConfig,
			variables: { ...userConfig.variables, ...props },
		}, entry);
		
		return renderComponent(
			result,
			Renderer.name,
			Renderer,
			{ stringifiedAst, config },
			{}
		);
	},
	propagation: 'self',
});`;
						return { code: res };
					},
					contentModuleTypes: await fs.promises.readFile(
						new URL('../template/content-module-types.d.ts', import.meta.url),
						'utf-8'
					),
				});

				updateConfig({
					vite: {
						plugins: [
							{
								name: '@astrojs/markdoc:astro-propagated-assets',
								enforce: 'pre',
								// Astro component styles and scripts should only be injected
								// When a given Markdoc file actually uses that component.
								// Add the `astroPropagatedAssets` flag to inject only when rendered.
								resolveId(this: rollup.TransformPluginContext, id: string, importer: string) {
									if (importer === markdocConfigResult?.fileUrl.pathname && id.endsWith('.astro')) {
										return this.resolve(id + '?astroPropagatedAssets', importer, {
											skipSelf: true,
										});
									}
								},
							},
						],
					},
				});
			},
			'astro:server:setup': async ({ server }) => {
				server.watcher.on('all', (event, entry) => {
					if (pathToFileURL(entry).pathname === markdocConfigResult?.fileUrl.pathname) {
						console.log(
							yellow(
								`${bold('[Markdoc]')} Restart the dev server for config changes to take effect.`
							)
						);
					}
				});
			},
		},
	};
}

/**
 * Emits optimized images, and appends the generated `src` to each AST node
 * via the `__optimizedSrc` attribute.
 */
async function emitOptimizedImages(
	nodeChildren: Node[],
	ctx: {
		pluginContext: rollup.PluginContext;
		filePath: string;
		astroConfig: AstroConfig;
	}
) {
	for (const node of nodeChildren) {
		if (
			node.type === 'image' &&
			typeof node.attributes.src === 'string' &&
			shouldOptimizeImage(node.attributes.src)
		) {
			// Attempt to resolve source with Vite.
			// This handles relative paths and configured aliases
			const resolved = await ctx.pluginContext.resolve(node.attributes.src, ctx.filePath);

			if (resolved?.id && fs.existsSync(new URL(prependForwardSlash(resolved.id), 'file://'))) {
				const src = await emitESMImage(
					resolved.id,
					ctx.pluginContext.meta.watchMode,
					ctx.pluginContext.emitFile,
					{ config: ctx.astroConfig }
				);
				node.attributes.__optimizedSrc = src;
			} else {
				throw new MarkdocError({
					message: `Could not resolve image ${JSON.stringify(
						node.attributes.src
					)} from ${JSON.stringify(ctx.filePath)}. Does the file exist?`,
				});
			}
		}
		await emitOptimizedImages(node.children, ctx);
	}
}

function shouldOptimizeImage(src: string) {
	// Optimize anything that is NOT external or an absolute path to `public/`
	return !isValidUrl(src) && !src.startsWith('/');
}<|MERGE_RESOLUTION|>--- conflicted
+++ resolved
@@ -129,14 +129,12 @@
 	const content = Markdoc.transform(ast, config);
 	return collectHeadings(Array.isArray(content) ? content : content.children);
 }
-<<<<<<< HEAD
-=======
+
 export async function Content (props) {
 	const config = setupConfig({
 		...userConfig,
 		variables: { ...userConfig.variables, ...props },
 	}, entry);
->>>>>>> 358d1dc9
 
 export const Content = createComponent({
 	factory(result, props) {
