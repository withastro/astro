/* eslint-disable no-console */
import type { Node } from '@markdoc/markdoc';
import Markdoc from '@markdoc/markdoc';
import type { AstroConfig, AstroIntegration, ContentEntryType, HookParameters } from 'astro';
import fs from 'node:fs';
import { fileURLToPath, pathToFileURL } from 'node:url';
import {
	createNameHash,
	hasContentFlag,
	isValidUrl,
	MarkdocError,
	parseFrontmatter,
	prependForwardSlash,
	PROPAGATED_ASSET_FLAG,
} from './utils.js';
// @ts-expect-error Cannot find module 'astro/assets' or its corresponding type declarations.
import { emitESMImage } from 'astro/assets';
import { bold, red, yellow } from 'kleur/colors';
import path from 'node:path';
import type * as rollup from 'rollup';
import { loadMarkdocConfig, type MarkdocConfigResult } from './load-config.js';
import { setupConfig } from './runtime.js';

type SetupHookParams = HookParameters<'astro:config:setup'> & {
	// `contentEntryType` is not a public API
	// Add type defs here
	addContentEntryType: (contentEntryType: ContentEntryType) => void;
};

export default function markdocIntegration(legacyConfig?: any): AstroIntegration {
	if (legacyConfig) {
		console.log(
			`${red(
				bold('[Markdoc]')
			)} Passing Markdoc config from your \`astro.config\` is no longer supported. Configuration should be exported from a \`markdoc.config.mjs\` file. See the configuration docs for more: https://docs.astro.build/en/guides/integrations-guide/markdoc/#configuration`
		);
		process.exit(0);
	}
	let markdocConfigResult: MarkdocConfigResult | undefined;
	return {
		name: '@astrojs/markdoc',
		hooks: {
			'astro:config:setup': async (params) => {
				const {
					config: astroConfig,
					updateConfig,
					addContentEntryType,
				} = params as SetupHookParams;
<<<<<<< HEAD
=======

				updateConfig({
					vite: {
						ssr: {
							external: ['@astrojs/markdoc/prism', '@astrojs/markdoc/shiki'],
						},
					},
				});
>>>>>>> ba865f5d

				markdocConfigResult = await loadMarkdocConfig(astroConfig);
				const userMarkdocConfig = markdocConfigResult?.config ?? {};

				function getEntryInfo({ fileUrl, contents }: { fileUrl: URL; contents: string }) {
					const parsed = parseFrontmatter(contents, fileURLToPath(fileUrl));
					return {
						data: parsed.data,
						body: parsed.content,
						slug: parsed.data.slug,
						rawData: parsed.matter,
					};
				}
				addContentEntryType({
					extensions: ['.mdoc'],
					getEntryInfo,
<<<<<<< HEAD
					// Markdoc handles script / style propagation
					// for Astro components internally
					handlePropagation: false,
					async getRenderModule({ entry, viteId }) {
=======
					async getRenderModule({ contents, fileUrl, viteId }) {
						const entry = getEntryInfo({ contents, fileUrl });
>>>>>>> ba865f5d
						const ast = Markdoc.parse(entry.body);
						const pluginContext = this;
						const markdocConfig = await setupConfig(userMarkdocConfig);

						const filePath = fileURLToPath(fileUrl);

						const validationErrors = Markdoc.validate(ast, markdocConfig).filter((e) => {
							return (
								// Ignore `variable-undefined` errors.
								// Variables can be configured at runtime,
								// so we cannot validate them at build time.
								e.error.id !== 'variable-undefined' &&
								(e.error.level === 'error' || e.error.level === 'critical')
							);
						});
						if (validationErrors.length) {
							// Heuristic: take number of newlines for `rawData` and add 2 for the `---` fences
							const frontmatterBlockOffset = entry.rawData.split('\n').length + 2;
							const rootRelativePath = path.relative(fileURLToPath(astroConfig.root), filePath);
							throw new MarkdocError({
								message: [
									`**${String(rootRelativePath)}** contains invalid content:`,
									...validationErrors.map((e) => `- ${e.error.message}`),
								].join('\n'),
								location: {
									// Error overlay does not support multi-line or ranges.
									// Just point to the first line.
									line: frontmatterBlockOffset + validationErrors[0].lines[0],
									file: viteId,
								},
							});
						}

						if (astroConfig.experimental.assets) {
							await emitOptimizedImages(ast.children, {
								astroConfig,
								pluginContext,
								filePath,
							});
						}

						const res = `import {
							createComponent,
							renderComponent,
						} from 'astro/runtime/server/index.js';
						import { Renderer } from '@astrojs/markdoc/components';
						import { collectHeadings, setupConfig, setupConfigSync, Markdoc } from '@astrojs/markdoc/runtime';
import * as entry from ${JSON.stringify(viteId + '?astroContentCollectionEntry')};
${
	markdocConfigResult
		? `import _userConfig from ${JSON.stringify(
				markdocConfigResult.fileUrl.pathname
		  )};\nconst userConfig = _userConfig ?? {};`
		: 'const userConfig = {};'
}${
							astroConfig.experimental.assets
								? `\nimport { experimentalAssetsConfig } from '@astrojs/markdoc/experimental-assets-config';\nuserConfig.nodes = { ...experimentalAssetsConfig.nodes, ...userConfig.nodes };`
								: ''
						}
const stringifiedAst = ${JSON.stringify(
							/* Double stringify to encode *as* stringified JSON */ JSON.stringify(ast)
						)};
export function getHeadings() {
	${
		/* Yes, we are transforming twice (once from `getHeadings()` and again from <Content /> in case of variables).
		TODO: propose new `render()` API to allow Markdoc variable passing to `render()` itself,
		instead of the Content component. Would remove double-transform and unlock variable resolution in heading slugs. */
		''
	}
	const headingConfig = userConfig.nodes?.heading;
	const config = setupConfigSync(headingConfig ? { nodes: { heading: headingConfig } } : {}, entry);
	const ast = Markdoc.Ast.fromJSON(stringifiedAst);
	const content = Markdoc.transform(ast, config);
	return collectHeadings(Array.isArray(content) ? content : content.children);
}
<<<<<<< HEAD
=======
export async function Content (props) {
	const config = await setupConfig({
		...userConfig,
		variables: { ...userConfig.variables, ...props },
	}, entry);
>>>>>>> ba865f5d

export const Content = createComponent({
	factory(result, props) {
		const config = setupConfig({
			...userConfig,
			variables: { ...userConfig.variables, ...props },
		}, entry);
		
		return renderComponent(
			result,
			Renderer.name,
			Renderer,
			{ stringifiedAst, config },
			{}
		);
	},
	propagation: 'self',
});`;
						return { code: res };
					},
					contentModuleTypes: await fs.promises.readFile(
						new URL('../template/content-module-types.d.ts', import.meta.url),
						'utf-8'
					),
				});

				let rollupOptions: rollup.RollupOptions = {};
				if (markdocConfigResult) {
					rollupOptions = {
						output: {
							// Split Astro components from your `markdoc.config`
							// to only inject component styles and scripts at runtime.
							manualChunks(id, { getModuleInfo }) {
								if (
									markdocConfigResult &&
									hasContentFlag(id, PROPAGATED_ASSET_FLAG) &&
									getModuleInfo(id)?.importers?.includes(markdocConfigResult.fileUrl.pathname)
								) {
									return createNameHash(id, [id]);
								}
							},
						},
					};
				}

				updateConfig({
					vite: {
						build: {
							rollupOptions,
						},
						plugins: [
							{
								name: '@astrojs/markdoc:astro-propagated-assets',
								enforce: 'pre',
								// Astro component styles and scripts should only be injected
								// When a given Markdoc file actually uses that component.
								// Add the `astroPropagatedAssets` flag to inject only when rendered.
								resolveId(this: rollup.TransformPluginContext, id: string, importer: string) {
									if (importer === markdocConfigResult?.fileUrl.pathname && id.endsWith('.astro')) {
										return this.resolve(id + '?astroPropagatedAssets', importer, {
											skipSelf: true,
										});
									}
								},
							},
						],
					},
				});
			},
			'astro:server:setup': async ({ server }) => {
				server.watcher.on('all', (event, entry) => {
					if (pathToFileURL(entry).pathname === markdocConfigResult?.fileUrl.pathname) {
						console.log(
							yellow(
								`${bold('[Markdoc]')} Restart the dev server for config changes to take effect.`
							)
						);
					}
				});
			},
		},
	};
}

/**
 * Emits optimized images, and appends the generated `src` to each AST node
 * via the `__optimizedSrc` attribute.
 */
async function emitOptimizedImages(
	nodeChildren: Node[],
	ctx: {
		pluginContext: rollup.PluginContext;
		filePath: string;
		astroConfig: AstroConfig;
	}
) {
	for (const node of nodeChildren) {
		if (
			node.type === 'image' &&
			typeof node.attributes.src === 'string' &&
			shouldOptimizeImage(node.attributes.src)
		) {
			// Attempt to resolve source with Vite.
			// This handles relative paths and configured aliases
			const resolved = await ctx.pluginContext.resolve(node.attributes.src, ctx.filePath);

			if (resolved?.id && fs.existsSync(new URL(prependForwardSlash(resolved.id), 'file://'))) {
				const src = await emitESMImage(
					resolved.id,
					ctx.pluginContext.meta.watchMode,
					ctx.pluginContext.emitFile,
					{ config: ctx.astroConfig }
				);
				node.attributes.__optimizedSrc = src;
			} else {
				throw new MarkdocError({
					message: `Could not resolve image ${JSON.stringify(
						node.attributes.src
					)} from ${JSON.stringify(ctx.filePath)}. Does the file exist?`,
				});
			}
		}
		await emitOptimizedImages(node.children, ctx);
	}
}

function shouldOptimizeImage(src: string) {
	// Optimize anything that is NOT external or an absolute path to `public/`
	return !isValidUrl(src) && !src.startsWith('/');
}<|MERGE_RESOLUTION|>--- conflicted
+++ resolved
@@ -46,17 +46,6 @@
 					updateConfig,
 					addContentEntryType,
 				} = params as SetupHookParams;
-<<<<<<< HEAD
-=======
-
-				updateConfig({
-					vite: {
-						ssr: {
-							external: ['@astrojs/markdoc/prism', '@astrojs/markdoc/shiki'],
-						},
-					},
-				});
->>>>>>> ba865f5d
 
 				markdocConfigResult = await loadMarkdocConfig(astroConfig);
 				const userMarkdocConfig = markdocConfigResult?.config ?? {};
@@ -73,15 +62,11 @@
 				addContentEntryType({
 					extensions: ['.mdoc'],
 					getEntryInfo,
-<<<<<<< HEAD
 					// Markdoc handles script / style propagation
 					// for Astro components internally
 					handlePropagation: false,
-					async getRenderModule({ entry, viteId }) {
-=======
 					async getRenderModule({ contents, fileUrl, viteId }) {
 						const entry = getEntryInfo({ contents, fileUrl });
->>>>>>> ba865f5d
 						const ast = Markdoc.parse(entry.body);
 						const pluginContext = this;
 						const markdocConfig = await setupConfig(userMarkdocConfig);
@@ -157,14 +142,6 @@
 	const content = Markdoc.transform(ast, config);
 	return collectHeadings(Array.isArray(content) ? content : content.children);
 }
-<<<<<<< HEAD
-=======
-export async function Content (props) {
-	const config = await setupConfig({
-		...userConfig,
-		variables: { ...userConfig.variables, ...props },
-	}, entry);
->>>>>>> ba865f5d
 
 export const Content = createComponent({
 	factory(result, props) {
@@ -212,6 +189,11 @@
 
 				updateConfig({
 					vite: {
+						vite: {
+							ssr: {
+								external: ['@astrojs/markdoc/prism', '@astrojs/markdoc/shiki'],
+							},
+						},
 						build: {
 							rollupOptions,
 						},
