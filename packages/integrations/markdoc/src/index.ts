/* eslint-disable no-console */
import type { Node } from '@markdoc/markdoc';
import Markdoc from '@markdoc/markdoc';
import type { AstroConfig, AstroIntegration, ContentEntryType, HookParameters } from 'astro';
import fs from 'node:fs';
import { fileURLToPath, pathToFileURL } from 'node:url';
import { isValidUrl, MarkdocError, parseFrontmatter, prependForwardSlash } from './utils.js';
// @ts-expect-error Cannot find module 'astro/assets' or its corresponding type declarations.
import { emitESMImage } from 'astro/assets';
import { bold, red, yellow } from 'kleur/colors';
import type * as rollup from 'rollup';
import { loadMarkdocConfig, type MarkdocConfigResult } from './load-config.js';
import { applyDefaultConfig } from './runtime.js';

type SetupHookParams = HookParameters<'astro:config:setup'> & {
	// `contentEntryType` is not a public API
	// Add type defs here
	addContentEntryType: (contentEntryType: ContentEntryType) => void;
};

export default function markdocIntegration(legacyConfig?: any): AstroIntegration {
	if (legacyConfig) {
		console.log(
			`${red(
				bold('[Markdoc]')
			)} Passing Markdoc config from your \`astro.config\` is no longer supported. Configuration should be exported from a \`markdoc.config.mjs\` file. See the configuration docs for more: https://docs.astro.build/en/guides/integrations-guide/markdoc/#configuration`
		);
		process.exit(0);
	}
	let markdocConfigResult: MarkdocConfigResult | undefined;
	return {
		name: '@astrojs/markdoc',
		hooks: {
			'astro:config:setup': async (params) => {
				const { config: astroConfig, addContentEntryType } = params as SetupHookParams;

				markdocConfigResult = await loadMarkdocConfig(astroConfig);
				const userMarkdocConfig = markdocConfigResult?.config ?? {};

				function getEntryInfo({ fileUrl, contents }: { fileUrl: URL; contents: string }) {
					const parsed = parseFrontmatter(contents, fileURLToPath(fileUrl));
					return {
						data: parsed.data,
						body: parsed.content,
						slug: parsed.data.slug,
						rawData: parsed.matter,
					};
				}
				addContentEntryType({
					extensions: ['.mdoc'],
					getEntryInfo,
					async getRenderModule({ entry, viteId }) {
						const ast = Markdoc.parse(entry.body);
						const pluginContext = this;
						const markdocConfig = applyDefaultConfig(userMarkdocConfig, entry);

						const validationErrors = Markdoc.validate(ast, markdocConfig).filter((e) => {
							return (
								// Ignore `variable-undefined` errors.
								// Variables can be configured at runtime,
								// so we cannot validate them at build time.
								e.error.id !== 'variable-undefined' &&
								(e.error.level === 'error' || e.error.level === 'critical')
							);
						});
						if (validationErrors.length) {
							// Heuristic: take number of newlines for `rawData` and add 2 for the `---` fences
							const frontmatterBlockOffset = entry._internal.rawData.split('\n').length + 2;
							throw new MarkdocError({
								message: [
									`**${String(entry.collection)} → ${String(entry.id)}** contains invalid content:`,
									...validationErrors.map((e) => `- ${e.error.message}`),
								].join('\n'),
								location: {
									// Error overlay does not support multi-line or ranges.
									// Just point to the first line.
									line: frontmatterBlockOffset + validationErrors[0].lines[0],
									file: viteId,
								},
							});
						}

						if (astroConfig.experimental.assets) {
							await emitOptimizedImages(ast.children, {
								astroConfig,
								pluginContext,
								filePath: entry._internal.filePath,
							});
						}

<<<<<<< HEAD
						return {
							code: `import { jsx as h } from 'astro/jsx-runtime';
import { applyDefaultConfig } from '@astrojs/markdoc/default-config';
import { Renderer } from '@astrojs/markdoc/components';
import * as entry from ${JSON.stringify(viteId + '?astroContentCollectionEntry')};${
								markdocConfigResult
									? `\nimport userConfig from ${JSON.stringify(
											markdocConfigResult.fileUrl.pathname
									  )};`
									: ''
							}${
								astroConfig.experimental.assets
									? `\nimport { experimentalAssetsConfig } from '@astrojs/markdoc/experimental-assets-config';`
									: ''
							}
=======
						const res = `import { jsx as h } from 'astro/jsx-runtime';
						import { Renderer } from '@astrojs/markdoc/components';
						import { collectHeadings, applyDefaultConfig, Markdoc, headingSlugger } from '@astrojs/markdoc/runtime';
import * as entry from ${JSON.stringify(viteId + '?astroContent')};
${
	markdocConfigResult
		? `import _userConfig from ${JSON.stringify(
				markdocConfigResult.fileUrl.pathname
		  )};\nconst userConfig = _userConfig ?? {};`
		: 'const userConfig = {};'
}${
							astroConfig.experimental.assets
								? `\nimport { experimentalAssetsConfig } from '@astrojs/markdoc/experimental-assets-config';\nuserConfig.nodes = { ...experimentalAssetsConfig.nodes, ...userConfig.nodes };`
								: ''
						}
>>>>>>> dd8dd6b3
const stringifiedAst = ${JSON.stringify(
							/* Double stringify to encode *as* stringified JSON */ JSON.stringify(ast)
						)};
export function getHeadings() {
	${
		/* Yes, we are transforming twice (once from `getHeadings()` and again from <Content /> in case of variables).
		TODO: propose new `render()` API to allow Markdoc variable passing to `render()` itself,
		instead of the Content component. Would remove double-transform and unlock variable resolution in heading slugs. */
		''
	}
	headingSlugger.reset();
	const headingConfig = userConfig.nodes?.heading;
	const config = applyDefaultConfig(headingConfig ? { nodes: { heading: headingConfig } } : {}, entry);
	const ast = Markdoc.Ast.fromJSON(stringifiedAst);
	const content = Markdoc.transform(ast, config);
	return collectHeadings(Array.isArray(content) ? content : content.children);
}
export async function Content (props) {
	headingSlugger.reset();
	const config = applyDefaultConfig({
		...userConfig,
		variables: { ...userConfig.variables, ...props },
	}, entry);

	return h(Renderer, { config, stringifiedAst });
}`;
						return { code: res };
					},
					contentModuleTypes: await fs.promises.readFile(
						new URL('../template/content-module-types.d.ts', import.meta.url),
						'utf-8'
					),
				});
			},
			'astro:server:setup': async ({ server }) => {
				server.watcher.on('all', (event, entry) => {
					if (pathToFileURL(entry).pathname === markdocConfigResult?.fileUrl.pathname) {
						console.log(
							yellow(
								`${bold('[Markdoc]')} Restart the dev server for config changes to take effect.`
							)
						);
					}
				});
			},
		},
	};
}

/**
 * Emits optimized images, and appends the generated `src` to each AST node
 * via the `__optimizedSrc` attribute.
 */
async function emitOptimizedImages(
	nodeChildren: Node[],
	ctx: {
		pluginContext: rollup.PluginContext;
		filePath: string;
		astroConfig: AstroConfig;
	}
) {
	for (const node of nodeChildren) {
		if (
			node.type === 'image' &&
			typeof node.attributes.src === 'string' &&
			shouldOptimizeImage(node.attributes.src)
		) {
			// Attempt to resolve source with Vite.
			// This handles relative paths and configured aliases
			const resolved = await ctx.pluginContext.resolve(node.attributes.src, ctx.filePath);

			if (resolved?.id && fs.existsSync(new URL(prependForwardSlash(resolved.id), 'file://'))) {
				const src = await emitESMImage(
					resolved.id,
					ctx.pluginContext.meta.watchMode,
					ctx.pluginContext.emitFile,
					{ config: ctx.astroConfig }
				);
				node.attributes.__optimizedSrc = src;
			} else {
				throw new MarkdocError({
					message: `Could not resolve image ${JSON.stringify(
						node.attributes.src
					)} from ${JSON.stringify(ctx.filePath)}. Does the file exist?`,
				});
			}
		}
		await emitOptimizedImages(node.children, ctx);
	}
}

function shouldOptimizeImage(src: string) {
	// Optimize anything that is NOT external or an absolute path to `public/`
	return !isValidUrl(src) && !src.startsWith('/');
}<|MERGE_RESOLUTION|>--- conflicted
+++ resolved
@@ -88,27 +88,10 @@
 							});
 						}
 
-<<<<<<< HEAD
-						return {
-							code: `import { jsx as h } from 'astro/jsx-runtime';
-import { applyDefaultConfig } from '@astrojs/markdoc/default-config';
-import { Renderer } from '@astrojs/markdoc/components';
-import * as entry from ${JSON.stringify(viteId + '?astroContentCollectionEntry')};${
-								markdocConfigResult
-									? `\nimport userConfig from ${JSON.stringify(
-											markdocConfigResult.fileUrl.pathname
-									  )};`
-									: ''
-							}${
-								astroConfig.experimental.assets
-									? `\nimport { experimentalAssetsConfig } from '@astrojs/markdoc/experimental-assets-config';`
-									: ''
-							}
-=======
 						const res = `import { jsx as h } from 'astro/jsx-runtime';
 						import { Renderer } from '@astrojs/markdoc/components';
 						import { collectHeadings, applyDefaultConfig, Markdoc, headingSlugger } from '@astrojs/markdoc/runtime';
-import * as entry from ${JSON.stringify(viteId + '?astroContent')};
+import * as entry from ${JSON.stringify(viteId + '?astroContentCollectionEntry')};
 ${
 	markdocConfigResult
 		? `import _userConfig from ${JSON.stringify(
@@ -120,7 +103,6 @@
 								? `\nimport { experimentalAssetsConfig } from '@astrojs/markdoc/experimental-assets-config';\nuserConfig.nodes = { ...experimentalAssetsConfig.nodes, ...userConfig.nodes };`
 								: ''
 						}
->>>>>>> dd8dd6b3
 const stringifiedAst = ${JSON.stringify(
 							/* Double stringify to encode *as* stringified JSON */ JSON.stringify(ast)
 						)};
