import type { ComponentConfig } from './config.js';

/**
 * Matches AstroError object with types like error codes stubbed out
 * @see 'astro/src/core/errors/errors.ts'
 */
export class MarkdocError extends Error {
	public loc: ErrorLocation | undefined;
	public title: string | undefined;
	public hint: string | undefined;
	public frame: string | undefined;

	type = 'MarkdocError';

	constructor(props: ErrorProperties, ...params: any) {
		super(...params);

<<<<<<< HEAD
		const {
			// Use default code for unknown errors in Astro core
			// We don't have a best practice for integration error codes yet
			code = 99999,
			title = 'MarkdocError',
			message,
			stack,
			location,
			hint,
			frame,
		} = props;
=======
		const { name, title = 'MarkdocError', message, stack, location, hint, frame } = props;
>>>>>>> 0251e4e6

		this.title = title;
		if (message) this.message = message;
		// Only set this if we actually have a stack passed, otherwise uses Error's
		this.stack = stack ? stack : this.stack;
		this.loc = location;
		this.hint = hint;
		this.frame = frame;
	}
}

interface ErrorLocation {
	file?: string;
	line?: number;
	column?: number;
}

interface ErrorProperties {
	code?: number;
	title?: string;
	name?: string;
	message?: string;
	location?: ErrorLocation;
	hint?: string;
	stack?: string;
	frame?: string;
}

/**
 * @see 'astro/src/core/path.ts'
 */
export function prependForwardSlash(str: string) {
	return str[0] === '/' ? str : '/' + str;
}

export function isValidUrl(str: string): boolean {
	try {
		new URL(str);
		return true;
	} catch {
		return false;
	}
}

/**
 * Identifies Astro components with propagated assets
 * @see 'packages/astro/src/content/consts.ts'
 */
export const PROPAGATED_ASSET_FLAG = 'astroPropagatedAssets';

/**
 * @see 'packages/astro/src/content/utils.ts'
 */
export function hasContentFlag(viteId: string, flag: string): boolean {
	const flags = new URLSearchParams(viteId.split('?')[1] ?? '');
	return flags.has(flag);
}

/** Identifier for components imports passed as `tags` or `nodes` configuration. */
export const componentConfigSymbol = Symbol.for('@astrojs/markdoc/component-config');

export function isComponentConfig(value: unknown): value is ComponentConfig {
	return typeof value === 'object' && value !== null && componentConfigSymbol in value;
}<|MERGE_RESOLUTION|>--- conflicted
+++ resolved
@@ -15,21 +15,7 @@
 	constructor(props: ErrorProperties, ...params: any) {
 		super(...params);
 
-<<<<<<< HEAD
-		const {
-			// Use default code for unknown errors in Astro core
-			// We don't have a best practice for integration error codes yet
-			code = 99999,
-			title = 'MarkdocError',
-			message,
-			stack,
-			location,
-			hint,
-			frame,
-		} = props;
-=======
 		const { name, title = 'MarkdocError', message, stack, location, hint, frame } = props;
->>>>>>> 0251e4e6
 
 		this.title = title;
 		if (message) this.message = message;
