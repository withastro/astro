--- conflicted
+++ resolved
@@ -77,15 +77,9 @@
     "@types/markdown-it": "^14.1.2",
     "astro": "workspace:*",
     "astro-scripts": "workspace:*",
-<<<<<<< HEAD
-    "devalue": "^5.0.0",
-    "linkedom": "^0.18.4",
-    "vite": "^6.0.0-beta.0"
-=======
     "devalue": "^5.1.1",
     "linkedom": "^0.18.5",
-    "vite": "^5.4.8"
->>>>>>> e748c480
+    "vite": "^6.0.0-beta.0"
   },
   "engines": {
     "node": "^18.17.1 || ^20.3.0 || >=21.0.0"
