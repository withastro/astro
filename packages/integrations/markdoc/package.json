--- conflicted
+++ resolved
@@ -79,11 +79,7 @@
     "astro-scripts": "workspace:*",
     "devalue": "^5.4.1",
     "linkedom": "^0.18.12",
-<<<<<<< HEAD
     "vite": "^7.1.7"
-=======
-    "vite": "^6.4.0"
->>>>>>> ca1d3315
   },
   "engines": {
     "node": "^20.19.5 || >=22.12.0"
