{
  "name": "@astrojs/markdoc",
  "description": "Add support for Markdoc in your Astro site",
  "version": "0.6.0",
  "type": "module",
  "types": "./dist/index.d.ts",
  "author": "withastro",
  "license": "MIT",
  "repository": {
    "type": "git",
    "url": "https://github.com/withastro/astro.git",
    "directory": "packages/integrations/markdoc"
  },
  "keywords": [
    "astro-integration",
    "astro-component",
    "markdoc"
  ],
  "bugs": "https://github.com/withastro/astro/issues",
  "homepage": "https://docs.astro.build/en/guides/integrations-guide/markdoc/",
  "exports": {
    "./prism": {
      "types": "./dist/extensions/prism.d.ts",
      "default": "./dist/extensions/prism.js"
    },
    "./shiki": {
      "types": "./dist/extensions/shiki.d.ts",
      "default": "./dist/extensions/shiki.js"
    },
    "./config": {
      "types": "./dist/config.d.ts",
      "default": "./dist/config.js"
    },
    ".": "./dist/index.js",
    "./components": "./components/index.ts",
    "./runtime": "./dist/runtime.js",
    "./runtime-assets-config": "./dist/runtime-assets-config.js",
    "./package.json": "./package.json"
  },
  "typesVersions": {
    "*": {
      "config": [
        "./dist/config.d.ts"
      ],
      "prism": [
        "./dist/extensions/prism.d.ts"
      ],
      "shiki": [
        "./dist/extensions/shiki.d.ts"
      ]
    }
  },
  "files": [
    "components",
    "dist",
    "template"
  ],
  "scripts": {
    "build": "astro-scripts build \"src/**/*.ts\" && tsc",
    "build:ci": "astro-scripts build \"src/**/*.ts\"",
    "dev": "astro-scripts dev \"src/**/*.ts\"",
    "test": "mocha --exit --timeout 20000",
    "test:match": "mocha --timeout 20000 -g"
  },
  "dependencies": {
    "@astrojs/internal-helpers": "workspace:*",
    "@astrojs/prism": "workspace:*",
    "@markdoc/markdoc": "^0.3.0",
    "esbuild": "^0.19.2",
    "github-slugger": "^2.0.0",
    "gray-matter": "^4.0.3",
    "htmlparser2": "^9.0.0",
    "kleur": "^4.1.5",
<<<<<<< HEAD
    "shiki": "^0.14.3",
    "zod": "3.22.4"
=======
    "shikiji": "^0.6.8",
    "zod": "3.21.1"
>>>>>>> 2f9e2083
  },
  "peerDependencies": {
    "astro": "workspace:^3.3.0"
  },
  "devDependencies": {
    "@astrojs/markdown-remark": "workspace:*",
    "@types/chai": "^4.3.5",
    "@types/html-escaper": "^3.0.0",
    "@types/markdown-it": "^13.0.0",
    "@types/mocha": "^10.0.1",
    "astro": "workspace:*",
    "astro-scripts": "workspace:*",
    "chai": "^4.3.7",
    "devalue": "^4.3.2",
    "linkedom": "^0.15.1",
    "mocha": "^10.2.0",
    "rollup": "^3.28.1",
    "vite": "^4.4.9"
  },
  "engines": {
    "node": ">=18.14.1"
  },
  "publishConfig": {
    "provenance": true
  }
}<|MERGE_RESOLUTION|>--- conflicted
+++ resolved
@@ -71,13 +71,8 @@
     "gray-matter": "^4.0.3",
     "htmlparser2": "^9.0.0",
     "kleur": "^4.1.5",
-<<<<<<< HEAD
-    "shiki": "^0.14.3",
+    "shikiji": "^0.6.8",
     "zod": "3.22.4"
-=======
-    "shikiji": "^0.6.8",
-    "zod": "3.21.1"
->>>>>>> 2f9e2083
   },
   "peerDependencies": {
     "astro": "workspace:^3.3.0"
