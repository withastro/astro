--- conflicted
+++ resolved
@@ -78,11 +78,7 @@
     "astro": "workspace:*",
     "astro-scripts": "workspace:*",
     "devalue": "^5.1.1",
-<<<<<<< HEAD
-    "linkedom": "^0.18.7",
-=======
     "linkedom": "^0.18.9",
->>>>>>> 7f596cff
     "vite": "^6.2.0"
   },
   "engines": {
