name: CI

on:
  workflow_dispatch:
  push:
    branches:
      - main
  merge_group:
  pull_request:
    paths-ignore:
      - ".vscode/**"
      - "**/*.md"
      - ".github/ISSUE_TEMPLATE/**"

# Automatically cancel older in-progress jobs on the same branch
concurrency:
  group: ${{ github.workflow }}-${{ github.event_name == 'pull_request_target' && github.head_ref || github.ref }}
  cancel-in-progress: true
defaults:
  run:
    shell: bash

env:
  TURBO_TOKEN: ${{ secrets.TURBO_TOKEN }}
  TURBO_TEAM: ${{ secrets.TURBO_TEAM }}
  FORCE_COLOR: true
  ASTRO_TELEMETRY_DISABLED: true
  # 7 GiB by default on GitHub, setting to 6 GiB
  # https://docs.github.com/en/actions/using-github-hosted-runners/about-github-hosted-runners#supported-runners-and-hardware-resources
  NODE_OPTIONS: --max-old-space-size=6144

jobs:
  # Build primes out Turbo build cache and pnpm cache
  build:
    name: "Build: ${{ matrix.os }}"
    runs-on: ${{ matrix.os }}
    timeout-minutes: 5
    strategy:
      matrix:
        # windows-latest is still windows-2022 for some reason, even though the windows-2025 image is GA
        OS: [ubuntu-latest, windows-2025]
        NODE_VERSION: [22]
      fail-fast: true
    steps:
      # Disable crlf so all OS can share the same Turbo cache
      # https://github.com/actions/checkout/issues/135
      - name: Disable git crlf
        run: git config --global core.autocrlf false

      - name: Checkout
        uses: actions/checkout@08eba0b27e820071cde6df949e0beb9ba4906955 # v4.3.0

      - name: Setup PNPM
        uses: pnpm/action-setup@41ff72655975bd51cab0327fa583b6e92b6d3061 # v4.2.0

      - name: Setup node@${{ matrix.NODE_VERSION }}
        uses: actions/setup-node@49933ea5288caeca8642d1e84afbd3f7d6820020 # v4.4.0
        with:
          node-version: ${{ matrix.NODE_VERSION }}
          cache: "pnpm"

      - name: Install dependencies
        run: pnpm install

      # Only build in ubuntu as windows can share the build cache.
      # Also only build in core repo as forks don't have access to the Turbo cache.
      - name: Build Packages
        if: ${{ matrix.os == 'ubuntu-latest' && github.repository_owner == 'withastro' }}
        run: pnpm run build

  lint:
    name: Lint
    runs-on: ubuntu-latest
    timeout-minutes: 5
    needs: build
    steps:
      - name: Disable git crlf
        run: git config --global core.autocrlf false

      - name: Checkout
        uses: actions/checkout@08eba0b27e820071cde6df949e0beb9ba4906955 # v4.3.0

      - name: Setup PNPM
        uses: pnpm/action-setup@41ff72655975bd51cab0327fa583b6e92b6d3061 # v4.2.0

      - name: Setup Node
        uses: actions/setup-node@49933ea5288caeca8642d1e84afbd3f7d6820020 # v4.4.0
        with:
          node-version: 22
          cache: "pnpm"

      - name: Install dependencies
        run: pnpm install

      - name: Build Packages
        # The cache doesn't contain prebuild files and causes knip to fail
        run: pnpm run build --force

      - name: Lint source code
        run: pnpm run lint:ci

      - name: Lint publish code
        run: pnpm run publint

  test:
    name: 'Test (${{ matrix.TEST_SUITE.name }}): ${{ matrix.os }} (node@${{ matrix.NODE_VERSION }})'
    runs-on: ${{ matrix.os }}
    timeout-minutes: 30
    needs: build
    strategy:
      matrix:
        OS: [ubuntu-latest, macos-14, windows-2025]
<<<<<<< HEAD
        NODE_VERSION: [20, 22, 24]
=======
        NODE_VERSION: [22, 24]
>>>>>>> 23f28016
        TEST_SUITE:
          - { name: astro, script: 'pnpm run test:astro' }
          - { name: integrations, script: 'pnpm run test:integrations' }
        # We only test Node 22 on macOS and Windows to reduce CI usage.
        # This exclude config tells GitHub to skip the items in the matrix that run on macOS or
        # Windows and use one of the older Node versions.
        exclude:
          - os: macos-14
<<<<<<< HEAD
            NODE_VERSION: 24
          - os: macos-14
            NODE_VERSION: 20
          - os: windows-2025
            NODE_VERSION: 24
=======
            NODE_VERSION: 22
>>>>>>> 23f28016
          - os: windows-2025
            NODE_VERSION: 22
      fail-fast: false
    env:
      NODE_VERSION: ${{ matrix.NODE_VERSION }}
    steps:
      - name: Disable git crlf
        run: git config --global core.autocrlf false

      - name: Checkout
        uses: actions/checkout@08eba0b27e820071cde6df949e0beb9ba4906955 # v4.3.0

      - name: Setup PNPM
        uses: pnpm/action-setup@41ff72655975bd51cab0327fa583b6e92b6d3061 # v4.2.0

      - name: Setup node@${{ matrix.NODE_VERSION }}
        uses: actions/setup-node@49933ea5288caeca8642d1e84afbd3f7d6820020 # v4.4.0
        with:
          node-version: ${{ matrix.NODE_VERSION }}
          cache: "pnpm"

      - name: Install dependencies
        run: pnpm install

      - name: Build Packages
        run: pnpm run build

      - name: Test ${{ matrix.TEST_SUITE.name }}
        run: ${{ matrix.TEST_SUITE.script }}

  e2e:
    name: "Test (E2E): ${{ matrix.os }} (node@${{ matrix.NODE_VERSION }})"
    runs-on: ${{ matrix.os }}
    timeout-minutes: 30
    needs: build
    strategy:
      matrix:
        OS: [ubuntu-latest, windows-2025]
        NODE_VERSION: [22]
      fail-fast: false
    env:
      NODE_VERSION: ${{ matrix.NODE_VERSION }}
    steps:
      - name: Disable git crlf
        run: git config --global core.autocrlf false

      - name: Checkout
        uses: actions/checkout@08eba0b27e820071cde6df949e0beb9ba4906955 # v4.3.0

      - name: Setup PNPM
        uses: pnpm/action-setup@41ff72655975bd51cab0327fa583b6e92b6d3061 # v4.2.0

      - name: Setup node@${{ matrix.NODE_VERSION }}
        uses: actions/setup-node@49933ea5288caeca8642d1e84afbd3f7d6820020 # v4.4.0
        with:
          node-version: ${{ matrix.NODE_VERSION }}
          cache: "pnpm"

      - name: Install dependencies
        run: pnpm install

      - name: Build Packages
        run: pnpm run build

      - name: Test
        run: pnpm run test:e2e

  smoke:
    name: "Test (Smoke): ${{ matrix.os }} (node@${{ matrix.NODE_VERSION }})"
    runs-on: ${{ matrix.os }}
    timeout-minutes: 30
    needs: build
    strategy:
      matrix:
        OS: [ubuntu-latest, windows-2025]
        NODE_VERSION: [22]
    env:
      NODE_VERSION: ${{ matrix.NODE_VERSION }}
    steps:
      - name: Disable git crlf
        run: git config --global core.autocrlf false

      - name: Checkout
        uses: actions/checkout@08eba0b27e820071cde6df949e0beb9ba4906955 # v4.3.0

      - name: Setup PNPM
        uses: pnpm/action-setup@41ff72655975bd51cab0327fa583b6e92b6d3061 # v4.2.0

      - name: Setup node@${{ matrix.NODE_VERSION }}
        uses: actions/setup-node@49933ea5288caeca8642d1e84afbd3f7d6820020 # v4.4.0
        with:
          node-version: ${{ matrix.NODE_VERSION }}
          cache: "pnpm"

      - name: Checkout docs
        uses: actions/checkout@08eba0b27e820071cde6df949e0beb9ba4906955 # v4.3.0
        with:
          repository: withastro/docs
          path: smoke/docs
          # For a commit event on the `next` branch (`ref_name`), use the `v6` branch.
          # For a pull_request event merging into the `next` branch (`base_ref`), use the `v6` branch.
          # NOTE: For a pull_request event, the `ref_name` is something like `<pr-number>/merge` than the branch name.
          # NOTE: Perhaps docs repo should use a consistent `next` branch in the future.
          ref: ${{ (github.ref_name == 'next' || github.base_ref == 'next') && 'v6' || 'main' }}

      - name: Install dependencies
        run: pnpm install --no-frozen-lockfile

      # Reset lockfile changes so that Turbo can reuse the old build cache
      - name: Reset lockfile changes
        run: git reset --hard

      - name: Build Packages
        run: pnpm run build

      - name: Remove docs translations except for English and Korean
        run: find smoke/docs/src/content/docs ! -name 'en' ! -name 'ko' -type d -mindepth 1 -maxdepth 1 -exec rm -rf {} +

      - name: Check if docs changed
        id: changes
        uses: dorny/paths-filter@de90cc6fb38fc0963ad72b210f1f284cd68cea36 # v3.0.2
        with:
          filters: |
            docs:
              - 'packages/integrations/*/README.md'
              - "packages/astro/src/types/public/**"
              - 'packages/astro/src/core/errors/errors-data.ts'

      - name: Build autogenerated docs pages from current astro branch
        if: ${{ steps.changes.outputs.docs == 'true' }}
        run: cd smoke/docs && pnpm docgen && pnpm docgen:errors
        env:
          GITHUB_TOKEN: ${{ secrets.GITHUB_TOKEN }}
          SOURCE_REPO: ${{ github.event.pull_request.head.repo.full_name || github.event.repository.full_name }}
          SOURCE_BRANCH: ${{ github.head_ref || github.ref_name }}

      - name: Test
        run: pnpm run test:smoke
        env:
          SKIP_OG: true
          PUBLIC_TWO_LANG: true<|MERGE_RESOLUTION|>--- conflicted
+++ resolved
@@ -110,11 +110,7 @@
     strategy:
       matrix:
         OS: [ubuntu-latest, macos-14, windows-2025]
-<<<<<<< HEAD
-        NODE_VERSION: [20, 22, 24]
-=======
         NODE_VERSION: [22, 24]
->>>>>>> 23f28016
         TEST_SUITE:
           - { name: astro, script: 'pnpm run test:astro' }
           - { name: integrations, script: 'pnpm run test:integrations' }
@@ -123,15 +119,7 @@
         # Windows and use one of the older Node versions.
         exclude:
           - os: macos-14
-<<<<<<< HEAD
-            NODE_VERSION: 24
-          - os: macos-14
-            NODE_VERSION: 20
-          - os: windows-2025
-            NODE_VERSION: 24
-=======
             NODE_VERSION: 22
->>>>>>> 23f28016
           - os: windows-2025
             NODE_VERSION: 22
       fail-fast: false
