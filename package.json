{
  "name": "root",
  "type": "module",
  "version": "0.0.0",
  "private": true,
  "repository": {
    "type": "git",
    "url": "https://github.com/withastro/astro.git"
  },
  "scripts": {
    "release": "pnpm run build && changeset publish",
    "build": "turbo run build --filter=astro --filter=create-astro --filter=\"@astrojs/*\" --filter=\"@benchmark/*\"",
    "build:ci": "turbo run build:ci --filter=astro --filter=create-astro --filter=\"@astrojs/*\" --filter=\"@benchmark/*\"",
    "build:ci:no-cache": "pnpm -r --filter=astro --filter=create-astro --filter=\"@astrojs/*\" --filter=\"@benchmark/*\" build:ci",
    "build:examples": "turbo run build --filter=\"@example/*\"",
    "dev": "turbo run dev --concurrency=40 --parallel --filter=astro --filter=create-astro --filter=\"@astrojs/*\" --filter=\"@benchmark/*\"",
    "format": "pnpm run format:code && pnpm run format:imports",
    "format:ci": "pnpm run format:code:ci && pnpm run format:imports:ci",
    "format:code": "biome format --write && prettier -w \"**/*\" --ignore-unknown --cache",
    "format:code:ci": "biome format && prettier -w \"**/*\" --ignore-unknown --cache --check",
    "format:imports": "biome check --formatter-enabled=false --write",
    "format:imports:ci": "biome ci --formatter-enabled=false",
    "test": "turbo run test --concurrency=1 --filter=astro --filter=create-astro --filter=\"@astrojs/*\"",
    "test:citgm": "pnpm -r --filter=astro test",
    "test:match": "cd packages/astro && pnpm run test:match",
    "test:unit": "cd packages/astro && pnpm run test:unit",
    "test:types": "cd packages/astro && pnpm run test:types",
    "test:unit:match": "cd packages/astro && pnpm run test:unit:match",
    "test:smoke": "pnpm test:smoke:example && pnpm test:smoke:docs",
    "test:smoke:example": "turbo run build --concurrency=100% --filter=\"@example/*\"",
    "test:smoke:docs": "turbo run build --filter=docs",
    "test:check-examples": "node ./scripts/smoke/check.js",
    "test:vite-ci": "turbo run test --filter=astro",
    "test:e2e": "cd packages/astro && pnpm playwright install chromium firefox && pnpm run test:e2e",
    "test:e2e:match": "cd packages/astro && pnpm playwright install chromium firefox && pnpm run test:e2e:match",
    "test:e2e:hosts": "turbo run test:hosted",
    "benchmark": "astro-benchmark",
    "lint": "eslint . --report-unused-disable-directives",
    "version": "changeset version && node ./scripts/deps/update-example-versions.js && pnpm install --no-frozen-lockfile && pnpm run format",
    "preinstall": "npx only-allow pnpm"
  },
  "workspaces": [
    "packages/markdown/*",
    "packages/integrations/*",
    "packages/*"
  ],
  "engines": {
    "node": "^18.17.1 || ^20.3.0 || >=21.0.0"
  },
  "packageManager": "pnpm@9.6.0",
  "dependencies": {
    "astro-benchmark": "workspace:*"
  },
  "devDependencies": {
    "@astrojs/check": "^0.9.1",
    "@biomejs/biome": "1.8.1",
    "@changesets/changelog-github": "^0.5.0",
    "@changesets/cli": "^2.27.7",
    "@types/node": "^18.17.8",
    "esbuild": "^0.21.5",
    "eslint": "^9.8.0",
    "eslint-plugin-no-only-tests": "^3.1.0",
    "eslint-plugin-regexp": "^2.6.0",
    "globby": "^14.0.2",
    "only-allow": "^1.2.1",
    "prettier": "^3.3.3",
    "prettier-plugin-astro": "^0.14.1",
    "turbo": "^1.13.4",
    "typescript": "~5.5.4",
<<<<<<< HEAD
    "typescript-eslint": "rc-v8"
=======
    "typescript-eslint": "^7.18.0"
>>>>>>> 9aaf58c1
  },
  "pnpm": {
    "packageExtensions": {
      "vite-svg-loader": {
        "peerDependenciesMeta": {
          "vue": {
            "optional": true
          }
        }
      },
      "rehype-pretty-code": {
        "peerDependenciesMeta": {
          "shiki": {
            "optional": true
          }
        }
      }
    },
    "peerDependencyRules": {
      "ignoreMissing": [
        "rollup",
        "@babel/core",
        "@babel/plugin-transform-react-jsx",
        "vite",
        "react",
        "react-dom",
        "@types/react",
        "tslib",
        "quill-delta",
        "rxjs"
      ],
      "allowAny": [
        "astro"
      ]
    }
  }
}<|MERGE_RESOLUTION|>--- conflicted
+++ resolved
@@ -67,11 +67,7 @@
     "prettier-plugin-astro": "^0.14.1",
     "turbo": "^1.13.4",
     "typescript": "~5.5.4",
-<<<<<<< HEAD
-    "typescript-eslint": "rc-v8"
-=======
-    "typescript-eslint": "^7.18.0"
->>>>>>> 9aaf58c1
+    "typescript-eslint": "^8.0.1"
   },
   "pnpm": {
     "packageExtensions": {
