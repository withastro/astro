--- conflicted
+++ resolved
@@ -76,14 +76,8 @@
     "astro-benchmark": "workspace:*"
   },
   "devDependencies": {
-<<<<<<< HEAD
     "@changesets/changelog-github": "0.4.8",
     "@changesets/cli": "2.26.1",
-    "@octokit/action": "^3.18.1",
-=======
-    "@changesets/changelog-github": "0.4.4",
-    "@changesets/cli": "2.23.0",
->>>>>>> d28cc971
     "@types/node": "^18.7.21",
     "@typescript-eslint/eslint-plugin": "^5.58.0",
     "@typescript-eslint/parser": "^5.58.0",
