--- conflicted
+++ resolved
@@ -59,15 +59,9 @@
     "@changesets/changelog-github": "^0.5.0",
     "@changesets/cli": "^2.27.10",
     "@types/node": "^18.17.8",
-<<<<<<< HEAD
     "esbuild": "^0.24.0",
-    "eslint": "^9.13.0",
-    "eslint-plugin-regexp": "^2.6.0",
-=======
-    "esbuild": "^0.21.5",
     "eslint": "^9.15.0",
     "eslint-plugin-regexp": "^2.7.0",
->>>>>>> 57be3494
     "globby": "^14.0.2",
     "only-allow": "^1.2.1",
     "prettier": "^3.4.1",
