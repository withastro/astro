{
  "name": "root",
  "version": "0.0.0",
  "private": true,
  "repository": {
    "type": "git",
    "url": "https://github.com/withastro/astro.git"
  },
  "scripts": {
    "release": "yarn build && changeset publish",
    "build": "turbo run build --no-deps --scope=astro --scope=create-astro --scope=\"@astrojs/*\"",
    "build:examples": "turbo run build --scope=\"@example/*\"",
    "dev": "turbo run dev --no-deps --no-cache --parallel --scope=astro --scope=create-astro --scope=\"@astrojs/*\"",
    "test": "turbo run test --scope=astro",
    "test:match": "cd packages/astro && yarn run test:match",
    "test:templates": "turbo run test --scope=create-astro",
    "test:smoke": "node scripts/smoke/index.js",
    "benchmark": "turbo run benchmark --scope=astro",
    "lint": "eslint \"packages/**/*.ts\"",
    "format": "prettier -w ."
  },
  "workspaces": [
    "compiled/*",
    "packages/markdown/*",
    "packages/renderers/*",
    "packages/*",
    "examples/*",
    "examples/component/demo",
    "examples/component/packages/*",
    "scripts",
    "scripts/smoke/*",
    "packages/astro/test/fixtures/builtins/packages/*",
    "packages/astro/test/fixtures/builtins-polyfillnode",
    "packages/astro/test/fixtures/custom-elements/my-component-lib",
    "packages/astro/test/fixtures/static build/pkg"
  ],
  "volta": {
    "node": "14.17.0",
    "npm": "7.11.2",
    "yarn": "1.22.10"
  },
  "devDependencies": {
    "@changesets/changelog-github": "^0.4.2",
    "@changesets/cli": "^2.16.0",
    "@octokit/action": "^3.15.4",
    "@typescript-eslint/eslint-plugin": "^5.0.0",
    "@typescript-eslint/parser": "^5.0.0",
    "del": "^6.0.0",
    "esbuild": "0.13.7",
    "eslint": "^8.0.1",
    "eslint-config-prettier": "^8.3.0",
    "eslint-plugin-prettier": "^4.0.0",
    "execa": "^6.0.0",
<<<<<<< HEAD
    "prettier": "^2.5.1",
    "prettier-plugin-astro": "^0.0.12",
=======
    "prettier": "^2.4.1",
    "pretty-bytes": "^6.0.0",
>>>>>>> b457ebea
    "tiny-glob": "^0.2.8",
    "turbo": "^1.0.0",
    "typescript": "4.5.2"
  },
  "engines": {
    "node": "^14.15.0 || >=16.0.0"
  },
  "packageManager": "yarn@1.22.5"
}<|MERGE_RESOLUTION|>--- conflicted
+++ resolved
@@ -51,13 +51,9 @@
     "eslint-config-prettier": "^8.3.0",
     "eslint-plugin-prettier": "^4.0.0",
     "execa": "^6.0.0",
-<<<<<<< HEAD
     "prettier": "^2.5.1",
     "prettier-plugin-astro": "^0.0.12",
-=======
-    "prettier": "^2.4.1",
     "pretty-bytes": "^6.0.0",
->>>>>>> b457ebea
     "tiny-glob": "^0.2.8",
     "turbo": "^1.0.0",
     "typescript": "4.5.2"
