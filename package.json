{
  "name": "root",
  "type": "module",
  "version": "0.0.0",
  "private": true,
  "repository": {
    "type": "git",
    "url": "https://github.com/withastro/astro.git"
  },
  "scripts": {
    "release": "pnpm run build && changeset publish",
    "build": "turbo run build --filter=astro --filter=create-astro --filter=\"@astrojs/*\" --filter=\"@benchmark/*\"",
    "build:ci": "turbo run build:ci --filter=astro --filter=create-astro --filter=\"@astrojs/*\" --filter=\"@benchmark/*\"",
    "build:ci:no-cache": "pnpm -r --filter=astro --filter=create-astro --filter=\"@astrojs/*\" --filter=\"@benchmark/*\" build:ci",
    "build:examples": "turbo run build --filter=\"@example/*\"",
    "dev": "turbo run dev --concurrency=40 --parallel --filter=astro --filter=create-astro --filter=\"@astrojs/*\" --filter=\"@benchmark/*\"",
    "format": "pnpm run format:code && pnpm run format:imports",
    "format:ci": "pnpm run format:code:ci && pnpm run format:imports:ci",
    "format:code": "biome format --write && prettier -w \"**/*\" --ignore-unknown --cache",
    "format:code:ci": "biome format && prettier -w \"**/*\" --ignore-unknown --cache --check",
    "format:imports": "biome check --formatter-enabled=false --write",
    "format:imports:ci": "biome ci --formatter-enabled=false",
    "test": "turbo run test --concurrency=1 --filter=astro --filter=create-astro --filter=\"@astrojs/*\"",
    "test:citgm": "pnpm -r --filter=astro test",
    "test:match": "cd packages/astro && pnpm run test:match",
    "test:unit": "cd packages/astro && pnpm run test:unit",
    "test:types": "cd packages/astro && pnpm run test:types",
    "test:unit:match": "cd packages/astro && pnpm run test:unit:match",
    "test:smoke": "pnpm test:smoke:example && pnpm test:smoke:docs",
    "test:smoke:example": "turbo run build --concurrency=100% --filter=\"@example/*\"",
    "test:smoke:docs": "turbo run build --filter=docs",
    "test:check-examples": "node ./scripts/smoke/check.js",
    "test:vite-ci": "turbo run test --filter=astro",
    "test:e2e": "cd packages/astro && pnpm playwright install chromium firefox && pnpm run test:e2e",
    "test:e2e:match": "cd packages/astro && pnpm playwright install chromium firefox && pnpm run test:e2e:match",
    "test:e2e:hosts": "turbo run test:hosted",
    "benchmark": "astro-benchmark",
    "lint": "eslint . --report-unused-disable-directives",
    "version": "changeset version && node ./scripts/deps/update-example-versions.js && pnpm install --no-frozen-lockfile && pnpm run format",
    "preinstall": "npx only-allow pnpm"
  },
  "workspaces": [
    "packages/markdown/*",
    "packages/integrations/*",
    "packages/*"
  ],
  "engines": {
    "node": "^18.17.1 || ^20.3.0 || >=21.0.0"
  },
  "packageManager": "pnpm@9.6.0",
  "dependencies": {
    "astro-benchmark": "workspace:*"
  },
  "devDependencies": {
<<<<<<< HEAD
    "@astrojs/check": "^0.9.2",
    "@biomejs/biome": "1.8.1",
=======
    "@astrojs/check": "^0.9.1",
    "@biomejs/biome": "1.8.3",
>>>>>>> fc24e1b6
    "@changesets/changelog-github": "^0.5.0",
    "@changesets/cli": "^2.27.7",
    "@types/node": "^18.17.8",
    "esbuild": "^0.21.5",
    "eslint": "^9.9.0",
    "eslint-plugin-no-only-tests": "^3.1.0",
    "eslint-plugin-regexp": "^2.6.0",
    "globby": "^14.0.2",
    "only-allow": "^1.2.1",
    "prettier": "^3.3.3",
    "prettier-plugin-astro": "^0.14.1",
    "turbo": "^1.13.4",
    "typescript": "~5.5.4",
    "typescript-eslint": "^8.0.1"
  },
  "pnpm": {
    "peerDependencyRules": {
      "ignoreMissing": [
        "rollup",
        "@babel/core",
        "@babel/plugin-transform-react-jsx",
        "vite",
        "react",
        "react-dom",
        "@types/react",
        "tslib",
        "quill-delta",
        "rxjs"
      ],
      "allowAny": [
        "astro"
      ]
    }
  }
}<|MERGE_RESOLUTION|>--- conflicted
+++ resolved
@@ -52,13 +52,8 @@
     "astro-benchmark": "workspace:*"
   },
   "devDependencies": {
-<<<<<<< HEAD
     "@astrojs/check": "^0.9.2",
-    "@biomejs/biome": "1.8.1",
-=======
-    "@astrojs/check": "^0.9.1",
     "@biomejs/biome": "1.8.3",
->>>>>>> fc24e1b6
     "@changesets/changelog-github": "^0.5.0",
     "@changesets/cli": "^2.27.7",
     "@types/node": "^18.17.8",
