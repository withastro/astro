{
  "name": "root",
  "type": "module",
  "version": "0.0.0",
  "private": true,
  "repository": {
    "type": "git",
    "url": "https://github.com/withastro/astro.git"
  },
  "scripts": {
    "release": "pnpm run build && changeset publish",
    "build": "turbo run build --filter=astro --filter=create-astro --filter=\"@astrojs/*\" --filter=\"@benchmark/*\"",
    "build:ci": "turbo run build:ci --filter=astro --filter=create-astro --filter=\"@astrojs/*\" --filter=\"@benchmark/*\"",
    "build:ci:no-cache": "pnpm -r --filter=astro --filter=create-astro --filter=\"@astrojs/*\" --filter=\"@benchmark/*\" build:ci",
    "build:examples": "turbo run build --filter=\"@example/*\"",
    "dev": "turbo run dev --concurrency=40 --parallel --filter=astro --filter=create-astro --filter=\"@astrojs/*\" --filter=\"@benchmark/*\"",
    "format": "pnpm run format:code && pnpm run format:imports",
    "format:ci": "pnpm run format:code:ci && pnpm run format:imports:ci",
    "format:code": "biome format --write && prettier -w \"**/*\" --ignore-unknown --cache",
    "format:code:ci": "biome format && prettier -w \"**/*\" --ignore-unknown --cache --check",
    "format:imports": "biome check --formatter-enabled=false --write",
    "format:imports:ci": "biome ci --formatter-enabled=false",
    "test": "turbo run test --concurrency=1 --filter=astro --filter=create-astro --filter=\"@astrojs/*\"",
    "test:citgm": "pnpm -r --filter=astro test",
    "test:match": "cd packages/astro && pnpm run test:match",
    "test:unit": "cd packages/astro && pnpm run test:unit",
    "test:types": "cd packages/astro && pnpm run test:types",
    "test:smoke": "pnpm test:smoke:example && pnpm test:smoke:docs",
    "test:smoke:example": "turbo run build --concurrency=100% --filter=\"@example/*\"",
    "test:smoke:docs": "turbo run build --filter=docs",
    "test:check-examples": "node ./scripts/smoke/check.js",
    "test:vite-ci": "cd packages/astro && pnpm run test:unit && pnpm run test:integration",
    "test:e2e": "cd packages/astro && pnpm playwright install chromium firefox && pnpm run test:e2e",
    "test:e2e:match": "cd packages/astro && pnpm playwright install chromium firefox && pnpm run test:e2e:match",
    "test:e2e:hosts": "turbo run test:hosted",
    "benchmark": "astro-benchmark",
    "lint": "biome lint && eslint . --report-unused-disable-directives",
    "lint:ci": "biome ci --formatter-enabled=false --organize-imports-enabled=false --reporter=github && eslint . --report-unused-disable-directives",
    "lint:fix": "biome lint --write --unsafe",
    "version": "changeset version && node ./scripts/deps/update-example-versions.js && pnpm install --no-frozen-lockfile && pnpm run format",
    "preinstall": "npx only-allow pnpm"
  },
  "workspaces": [
    "packages/markdown/*",
    "packages/integrations/*",
    "packages/*"
  ],
  "engines": {
    "node": "^18.17.1 || ^20.3.0 || >=21.0.0"
  },
  "packageManager": "pnpm@9.12.1",
  "dependencies": {
    "astro-benchmark": "workspace:*"
  },
  "devDependencies": {
    "@astrojs/check": "^0.9.4",
    "@biomejs/biome": "1.9.3",
    "@changesets/changelog-github": "^0.5.0",
    "@changesets/cli": "^2.27.9",
    "@types/node": "^18.17.8",
    "esbuild": "^0.21.5",
    "eslint": "^9.14.0",
    "eslint-plugin-regexp": "^2.6.0",
    "only-allow": "^1.2.1",
    "prettier": "^3.3.3",
    "prettier-plugin-astro": "^0.14.1",
<<<<<<< HEAD
    "tinyglobby": "^0.2.9",
    "turbo": "^2.1.3",
    "typescript": "~5.6.2",
    "typescript-eslint": "^8.8.0"
=======
    "turbo": "^2.2.3",
    "typescript": "~5.6.3",
    "typescript-eslint": "^8.13.0"
>>>>>>> bdb75a87
  },
  "pnpm": {
    "overrides": {
      "vitest>vite": "6.0.0-beta.6",
      "vite-node>vite": "6.0.0-beta.6"
    },
    "peerDependencyRules": {
      "allowAny": [
        "astro",
        "vite"
      ]
    }
  }
}<|MERGE_RESOLUTION|>--- conflicted
+++ resolved
@@ -64,16 +64,10 @@
     "only-allow": "^1.2.1",
     "prettier": "^3.3.3",
     "prettier-plugin-astro": "^0.14.1",
-<<<<<<< HEAD
-    "tinyglobby": "^0.2.9",
-    "turbo": "^2.1.3",
-    "typescript": "~5.6.2",
-    "typescript-eslint": "^8.8.0"
-=======
+    "tinyglobby": "^0.2.10",
     "turbo": "^2.2.3",
     "typescript": "~5.6.3",
     "typescript-eslint": "^8.13.0"
->>>>>>> bdb75a87
   },
   "pnpm": {
     "overrides": {
