--- conflicted
+++ resolved
@@ -6446,7 +6446,7 @@
   /@types/fs-extra/9.0.13:
     resolution: {integrity: sha512-nEnwB++1u5lVDM2UI4c1+5R+FYaKfaAzS4OococimjVm3nQw3TuzH5UNsocrcTBbhnerblyHj4A49qXbIiZdpA==}
     dependencies:
-      '@types/node': 17.0.32
+      '@types/node': 17.0.35
     dev: true
 
   /@types/github-slugger/1.3.0:
@@ -7489,12 +7489,7 @@
       picocolors: 1.0.0
 
   /buffer-crc32/0.2.13:
-<<<<<<< HEAD
-    resolution: {integrity: sha1-DTM+PwDqxQqhRUq9MO+MKl2ackI=}
-=======
     resolution: {integrity: sha512-VO9Ht/+p3SN7SKWqcrgEzjGbRSJYTx+Q1pTQC0wrWqHx0vpJraQ6GtHx8tvcg1rlK1byhU5gccxgOgj7B0TDkQ==}
-    dev: false
->>>>>>> e6d86701
 
   /buffer-from/1.1.2:
     resolution: {integrity: sha512-E+XQCRwSbaaiChtv6k6Dwgc+bx+Bs6vuKJHHl5kox/BaKbhiXzqQOwK4cO22yElGp2OCmjwVhT3HmxgyPGnJfQ==}
@@ -11466,7 +11461,6 @@
     dependencies:
       find-up: 4.1.0
 
-<<<<<<< HEAD
   /pkg-types/0.3.2:
     resolution: {integrity: sha512-eBYzX/7NYsQEOR2alWY4rnQB49G62oHzFpoi9Som56aUr8vB8UGcmcIia9v8fpBeuhH3Ltentuk2OGpp4IQV3Q==}
     dependencies:
@@ -11482,12 +11476,8 @@
       find-up: 6.3.0
     dev: true
 
-  /playwright-core/1.22.1:
-    resolution: {integrity: sha512-H+ZUVYnceWNXrRf3oxTEKAr81QzFsCKu5Fp//fEjQvqgKkfA1iX3E9DBrPJpPNOrgVzcE+IqeI0fDmYJe6Ynnw==}
-=======
   /playwright-core/1.22.2:
     resolution: {integrity: sha512-w/hc/Ld0RM4pmsNeE6aL/fPNWw8BWit2tg+TfqJ3+p59c6s3B6C8mXvXrIPmfQEobkcFDc+4KirNzOQ+uBSP1Q==}
->>>>>>> e6d86701
     engines: {node: '>=14'}
     hasBin: true
     dev: true
@@ -14000,7 +13990,6 @@
     resolution: {integrity: sha512-rVksvsnNCdJ/ohGc6xgPwyN8eheCxsiLM8mxuE/t/mOVqJewPuO1miLpTHQiRgTKCLexL4MeAFVagts7HmNZ2Q==}
     engines: {node: '>=10'}
 
-<<<<<<< HEAD
   /yocto-queue/1.0.0:
     resolution: {integrity: sha512-9bnSc/HEW2uRy67wc+T8UwauLuPJVn28jb+GtJY16iiKWyvmYJRXVT4UamsAEGQfPohgr2q4Tq0sQbQlxTfi1g==}
     engines: {node: '>=12.20'}
@@ -14015,12 +14004,8 @@
       readable-stream: 3.6.0
     dev: true
 
-  /zod/3.16.0:
-    resolution: {integrity: sha512-szrIkryADbTM+xBt2a1KoS2CJQXec4f9xG78bj5MJeEH/XqmmHpnO+fG3IE115AKBJak+2HrbxLZkc9mhdbDKA==}
-=======
   /zod/3.17.3:
     resolution: {integrity: sha512-4oKP5zvG6GGbMlqBkI5FESOAweldEhSOZ6LI6cG+JzUT7ofj1ZOC0PJudpQOpT1iqOFpYYtX5Pw0+o403y4bcg==}
->>>>>>> e6d86701
     dev: false
 
   /zwitch/2.0.2:
