--- conflicted
+++ resolved
@@ -661,7 +661,6 @@
       chai-as-promised: 7.1.1_chai@4.3.6
       mocha: 9.2.2
 
-<<<<<<< HEAD
   packages/astro/e2e/fixtures/lit:
     specifiers:
       '@astrojs/lit': workspace:*
@@ -716,13 +715,6 @@
       '@astrojs/svelte': link:../../../../integrations/svelte
       astro: link:../../..
       svelte: 3.48.0
-=======
-  packages/astro/e2e/fixtures/nested-styles:
-    specifiers:
-      astro: workspace:*
-    dependencies:
-      astro: link:../../..
->>>>>>> f54072bd
 
   packages/astro/e2e/fixtures/tailwindcss:
     specifiers:
@@ -3633,11 +3625,7 @@
     dependencies:
       '@lit-labs/ssr-client': 1.0.1
       '@lit/reactive-element': 1.3.2
-<<<<<<< HEAD
       '@types/node': 16.11.34
-=======
-      '@types/node': 16.11.36
->>>>>>> f54072bd
       lit: 2.2.3
       lit-element: 3.2.0
       lit-html: 2.2.3
@@ -3910,11 +3898,7 @@
       slash: 3.0.0
     dev: true
 
-<<<<<<< HEAD
   /@rollup/plugin-babel/5.3.1_ddp4whfhauf2n5cf6yj7gaerwe:
-=======
-  /@rollup/plugin-babel/5.3.1_cozkpsv5bxi2sl4sehld7oc7ze:
->>>>>>> f54072bd
     resolution: {integrity: sha512-WFfdLWU/xVWKeRQnKmIAQULUI7Il0gZnBIH/ZFO069wYIfPu+8zrfp/KMW0atmELoRDq8FbiP3VCss9MhCut7Q==}
     engines: {node: '>= 10.0.0'}
     peerDependencies:
@@ -4121,11 +4105,7 @@
   /@types/connect/3.4.35:
     resolution: {integrity: sha512-cdeYyv4KWoEgpBISTxWvqYsVy444DOqehiF3fM3ne10AmJ62RSyNkUnxMJXHQWRQQX2eR94m5y1IZyDwBjV9FQ==}
     dependencies:
-<<<<<<< HEAD
       '@types/node': 17.0.32
-=======
-      '@types/node': 17.0.34
->>>>>>> f54072bd
     dev: true
 
   /@types/debug/4.1.7:
@@ -4166,11 +4146,7 @@
     resolution: {integrity: sha512-ZUxbzKl0IfJILTS6t7ip5fQQM/J3TJYubDm3nMbgubNNYS62eXeUpoLUC8/7fJNiFYHTrGPQn7hspDUzIHX3UA==}
     dependencies:
       '@types/minimatch': 3.0.5
-<<<<<<< HEAD
       '@types/node': 17.0.32
-=======
-      '@types/node': 17.0.34
->>>>>>> f54072bd
     dev: true
 
   /@types/hast/2.3.4:
@@ -4242,21 +4218,12 @@
     resolution: {integrity: sha512-B9EoJFjhqcQ9OmQrNorItO+OwEOORNn3S31WuiHvZY/dm9ajkB7AKD/8toessEtHHNL+58jofbq7hMMY9v4yig==}
     dev: true
 
-<<<<<<< HEAD
   /@types/node/16.11.34:
     resolution: {integrity: sha512-UrWGDyLAlQ2Z8bNOGWTsqbP9ZcBeTYBVuTRNxXTztBy5KhWUFI3BaeDWoCP/CzV/EVGgO1NTYzv9ZytBI9GAEw==}
     dev: false
 
   /@types/node/17.0.32:
     resolution: {integrity: sha512-eAIcfAvhf/BkHcf4pkLJ7ECpBAhh9kcxRBpip9cTiO+hf+aJrsxYxBeS6OXvOd9WqNAJmavXVpZvY1rBjNsXmw==}
-=======
-  /@types/node/16.11.36:
-    resolution: {integrity: sha512-FR5QJe+TaoZ2GsMHkjuwoNabr+UrJNRr2HNOo+r/7vhcuntM6Ee/pRPOnRhhL2XE9OOvX9VLEq+BcXl3VjNoWA==}
-    dev: false
-
-  /@types/node/17.0.34:
-    resolution: {integrity: sha512-XImEz7XwTvDBtzlTnm8YvMqGW/ErMWBsKZ+hMTvnDIjGCKxwK5Xpc+c/oQjOauwq8M4OS11hEkpjX8rrI/eEgA==}
->>>>>>> f54072bd
 
   /@types/normalize-package-data/2.4.1:
     resolution: {integrity: sha512-Gj7cI7z+98M282Tqmp2K5EIsoouUEzbBJhQQzDE3jSIRk6r9gsz0oUokqIUR4u1R3dMHo0pDHM7sNOHyhulypw==}
@@ -4280,11 +4247,7 @@
   /@types/prompts/2.0.14:
     resolution: {integrity: sha512-HZBd99fKxRWpYCErtm2/yxUZv6/PBI9J7N4TNFffl5JbrYMHBwF25DjQGTW3b3jmXq+9P6/8fCIb2ee57BFfYA==}
     dependencies:
-<<<<<<< HEAD
       '@types/node': 17.0.32
-=======
-      '@types/node': 17.0.34
->>>>>>> f54072bd
     dev: false
 
   /@types/prop-types/15.7.5:
@@ -4334,31 +4297,19 @@
     resolution: {integrity: sha512-F3OznnSLAUxFrCEu/L5PY8+ny8DtcFRjx7fZZ9bycvXRi3KPTRS9HOitGZwvPg0juRhXFWIeKX58cnX5YqLohQ==}
     dependencies:
       '@types/glob': 7.2.0
-<<<<<<< HEAD
       '@types/node': 17.0.32
-=======
-      '@types/node': 17.0.34
->>>>>>> f54072bd
     dev: true
 
   /@types/sass/1.43.1:
     resolution: {integrity: sha512-BPdoIt1lfJ6B7rw35ncdwBZrAssjcwzI5LByIrYs+tpXlj/CAkuVdRsgZDdP4lq5EjyWzwxZCqAoFyHKFwp32g==}
     dependencies:
-<<<<<<< HEAD
       '@types/node': 17.0.32
-=======
-      '@types/node': 17.0.34
->>>>>>> f54072bd
     dev: false
 
   /@types/sax/1.2.4:
     resolution: {integrity: sha512-pSAff4IAxJjfAXUG6tFkO7dsSbTmf8CtUpfhhZ5VhkRpC4628tJhh3+V6H1E+/Gs9piSzYKT5yzHO5M4GG9jkw==}
     dependencies:
-<<<<<<< HEAD
       '@types/node': 17.0.32
-=======
-      '@types/node': 17.0.34
->>>>>>> f54072bd
     dev: false
 
   /@types/scheduler/0.16.2:
@@ -4372,11 +4323,7 @@
     resolution: {integrity: sha512-Cwo8LE/0rnvX7kIIa3QHCkcuF21c05Ayb0ZfxPiv0W8VRiZiNW/WuRupHKpqqGVGf7SUA44QSOUKaEd9lIrd/Q==}
     dependencies:
       '@types/mime': 1.3.2
-<<<<<<< HEAD
       '@types/node': 17.0.32
-=======
-      '@types/node': 17.0.34
->>>>>>> f54072bd
     dev: true
 
   /@types/tailwindcss/3.0.10:
@@ -4877,14 +4824,6 @@
     engines: {node: '>=6'}
     dev: true
 
-<<<<<<< HEAD
-=======
-  /ansi-colors/4.1.3:
-    resolution: {integrity: sha512-/6w/C21Pm1A7aZitlI5Ni/2J6FFQN8i1Cvz3kHABAAbw93v/NlvKdVOqz7CCWz/3iv/JplRSEEZ83XION15ovw==}
-    engines: {node: '>=6'}
-    dev: true
-
->>>>>>> f54072bd
   /ansi-regex/2.1.1:
     resolution: {integrity: sha1-w7M6te42DYbg5ijwRorn7yfWVN8=}
     engines: {node: '>=0.10.0'}
@@ -5931,11 +5870,7 @@
     resolution: {integrity: sha512-yjNnPr315/FjS4zIsUxYguYUPP2e1NK4d7E7ZOLiyYCcbFBiTMyID+2wvm2w6+pZ/odMA7cRkjhsPbltwBOrLg==}
     engines: {node: '>=8.6'}
     dependencies:
-<<<<<<< HEAD
       ansi-colors: 4.1.1
-=======
-      ansi-colors: 4.1.3
->>>>>>> f54072bd
     dev: true
 
   /entities/2.2.0:
@@ -7445,13 +7380,8 @@
     dependencies:
       available-typed-arrays: 1.0.5
       call-bind: 1.0.2
-<<<<<<< HEAD
       es-abstract: 1.20.0
       foreach: 2.0.6
-=======
-      es-abstract: 1.20.1
-      for-each: 0.3.3
->>>>>>> f54072bd
       has-tostringtag: 1.0.0
     dev: false
 
@@ -9826,11 +9756,7 @@
     engines: {node: '>=12.0.0', npm: '>=5.6.0'}
     hasBin: true
     dependencies:
-<<<<<<< HEAD
       '@types/node': 17.0.32
-=======
-      '@types/node': 17.0.34
->>>>>>> f54072bd
       '@types/sax': 1.2.4
       arg: 5.0.1
       sax: 1.2.4
@@ -11151,13 +11077,8 @@
     dependencies:
       available-typed-arrays: 1.0.5
       call-bind: 1.0.2
-<<<<<<< HEAD
       es-abstract: 1.20.0
       foreach: 2.0.6
-=======
-      es-abstract: 1.20.1
-      for-each: 0.3.3
->>>>>>> f54072bd
       has-tostringtag: 1.0.0
       is-typed-array: 1.1.8
     dev: false
@@ -11214,15 +11135,9 @@
       '@babel/core': 7.17.12
       '@babel/preset-env': 7.17.12_@babel+core@7.17.12
       '@babel/runtime': 7.17.9
-<<<<<<< HEAD
       '@rollup/plugin-babel': 5.3.1_ddp4whfhauf2n5cf6yj7gaerwe
       '@rollup/plugin-node-resolve': 11.2.1_rollup@2.72.1
       '@rollup/plugin-replace': 2.4.2_rollup@2.72.1
-=======
-      '@rollup/plugin-babel': 5.3.1_cozkpsv5bxi2sl4sehld7oc7ze
-      '@rollup/plugin-node-resolve': 11.2.1_rollup@2.73.0
-      '@rollup/plugin-replace': 2.4.2_rollup@2.73.0
->>>>>>> f54072bd
       '@surma/rollup-plugin-off-main-thread': 2.2.3
       ajv: 8.11.0
       common-tags: 1.8.2
