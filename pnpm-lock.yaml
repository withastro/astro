--- conflicted
+++ resolved
@@ -459,11 +459,7 @@
 
   packages/astro:
     specifiers:
-<<<<<<< HEAD
       '@astrojs/compiler': ^0.15.1
-=======
-      '@astrojs/compiler': ^0.15.0
->>>>>>> 03b2ef4b
       '@astrojs/language-server': ^0.13.4
       '@astrojs/markdown-remark': ^0.9.4
       '@astrojs/prism': 0.4.1
@@ -549,11 +545,7 @@
       yargs-parser: ^21.0.1
       zod: ^3.17.3
     dependencies:
-<<<<<<< HEAD
       '@astrojs/compiler': 0.15.1
-=======
-      '@astrojs/compiler': 0.15.0
->>>>>>> 03b2ef4b
       '@astrojs/language-server': 0.13.4
       '@astrojs/markdown-remark': link:../markdown/remark
       '@astrojs/prism': link:../astro-prism
@@ -2066,13 +2058,8 @@
       leven: 3.1.0
     dev: true
 
-<<<<<<< HEAD
   /@astrojs/compiler/0.15.1:
     resolution: {integrity: sha512-4PcWD7lfX1c6J9GwaVVbQjrMQEtqx3jXRGj92TCIc0EQ6kRKxLymdzRS9eW8yCsgJp6Ym4nCzQ8ifTSVSphjDQ==}
-=======
-  /@astrojs/compiler/0.15.0:
-    resolution: {integrity: sha512-gsw9OP/mfMIrdbrBaG5BpP98sWiAymeeVJTi365OwzDvOaePUzKqAMGCQd07RAfeX9eQzTkjDeJJZkIoyt575w==}
->>>>>>> 03b2ef4b
     dependencies:
       tsm: 2.2.1
       uvu: 0.5.3
