--- conflicted
+++ resolved
@@ -3896,11 +3896,7 @@
       slash: 3.0.0
     dev: true
 
-<<<<<<< HEAD
   /@rollup/plugin-babel/5.3.1_pyhastprz45ufttge6avwpm7iy:
-=======
-  /@rollup/plugin-babel/5.3.1_swzzuhxpnwpceuiankqfict4vm:
->>>>>>> e9c137cf
     resolution: {integrity: sha512-WFfdLWU/xVWKeRQnKmIAQULUI7Il0gZnBIH/ZFO069wYIfPu+8zrfp/KMW0atmELoRDq8FbiP3VCss9MhCut7Q==}
     engines: {node: '>= 10.0.0'}
     peerDependencies:
@@ -3915,13 +3911,8 @@
     dependencies:
       '@babel/core': 7.17.12
       '@babel/helper-module-imports': 7.16.7
-<<<<<<< HEAD
       '@rollup/pluginutils': 3.1.0_rollup@2.72.1
       rollup: 2.72.1
-=======
-      '@rollup/pluginutils': 3.1.0_rollup@2.74.0
-      rollup: 2.74.0
->>>>>>> e9c137cf
     dev: true
 
   /@rollup/plugin-inject/4.0.4_rollup@2.74.0:
@@ -3935,31 +3926,19 @@
       rollup: 2.74.0
     dev: true
 
-<<<<<<< HEAD
   /@rollup/plugin-node-resolve/11.2.1_rollup@2.72.1:
-=======
-  /@rollup/plugin-node-resolve/11.2.1_rollup@2.74.0:
->>>>>>> e9c137cf
     resolution: {integrity: sha512-yc2n43jcqVyGE2sqV5/YCmocy9ArjVAP/BeXyTtADTBBX6V0e5UMqwO8CdQ0kzjb6zu5P1qMzsScCMRvE9OlVg==}
     engines: {node: '>= 10.0.0'}
     peerDependencies:
       rollup: ^1.20.0||^2.0.0
     dependencies:
-<<<<<<< HEAD
       '@rollup/pluginutils': 3.1.0_rollup@2.72.1
-=======
-      '@rollup/pluginutils': 3.1.0_rollup@2.74.0
->>>>>>> e9c137cf
       '@types/resolve': 1.17.1
       builtin-modules: 3.3.0
       deepmerge: 4.2.2
       is-module: 1.0.0
       resolve: 1.22.0
-<<<<<<< HEAD
       rollup: 2.72.1
-=======
-      rollup: 2.74.0
->>>>>>> e9c137cf
     dev: true
 
   /@rollup/plugin-node-resolve/13.3.0_rollup@2.74.0:
@@ -3977,24 +3956,14 @@
       rollup: 2.74.0
     dev: true
 
-<<<<<<< HEAD
   /@rollup/plugin-replace/2.4.2_rollup@2.72.1:
-=======
-  /@rollup/plugin-replace/2.4.2_rollup@2.74.0:
->>>>>>> e9c137cf
     resolution: {integrity: sha512-IGcu+cydlUMZ5En85jxHH4qj2hta/11BHq95iHEyb2sbgiN0eCdzvUcHw5gt9pBL5lTi4JDYJ1acCoMGpTvEZg==}
     peerDependencies:
       rollup: ^1.20.0 || ^2.0.0
     dependencies:
-<<<<<<< HEAD
       '@rollup/pluginutils': 3.1.0_rollup@2.72.1
       magic-string: 0.25.9
       rollup: 2.72.1
-=======
-      '@rollup/pluginutils': 3.1.0_rollup@2.74.0
-      magic-string: 0.25.9
-      rollup: 2.74.0
->>>>>>> e9c137cf
     dev: true
 
   /@rollup/plugin-typescript/8.3.2_dwhto3eknlchw7qifl3asmnahy:
@@ -4012,7 +3981,6 @@
       typescript: 4.6.4
     dev: true
 
-<<<<<<< HEAD
   /@rollup/pluginutils/3.1.0_rollup@2.72.1:
     resolution: {integrity: sha512-GksZ6pr6TpIjHm8h9lSQ8pi8BE9VeubNT0OMJ3B5uZJ8pz73NPiqOtCog/x2/QzM1ENChPKxMDhiQuRHsqc+lg==}
     engines: {node: '>= 8.0.0'}
@@ -4025,10 +3993,7 @@
       rollup: 2.72.1
     dev: true
 
-  /@rollup/pluginutils/3.1.0_rollup@2.73.0:
-=======
   /@rollup/pluginutils/3.1.0_rollup@2.74.0:
->>>>>>> e9c137cf
     resolution: {integrity: sha512-GksZ6pr6TpIjHm8h9lSQ8pi8BE9VeubNT0OMJ3B5uZJ8pz73NPiqOtCog/x2/QzM1ENChPKxMDhiQuRHsqc+lg==}
     engines: {node: '>= 8.0.0'}
     peerDependencies:
@@ -9563,7 +9528,6 @@
       estree-walker: 0.6.1
     dev: false
 
-<<<<<<< HEAD
   /rollup/2.72.1:
     resolution: {integrity: sha512-NTc5UGy/NWFGpSqF1lFY8z9Adri6uhyMLI6LvPAXdBKoPRFhIIiBUpt+Qg2awixqO3xvzSijjhnb4+QEZwJmxA==}
     engines: {node: '>=10.0.0'}
@@ -9572,12 +9536,8 @@
       fsevents: 2.3.2
     dev: true
 
-  /rollup/2.73.0:
-    resolution: {integrity: sha512-h/UngC3S4Zt28mB3g0+2YCMegT5yoftnQplwzPqGZcKvlld5e+kT/QRmJiL+qxGyZKOYpgirWGdLyEO1b0dpLQ==}
-=======
   /rollup/2.74.0:
     resolution: {integrity: sha512-RRwXTX5+ObPJhcMV6zP3RdHvy90/lBOUfbzL7IKkFjMJGAqeBGZiv9nZWm/DoTESaTE3GBkkzbU9QVN2AuCkjw==}
->>>>>>> e9c137cf
     engines: {node: '>=10.0.0'}
     hasBin: true
     optionalDependencies:
@@ -9851,27 +9811,22 @@
       smart-buffer: 4.2.0
     dev: true
 
-<<<<<<< HEAD
   /solid-js/1.3.17:
     resolution: {integrity: sha512-BFCosxa4hRm+LF7S+kBL5bNr4RtuZif6AaR5FdQkBpV1E6QNLAOFm4HWgEN8vL2aCWEKl384cT8Etw8ziW8aag==}
     dev: false
 
   /solid-js/1.4.1:
     resolution: {integrity: sha512-ts480PccmUW9WAludSXET2dbBevjv+l6XMmN/OyG/a/xA8ZQoX4hNBN3gGhW785ZZv90fowbUSuSQUwOISm3YA==}
-=======
+    dev: true
+
   /solid-js/1.4.2:
     resolution: {integrity: sha512-IU5yKuT8P/n5F5g8j1rTXqxUdPYmoZDk/074TG94AEYf/nyXAeG82BSge4/lLIbCfUcnGUJ6DRdebIjujOAYyg==}
->>>>>>> e9c137cf
 
   /solid-nanostores/0.0.6:
     resolution: {integrity: sha512-iwbgdBzQSxBKoxkzaZgC9MGGUsHWJ74at9i7FF0naoqtwGuKdLYOgOJ9QRlA353DHDS/ttH2e0SRS6s3gz8NLQ==}
     dependencies:
       nanostores: 0.5.12
-<<<<<<< HEAD
       solid-js: 1.3.17
-=======
-      solid-js: 1.4.2
->>>>>>> e9c137cf
     dev: false
 
   /sorcery/0.10.0:
@@ -10908,11 +10863,7 @@
       debug: 4.3.4
       fast-glob: 3.2.11
       pretty-bytes: 5.6.0
-<<<<<<< HEAD
       rollup: 2.72.1
-=======
-      rollup: 2.74.0
->>>>>>> e9c137cf
       workbox-build: 6.5.3
       workbox-window: 6.5.3
     transitivePeerDependencies:
@@ -11186,15 +11137,9 @@
       '@babel/core': 7.17.12
       '@babel/preset-env': 7.17.12_@babel+core@7.17.12
       '@babel/runtime': 7.17.9
-<<<<<<< HEAD
       '@rollup/plugin-babel': 5.3.1_pyhastprz45ufttge6avwpm7iy
       '@rollup/plugin-node-resolve': 11.2.1_rollup@2.72.1
       '@rollup/plugin-replace': 2.4.2_rollup@2.72.1
-=======
-      '@rollup/plugin-babel': 5.3.1_swzzuhxpnwpceuiankqfict4vm
-      '@rollup/plugin-node-resolve': 11.2.1_rollup@2.74.0
-      '@rollup/plugin-replace': 2.4.2_rollup@2.74.0
->>>>>>> e9c137cf
       '@surma/rollup-plugin-off-main-thread': 2.2.3
       ajv: 8.11.0
       common-tags: 1.8.2
@@ -11203,13 +11148,8 @@
       glob: 7.2.0
       lodash: 4.17.21
       pretty-bytes: 5.6.0
-<<<<<<< HEAD
       rollup: 2.72.1
       rollup-plugin-terser: 7.0.2_rollup@2.72.1
-=======
-      rollup: 2.74.0
-      rollup-plugin-terser: 7.0.2_rollup@2.74.0
->>>>>>> e9c137cf
       source-map: 0.8.0-beta.0
       stringify-object: 3.3.0
       strip-comments: 2.0.1
