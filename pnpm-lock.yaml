--- conflicted
+++ resolved
@@ -8860,7 +8860,6 @@
     dependencies:
       find-up: 4.1.0
 
-<<<<<<< HEAD
   /pkg-types/0.3.2:
     resolution: {integrity: sha512-eBYzX/7NYsQEOR2alWY4rnQB49G62oHzFpoi9Som56aUr8vB8UGcmcIia9v8fpBeuhH3Ltentuk2OGpp4IQV3Q==}
     dependencies:
@@ -8869,12 +8868,8 @@
       pathe: 0.2.0
     dev: true
 
-  /playwright-core/1.22.0:
-    resolution: {integrity: sha512-XnDPiV4NCzTtXWxQdyJ6Wg8xhST3ciUjt5mITaxoqOoYggmRtofKm0PXLehfbetXh2ppPYj5U8UhtUpdIE4wag==}
-=======
   /playwright-core/1.22.1:
     resolution: {integrity: sha512-H+ZUVYnceWNXrRf3oxTEKAr81QzFsCKu5Fp//fEjQvqgKkfA1iX3E9DBrPJpPNOrgVzcE+IqeI0fDmYJe6Ynnw==}
->>>>>>> f54072bd
     engines: {node: '>=14'}
     hasBin: true
     dev: true
