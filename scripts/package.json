{
  "name": "astro-scripts",
  "version": "0.0.14",
  "private": true,
  "type": "module",
  "main": "./index.js",
  "bin": {
    "astro-scripts": "./index.js"
  },
  "dependencies": {
    "esbuild": "^0.21.5",
    "kleur": "^4.1.5",
    "p-limit": "^6.1.0",
<<<<<<< HEAD
    "tinyexec": "^0.3.0",
    "tinyglobby": "^0.2.9",
    "tsconfck": "^3.1.3"
=======
    "tinyexec": "^0.3.1",
    "tsconfck": "^3.1.4"
>>>>>>> bdb75a87
  }
}<|MERGE_RESOLUTION|>--- conflicted
+++ resolved
@@ -11,13 +11,8 @@
     "esbuild": "^0.21.5",
     "kleur": "^4.1.5",
     "p-limit": "^6.1.0",
-<<<<<<< HEAD
-    "tinyexec": "^0.3.0",
-    "tinyglobby": "^0.2.9",
-    "tsconfck": "^3.1.3"
-=======
     "tinyexec": "^0.3.1",
+    "tinyglobby": "^0.2.10",
     "tsconfck": "^3.1.4"
->>>>>>> bdb75a87
   }
 }