--- conflicted
+++ resolved
@@ -11,13 +11,8 @@
 ### Prerequisites
 
 ```shell
-<<<<<<< HEAD
 node: "^>=22.12.0"
-pnpm: "^10.17.0"
-=======
-node: "^>=18.20.8"
 pnpm: "^10.21.0"
->>>>>>> 70eb542f
 # otherwise, your build will fail
 ```
 
