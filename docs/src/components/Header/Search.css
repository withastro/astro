--- conflicted
+++ resolved
@@ -70,22 +70,6 @@
 	DocSearch (Algolia)
 \* ------------------------------------------------------------ */
 
-<<<<<<< HEAD
-.DocSearch-Modal .DocSearch-Footer {
-=======
-.DocSearch-Modal .DocSearch-Footer:before {
-	content: '';
-	width: 100%;
-	height: 2px;
-	background: var(--theme-accent);
-	position: absolute;
-	top: -0.1rem;
-	left: 0;
-	box-shadow: 0px 3px 10px var(--theme-accent);
-}
->>>>>>> 8a70819c
-}
-
 .DocSearch-Modal .DocSearch-Hit a {
 	box-shadow: none;
 	border: 1px solid var(--theme-accent);
