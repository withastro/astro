import type { FunctionalComponent } from 'preact';
import { h } from 'preact';
import './LanguageSelect.css';

const LanguageSelect: FunctionalComponent<{ lang: string }> = ({ lang }) => {
  return (
    <div class="language-select-wrapper">
      <svg
        aria-hidden="true"
        focusable="false"
        role="img"
        xmlns="http://www.w3.org/2000/svg"
        viewBox="0 0 88.6 77.3"
        height="1.2em"
        width="1.2em"
      >
        <path
          fill="currentColor"
          d="M61,24.6h7.9l18.7,51.6h-7.7l-5.4-15.5H54.3l-5.6,15.5h-7.2L61,24.6z M72.6,55l-8-22.8L56.3,55H72.6z"
        />
        <path
          fill="currentColor"
          d="M53.6,60.6c-10-4-16-9-22-14c0,0,1.3,1.3,0,0c-6,5-20,13-20,13l-4-6c8-5,10-6,19-13c-2.1-1.9-12-13-13-19h8          c4,9,10,14,10,14c10-8,10-19,10-19h8c0,0-1,13-12,24l0,0c5,5,10,9,19,13L53.6,60.6z M1.6,16.6h56v-8h-23v-7h-9v7h-24V16.6z"
        />
      </svg>
      <select
        class="language-select"
        value={lang}
        onChange={(e) => {
          const newLang = e.target.value;
          if (newLang === 'en') {
            window.location.pathname = `/getting-started`;
          } else {
            window.location.pathname = `/${newLang}/getting-started`;
          }
          // TODO: Preserve the current page, if it exists:
          // const oldPathname = window.location.pathname;
          // const oldPathnameParts = oldPathname.split('/');
          // oldPathnameParts.shift();
          // if (/^[a-z]{2}$/.test(oldPathnameParts[0])) {
          //   oldPathnameParts.shift();
          // }
          // if (newLang !== 'en') {
          //   oldPathnameParts.unshift(newLang);
          // }
          // window.location.pathname = '/' + oldPathnameParts.join('/');
        }}
      >
        <option value="en">
          <span>English</span>
        </option>
        <option value="de">
          <span>Deutsch</span>
        </option>
        <option value="nl">
          <span>Nederlands</span>
        </option>
        <option value="pt-br">
          <span>Português do Brasil</span>
        </option>
        <option value="fi">
          <span>Suomi</span>
        </option>
<<<<<<< HEAD
=======
        <option value="es">
          <span>Español</span>
        </option>
>>>>>>> d51e0f4f
        <option value="zh-CN">
          <span>简体中文</span>
        </option>
        <option value="zh-TW">
<<<<<<< HEAD
          <span>繁体中文</span>
=======
          <span>正體中文</span>
        </option>
        <option value="bg">
          <span>Български</span>
        </option>
        <option value="fr">
          <span>Français</span>
>>>>>>> d51e0f4f
        </option>
      </select>
    </div>
  );
};

export default LanguageSelect;<|MERGE_RESOLUTION|>--- conflicted
+++ resolved
@@ -61,19 +61,13 @@
         <option value="fi">
           <span>Suomi</span>
         </option>
-<<<<<<< HEAD
-=======
         <option value="es">
           <span>Español</span>
         </option>
->>>>>>> d51e0f4f
         <option value="zh-CN">
           <span>简体中文</span>
         </option>
         <option value="zh-TW">
-<<<<<<< HEAD
-          <span>繁体中文</span>
-=======
           <span>正體中文</span>
         </option>
         <option value="bg">
@@ -81,7 +75,6 @@
         </option>
         <option value="fr">
           <span>Français</span>
->>>>>>> d51e0f4f
         </option>
       </select>
     </div>
