--- conflicted
+++ resolved
@@ -76,13 +76,11 @@
         <option value="fr">
           <span>Français</span>
         </option>
-<<<<<<< HEAD
+        <option value="kr">
+          <span>한국어</span>
+        </option>
         <option value="ar">
           <span>العربية</span>
-=======
-        <option value="kr">
-          <span>한국어</span>
->>>>>>> a4a7685b
         </option>
       </select>
     </div>
