--- conflicted
+++ resolved
@@ -2,20 +2,7 @@
 import { h } from 'preact';
 import './LanguageSelect.css';
 
-<<<<<<< HEAD
-const SelectLanguage: FunctionalComponent<{}> = ({ }) => {
-  let defaultValue = undefined;
-  if (!import.meta.env.SSR) {
-    const oldPathname = window.location.pathname;
-    const oldPathnameParts = oldPathname.split('/');
-    if (/[a-z]{2}/.test(oldPathnameParts[1])) {
-      defaultValue = oldPathnameParts[1];
-    }
-  }
-
-=======
 const LanguageSelect: FunctionalComponent<{ lang: string }> = ({ lang }) => {
->>>>>>> f935c5a9
   return (
     <div class="language-select-wrapper">
       <svg
