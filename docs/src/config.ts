--- conflicted
+++ resolved
@@ -79,16 +79,14 @@
     { text: 'Démarrage rapide', link: 'fr/quick-start' },
     { text: 'Installation', link: 'fr/installation' },
   ],
-<<<<<<< HEAD
+  kr: [
+    { text: '환영합니다', header: true },
+    { text: '시작하기', link: 'kr/getting-started' },
+  ],
   ar: [
     { text: 'التهيئة', header: true },
     { text: 'باشر البدأ', link: 'ar/getting-started' },
-=======
-  kr: [
-    { text: '환영합니다', header: true },
-    { text: '시작하기', link: 'kr/getting-started' },
->>>>>>> a4a7685b
-  ],
+  ]
 };
 
 export const SITE = {
