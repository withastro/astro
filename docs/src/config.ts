--- conflicted
+++ resolved
@@ -56,13 +56,10 @@
     { text: 'Empezando', link: 'es/getting-started' },
     { text: 'Comienzo rápido', link: 'es/quick-start' },
     { text: 'Instalación', link: 'es/installation' },
-<<<<<<< HEAD
+    { text: 'Astro vs. X', link: 'es/comparing-astro-vs-other-tools' },
 
     { text: 'Fundamentos', header: true },
     { text: 'Estructura del Proyecto', link: 'es/core-concepts/project-structure' },
-=======
-    { text: 'Astro vs. X', link: 'es/comparing-astro-vs-other-tools' },
->>>>>>> 22751e0f
   ],
   'zh-CN': [
     { text: '起步', header: true },
