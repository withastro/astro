--- conflicted
+++ resolved
@@ -47,11 +47,10 @@
     { text: 'Pika-aloitus', link: 'fi/quick-start' },
     { text: 'Asennus', link: 'fi/installation' },
   ],
-<<<<<<< HEAD
   es: [
     { text: 'Configuración', header: true },
     { text: 'Empezando', link: 'es/getting-started' },
-=======
+  ],
   'zh-CN': [
     { text: '起步', header: true },
     { text: '入门指南', link: 'zh-CN/getting-started' },
@@ -62,7 +61,6 @@
   'zh-TW': [
     { text: '起步', header: true },
     { text: '入門指南', link: 'zh-TW/getting-started' },
->>>>>>> 935fe600
   ],
 };
 
