<<<<<<< HEAD
---
layout: ~/layouts/Main.astro
title: Getting Started

---

Astro is modern static site builder. Learn what Astro is all about from [our homepage](https://astro.build/) or [our release post](https://astro.build/blog/introducing-astro). This page is an overview of the Astro documentation and all related resources.

Looking for a quick overview of what Astro is? [Visit our homepage.](https://astro.build)

## Try Astro

The easiest way to try Astro is to run `npm init astro` in a new directory on your machine. Our CLI wizard will assist you in starting a new Astro project.

To get started with Astro in 5 quickly and easy steps, visit our [Quick-Start guide](quick-start).

Alternatively, read our [Installation Guide](/installation) for a full walk-through on getting set up with Astro.

### Online Playgrounds

If you're interested in playing around with Astro in the browser, you can use an online code playground. Try our "Hello World!" template on [CodeSandbox](https://codesandbox.io/s/astro-template-hugb3).

_Note: some features (ex: Fast Refresh) are currently limited on CodeSandbox._

## Learn Astro

All manner of people come to Astro from different backgrounds bringing with them different learning styles. Whether you prefer a more theoretical or a practical approach, we hope you'll find this section helpful.

- If you prefer to **learn by doing**, start with our [examples library](https://github.com/snowpackjs/astro/tree/main/examples).
- If you prefer to **learn concepts step by step**, start with our [basic concepts and guides](/core-concepts/project-structure).

Like any unfamiliar technology, Astro comes with a slight learning curve. However, with practice and some patience, we know, you _will_ get the hang of it, in no time.

### Learn `.astro` Syntax

When you begin to learn Astro, you'll see many files using the `.astro` file extension. This is **Astro's Component Syntax**: a special HTML-like file format which Astro uses for templating. It was designed to feel familiar to anyone with HTML or JSX experience.

Our helpful guide on [Astro components](/core-concepts/astro-components) introduces you to the Astro syntax, and is the best way to learn.

### API Reference

This documentation section is useful when you want to learn more details about a particular Astro API. For example, [Configuration Reference](/reference/configuration-reference) lists all possible configuration options available to you. [Built-in Components Reference](/reference/builtin-components) lists all available core components, like `<Markdown />` and `<Prism />`.

### Versioned Documentation

This documentation always reflects the latest stable version of Astro. Once we hit the v1.0 milestone, we will add the ability to view versioned documentation.

## Staying Informed

The [@astrodotbuild](https://twitter.com/astrodotbuild) Twitter account is the official source for the updates from the Astro team.

We also post release announcements to our [Discord community](https://astro.build/chat) in the #announcements channel.

Not every Astro release deserves its own blog post, but you can find a detailed changelog for every release in the [`CHANGELOG.md` file in the Astro repository](https://github.com/snowpackjs/astro/blob/main/packages/astro/CHANGELOG.md).

## Something Missing?

If something is missing in the documentation or if you found some part confusing, please [file an issue for the documentation](https://github.com/snowpackjs/astro/issues/new/choose) with your suggestions for improvement, or tweet at the [@astrodotbuild](https://twitter.com/astrodotbuild) Twitter account. We love hearing from you!

## Credit

This getting started guide was originally based off of [React's](https://reactjs.org/) getting started guide.
=======
---
layout: ~/layouts/Main.astro
title: Getting Started
---

Astro is a modern static site builder. Learn what Astro is all about from [our homepage](https://astro.build/) or [our release post](https://astro.build/blog/introducing-astro). This page is an overview of the Astro documentation and all related resources.

Looking for a quick overview of what Astro is? [Visit our homepage.](https://astro.build)

## Try Astro

The easiest way to try Astro is to run `npm init astro` in a new directory on your machine. This CLI command will walk you through starting a new Astro project.

Read our [Installation Guide](/installation) for a full walk-through on getting set up with Astro.

### Online Playgrounds

If you're interested in playing around with Astro in the browser, you can use an online code playground. Try a Hello World template on [CodeSandbox](https://codesandbox.io/s/astro-template-hugb3).

_Note: some features (ex: Fast Refresh) are currently limited on CodeSandbox._

## Learn Astro

People come to Astro from different backgrounds and with different learning styles. Whether you prefer a more theoretical or a practical approach, we hope you'll find this section helpful.

- If you prefer to **learn by doing**, start with our [examples library](https://github.com/snowpackjs/astro/tree/main/examples).
- If you prefer to **learn concepts step by step**, start with our [basic concepts and guides](/core-concepts/project-structure).

Like any unfamiliar technology, Astro does have a learning curve. With practice and some patience, you _will_ get the hang of it.

### Learn `.astro` Syntax

When you begin to learn Astro, you'll see many files using the `.astro` file extension. This is the **Astro component syntax**: a special HTML-like file format that Astro uses for templating. It was designed to feel familiar to anyone with HTML or JSX experience.

Our guide on [Astro components](/core-concepts/astro-components) walks you through the new syntax, and is the best way to learn.

### API Reference

This documentation section is useful when you want to learn more details about a particular Astro API. For example, [Configuration Reference](/reference/configuration-reference) lists all possible configuration options available to you. [Built-in Components Reference](/reference/builtin-components) lists all available core components, like `<Markdown />` and `<Prism />`.

### Versioned Documentation

This documentation always reflects the latest stable version of Astro. Once we hit the v1.0 milestone, we will add the ability to view versioned documentation.

## Staying Informed

The [@astrodotbuild](https://twitter.com/astrodotbuild) Twitter account is the official source for the updates from the Astro team.

We also post release announcements to our [Discord community](https://astro.build/chat) in the #announcements channel.

Not every Astro release deserves its own blog post, but you can find a detailed changelog for every release in the [`CHANGELOG.md` file in the Astro repository](https://github.com/snowpackjs/astro/blob/main/packages/astro/CHANGELOG.md).

## Something Missing?

If something is missing in the documentation or if you found some part confusing, please [file an issue for the documentation](https://github.com/snowpackjs/astro/issues/new/choose) with your suggestions for improvement, or tweet at the [@astrodotbuild](https://twitter.com/astrodotbuild) Twitter account. We love hearing from you!

## Credit

This getting started guide was originally based off of [React's](https://reactjs.org/) getting started guide.
>>>>>>> 8700400a
<|MERGE_RESOLUTION|>--- conflicted
+++ resolved
@@ -1,11 +1,10 @@
-<<<<<<< HEAD
 ---
 layout: ~/layouts/Main.astro
 title: Getting Started
 
 ---
 
-Astro is modern static site builder. Learn what Astro is all about from [our homepage](https://astro.build/) or [our release post](https://astro.build/blog/introducing-astro). This page is an overview of the Astro documentation and all related resources.
+Astro is a modern static site builder. Learn what Astro is all about from [our homepage](https://astro.build/) or [our release post](https://astro.build/blog/introducing-astro). This page is an overview of the Astro documentation and all related resources.
 
 Looking for a quick overview of what Astro is? [Visit our homepage.](https://astro.build)
 
@@ -60,65 +59,4 @@
 
 ## Credit
 
-This getting started guide was originally based off of [React's](https://reactjs.org/) getting started guide.
-=======
----
-layout: ~/layouts/Main.astro
-title: Getting Started
----
-
-Astro is a modern static site builder. Learn what Astro is all about from [our homepage](https://astro.build/) or [our release post](https://astro.build/blog/introducing-astro). This page is an overview of the Astro documentation and all related resources.
-
-Looking for a quick overview of what Astro is? [Visit our homepage.](https://astro.build)
-
-## Try Astro
-
-The easiest way to try Astro is to run `npm init astro` in a new directory on your machine. This CLI command will walk you through starting a new Astro project.
-
-Read our [Installation Guide](/installation) for a full walk-through on getting set up with Astro.
-
-### Online Playgrounds
-
-If you're interested in playing around with Astro in the browser, you can use an online code playground. Try a Hello World template on [CodeSandbox](https://codesandbox.io/s/astro-template-hugb3).
-
-_Note: some features (ex: Fast Refresh) are currently limited on CodeSandbox._
-
-## Learn Astro
-
-People come to Astro from different backgrounds and with different learning styles. Whether you prefer a more theoretical or a practical approach, we hope you'll find this section helpful.
-
-- If you prefer to **learn by doing**, start with our [examples library](https://github.com/snowpackjs/astro/tree/main/examples).
-- If you prefer to **learn concepts step by step**, start with our [basic concepts and guides](/core-concepts/project-structure).
-
-Like any unfamiliar technology, Astro does have a learning curve. With practice and some patience, you _will_ get the hang of it.
-
-### Learn `.astro` Syntax
-
-When you begin to learn Astro, you'll see many files using the `.astro` file extension. This is the **Astro component syntax**: a special HTML-like file format that Astro uses for templating. It was designed to feel familiar to anyone with HTML or JSX experience.
-
-Our guide on [Astro components](/core-concepts/astro-components) walks you through the new syntax, and is the best way to learn.
-
-### API Reference
-
-This documentation section is useful when you want to learn more details about a particular Astro API. For example, [Configuration Reference](/reference/configuration-reference) lists all possible configuration options available to you. [Built-in Components Reference](/reference/builtin-components) lists all available core components, like `<Markdown />` and `<Prism />`.
-
-### Versioned Documentation
-
-This documentation always reflects the latest stable version of Astro. Once we hit the v1.0 milestone, we will add the ability to view versioned documentation.
-
-## Staying Informed
-
-The [@astrodotbuild](https://twitter.com/astrodotbuild) Twitter account is the official source for the updates from the Astro team.
-
-We also post release announcements to our [Discord community](https://astro.build/chat) in the #announcements channel.
-
-Not every Astro release deserves its own blog post, but you can find a detailed changelog for every release in the [`CHANGELOG.md` file in the Astro repository](https://github.com/snowpackjs/astro/blob/main/packages/astro/CHANGELOG.md).
-
-## Something Missing?
-
-If something is missing in the documentation or if you found some part confusing, please [file an issue for the documentation](https://github.com/snowpackjs/astro/issues/new/choose) with your suggestions for improvement, or tweet at the [@astrodotbuild](https://twitter.com/astrodotbuild) Twitter account. We love hearing from you!
-
-## Credit
-
-This getting started guide was originally based off of [React's](https://reactjs.org/) getting started guide.
->>>>>>> 8700400a
+This getting started guide was originally based off of [React's](https://reactjs.org/) getting started guide.