--- conflicted
+++ resolved
@@ -31,13 +31,9 @@
 
 ### Online Legepladser
 
-<<<<<<< HEAD
 Hvis du er interesseret i at lege med Astro i browseren, kan du straks starte et nyt Astro projekt med vores brugerflade på [astro.new](https://astro.new/).
 
 Du kan prøve Astro i online kodeeditorer som Stackblitz, CodeSandbox, Gitpod eller GitHub Codespaces. Klik på "Open in Stackblitz" linket i et af eksemplerne i vores [liste af eksempler](https://github.com/snowpackjs/astro/tree/main/examples). Eller, [klik her](https://stackblitz.com/fork/astro) for at starte et nyt projekt i [Stackblitz](https://stackblitz.com/fork/astro).
-=======
-Hvis du er interesseret i at lege med Astro i browseren, kan du bruge en online kodeeditor som Stackblitz, CodeSandbox, Gitpod eller GitHub Codespaces. Klik på "Open in Stackblitz" linket i et af eksemplerne i vores [liste af eksempler](https://github.com/withastro/astro/tree/main/examples). Eller, [klik her](https://stackblitz.com/fork/astro) for at starte et nyt projekt i [Stackblitz](https://stackblitz.com/fork/astro).
->>>>>>> 56133d1c
 
 ## Lær Astro
 
