--- conflicted
+++ resolved
@@ -48,30 +48,20 @@
 
 Elder.js supports both Static Site Generation (SSG) and Server-Side Rendering (SSR). Today, Astro only supports Static Site Generation (SSG).
 
-<<<<<<< HEAD
-=======
+
+## Eleventy vs. Astro
+
+[Eleventy](https://www.11ty.dev/) is a popular static site builder, powered by Node.js.
+
+Eleventy uses several [older HTML templating languages](https://www.11ty.dev/docs/languages/) to render your website: Nunjucks, Liquid, Pug, EJS, and others. Astro lets you create pages using your favorite UI component libraries (React, Preact, Vue, Svelte, and others) or a built-in component syntax which is similar to HTML + JSX. Eleventy does not support using modern UI components for HTML templating.
+
 #### Comparing Eleventy vs. Astro Performance
 
 Conceptually, Eleventy is aligned with Astro's "minimal client-side JavaScript" approach to web development. Eleventy and Astro both offer similar, zero-JavaScript-by-default performance baselines.
 
-Eleventy achieves this by pushing you to avoid JavaScript entirely. Eleventy sites are often written with little to no JavaScript at all. This becomes an issue when you do need client-side JavaScript. It is up to you to create your own asset build pipeline for Eleventy. This can be time-consuming and forces you to set up bundling, minification, and other complex optimizations yourself.
+Eleventy achieves this by pushing you to avoid JavaScript entirely. Eleventy sites are often written with little to no JavaScript at all. This becomes an issue when you do need client-side JavaScript. It is up to you to create your own asset build pipeline for Eleventy. This can be time consuming and forces you to set up bundling, minification, and other complex optimizations yourself.
 
 By contrast, Astro automatically builds your client-side JavaScript & CSS for you. Astro automatically strips unnecessary JavaScript from the page, hydrating only the individual components that need it. This feature is called [partial hydration](/core-concepts/component-hydration). While it is possible to achieve this yourself in Eleventy, Astro offers it built in by default.
->>>>>>> 0c314791
-
-## Eleventy vs. Astro
-
-[Eleventy](https://www.11ty.dev/) is a popular static site builder, powered by Node.js.
-
-Eleventy uses several [older HTML templating languages](https://www.11ty.dev/docs/languages/) to render your website: Nunjucks, Liquid, Pug, EJS, and others. Astro lets you create pages using your favorite UI component libraries (React, Preact, Vue, Svelte, and others) or a built-in component syntax which is similar to HTML + JSX. Eleventy does not support using modern UI components for HTML templating.
-
-#### Comparing Eleventy vs. Astro Performance
-
-Conceptually, Eleventy is aligned with Astro's "minimal client-side JavaScript" approach to web development. Eleventy and Astro both offer similar, zero-JavaScript-by-default performance baselines.
-
-Eleventy achieves this by pushing you to avoid JavaScript entirely. Eleventy sites are often written with little to no JavaScript at all. This becomes an issue when you do need client-side JavaScript. It is up to you to create your own asset build pipeline for Eleventy. This can be time consuming and forces you to set up bundling, minification, and other complex optimizations yourself.
-
-By contrast, Astro automatically builds your client-side JavaScript & CSS for you. Astro automatically strips unnecessary JavaScript from the page, hydrating only the individual components that need it. This feature is called [partial hydration](/core-concepts/component-hydration). While it is possible to achieve this yourself in Eleventy, Astro offers it built in by default.
 
 ## Gatsby vs. Astro
 
