{
  "[json]": {
    "editor.defaultFormatter": "biomejs.biome"
  },
  "[javascript]": {
    "editor.defaultFormatter": "biomejs.biome"
  },
  "[typescript]": {
    "editor.defaultFormatter": "biomejs.biome"
  },
  "[javascriptreact]": {
    "editor.defaultFormatter": "biomejs.biome"
  },
  "[typescriptreact]": {
    "editor.defaultFormatter": "biomejs.biome"
  },
  "editor.codeActionsOnSave": {
<<<<<<< HEAD
    "quickFix.biome": "explicit",
    "source.fixAll.biome": "explicit"
  }
=======
		"quickFix.biome": "explicit",
		"source.fixAll.biome": "explicit"
	}
>>>>>>> 927f9b37
}<|MERGE_RESOLUTION|>--- conflicted
+++ resolved
@@ -15,13 +15,7 @@
     "editor.defaultFormatter": "biomejs.biome"
   },
   "editor.codeActionsOnSave": {
-<<<<<<< HEAD
-    "quickFix.biome": "explicit",
-    "source.fixAll.biome": "explicit"
-  }
-=======
 		"quickFix.biome": "explicit",
 		"source.fixAll.biome": "explicit"
 	}
->>>>>>> 927f9b37
 }