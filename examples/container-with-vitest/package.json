--- conflicted
+++ resolved
@@ -12,15 +12,9 @@
   },
   "dependencies": {
     "@astrojs/react": "^4.3.0",
-<<<<<<< HEAD
-    "astro": "^5.8.1",
+    "astro": "^5.8.2",
     "react": "^19.1.0",
     "react-dom": "^19.1.0",
-=======
-    "astro": "^5.8.2",
-    "react": "^18.3.1",
-    "react-dom": "^18.3.1",
->>>>>>> 1d628d59
     "vitest": "^3.1.1"
   },
   "devDependencies": {
