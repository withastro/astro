{
  "name": "@example/container-with-vitest",
  "type": "module",
  "version": "0.0.1",
  "private": true,
  "scripts": {
    "dev": "astro dev",
    "start": "astro dev",
    "build": "astro build",
    "preview": "astro preview",
    "astro": "astro",
    "test": "vitest run"
  },
  "dependencies": {
<<<<<<< HEAD
=======
    "astro": "^4.12.2",
>>>>>>> a6c4e675
    "@astrojs/react": "^3.6.0",
    "astro": "^4.11.5",
    "react": "^18.3.1",
    "react-dom": "^18.3.1",
    "vitest": "^2.0.3"
  },
  "devDependencies": {
    "@types/react": "^18.3.3",
    "@types/react-dom": "^18.3.0"
  }
}<|MERGE_RESOLUTION|>--- conflicted
+++ resolved
@@ -12,12 +12,8 @@
     "test": "vitest run"
   },
   "dependencies": {
-<<<<<<< HEAD
-=======
+    "@astrojs/react": "^3.6.0",
     "astro": "^4.12.2",
->>>>>>> a6c4e675
-    "@astrojs/react": "^3.6.0",
-    "astro": "^4.11.5",
     "react": "^18.3.1",
     "react-dom": "^18.3.1",
     "vitest": "^2.0.3"
