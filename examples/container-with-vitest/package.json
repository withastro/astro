{
  "name": "@example/container-with-vitest",
  "type": "module",
  "version": "0.0.1",
  "private": true,
  "scripts": {
    "dev": "astro dev",
    "start": "astro dev",
    "build": "astro build",
    "preview": "astro preview",
    "astro": "astro",
    "test": "vitest run"
  },
  "dependencies": {
<<<<<<< HEAD
    "@astrojs/react": "^3.6.0",
    "astro": "^4.12.2",
=======
    "astro": "^4.13.1",
    "@astrojs/react": "^3.6.1",
>>>>>>> da86d545
    "react": "^18.3.1",
    "react-dom": "^18.3.1",
    "vitest": "^2.0.5"
  },
  "devDependencies": {
    "@types/react": "^18.3.3",
    "@types/react-dom": "^18.3.0"
  }
}<|MERGE_RESOLUTION|>--- conflicted
+++ resolved
@@ -12,13 +12,8 @@
     "test": "vitest run"
   },
   "dependencies": {
-<<<<<<< HEAD
-    "@astrojs/react": "^3.6.0",
-    "astro": "^4.12.2",
-=======
+    "@astrojs/react": "^3.6.1",
     "astro": "^4.13.1",
-    "@astrojs/react": "^3.6.1",
->>>>>>> da86d545
     "react": "^18.3.1",
     "react-dom": "^18.3.1",
     "vitest": "^2.0.5"
