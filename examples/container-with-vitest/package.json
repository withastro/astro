--- conflicted
+++ resolved
@@ -12,10 +12,6 @@
     "test": "vitest run"
   },
   "dependencies": {
-<<<<<<< HEAD
-=======
-    "astro": "^4.11.6",
->>>>>>> 17d2eeda
     "@astrojs/react": "^3.6.0",
     "astro": "^4.11.5",
     "react": "^18.3.1",
