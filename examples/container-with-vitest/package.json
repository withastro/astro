--- conflicted
+++ resolved
@@ -11,11 +11,7 @@
     "test": "vitest run"
   },
   "dependencies": {
-<<<<<<< HEAD
     "astro": "^5.0.0-beta.4",
-=======
-    "astro": "^4.16.4",
->>>>>>> 6df5bba8
     "@astrojs/react": "^3.6.2",
     "react": "^18.3.1",
     "react-dom": "^18.3.1",
