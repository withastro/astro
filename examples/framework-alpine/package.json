--- conflicted
+++ resolved
@@ -9,12 +9,8 @@
     "preview": "astro preview"
   },
   "devDependencies": {
-<<<<<<< HEAD
     "@types/alpinejs": "^3.7.0",
-    "astro": "^1.0.0-rc.1"
-=======
     "astro": "^1.0.0-rc.2"
->>>>>>> 742eedee
   },
   "dependencies": {
     "alpinejs": "^3.10.2"
