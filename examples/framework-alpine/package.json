--- conflicted
+++ resolved
@@ -9,12 +9,8 @@
     "preview": "astro preview"
   },
   "devDependencies": {
-<<<<<<< HEAD
     "@types/alpinejs": "^3.7.0",
-    "astro": "^1.0.0-beta.70"
-=======
     "astro": "^1.0.0-rc.1"
->>>>>>> 3a599f21
   },
   "dependencies": {
     "alpinejs": "^3.10.2"
