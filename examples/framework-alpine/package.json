{
  "name": "@example/framework-alpine",
  "type": "module",
  "version": "0.0.1",
  "private": true,
  "scripts": {
    "dev": "astro dev",
    "start": "astro dev",
    "build": "astro build",
    "preview": "astro preview",
    "astro": "astro"
  },
  "dependencies": {
    "@astrojs/alpinejs": "^0.2.2",
    "@types/alpinejs": "^3.7.1",
<<<<<<< HEAD
    "alpinejs": "^3.12.2",
    "astro": "^2.6.5"
=======
    "alpinejs": "^3.12.0",
    "astro": "^2.6.6"
>>>>>>> 1589eaab
  }
}<|MERGE_RESOLUTION|>--- conflicted
+++ resolved
@@ -13,12 +13,7 @@
   "dependencies": {
     "@astrojs/alpinejs": "^0.2.2",
     "@types/alpinejs": "^3.7.1",
-<<<<<<< HEAD
     "alpinejs": "^3.12.2",
-    "astro": "^2.6.5"
-=======
-    "alpinejs": "^3.12.0",
     "astro": "^2.6.6"
->>>>>>> 1589eaab
   }
 }