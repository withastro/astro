{
  "name": "@example/framework-multiple",
  "version": "0.0.1",
  "private": true,
  "scripts": {
    "dev": "astro dev",
    "start": "astro dev",
    "build": "astro build",
    "preview": "astro preview"
  },
  "devDependencies": {
<<<<<<< HEAD
    "@astrojs/lit": "^0.3.1",
    "@astrojs/preact": "^0.5.0",
    "@astrojs/react": "^0.4.0",
    "@astrojs/solid-js": "^0.4.0",
    "@astrojs/svelte": "^0.4.0",
    "@astrojs/vue": "^0.4.0",
    "@webcomponents/template-shadowroot": "^0.1.0",
    "astro": "^1.0.0-beta.70"
=======
    "@astrojs/lit": "^0.3.2",
    "@astrojs/preact": "^0.5.2",
    "@astrojs/react": "^0.4.2",
    "@astrojs/solid-js": "^0.4.1",
    "@astrojs/svelte": "^0.5.0",
    "@astrojs/vue": "^0.5.0",
    "astro": "^1.0.0-rc.1"
>>>>>>> 3a599f21
  },
  "dependencies": {
    "preact": "^10.7.3",
    "react": "^18.1.0",
    "react-dom": "^18.1.0",
    "solid-js": "^1.4.3",
    "svelte": "^3.48.0",
    "vue": "^3.2.37",
    "lit": "^2.1.3"
  }
}<|MERGE_RESOLUTION|>--- conflicted
+++ resolved
@@ -9,16 +9,6 @@
     "preview": "astro preview"
   },
   "devDependencies": {
-<<<<<<< HEAD
-    "@astrojs/lit": "^0.3.1",
-    "@astrojs/preact": "^0.5.0",
-    "@astrojs/react": "^0.4.0",
-    "@astrojs/solid-js": "^0.4.0",
-    "@astrojs/svelte": "^0.4.0",
-    "@astrojs/vue": "^0.4.0",
-    "@webcomponents/template-shadowroot": "^0.1.0",
-    "astro": "^1.0.0-beta.70"
-=======
     "@astrojs/lit": "^0.3.2",
     "@astrojs/preact": "^0.5.2",
     "@astrojs/react": "^0.4.2",
@@ -26,7 +16,6 @@
     "@astrojs/svelte": "^0.5.0",
     "@astrojs/vue": "^0.5.0",
     "astro": "^1.0.0-rc.1"
->>>>>>> 3a599f21
   },
   "dependencies": {
     "preact": "^10.7.3",
