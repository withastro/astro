--- conflicted
+++ resolved
@@ -13,13 +13,8 @@
   "dependencies": {
     "@astrojs/preact": "^3.5.2",
     "@nanostores/preact": "^0.5.2",
-<<<<<<< HEAD
     "astro": "^5.0.0-alpha.2",
-    "nanostores": "^0.11.2",
-=======
-    "astro": "^4.15.2",
     "nanostores": "^0.11.3",
->>>>>>> cd542109
     "preact": "^10.23.2"
   }
 }