--- conflicted
+++ resolved
@@ -12,11 +12,7 @@
   "dependencies": {
     "@astrojs/preact": "^5.0.0-alpha.0",
     "@nanostores/preact": "^0.5.2",
-<<<<<<< HEAD
-    "astro": "^6.0.0-alpha.0",
-=======
-    "astro": "^5.16.4",
->>>>>>> 70eb542f
+    "astro": "^6.0.0-alpha.4",
     "nanostores": "^0.11.4",
     "preact": "^10.27.2"
   }
