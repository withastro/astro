--- conflicted
+++ resolved
@@ -21,14 +21,9 @@
   },
   "devDependencies": {
     "@astrojs/preact": "^1.0.2",
-<<<<<<< HEAD
     "@types/node": "^18.0.0",
     "@types/react-dom": "^18.0.0",
-    "@astrojs/react": "^1.1.0-next.0",
-    "astro": "^1.1.0-next.0"
-=======
     "@astrojs/react": "^1.1.0",
     "astro": "^1.1.1"
->>>>>>> 2d2e38e4
   }
 }