--- conflicted
+++ resolved
@@ -12,15 +12,11 @@
     "@docsearch/react": "^1.0.0-alpha.28"
   },
   "devDependencies": {
-<<<<<<< HEAD
     "@astrojs/renderer-preact": "^0.5.0",
     "@astrojs/renderer-react": "^0.5.0",
-    "astro": "^0.23.0",
+    "astro": "^0.23.1",
     "preact": "^10.6.6",
     "react": "^17.0.2",
     "react-dom": "^17.0.2"
-=======
-    "astro": "^0.23.1"
->>>>>>> 51b04f39
   }
 }