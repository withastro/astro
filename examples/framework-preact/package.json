{
  "name": "@example/framework-preact",
  "type": "module",
  "version": "0.0.1",
  "private": true,
  "scripts": {
    "dev": "astro dev",
    "build": "astro build",
    "preview": "astro preview",
    "astro": "astro"
  },
  "dependencies": {
<<<<<<< HEAD
    "@astrojs/preact": "^5.0.0-alpha.0",
    "@preact/signals": "^2.3.2",
    "astro": "^6.0.0-alpha.0",
=======
    "@astrojs/preact": "^4.1.3",
    "@preact/signals": "^2.5.1",
    "astro": "^5.16.4",
>>>>>>> 70eb542f
    "preact": "^10.27.2"
  }
}<|MERGE_RESOLUTION|>--- conflicted
+++ resolved
@@ -10,15 +10,9 @@
     "astro": "astro"
   },
   "dependencies": {
-<<<<<<< HEAD
     "@astrojs/preact": "^5.0.0-alpha.0",
-    "@preact/signals": "^2.3.2",
-    "astro": "^6.0.0-alpha.0",
-=======
-    "@astrojs/preact": "^4.1.3",
     "@preact/signals": "^2.5.1",
-    "astro": "^5.16.4",
->>>>>>> 70eb542f
+    "astro": "^6.0.0-alpha.4",
     "preact": "^10.27.2"
   }
 }