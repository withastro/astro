--- conflicted
+++ resolved
@@ -10,17 +10,10 @@
     "astro": "astro"
   },
   "dependencies": {
-<<<<<<< HEAD
     "@astrojs/react": "^5.0.0-alpha.0",
-    "@types/react": "^18.3.26",
-    "@types/react-dom": "^18.3.7",
-    "astro": "^6.0.0-alpha.0",
-=======
-    "@astrojs/react": "^4.4.2",
     "@types/react": "^18.3.27",
     "@types/react-dom": "^18.3.7",
-    "astro": "^5.16.4",
->>>>>>> 70eb542f
+    "astro": "^6.0.0-alpha.4",
     "react": "^18.3.1",
     "react-dom": "^18.3.1"
   }
