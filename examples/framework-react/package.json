{
  "name": "@example/framework-react",
  "type": "module",
  "version": "0.0.1",
  "private": true,
  "scripts": {
    "dev": "astro dev",
    "start": "astro dev",
    "build": "astro build",
    "preview": "astro preview",
    "astro": "astro"
  },
  "dependencies": {
    "@astrojs/react": "^2.2.1",
<<<<<<< HEAD
    "@types/react": "^18.2.13",
    "@types/react-dom": "^18.2.6",
    "astro": "^2.6.5",
=======
    "@types/react": "^18.2.5",
    "@types/react-dom": "^18.2.3",
    "astro": "^2.6.6",
>>>>>>> 1589eaab
    "react": "^18.2.0",
    "react-dom": "^18.2.0"
  }
}<|MERGE_RESOLUTION|>--- conflicted
+++ resolved
@@ -12,15 +12,9 @@
   },
   "dependencies": {
     "@astrojs/react": "^2.2.1",
-<<<<<<< HEAD
     "@types/react": "^18.2.13",
     "@types/react-dom": "^18.2.6",
-    "astro": "^2.6.5",
-=======
-    "@types/react": "^18.2.5",
-    "@types/react-dom": "^18.2.3",
     "astro": "^2.6.6",
->>>>>>> 1589eaab
     "react": "^18.2.0",
     "react-dom": "^18.2.0"
   }
