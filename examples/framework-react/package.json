--- conflicted
+++ resolved
@@ -11,18 +11,10 @@
   },
   "dependencies": {
     "@astrojs/react": "^4.3.0",
-<<<<<<< HEAD
     "@types/react": "^19.1.6",
     "@types/react-dom": "^19.1.5",
-    "astro": "^5.8.1",
+    "astro": "^5.8.2",
     "react": "^19.1.0",
     "react-dom": "^19.1.0"
-=======
-    "@types/react": "^18.3.20",
-    "@types/react-dom": "^18.3.6",
-    "astro": "^5.8.2",
-    "react": "^18.3.1",
-    "react-dom": "^18.3.1"
->>>>>>> 1d628d59
   }
 }