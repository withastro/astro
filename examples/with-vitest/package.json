{
  "name": "@example/with-vitest",
  "type": "module",
  "version": "0.0.1",
  "private": true,
  "scripts": {
    "dev": "astro dev",
    "start": "astro dev",
    "build": "astro build",
    "preview": "astro preview",
    "astro": "astro",
    "test": "vitest"
  },
  "dependencies": {
<<<<<<< HEAD
    "astro": "^5.0.0-beta.2",
    "vitest": "^2.0.5"
=======
    "astro": "^4.15.9",
    "vitest": "^2.1.1"
>>>>>>> 12dae50c
  }
}<|MERGE_RESOLUTION|>--- conflicted
+++ resolved
@@ -12,12 +12,7 @@
     "test": "vitest"
   },
   "dependencies": {
-<<<<<<< HEAD
     "astro": "^5.0.0-beta.2",
-    "vitest": "^2.0.5"
-=======
-    "astro": "^4.15.9",
     "vitest": "^2.1.1"
->>>>>>> 12dae50c
   }
 }