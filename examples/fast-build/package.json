--- conflicted
+++ resolved
@@ -10,13 +10,8 @@
     "preview": "astro preview"
   },
   "devDependencies": {
-<<<<<<< HEAD
-    "astro": "^0.23.0-next.4",
+    "astro": "^0.23.0-next.6",
     "preact": "~10.6.5",
-=======
-    "astro": "^0.23.0-next.6",
-    "preact": "~10.5.15",
->>>>>>> 61f438fd
     "unocss": "^0.15.5",
     "vite-imagetools": "^4.0.1"
   }
