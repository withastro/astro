{
  "name": "@example/fast-build",
  "version": "0.0.1",
  "private": true,
  "scripts": {
    "dev": "astro dev --experimental-static-build",
    "start": "astro dev",
    "build": "astro build --experimental-static-build",
    "scan-build": "astro build",
    "preview": "astro preview"
  },
  "devDependencies": {
<<<<<<< HEAD
    "@astrojs/renderer-vue": "^0.4.0",
    "astro": "^0.23.0",
=======
    "astro": "^0.23.1",
>>>>>>> 51b04f39
    "preact": "~10.6.5",
    "unocss": "^0.15.5",
    "vite-imagetools": "^4.0.1",
    "vue": "^3.2.31"
  }
}<|MERGE_RESOLUTION|>--- conflicted
+++ resolved
@@ -10,12 +10,8 @@
     "preview": "astro preview"
   },
   "devDependencies": {
-<<<<<<< HEAD
     "@astrojs/renderer-vue": "^0.4.0",
-    "astro": "^0.23.0",
-=======
     "astro": "^0.23.1",
->>>>>>> 51b04f39
     "preact": "~10.6.5",
     "unocss": "^0.15.5",
     "vite-imagetools": "^4.0.1",
