--- conflicted
+++ resolved
@@ -28,21 +28,9 @@
 }
 
 // page
-let title = 'Don’s Blog';
-let description = 'An example blog on Astro';
-<<<<<<< HEAD
-let canonicalURL = Astro.canonicalURL;
-
-// collection
-interface MarkdownFrontmatter {
-	date: number;
-	description: string;
-	title: string;
-}
-
-=======
-let canonicalURL = Astro.request.canonicalURL;
->>>>>>> 4299ab30
+const title = 'Don’s Blog';
+const description = 'An example blog on Astro';
+const { canonicalURL } = Astro;
 const { page } = Astro.props;
 ---
 
