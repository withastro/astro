{
  "name": "@example/framework-svelte",
  "type": "module",
  "version": "0.0.1",
  "private": true,
  "scripts": {
    "dev": "astro dev",
    "build": "astro build",
    "preview": "astro preview",
    "astro": "astro"
  },
  "dependencies": {
<<<<<<< HEAD
    "@astrojs/svelte": "^8.0.0-alpha.0",
    "astro": "^6.0.0-alpha.1",
    "svelte": "^5.45.5"
=======
    "@astrojs/svelte": "^7.2.4",
    "astro": "^5.16.6",
    "svelte": "^5.45.10"
>>>>>>> dd067798
  }
}<|MERGE_RESOLUTION|>--- conflicted
+++ resolved
@@ -10,14 +10,8 @@
     "astro": "astro"
   },
   "dependencies": {
-<<<<<<< HEAD
     "@astrojs/svelte": "^8.0.0-alpha.0",
     "astro": "^6.0.0-alpha.1",
-    "svelte": "^5.45.5"
-=======
-    "@astrojs/svelte": "^7.2.4",
-    "astro": "^5.16.6",
     "svelte": "^5.45.10"
->>>>>>> dd067798
   }
 }