--- conflicted
+++ resolved
@@ -10,14 +10,8 @@
     "astro": "astro"
   },
   "dependencies": {
-<<<<<<< HEAD
     "@astrojs/svelte": "^8.0.0-alpha.0",
     "astro": "^6.0.0-alpha.0",
-    "svelte": "^5.41.3"
-=======
-    "@astrojs/svelte": "^7.2.3",
-    "astro": "^5.16.5",
     "svelte": "^5.45.5"
->>>>>>> 7d721b25
   }
 }