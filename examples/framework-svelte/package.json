{
  "name": "@example/framework-svelte",
  "type": "module",
  "version": "0.0.1",
  "private": true,
  "scripts": {
    "dev": "astro dev",
    "build": "astro build",
    "preview": "astro preview",
    "astro": "astro"
  },
  "dependencies": {
<<<<<<< HEAD
    "@astrojs/svelte": "^8.0.0-alpha.0",
    "astro": "^6.0.0-alpha.0",
    "svelte": "^5.41.3"
=======
    "@astrojs/svelte": "^7.2.2",
    "astro": "^5.16.4",
    "svelte": "^5.43.14"
>>>>>>> 70eb542f
  }
}<|MERGE_RESOLUTION|>--- conflicted
+++ resolved
@@ -10,14 +10,8 @@
     "astro": "astro"
   },
   "dependencies": {
-<<<<<<< HEAD
     "@astrojs/svelte": "^8.0.0-alpha.0",
-    "astro": "^6.0.0-alpha.0",
-    "svelte": "^5.41.3"
-=======
-    "@astrojs/svelte": "^7.2.2",
-    "astro": "^5.16.4",
+    "astro": "^6.0.0-alpha.4",
     "svelte": "^5.43.14"
->>>>>>> 70eb542f
   }
 }