--- conflicted
+++ resolved
@@ -12,12 +12,7 @@
   },
   "dependencies": {
     "@astrojs/svelte": "^3.0.0",
-<<<<<<< HEAD
-    "astro": "^2.6.5",
+    "astro": "^2.6.6",
     "svelte": "^3.59.1"
-=======
-    "astro": "^2.6.6",
-    "svelte": "^3.58.0"
->>>>>>> 1589eaab
   }
 }