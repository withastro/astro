--- conflicted
+++ resolved
@@ -10,11 +10,7 @@
   },
   "devDependencies": {
     "@astrojs/renderer-lit": "^0.4.0",
-<<<<<<< HEAD
-    "astro": "^0.23.0",
+    "astro": "^0.23.1",
     "lit": "^2.2.0"
-=======
-    "astro": "^0.23.1"
->>>>>>> 51b04f39
   }
 }