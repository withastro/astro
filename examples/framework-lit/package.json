{
  "name": "@example/framework-lit",
  "type": "module",
  "version": "0.0.1",
  "private": true,
  "scripts": {
    "dev": "astro dev",
    "start": "astro dev",
    "build": "astro build",
    "preview": "astro preview",
    "astro": "astro"
  },
  "dependencies": {
    "astro": "^2.0.0",
    "lit": "^2.2.5",
<<<<<<< HEAD
    "@astrojs/lit": "^1.0.2",
=======
    "@astrojs/lit": "^1.1.0",
>>>>>>> cc5271d2
    "@webcomponents/template-shadowroot": "^0.1.0"
  }
}<|MERGE_RESOLUTION|>--- conflicted
+++ resolved
@@ -13,11 +13,7 @@
   "dependencies": {
     "astro": "^2.0.0",
     "lit": "^2.2.5",
-<<<<<<< HEAD
-    "@astrojs/lit": "^1.0.2",
-=======
     "@astrojs/lit": "^1.1.0",
->>>>>>> cc5271d2
     "@webcomponents/template-shadowroot": "^0.1.0"
   }
 }