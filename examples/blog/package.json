{
  "name": "@example/blog",
  "type": "module",
  "version": "0.0.1",
  "private": true,
  "scripts": {
    "dev": "astro dev",
    "build": "astro build",
    "preview": "astro preview",
    "astro": "astro"
  },
  "dependencies": {
    "@astrojs/mdx": "^5.0.0-alpha.0",
    "@astrojs/rss": "^4.0.13",
    "@astrojs/sitemap": "^3.6.0",
<<<<<<< HEAD
    "astro": "^6.0.0-alpha.0",
=======
    "astro": "^5.16.4",
>>>>>>> 70eb542f
    "sharp": "^0.34.3"
  }
}<|MERGE_RESOLUTION|>--- conflicted
+++ resolved
@@ -13,11 +13,7 @@
     "@astrojs/mdx": "^5.0.0-alpha.0",
     "@astrojs/rss": "^4.0.13",
     "@astrojs/sitemap": "^3.6.0",
-<<<<<<< HEAD
-    "astro": "^6.0.0-alpha.0",
-=======
-    "astro": "^5.16.4",
->>>>>>> 70eb542f
+    "astro": "^6.0.0-alpha.4",
     "sharp": "^0.34.3"
   }
 }