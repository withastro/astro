{
  "name": "@example/subpath",
  "version": "0.0.1",
  "private": true,
  "scripts": {
    "dev": "astro dev",
    "start": "astro dev",
    "build": "astro build",
    "preview": "astro preview"
  },
  "devDependencies": {
    "@astrojs/react": "^0.4.2",
<<<<<<< HEAD
    "astro": "^1.0.0-rc.2"
=======
    "astro": "^1.0.0-rc.6",
    "sass": "^1.52.2"
>>>>>>> 32580d4f
  },
  "dependencies": {
    "react": "^18.1.0",
    "react-dom": "^18.1.0"
  }
}<|MERGE_RESOLUTION|>--- conflicted
+++ resolved
@@ -10,12 +10,7 @@
   },
   "devDependencies": {
     "@astrojs/react": "^0.4.2",
-<<<<<<< HEAD
-    "astro": "^1.0.0-rc.2"
-=======
-    "astro": "^1.0.0-rc.6",
-    "sass": "^1.52.2"
->>>>>>> 32580d4f
+    "astro": "^1.0.0-rc.6"
   },
   "dependencies": {
     "react": "^18.1.0",
