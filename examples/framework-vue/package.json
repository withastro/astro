{
  "name": "@example/framework-vue",
  "type": "module",
  "version": "0.0.1",
  "private": true,
  "scripts": {
    "dev": "astro dev",
    "build": "astro build",
    "preview": "astro preview",
    "astro": "astro"
  },
  "dependencies": {
<<<<<<< HEAD
    "@astrojs/vue": "^6.0.0-alpha.0",
    "astro": "^6.0.0-alpha.0",
    "vue": "^3.5.22"
=======
    "@astrojs/vue": "^5.1.3",
    "astro": "^5.16.5",
    "vue": "^3.5.25"
>>>>>>> 7d721b25
  }
}<|MERGE_RESOLUTION|>--- conflicted
+++ resolved
@@ -10,14 +10,8 @@
     "astro": "astro"
   },
   "dependencies": {
-<<<<<<< HEAD
     "@astrojs/vue": "^6.0.0-alpha.0",
     "astro": "^6.0.0-alpha.0",
-    "vue": "^3.5.22"
-=======
-    "@astrojs/vue": "^5.1.3",
-    "astro": "^5.16.5",
     "vue": "^3.5.25"
->>>>>>> 7d721b25
   }
 }