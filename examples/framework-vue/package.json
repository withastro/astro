--- conflicted
+++ resolved
@@ -12,12 +12,7 @@
   },
   "dependencies": {
     "@astrojs/vue": "^2.2.1",
-<<<<<<< HEAD
-    "astro": "^2.6.5",
+    "astro": "^2.6.6",
     "vue": "^3.3.4"
-=======
-    "astro": "^2.6.6",
-    "vue": "^3.2.47"
->>>>>>> 1589eaab
   }
 }