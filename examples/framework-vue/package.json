{
  "name": "@example/framework-vue",
  "type": "module",
  "version": "0.0.1",
  "private": true,
  "scripts": {
    "dev": "astro dev",
    "build": "astro build",
    "preview": "astro preview",
    "astro": "astro"
  },
  "dependencies": {
<<<<<<< HEAD
    "@astrojs/vue": "^6.0.0-alpha.0",
    "astro": "^6.0.0-alpha.0",
    "vue": "^3.5.22"
=======
    "@astrojs/vue": "^5.1.3",
    "astro": "^5.16.4",
    "vue": "^3.5.24"
>>>>>>> 70eb542f
  }
}<|MERGE_RESOLUTION|>--- conflicted
+++ resolved
@@ -10,14 +10,8 @@
     "astro": "astro"
   },
   "dependencies": {
-<<<<<<< HEAD
     "@astrojs/vue": "^6.0.0-alpha.0",
-    "astro": "^6.0.0-alpha.0",
-    "vue": "^3.5.22"
-=======
-    "@astrojs/vue": "^5.1.3",
-    "astro": "^5.16.4",
+    "astro": "^6.0.0-alpha.4",
     "vue": "^3.5.24"
->>>>>>> 70eb542f
   }
 }