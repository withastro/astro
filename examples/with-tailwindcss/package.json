--- conflicted
+++ resolved
@@ -13,11 +13,7 @@
     "@astrojs/mdx": "^4.0.0-beta.2",
     "@astrojs/tailwind": "^5.1.2",
     "@types/canvas-confetti": "^1.6.4",
-<<<<<<< HEAD
     "astro": "^5.0.0-beta.5",
-=======
-    "astro": "^4.16.7",
->>>>>>> d2b399d6
     "autoprefixer": "^10.4.20",
     "canvas-confetti": "^1.9.3",
     "postcss": "^8.4.47",
