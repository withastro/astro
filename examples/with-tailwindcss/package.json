--- conflicted
+++ resolved
@@ -13,12 +13,7 @@
     "@astrojs/mdx": "^4.0.7",
     "@tailwindcss/vite": "^4.0.0",
     "@types/canvas-confetti": "^1.9.0",
-<<<<<<< HEAD
-    "astro": "^5.1.8",
-=======
     "astro": "^5.1.10",
-    "autoprefixer": "^10.4.20",
->>>>>>> 0879cc2c
     "canvas-confetti": "^1.9.3",
     "tailwindcss": "^4.0.0"
   }
