--- conflicted
+++ resolved
@@ -10,20 +10,11 @@
     "astro": "astro"
   },
   "dependencies": {
-<<<<<<< HEAD
     "@astrojs/mdx": "^5.0.0-alpha.0",
-    "@tailwindcss/vite": "^4.1.16",
+    "@tailwindcss/vite": "^4.1.17",
     "@types/canvas-confetti": "^1.9.0",
     "astro": "^6.0.0-alpha.0",
-    "canvas-confetti": "^1.9.3",
-    "tailwindcss": "^4.1.16"
-=======
-    "@astrojs/mdx": "^4.3.13",
-    "@tailwindcss/vite": "^4.1.17",
-    "@types/canvas-confetti": "^1.9.0",
-    "astro": "^5.16.5",
     "canvas-confetti": "^1.9.4",
     "tailwindcss": "^4.1.17"
->>>>>>> 7d721b25
   }
 }