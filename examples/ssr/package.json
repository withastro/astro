--- conflicted
+++ resolved
@@ -11,16 +11,9 @@
     "server": "node dist/server/entry.mjs"
   },
   "dependencies": {
-<<<<<<< HEAD
     "@astrojs/node": "^10.0.0-alpha.0",
     "@astrojs/svelte": "^8.0.0-alpha.0",
-    "astro": "^6.0.0-alpha.0",
-    "svelte": "^5.41.3"
-=======
-    "@astrojs/node": "^9.5.1",
-    "@astrojs/svelte": "^7.2.2",
-    "astro": "^5.16.4",
+    "astro": "^6.0.0-alpha.4",
     "svelte": "^5.43.14"
->>>>>>> 70eb542f
   }
 }