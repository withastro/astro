--- conflicted
+++ resolved
@@ -11,13 +11,9 @@
     "server": "node server/server.mjs"
   },
   "devDependencies": {
-<<<<<<< HEAD
     "@astrojs/renderer-svelte": "^0.4.0",
-    "astro": "^0.23.0",
+    "astro": "^0.23.1",
     "svelte": "^3.46.4",
-=======
-    "astro": "^0.23.1",
->>>>>>> 51b04f39
     "unocss": "^0.15.5",
     "vite-imagetools": "^4.0.1"
   },
