{
  "name": "@example/ssr",
  "type": "module",
  "version": "0.0.1",
  "private": true,
  "scripts": {
    "dev": "astro dev",
    "start": "astro dev",
    "build": "astro build",
    "preview": "astro preview",
    "astro": "astro",
    "server": "node dist/server/entry.mjs"
  },
  "dependencies": {
    "@astrojs/node": "^8.3.4",
<<<<<<< HEAD
    "@astrojs/svelte": "^5.7.2",
    "astro": "^4.16.8",
    "svelte": "^5.1.9"
=======
    "@astrojs/svelte": "^5.7.3",
    "astro": "^4.16.10",
    "svelte": "^4.2.19"
>>>>>>> e10b03e8
  }
}<|MERGE_RESOLUTION|>--- conflicted
+++ resolved
@@ -13,14 +13,8 @@
   },
   "dependencies": {
     "@astrojs/node": "^8.3.4",
-<<<<<<< HEAD
-    "@astrojs/svelte": "^5.7.2",
-    "astro": "^4.16.8",
-    "svelte": "^5.1.9"
-=======
     "@astrojs/svelte": "^5.7.3",
     "astro": "^4.16.10",
-    "svelte": "^4.2.19"
->>>>>>> e10b03e8
+    "svelte": "^5.1.9"
   }
 }