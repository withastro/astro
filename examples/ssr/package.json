--- conflicted
+++ resolved
@@ -14,12 +14,7 @@
   "dependencies": {
     "@astrojs/node": "^8.3.4",
     "@astrojs/svelte": "^5.7.3",
-<<<<<<< HEAD
-    "astro": "^4.16.10",
+    "astro": "^4.16.11",
     "svelte": "^5.1.12"
-=======
-    "astro": "^4.16.11",
-    "svelte": "^4.2.19"
->>>>>>> e723e9e8
   }
 }