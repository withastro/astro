--- conflicted
+++ resolved
@@ -12,11 +12,6 @@
     "dist:debug": "astro build && NODE_OPTIONS=--inspect=0.0.0.0:6040 astro preview"
   },
   "dependencies": {
-<<<<<<< HEAD
-    "@astrojs/node": "^9.0.2",
-    "astro": "^5.1.8"
-=======
     "astro": "^5.2.5"
->>>>>>> 7bc82564
   }
 }