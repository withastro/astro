--- conflicted
+++ resolved
@@ -10,12 +10,7 @@
     "astro": "astro"
   },
   "dependencies": {
-<<<<<<< HEAD
     "@astrojs/markdoc": "^1.0.0-alpha.0",
-    "astro": "^6.0.0-alpha.0"
-=======
-    "@astrojs/markdoc": "^0.15.9",
-    "astro": "^5.16.4"
->>>>>>> 70eb542f
+    "astro": "^6.0.0-alpha.4"
   }
 }