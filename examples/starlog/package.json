--- conflicted
+++ resolved
@@ -9,13 +9,8 @@
     "astro": "astro"
   },
   "dependencies": {
-<<<<<<< HEAD
     "astro": "^5.0.0-beta.4",
-    "sass": "^1.79.4",
-=======
-    "astro": "^4.16.4",
     "sass": "^1.79.5",
->>>>>>> 6df5bba8
     "sharp": "^0.33.3"
   }
 }