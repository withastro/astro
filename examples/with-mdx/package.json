--- conflicted
+++ resolved
@@ -10,16 +10,9 @@
     "astro": "astro"
   },
   "dependencies": {
-<<<<<<< HEAD
     "@astrojs/mdx": "^5.0.0-alpha.0",
     "@astrojs/preact": "^5.0.0-alpha.0",
     "astro": "^6.0.0-alpha.0",
-    "preact": "^10.27.2"
-=======
-    "@astrojs/mdx": "^4.3.13",
-    "@astrojs/preact": "^4.1.3",
-    "astro": "^5.16.5",
     "preact": "^10.28.0"
->>>>>>> 7d721b25
   }
 }