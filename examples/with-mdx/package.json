--- conflicted
+++ resolved
@@ -13,12 +13,7 @@
   "dependencies": {
     "@astrojs/mdx": "^0.19.7",
     "@astrojs/preact": "^2.2.1",
-<<<<<<< HEAD
-    "astro": "^2.6.5",
+    "astro": "^2.6.6",
     "preact": "^10.15.1"
-=======
-    "astro": "^2.6.6",
-    "preact": "^10.13.2"
->>>>>>> 1589eaab
   }
 }