--- conflicted
+++ resolved
@@ -10,15 +10,9 @@
     "astro": "astro"
   },
   "dependencies": {
-<<<<<<< HEAD
     "@astrojs/mdx": "^5.0.0-alpha.0",
     "@astrojs/preact": "^5.0.0-alpha.0",
-    "astro": "^6.0.0-alpha.0",
-=======
-    "@astrojs/mdx": "^4.3.12",
-    "@astrojs/preact": "^4.1.3",
-    "astro": "^5.16.4",
->>>>>>> 70eb542f
+    "astro": "^6.0.0-alpha.4",
     "preact": "^10.27.2"
   }
 }