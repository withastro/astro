{
  "name": "@example/toolbar-app",
  "type": "module",
  "version": "0.0.1",
  "peerDependencies": {
    "astro": "^4.6.1"
  },
  "scripts": {
    "build": "tsc",
    "dev": "tsc --watch",
    "prepublish": "npm run build"
  },
  "exports": {
    ".": "./dist/integration.js",
    "./app": "./dist/app.js"
  },
  "devDependencies": {
    "@types/node": "^18.17.8",
<<<<<<< HEAD
    "astro": "^6.0.0-alpha.0"
=======
    "astro": "^5.16.4"
>>>>>>> 70eb542f
  }
}<|MERGE_RESOLUTION|>--- conflicted
+++ resolved
@@ -16,10 +16,6 @@
   },
   "devDependencies": {
     "@types/node": "^18.17.8",
-<<<<<<< HEAD
-    "astro": "^6.0.0-alpha.0"
-=======
-    "astro": "^5.16.4"
->>>>>>> 70eb542f
+    "astro": "^6.0.0-alpha.4"
   }
 }