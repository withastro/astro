{
  "name": "@example/framework-solid",
  "type": "module",
  "version": "0.0.1",
  "private": true,
  "scripts": {
    "dev": "astro dev",
    "start": "astro dev",
    "build": "astro build",
    "preview": "astro preview",
    "astro": "astro"
  },
  "dependencies": {
    "@astrojs/solid-js": "^2.2.0",
<<<<<<< HEAD
    "astro": "^2.6.5",
    "solid-js": "^1.7.6"
=======
    "astro": "^2.6.6",
    "solid-js": "^1.7.4"
>>>>>>> 1589eaab
  }
}<|MERGE_RESOLUTION|>--- conflicted
+++ resolved
@@ -12,12 +12,7 @@
   },
   "dependencies": {
     "@astrojs/solid-js": "^2.2.0",
-<<<<<<< HEAD
-    "astro": "^2.6.5",
+    "astro": "^2.6.6",
     "solid-js": "^1.7.6"
-=======
-    "astro": "^2.6.6",
-    "solid-js": "^1.7.4"
->>>>>>> 1589eaab
   }
 }