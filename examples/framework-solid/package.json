{
  "name": "@example/framework-solid",
  "type": "module",
  "version": "0.0.1",
  "private": true,
  "scripts": {
    "dev": "astro dev",
    "build": "astro build",
    "preview": "astro preview",
    "astro": "astro"
  },
  "dependencies": {
<<<<<<< HEAD
    "@astrojs/solid-js": "^6.0.0-alpha.0",
    "astro": "^6.0.0-alpha.0",
    "solid-js": "^1.9.9"
=======
    "@astrojs/solid-js": "^5.1.3",
    "astro": "^5.16.4",
    "solid-js": "^1.9.10"
>>>>>>> 70eb542f
  }
}<|MERGE_RESOLUTION|>--- conflicted
+++ resolved
@@ -10,14 +10,8 @@
     "astro": "astro"
   },
   "dependencies": {
-<<<<<<< HEAD
     "@astrojs/solid-js": "^6.0.0-alpha.0",
-    "astro": "^6.0.0-alpha.0",
-    "solid-js": "^1.9.9"
-=======
-    "@astrojs/solid-js": "^5.1.3",
-    "astro": "^5.16.4",
+    "astro": "^6.0.0-alpha.4",
     "solid-js": "^1.9.10"
->>>>>>> 70eb542f
   }
 }