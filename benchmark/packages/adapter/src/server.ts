--- conflicted
+++ resolved
@@ -1,13 +1,6 @@
 import * as fs from 'node:fs';
 import type { SSRManifest } from 'astro';
-<<<<<<< HEAD
 import { AppPipeline, BaseApp } from 'astro/app';
-import { applyPolyfills } from 'astro/app/node';
-
-applyPolyfills();
-=======
-import { App } from 'astro/app';
->>>>>>> 23f28016
 
 class MyApp extends BaseApp {
 	#manifest: SSRManifest | undefined;
