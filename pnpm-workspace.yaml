packages:
  - 'packages/**/*'
  - 'packages/astro/test/units/_temp-fixtures'
  - 'examples/**/*'
  - 'smoke/**/*'
  - 'scripts'
  - 'benchmark'
  - 'benchmark/packages/*'
  # Below excludes are only for Turbo because it doesn't respect gitignore like pnpm does
  - '!packages/astro/test/units/_temp-fixtures/*'
  - '!**/.vercel/**'
# TODO: remove in Astro 6
overrides:
  # Cheerio uses ^7, which requires node 20
  'undici': '^6.21.3'
  # A later wrangler minor dropeed support for node 18
  'wrangler': '4.14.1'
  # Enforce use of v2
  'unstorage': '2.0.0-alpha.4'
# Wait until three days after release to install new versions of packages
minimumReleaseAge: 4320
minimumReleaseAgeExclude:
  - '@biomejs/*'
<<<<<<< HEAD
  - unstorage
=======
  # Temporary, so we can install the fork
  - 'piccolore'
peerDependencyRules:
  allowAny:
    - 'astro'
    - 'vite'
onlyBuiltDependencies:
  - 'esbuild'
  - 'workerd'
  - '@biomejs/biome'
  - 'sharp'
# TODO: enable when viable
# trustPolicy: 'no-downgrade'
>>>>>>> c6baa68e
<|MERGE_RESOLUTION|>--- conflicted
+++ resolved
@@ -21,9 +21,7 @@
 minimumReleaseAge: 4320
 minimumReleaseAgeExclude:
   - '@biomejs/*'
-<<<<<<< HEAD
   - unstorage
-=======
   # Temporary, so we can install the fork
   - 'piccolore'
 peerDependencyRules:
@@ -36,5 +34,4 @@
   - '@biomejs/biome'
   - 'sharp'
 # TODO: enable when viable
-# trustPolicy: 'no-downgrade'
->>>>>>> c6baa68e
+# trustPolicy: 'no-downgrade'