--- conflicted
+++ resolved
@@ -15,13 +15,7 @@
   'undici': '^6.21.3'
   # A later wrangler minor dropeed support for node 18
   'wrangler': '4.14.1'
-<<<<<<< HEAD
-  # TODO: fix upstream
-  # 0.30.2 scans too many files
-  '@vercel/nft': '0.30.1'
 	# Enforce use of v2
   'unstorage': '2.0.0-alpha.3'
-=======
->>>>>>> adaaced4
 # Wait until three days after release to install new versions of packages
 minimumReleaseAge: 4320